--- conflicted
+++ resolved
@@ -1,111 +1,54 @@
-<<<<<<< HEAD
-/*
-    JSXGraph 1.11.1
-
-    Copyright 2008-2025
-        Matthias Ehmann,
-        Michael Gerhaeuser,
-        Carsten Miller,
-        Bianca Valentin,
-        Andreas Walter,
-        Alfred Wassermann,
-        Peter Wilfahrt
-
-    This file is part of JSXGraph.
-
-    JSXGraph is free software dual licensed under the GNU LGPL or MIT License.
-
-    You can redistribute it and/or modify it under the terms of the
-
-      * GNU Lesser General Public License as published by
-        the Free Software Foundation, either version 3 of the License, or
-        (at your option) any later version
-      OR
-      * MIT License: https://github.com/jsxgraph/jsxgraph/blob/master/LICENSE.MIT
-
-    JSXGraph is distributed in the hope that it will be useful,
-    but WITHOUT ANY WARRANTY; without even the implied warranty of
-    MERCHANTABILITY or FITNESS FOR A PARTICULAR PURPOSE.  See the
-    GNU Lesser General Public License for more details.
-
-    You should have received a copy of the GNU Lesser General Public License and
-    the MIT License along with JSXGraph. If not, see <https://www.gnu.org/licenses/>
-    and <https://opensource.org/licenses/MIT/>.
-*/
-
-/**
- * UTF-8 Decoder by Bjoern Hoehrmann
- *
- * Copyright (c) 2008-2009 Bjoern Hoehrmann <bjoern@hoehrmann.de>
- *
- * Permission is hereby granted, free of charge, to any person obtaining a copy of this
- * software and associated documentation files (the "Software"), to deal in the Software
- * without restriction, including without limitation the rights to use, copy, modify, merge,
- * publish, distribute, sublicense, and/or sell copies of the Software, and to permit persons
- * to whom the Software is furnished to do so, subject to the following conditions:
- *
- * The above copyright notice and this permission notice shall be included in all copies or
- * substantial portions of the Software.
- *
- * THE SOFTWARE IS PROVIDED "AS IS", WITHOUT WARRANTY OF ANY KIND, EXPRESS OR IMPLIED, INCLUDING
- * BUT NOT LIMITED TO THE WARRANTIES OF MERCHANTABILITY, FITNESS FOR A PARTICULAR PURPOSE AND
- * NONINFRINGEMENT. IN NO EVENT SHALL THE AUTHORS OR COPYRIGHT HOLDERS BE LIABLE FOR ANY CLAIM,
- * DAMAGES OR OTHER LIABILITY, WHETHER IN AN ACTION OF CONTRACT, TORT OR OTHERWISE, ARISING FROM,
- * OUT OF OR IN CONNECTION WITH THE SOFTWARE OR THE USE OR OTHER DEALINGS IN THE SOFTWARE.
- */
-=======
-/*
-    JSXGraph 1.12.0
-
-    Copyright 2008-2025
-        Matthias Ehmann,
-        Michael Gerhaeuser,
-        Carsten Miller,
-        Bianca Valentin,
-        Andreas Walter,
-        Alfred Wassermann,
-        Peter Wilfahrt
-
-    This file is part of JSXGraph.
-
-    JSXGraph is free software dual licensed under the GNU LGPL or MIT License.
-
-    You can redistribute it and/or modify it under the terms of the
-
-      * GNU Lesser General Public License as published by
-        the Free Software Foundation, either version 3 of the License, or
-        (at your option) any later version
-      OR
-      * MIT License: https://github.com/jsxgraph/jsxgraph/blob/master/LICENSE.MIT
-
-    JSXGraph is distributed in the hope that it will be useful,
-    but WITHOUT ANY WARRANTY; without even the implied warranty of
-    MERCHANTABILITY or FITNESS FOR A PARTICULAR PURPOSE.  See the
-    GNU Lesser General Public License for more details.
-
-    You should have received a copy of the GNU Lesser General Public License and
-    the MIT License along with JSXGraph. If not, see <https://www.gnu.org/licenses/>
-    and <https://opensource.org/licenses/MIT/>.
-*/
-
-/**
- * UTF-8 Decoder by Bjoern Hoehrmann
- *
- * Copyright (c) 2008-2009 Bjoern Hoehrmann <bjoern@hoehrmann.de>
- *
- * Permission is hereby granted, free of charge, to any person obtaining a copy of this
- * software and associated documentation files (the "Software"), to deal in the Software
- * without restriction, including without limitation the rights to use, copy, modify, merge,
- * publish, distribute, sublicense, and/or sell copies of the Software, and to permit persons
- * to whom the Software is furnished to do so, subject to the following conditions:
- *
- * The above copyright notice and this permission notice shall be included in all copies or
- * substantial portions of the Software.
- *
- * THE SOFTWARE IS PROVIDED "AS IS", WITHOUT WARRANTY OF ANY KIND, EXPRESS OR IMPLIED, INCLUDING
- * BUT NOT LIMITED TO THE WARRANTIES OF MERCHANTABILITY, FITNESS FOR A PARTICULAR PURPOSE AND
- * NONINFRINGEMENT. IN NO EVENT SHALL THE AUTHORS OR COPYRIGHT HOLDERS BE LIABLE FOR ANY CLAIM,
- * DAMAGES OR OTHER LIABILITY, WHETHER IN AN ACTION OF CONTRACT, TORT OR OTHERWISE, ARISING FROM,
- * OUT OF OR IN CONNECTION WITH THE SOFTWARE OR THE USE OR OTHER DEALINGS IN THE SOFTWARE.
- */
->>>>>>> 76575604
+/*
+    JSXGraph 1.12.0
+
+    Copyright 2008-2025
+        Matthias Ehmann,
+        Michael Gerhaeuser,
+        Carsten Miller,
+        Bianca Valentin,
+        Andreas Walter,
+        Alfred Wassermann,
+        Peter Wilfahrt
+
+    This file is part of JSXGraph.
+
+    JSXGraph is free software dual licensed under the GNU LGPL or MIT License.
+
+    You can redistribute it and/or modify it under the terms of the
+
+      * GNU Lesser General Public License as published by
+        the Free Software Foundation, either version 3 of the License, or
+        (at your option) any later version
+      OR
+      * MIT License: https://github.com/jsxgraph/jsxgraph/blob/master/LICENSE.MIT
+
+    JSXGraph is distributed in the hope that it will be useful,
+    but WITHOUT ANY WARRANTY; without even the implied warranty of
+    MERCHANTABILITY or FITNESS FOR A PARTICULAR PURPOSE.  See the
+    GNU Lesser General Public License for more details.
+
+    You should have received a copy of the GNU Lesser General Public License and
+    the MIT License along with JSXGraph. If not, see <https://www.gnu.org/licenses/>
+    and <https://opensource.org/licenses/MIT/>.
+*/
+
+/**
+ * UTF-8 Decoder by Bjoern Hoehrmann
+ *
+ * Copyright (c) 2008-2009 Bjoern Hoehrmann <bjoern@hoehrmann.de>
+ *
+ * Permission is hereby granted, free of charge, to any person obtaining a copy of this
+ * software and associated documentation files (the "Software"), to deal in the Software
+ * without restriction, including without limitation the rights to use, copy, modify, merge,
+ * publish, distribute, sublicense, and/or sell copies of the Software, and to permit persons
+ * to whom the Software is furnished to do so, subject to the following conditions:
+ *
+ * The above copyright notice and this permission notice shall be included in all copies or
+ * substantial portions of the Software.
+ *
+ * THE SOFTWARE IS PROVIDED "AS IS", WITHOUT WARRANTY OF ANY KIND, EXPRESS OR IMPLIED, INCLUDING
+ * BUT NOT LIMITED TO THE WARRANTIES OF MERCHANTABILITY, FITNESS FOR A PARTICULAR PURPOSE AND
+ * NONINFRINGEMENT. IN NO EVENT SHALL THE AUTHORS OR COPYRIGHT HOLDERS BE LIABLE FOR ANY CLAIM,
+ * DAMAGES OR OTHER LIABILITY, WHETHER IN AN ACTION OF CONTRACT, TORT OR OTHERWISE, ARISING FROM,
+ * OUT OF OR IN CONNECTION WITH THE SOFTWARE OR THE USE OR OTHER DEALINGS IN THE SOFTWARE.
+ */