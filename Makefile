<<<<<<< HEAD
.PHONY: test docs core core-min prettier release lint eslint readers

# Build tools
WEBPACK=./node_modules/.bin/webpack
MINIFYER=./node_modules/terser/bin/terser

# Code quality
LINT=./node_modules/.bin/jslint
ESLINT=./node_modules/eslint/bin/eslint.js
HINT=./node_modules/.bin/jshint
KARMA=node_modules/karma/bin/karma
PRETTIER=./node_modules/.bin/prettier

# System tools
CP=cp
CAT=cat
MKDIR=mkdir
RM=rm
CD=cd
ZIP=zip
UNZIP=unzip

# Directories
OUTPUT=distrib
BETA=beta
THIRDPARTY=3rdparty
BUILD=build
TMP=tmp
# BUILDBIN=$(BUILD)/bin
BUILDREADERS=tmpreaders

# API docs
JSDOC2=node ./node_modules/.bin/jsdoc2
JSDOC2PLG=doc/jsdoc-tk/plugins
JSDOC2PTCH=doc/jsdoc-tk/patches
JSDOC2TPL=doc/jsdoc-tk/template
JSDOC2TPLSTAT=$(JSDOC2TPL)/static
JSDOC2FLAGS=-v -p -t=$(JSDOC2TPL) -d=$(TMP)/docs

# Flags
MKDIRFLAGS=-p
RMFLAGS=-rf
ZIPFLAGS=-r

# Extract version number from package.json
VERSION=$(shell grep -o '"version": "[^"]*' package.json | grep -o '[^"]*$$')

# List of all included JavaScript files - required for docs, linters, and to build the readers
# Double quotes:
# FILELIST=$(shell cat src/index.js | awk '/import/ {if (match($$0,/"\.(.+)"/,m)) print "src"m[1]".js" }')
# Single quotes: before endings .js have been added:
# FILELIST=$(shell cat src/index.js | awk '/import/ {if (match($$0,/\x27\.(.+)\x27/,m)) print "src"m[1]".js" }')
# Single quotes: after endings .js have been added:
# Requires gawk!!!
FILELIST=$(shell cat src/index.js | gawk '/import/ {if (match($$0,/\x27\.(.+)\x27/,m)) print "src"m[1] }')

# Lintlist - jessiecode.js is developed externally (github:jsxgraph/jessiecode) and won't be linted in here
LINTLIST=$(shell echo $(FILELIST) | sed 's/src\/parser\/jessiecode\.js//')
# LINTLIST=$(shell echo $(FILELIST))
LINTFLAGS=--bitwise true --white true --continue true
ESLINTFLAGS=

PRETTIERFLAGS=-w --print-width 96 --tab-width 4 --trailing-comma none

READERSOUT=tmpreaders/geonext.min.js tmpreaders/geogebra.min.js tmpreaders/intergeo.min.js
# tmpreaders/sketch.min.js

# Rules
all: core readers docs

core:
	# Build uncompressed AND minified files
	#   jsxgraphsrc.js, jsxgraphsrc.mjs, jsxgraphcore.js, jsxgraphcore.mjs and
	# copy them to the distrib directory.
	$(WEBPACK) --config config/webpack.config.js
	# Update version number in line 2 of file COPYRIGHT
	sed -i '2s/.*/    JSXGraph $(VERSION)/' COPYRIGHT
	# Prepend file to the jsxgraphcore.* files
	cat COPYRIGHT $(OUTPUT)/jsxgraphcore.js >$(OUTPUT)/tmp.file; mv $(OUTPUT)/tmp.file $(OUTPUT)/jsxgraphcore.js
	cat COPYRIGHT $(OUTPUT)/jsxgraphcore.mjs >$(OUTPUT)/tmp.file; mv $(OUTPUT)/tmp.file $(OUTPUT)/jsxgraphcore.mjs

core-min:
	echo "INFO: core-min deactivated. It is covered by core"

release: core docs
	$(MKDIR) $(MKDIRFLAGS) $(TMP)
	$(CP) $(OUTPUT)/jsxgraphcore.js $(TMP)/jsxgraphcore.js
	$(CP) $(OUTPUT)/jsxgraphsrc.js  $(TMP)/jsxgraphsrc.js
	$(CP) $(OUTPUT)/jsxgraphcore.mjs $(TMP)/jsxgraphcore.mjs
	$(CP) $(OUTPUT)/jsxgraphsrc.mjs  $(TMP)/jsxgraphsrc.mjs
	$(CP) $(OUTPUT)/jsxgraph.css    $(TMP)/jsxgraph.css
	$(CP) $(OUTPUT)/docs.zip        $(TMP)/docs.zip
	$(CP) src/index.d.ts            $(TMP)/index.d.ts
	$(CP) -r src/themes             $(TMP)/themes
	$(CP) README.md LICENSE.MIT LICENSE.LGPL $(TMP)/
	$(CD) $(TMP) && $(ZIP) $(ZIPFLAGS) jsxgraph.zip jsxgraph* themes/ index.d.ts docs.zip README.md LICENSE.*
	$(CP) $(TMP)/jsxgraph.zip $(OUTPUT)/jsxgraph.zip
	$(RM) $(RMFLAGS) $(TMP)

beta: docs
	# $(WEBPACK) --config config/webpack.config.js
	mkdir -p $(BETA)
	cp $(OUTPUT)/*.js $(BETA)
	cp $(OUTPUT)/*.mjs $(BETA)
	cp $(OUTPUT)/*.map $(BETA)
	cp $(OUTPUT)/*.css $(BETA)
	rm -fr $(BETA)/docs
	cp -r $(OUTPUT)/docs/ $(BETA)/docs
	# Update version number in line 2 of file COPYRIGHT
	sed -i '2s/.*/    JSXGraph $(VERSION)/' COPYRIGHT
	# Prepend file to the jsxgraphcore.* files
	cat COPYRIGHT $(BETA)/jsxgraphcore.js >$(BETA)/tmp.file; mv $(BETA)/tmp.file $(BETA)/jsxgraphcore.js
	cat COPYRIGHT $(BETA)/jsxgraphcore.mjs >$(BETA)/tmp.file; mv $(BETA)/tmp.file $(BETA)/jsxgraphcore.mjs

docs: core docsonly

docsonly: 
	# Set up tmp dir
	$(MKDIR) $(MKDIRFLAGS) $(TMP)
	$(MKDIR) $(MKDIRFLAGS) $(OUTPUT)

	# Update template related files
	$(CP) $(THIRDPARTY)/jquery.min.js $(JSDOC2TPLSTAT)/jquery.min.js
	$(CP) $(OUTPUT)/jsxgraphcore.js   $(JSDOC2TPLSTAT)/jsxgraphcore.js
	$(CP) $(OUTPUT)/jsxgraph.css      $(JSDOC2TPLSTAT)/jsxgraph.css

	# Update version number in line 2 of file doc/jsdoc-tk/template/static/header.html
	sed -i '2s/.*/<h1>JSXGraph $(VERSION) Reference<\/h1>/' doc/jsdoc-tk/template/static/header.html

	# Patch run.js
	$(CP) $(JSDOC2PTCH)/*.js ./node_modules/jsdoc2/app

	# Update the plugin
	$(CP) $(JSDOC2PLG)/*.js ./node_modules/jsdoc2/app/plugins/

	# Run node-jsdoc2
	$(JSDOC2) $(JSDOC2FLAGS) $(FILELIST)

	# Compress the result: zip -r tmp/docs.zip tmp/docs/
	$(CD) $(TMP) && $(ZIP) $(ZIPFLAGS) docs.zip docs/
	$(CP) $(TMP)/docs.zip $(OUTPUT)/docs.zip
	$(RM) $(RMFLAGS) tmp

	# Test
	$(CD) $(OUTPUT) && $(UNZIP) -o docs.zip

# prettier:
# 	$(PRETTIER) $(PRETTIERFLAGS) src

readers: $(READERSOUT)
	$(MKDIR) $(MKDIRFLAGS) $(OUTPUT)
	$(CP) $(BUILDREADERS)/* $(OUTPUT)
	$(RM) $(RMFLAGS) $(BUILDREADERS)

tmpreaders/%.min.js: src/reader/%.js
	$(MKDIR) $(MKDIRFLAGS) $(BUILDREADERS)
	{ $(CAT) COPYRIGHT; $(MINIFYER) $^ -c -m ; } > $@

compressor: core
	$(WEBPACK) --config config/webpack.config.compressor.js
	$(CP) $(OUTPUT)/jsxgraph.css    JSXCompressor/jsxgraph.css

plot:
	$(MKDIR) $(MKDIRFLAGS) $(BUILDBIN)
	$(WEBPACK) --config config/webpack.config.plot.js

hint:
	$(HINT) $(LINTLIST)

lint:
	$(LINT) $(LINTFLAGS) $(LINTLIST)

eslint:
	$(ESLINT) $(ESLINTFLAGS) $(LINTLIST)

# test:
test: core
	$(KARMA) start karma/karma.conf.js
=======
.PHONY: test docs core core-min prettier release lint eslint readers

# Build tools
WEBPACK=./node_modules/.bin/webpack
MINIFYER=./node_modules/terser/bin/terser

# Code quality
LINT=./node_modules/.bin/jslint
ESLINT=./node_modules/eslint/bin/eslint.js 
HINT=./node_modules/.bin/jshint
KARMA=node_modules/karma/bin/karma
PRETTIER=./node_modules/.bin/prettier

# System tools
CP=cp
CAT=cat
MKDIR=mkdir
RM=rm
CD=cd
ZIP=zip
UNZIP=unzip

# Directories
OUTPUT=distrib
BETA=beta
THIRDPARTY=3rdparty
BUILD=build
TMP=tmp
# BUILDBIN=$(BUILD)/bin
BUILDREADERS=tmpreaders

# API docs
JSDOC2=node ./node_modules/.bin/jsdoc2
JSDOC2PLG=doc/jsdoc-tk/plugins
JSDOC2PTCH=doc/jsdoc-tk/patches
JSDOC2TPL=doc/jsdoc-tk/template
JSDOC2TPLSTAT=$(JSDOC2TPL)/static
JSDOC2FLAGS=-v -p -t=$(JSDOC2TPL) -d=$(TMP)/docs

# Flags
MKDIRFLAGS=-p
RMFLAGS=-rf
ZIPFLAGS=-r

# Extract version number from package.json
VERSION=$(shell grep -o '"version": "[^"]*' package.json | grep -o '[^"]*$$')

# List of all included JavaScript files - required for docs, linters, and to build the readers
# Double quotes:
# FILELIST=$(shell cat src/index.js | awk '/import/ {if (match($$0,/"\.(.+)"/,m)) print "src"m[1]".js" }')
# Single quotes: before endings .js have been added:
# FILELIST=$(shell cat src/index.js | awk '/import/ {if (match($$0,/\x27\.(.+)\x27/,m)) print "src"m[1]".js" }')
# Single quotes: after endings .js have been added:
# Requires gawk!!!
FILELIST=$(shell cat src/index.js | gawk '/import/ {if (match($$0,/\x27\.(.+)\x27/,m)) print "src"m[1] }')

# Lintlist - jessiecode.js is developed externally (github:jsxgraph/jessiecode) and won't be linted in here
LINTLIST=$(shell echo $(FILELIST) | sed 's/src\/parser\/jessiecode\.js//')
# LINTLIST=$(shell echo $(FILELIST))
LINTFLAGS=--bitwise true --white true --continue true
ESLINTFLAGS=

PRETTIERFLAGS=-w --print-width 96 --tab-width 4 --trailing-comma none

READERSOUT=tmpreaders/geonext.min.js tmpreaders/geogebra.min.js tmpreaders/intergeo.min.js
# tmpreaders/sketch.min.js

# Rules
all: core readers docs

core:
	# Build uncompressed AND minified files
	#   jsxgraphsrc.js, jsxgraphsrc.mjs, jsxgraphcore.js, jsxgraphcore.mjs and
	# copy them to the distrib directory.
	$(WEBPACK) --config config/webpack.config.js
	# Update version number in line 2 of file COPYRIGHT
	sed -i '2s/.*/    JSXGraph $(VERSION)/' COPYRIGHT
	# Prepend file to the jsxgraphcore.* files
	cat COPYRIGHT $(OUTPUT)/jsxgraphcore.js >$(OUTPUT)/tmp.file; mv $(OUTPUT)/tmp.file $(OUTPUT)/jsxgraphcore.js
	cat COPYRIGHT $(OUTPUT)/jsxgraphcore.mjs >$(OUTPUT)/tmp.file; mv $(OUTPUT)/tmp.file $(OUTPUT)/jsxgraphcore.mjs

core-min:
	echo "INFO: core-min deactivated. It is covered by core"

release: core docs
	$(MKDIR) $(MKDIRFLAGS) $(TMP)
	$(CP) $(OUTPUT)/jsxgraphcore.js $(TMP)/jsxgraphcore.js
	$(CP) $(OUTPUT)/jsxgraphsrc.js  $(TMP)/jsxgraphsrc.js
	$(CP) $(OUTPUT)/jsxgraphcore.mjs $(TMP)/jsxgraphcore.mjs
	$(CP) $(OUTPUT)/jsxgraphsrc.mjs  $(TMP)/jsxgraphsrc.mjs
	$(CP) $(OUTPUT)/jsxgraph.css    $(TMP)/jsxgraph.css
	$(CP) $(OUTPUT)/docs.zip        $(TMP)/docs.zip
	$(CP) src/index.d.ts            $(TMP)/index.d.ts
	$(CP) -r src/themes             $(TMP)/themes
	$(CP) README.md LICENSE.MIT LICENSE.LGPL $(TMP)/
	$(CD) $(TMP) && $(ZIP) $(ZIPFLAGS) jsxgraph.zip jsxgraph* themes/ index.d.ts docs.zip README.md LICENSE.*
	$(CP) $(TMP)/jsxgraph.zip $(OUTPUT)/jsxgraph.zip
	$(RM) $(RMFLAGS) $(TMP)

beta: docs
	# $(WEBPACK) --config config/webpack.config.js
	mkdir -p $(BETA)
	cp $(OUTPUT)/*.js $(BETA)
	cp $(OUTPUT)/*.mjs $(BETA)
	cp $(OUTPUT)/*.map $(BETA)
	cp $(OUTPUT)/*.css $(BETA)
	rm -fr $(BETA)/docs
	cp -r $(OUTPUT)/docs/ $(BETA)/docs
	# Update version number in line 2 of file COPYRIGHT
	sed -i '2s/.*/    JSXGraph $(VERSION)/' COPYRIGHT
	# Prepend file to the jsxgraphcore.* files
	cat COPYRIGHT $(BETA)/jsxgraphcore.js >$(BETA)/tmp.file; mv $(BETA)/tmp.file $(BETA)/jsxgraphcore.js
	cat COPYRIGHT $(BETA)/jsxgraphcore.mjs >$(BETA)/tmp.file; mv $(BETA)/tmp.file $(BETA)/jsxgraphcore.mjs

docs: core docsonly

docsonly: 
	# Set up tmp dir
	$(MKDIR) $(MKDIRFLAGS) $(TMP)
	$(MKDIR) $(MKDIRFLAGS) $(OUTPUT)

	# Update template related files
	$(CP) $(THIRDPARTY)/jquery.min.js $(JSDOC2TPLSTAT)/jquery.min.js
	$(CP) $(OUTPUT)/jsxgraphcore.js   $(JSDOC2TPLSTAT)/jsxgraphcore.js
	$(CP) $(OUTPUT)/jsxgraph.css      $(JSDOC2TPLSTAT)/jsxgraph.css

	# Update version number in line 2 of file doc/jsdoc-tk/template/static/header.html
	sed -i '2s/.*/<h1>JSXGraph $(VERSION) Reference<\/h1>/' doc/jsdoc-tk/template/static/header.html

	# Patch run.js
	$(CP) $(JSDOC2PTCH)/*.js ./node_modules/jsdoc2/app

	# Update the plugin
	$(CP) $(JSDOC2PLG)/*.js ./node_modules/jsdoc2/app/plugins/

	# Run node-jsdoc2
	$(JSDOC2) $(JSDOC2FLAGS) $(FILELIST)

	# Compress the result: zip -r tmp/docs.zip tmp/docs/
	$(CD) $(TMP) && $(ZIP) $(ZIPFLAGS) docs.zip docs/
	$(CP) $(TMP)/docs.zip $(OUTPUT)/docs.zip
	$(RM) $(RMFLAGS) tmp

	# Test
	$(CD) $(OUTPUT) && $(UNZIP) -o docs.zip

# prettier:
# 	$(PRETTIER) $(PRETTIERFLAGS) src

readers: $(READERSOUT)
	$(MKDIR) $(MKDIRFLAGS) $(OUTPUT)
	$(CP) $(BUILDREADERS)/* $(OUTPUT)
	$(RM) $(RMFLAGS) $(BUILDREADERS)

tmpreaders/%.min.js: src/reader/%.js
	$(MKDIR) $(MKDIRFLAGS) $(BUILDREADERS)
	{ $(CAT) COPYRIGHT; $(MINIFYER) $^ -c -m ; } > $@

compressor: core
	$(WEBPACK) --config config/webpack.config.compressor.js
	$(CP) $(OUTPUT)/jsxgraph.css    JSXCompressor/jsxgraph.css

plot:
	$(MKDIR) $(MKDIRFLAGS) $(BUILDBIN)
	$(WEBPACK) --config config/webpack.config.plot.js

hint:
	$(HINT) $(LINTLIST)

lint:
	$(LINT) $(LINTFLAGS) $(LINTLIST)

eslint:
	$(ESLINT) $(ESLINTFLAGS) $(LINTLIST)

# test:
test:core
	$(KARMA) start karma/karma.conf.js
>>>>>>> 76575604
<|MERGE_RESOLUTION|>--- conflicted
+++ resolved
@@ -1,4 +1,3 @@
-<<<<<<< HEAD
 .PHONY: test docs core core-min prettier release lint eslint readers
 
 # Build tools
@@ -115,186 +114,7 @@
 
 docs: core docsonly
 
-docsonly: 
-	# Set up tmp dir
-	$(MKDIR) $(MKDIRFLAGS) $(TMP)
-	$(MKDIR) $(MKDIRFLAGS) $(OUTPUT)
-
-	# Update template related files
-	$(CP) $(THIRDPARTY)/jquery.min.js $(JSDOC2TPLSTAT)/jquery.min.js
-	$(CP) $(OUTPUT)/jsxgraphcore.js   $(JSDOC2TPLSTAT)/jsxgraphcore.js
-	$(CP) $(OUTPUT)/jsxgraph.css      $(JSDOC2TPLSTAT)/jsxgraph.css
-
-	# Update version number in line 2 of file doc/jsdoc-tk/template/static/header.html
-	sed -i '2s/.*/<h1>JSXGraph $(VERSION) Reference<\/h1>/' doc/jsdoc-tk/template/static/header.html
-
-	# Patch run.js
-	$(CP) $(JSDOC2PTCH)/*.js ./node_modules/jsdoc2/app
-
-	# Update the plugin
-	$(CP) $(JSDOC2PLG)/*.js ./node_modules/jsdoc2/app/plugins/
-
-	# Run node-jsdoc2
-	$(JSDOC2) $(JSDOC2FLAGS) $(FILELIST)
-
-	# Compress the result: zip -r tmp/docs.zip tmp/docs/
-	$(CD) $(TMP) && $(ZIP) $(ZIPFLAGS) docs.zip docs/
-	$(CP) $(TMP)/docs.zip $(OUTPUT)/docs.zip
-	$(RM) $(RMFLAGS) tmp
-
-	# Test
-	$(CD) $(OUTPUT) && $(UNZIP) -o docs.zip
-
-# prettier:
-# 	$(PRETTIER) $(PRETTIERFLAGS) src
-
-readers: $(READERSOUT)
-	$(MKDIR) $(MKDIRFLAGS) $(OUTPUT)
-	$(CP) $(BUILDREADERS)/* $(OUTPUT)
-	$(RM) $(RMFLAGS) $(BUILDREADERS)
-
-tmpreaders/%.min.js: src/reader/%.js
-	$(MKDIR) $(MKDIRFLAGS) $(BUILDREADERS)
-	{ $(CAT) COPYRIGHT; $(MINIFYER) $^ -c -m ; } > $@
-
-compressor: core
-	$(WEBPACK) --config config/webpack.config.compressor.js
-	$(CP) $(OUTPUT)/jsxgraph.css    JSXCompressor/jsxgraph.css
-
-plot:
-	$(MKDIR) $(MKDIRFLAGS) $(BUILDBIN)
-	$(WEBPACK) --config config/webpack.config.plot.js
-
-hint:
-	$(HINT) $(LINTLIST)
-
-lint:
-	$(LINT) $(LINTFLAGS) $(LINTLIST)
-
-eslint:
-	$(ESLINT) $(ESLINTFLAGS) $(LINTLIST)
-
-# test:
-test: core
-	$(KARMA) start karma/karma.conf.js
-=======
-.PHONY: test docs core core-min prettier release lint eslint readers
-
-# Build tools
-WEBPACK=./node_modules/.bin/webpack
-MINIFYER=./node_modules/terser/bin/terser
-
-# Code quality
-LINT=./node_modules/.bin/jslint
-ESLINT=./node_modules/eslint/bin/eslint.js 
-HINT=./node_modules/.bin/jshint
-KARMA=node_modules/karma/bin/karma
-PRETTIER=./node_modules/.bin/prettier
-
-# System tools
-CP=cp
-CAT=cat
-MKDIR=mkdir
-RM=rm
-CD=cd
-ZIP=zip
-UNZIP=unzip
-
-# Directories
-OUTPUT=distrib
-BETA=beta
-THIRDPARTY=3rdparty
-BUILD=build
-TMP=tmp
-# BUILDBIN=$(BUILD)/bin
-BUILDREADERS=tmpreaders
-
-# API docs
-JSDOC2=node ./node_modules/.bin/jsdoc2
-JSDOC2PLG=doc/jsdoc-tk/plugins
-JSDOC2PTCH=doc/jsdoc-tk/patches
-JSDOC2TPL=doc/jsdoc-tk/template
-JSDOC2TPLSTAT=$(JSDOC2TPL)/static
-JSDOC2FLAGS=-v -p -t=$(JSDOC2TPL) -d=$(TMP)/docs
-
-# Flags
-MKDIRFLAGS=-p
-RMFLAGS=-rf
-ZIPFLAGS=-r
-
-# Extract version number from package.json
-VERSION=$(shell grep -o '"version": "[^"]*' package.json | grep -o '[^"]*$$')
-
-# List of all included JavaScript files - required for docs, linters, and to build the readers
-# Double quotes:
-# FILELIST=$(shell cat src/index.js | awk '/import/ {if (match($$0,/"\.(.+)"/,m)) print "src"m[1]".js" }')
-# Single quotes: before endings .js have been added:
-# FILELIST=$(shell cat src/index.js | awk '/import/ {if (match($$0,/\x27\.(.+)\x27/,m)) print "src"m[1]".js" }')
-# Single quotes: after endings .js have been added:
-# Requires gawk!!!
-FILELIST=$(shell cat src/index.js | gawk '/import/ {if (match($$0,/\x27\.(.+)\x27/,m)) print "src"m[1] }')
-
-# Lintlist - jessiecode.js is developed externally (github:jsxgraph/jessiecode) and won't be linted in here
-LINTLIST=$(shell echo $(FILELIST) | sed 's/src\/parser\/jessiecode\.js//')
-# LINTLIST=$(shell echo $(FILELIST))
-LINTFLAGS=--bitwise true --white true --continue true
-ESLINTFLAGS=
-
-PRETTIERFLAGS=-w --print-width 96 --tab-width 4 --trailing-comma none
-
-READERSOUT=tmpreaders/geonext.min.js tmpreaders/geogebra.min.js tmpreaders/intergeo.min.js
-# tmpreaders/sketch.min.js
-
-# Rules
-all: core readers docs
-
-core:
-	# Build uncompressed AND minified files
-	#   jsxgraphsrc.js, jsxgraphsrc.mjs, jsxgraphcore.js, jsxgraphcore.mjs and
-	# copy them to the distrib directory.
-	$(WEBPACK) --config config/webpack.config.js
-	# Update version number in line 2 of file COPYRIGHT
-	sed -i '2s/.*/    JSXGraph $(VERSION)/' COPYRIGHT
-	# Prepend file to the jsxgraphcore.* files
-	cat COPYRIGHT $(OUTPUT)/jsxgraphcore.js >$(OUTPUT)/tmp.file; mv $(OUTPUT)/tmp.file $(OUTPUT)/jsxgraphcore.js
-	cat COPYRIGHT $(OUTPUT)/jsxgraphcore.mjs >$(OUTPUT)/tmp.file; mv $(OUTPUT)/tmp.file $(OUTPUT)/jsxgraphcore.mjs
-
-core-min:
-	echo "INFO: core-min deactivated. It is covered by core"
-
-release: core docs
-	$(MKDIR) $(MKDIRFLAGS) $(TMP)
-	$(CP) $(OUTPUT)/jsxgraphcore.js $(TMP)/jsxgraphcore.js
-	$(CP) $(OUTPUT)/jsxgraphsrc.js  $(TMP)/jsxgraphsrc.js
-	$(CP) $(OUTPUT)/jsxgraphcore.mjs $(TMP)/jsxgraphcore.mjs
-	$(CP) $(OUTPUT)/jsxgraphsrc.mjs  $(TMP)/jsxgraphsrc.mjs
-	$(CP) $(OUTPUT)/jsxgraph.css    $(TMP)/jsxgraph.css
-	$(CP) $(OUTPUT)/docs.zip        $(TMP)/docs.zip
-	$(CP) src/index.d.ts            $(TMP)/index.d.ts
-	$(CP) -r src/themes             $(TMP)/themes
-	$(CP) README.md LICENSE.MIT LICENSE.LGPL $(TMP)/
-	$(CD) $(TMP) && $(ZIP) $(ZIPFLAGS) jsxgraph.zip jsxgraph* themes/ index.d.ts docs.zip README.md LICENSE.*
-	$(CP) $(TMP)/jsxgraph.zip $(OUTPUT)/jsxgraph.zip
-	$(RM) $(RMFLAGS) $(TMP)
-
-beta: docs
-	# $(WEBPACK) --config config/webpack.config.js
-	mkdir -p $(BETA)
-	cp $(OUTPUT)/*.js $(BETA)
-	cp $(OUTPUT)/*.mjs $(BETA)
-	cp $(OUTPUT)/*.map $(BETA)
-	cp $(OUTPUT)/*.css $(BETA)
-	rm -fr $(BETA)/docs
-	cp -r $(OUTPUT)/docs/ $(BETA)/docs
-	# Update version number in line 2 of file COPYRIGHT
-	sed -i '2s/.*/    JSXGraph $(VERSION)/' COPYRIGHT
-	# Prepend file to the jsxgraphcore.* files
-	cat COPYRIGHT $(BETA)/jsxgraphcore.js >$(BETA)/tmp.file; mv $(BETA)/tmp.file $(BETA)/jsxgraphcore.js
-	cat COPYRIGHT $(BETA)/jsxgraphcore.mjs >$(BETA)/tmp.file; mv $(BETA)/tmp.file $(BETA)/jsxgraphcore.mjs
-
-docs: core docsonly
-
-docsonly: 
+docsonly:
 	# Set up tmp dir
 	$(MKDIR) $(MKDIRFLAGS) $(TMP)
 	$(MKDIR) $(MKDIRFLAGS) $(OUTPUT)
@@ -355,5 +175,4 @@
 
 # test:
 test:core
-	$(KARMA) start karma/karma.conf.js
->>>>>>> 76575604
+	$(KARMA) start karma/karma.conf.js