<<<<<<< HEAD
// Karma configuration
// Generated on Tue Nov 02 2021 15:28:33 GMT+0100 (Mitteleuropäische Normalzeit)

module.exports = function(config) {
  config.set({

    // base path that will be used to resolve all patterns (eg. files, exclude)
    basePath: '..',


    // frameworks to use
    // available frameworks: https://www.npmjs.com/search?q=keywords:karma-adapter
    frameworks: ['jasmine'],


    // list of files / patterns to load in the browser
    files: [
      'distrib/jsxgraphsrc.js',
      {pattern: 'test/test*.js', watched: true}
    ],


    // list of files / patterns to exclude
    exclude: [
    ],


    // preprocess matching files before serving them to the browser
    // available preprocessors: https://www.npmjs.com/search?q=keywords:karma-preprocessor
    preprocessors: {
    },


    // test results reporter to use
    // possible values: 'dots', 'progress'
    // available reporters: https://www.npmjs.com/search?q=keywords:karma-reporter
    reporters: ['progress'],


    // web server port
    port: 9876,


    // enable / disable colors in the output (reporters and logs)
    colors: true,


    // level of logging
    // possible values: config.LOG_DISABLE || config.LOG_ERROR || config.LOG_WARN || config.LOG_INFO || config.LOG_DEBUG
    logLevel: config.LOG_INFO,


    // enable / disable watching file and executing tests whenever any file changes
    autoWatch: false,


    // start these browsers
    // available browser launchers: https://www.npmjs.com/search?q=keywords:karma-launcher
    browsers: ['ChromeHeadless'],


    // Continuous Integration mode
    // if true, Karma captures browsers, runs the tests and exits
    singleRun: true,

    // Concurrency level
    // how many browser instances should be started simultaneously
    concurrency: Infinity
  })
}
=======
// Karma configuration
// Generated on Tue Nov 02 2021 15:28:33 GMT+0100 (Mitteleuropäische Normalzeit)

module.exports = function(config) {
  config.set({

    // base path that will be used to resolve all patterns (eg. files, exclude)
    basePath: '..',


    // frameworks to use
    // available frameworks: https://www.npmjs.com/search?q=keywords:karma-adapter
    frameworks: ['jasmine'],


    // list of files / patterns to load in the browser
    files: [
      'distrib/jsxgraphsrc.js',
      {pattern: 'test/test*.js', watched: true}
    ],


    // list of files / patterns to exclude
    exclude: [
    ],


    // preprocess matching files before serving them to the browser
    // available preprocessors: https://www.npmjs.com/search?q=keywords:karma-preprocessor
    preprocessors: {
    },


    // test results reporter to use
    // possible values: 'dots', 'progress'
    // available reporters: https://www.npmjs.com/search?q=keywords:karma-reporter
    reporters: ['progress'],


    // web server port
    port: 9876,


    // enable / disable colors in the output (reporters and logs)
    colors: true,


    // level of logging
    // possible values: config.LOG_DISABLE || config.LOG_ERROR || config.LOG_WARN || config.LOG_INFO || config.LOG_DEBUG
    logLevel: config.LOG_INFO,


    // enable / disable watching file and executing tests whenever any file changes
    autoWatch: false,


    // start these browsers
    // available browser launchers: https://www.npmjs.com/search?q=keywords:karma-launcher
    // browsers: ['ChromeHeadless'],
    browsers: ['Firefox'],


    // Continuous Integration mode
    // if true, Karma captures browsers, runs the tests and exits
    singleRun: true,

    // Concurrency level
    // how many browser instances should be started simultaneously
    concurrency: Infinity
  })
}
>>>>>>> 76575604
<|MERGE_RESOLUTION|>--- conflicted
+++ resolved
@@ -1,75 +1,3 @@
-<<<<<<< HEAD
-// Karma configuration
-// Generated on Tue Nov 02 2021 15:28:33 GMT+0100 (Mitteleuropäische Normalzeit)
-
-module.exports = function(config) {
-  config.set({
-
-    // base path that will be used to resolve all patterns (eg. files, exclude)
-    basePath: '..',
-
-
-    // frameworks to use
-    // available frameworks: https://www.npmjs.com/search?q=keywords:karma-adapter
-    frameworks: ['jasmine'],
-
-
-    // list of files / patterns to load in the browser
-    files: [
-      'distrib/jsxgraphsrc.js',
-      {pattern: 'test/test*.js', watched: true}
-    ],
-
-
-    // list of files / patterns to exclude
-    exclude: [
-    ],
-
-
-    // preprocess matching files before serving them to the browser
-    // available preprocessors: https://www.npmjs.com/search?q=keywords:karma-preprocessor
-    preprocessors: {
-    },
-
-
-    // test results reporter to use
-    // possible values: 'dots', 'progress'
-    // available reporters: https://www.npmjs.com/search?q=keywords:karma-reporter
-    reporters: ['progress'],
-
-
-    // web server port
-    port: 9876,
-
-
-    // enable / disable colors in the output (reporters and logs)
-    colors: true,
-
-
-    // level of logging
-    // possible values: config.LOG_DISABLE || config.LOG_ERROR || config.LOG_WARN || config.LOG_INFO || config.LOG_DEBUG
-    logLevel: config.LOG_INFO,
-
-
-    // enable / disable watching file and executing tests whenever any file changes
-    autoWatch: false,
-
-
-    // start these browsers
-    // available browser launchers: https://www.npmjs.com/search?q=keywords:karma-launcher
-    browsers: ['ChromeHeadless'],
-
-
-    // Continuous Integration mode
-    // if true, Karma captures browsers, runs the tests and exits
-    singleRun: true,
-
-    // Concurrency level
-    // how many browser instances should be started simultaneously
-    concurrency: Infinity
-  })
-}
-=======
 // Karma configuration
 // Generated on Tue Nov 02 2021 15:28:33 GMT+0100 (Mitteleuropäische Normalzeit)
 
@@ -140,5 +68,4 @@
     // how many browser instances should be started simultaneously
     concurrency: Infinity
   })
-}
->>>>>>> 76575604
+}