--- conflicted
+++ resolved
@@ -1,17 +1,3 @@
-<<<<<<< HEAD
-<div id="header">
-<h1>JSXGraph 1.11.1 Reference</h1>
-</div>
-<div id="jsdeactivated_hint" style="background-color: #fcc; border: solid 1px red; padding: 3px">
-<h2>JavaScript must be enabled in order for you to use JSXGraph and JSXGraph reference.
-However, it seems JavaScript is either disabled or not supported by your browser.</h2>
-</div>
-<script type="text/javascript">
- /* <![CDATA[ */
-   document.getElementById("jsdeactivated_hint").style.display = 'none';
- /* ]]> */
-</script>
-=======
 <div id="header">
 <h1>JSXGraph 1.12.0 Reference</h1>
 </div>
@@ -23,5 +9,4 @@
  /* <![CDATA[ */
    document.getElementById("jsdeactivated_hint").style.display = 'none';
  /* ]]> */
-</script>
->>>>>>> 76575604
+</script>