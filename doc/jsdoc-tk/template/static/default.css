--- conflicted
+++ resolved
@@ -1,4 +1,3 @@
-<<<<<<< HEAD
 /* default.css */
 
 /*
@@ -36,8 +35,8 @@
 /* ----------------------- */
 
 #header h1 {
-    font-size: 2.5em; 
-    background-image:url(static/logo.png); 
+    font-size: 2.5em;
+    background-image:url(static/logo.png);
     background-repeat:no-repeat;
     height: 72px;
     padding-left: 84px;
@@ -91,6 +90,10 @@
 	width: 800px;
 }
 
+.wrapper {
+	display: flex;
+}
+
 .details {
     margin-top: 0.5em;
     margin-bottom: 0.5em;
@@ -188,7 +191,7 @@
 }
 
 .detailList {
-	margin-left: 20px; 
+	margin-left: 20px;
 	line-height: 1.5;
 }
 .detailList dt { margin-left: 20px; }
@@ -211,223 +214,4 @@
     margin-left: 260px;
 	text-align: left;
 	font-size: 10px;
-}
-=======
-/* default.css */
-
-/*
-body
-{
-	font: 12px "Lucida Grande", Tahoma, Arial, Helvetica, sans-serif;
-}
-*/
-
-/* ----------------------- */
-.jxgbox {
-    border-color: #DDDDDD;
-    background-color: #f5f5f5;
-}
-
-body {
-  font-family: 'Lora', 'Times New Roman', serif;
-  color: #404040;
-  position: relative;
-  background: #FFF;
-  /*width: 1028px;*/
-  margin: 0;
-}
-
-h1,h2,h3,h4,h5,h6 {
-  font-family: 'Open Sans', 'Helvetica Neue', Helvetica, Arial, sans-serif;
-  font-weight: 800;
-}
-
-p {
-  line-height: 1.5;
-  margin: 30px 0;
-}
-
-/* ----------------------- */
-
-#header h1 {
-    font-size: 2.5em; 
-    background-image:url(static/logo.png); 
-    background-repeat:no-repeat;
-    height: 72px;
-    padding-left: 84px;
-}
-
-
-
-.header
-{
-	clear: both;
-	background-color: #ccc;
-	padding: 8px;
-}
-
-h1
-{
-	font-size: 150%;
-	/*font-weight: bold;*/
-	padding: 0;
-	margin: 1em 0 0 .3em;
-}
-
-hr
-{
-	border: none 0;
-	border-top: 1px solid #7F8FB1;
-	height: 1px;
-}
-
-pre.code
-{
-	display: block;
-	padding: 8px;
-	border: 1px dashed #ccc;
-}
-
-#index
-{
-	margin-top: 24px;
-	float: left;
-	width: 220px;
-	position: absolute;
-	left: 8px;
-	background-color: #F3F3F3;
-	padding: 8px;
-}
-
-#content
-{
-	margin-left: 260px;
-	width: 800px;
-}
-
-.wrapper {
-	display: flex; 
-}
-
-.details {
-    margin-top: 0.5em;
-    margin-bottom: 0.5em;
-}
-
-.summary {
-    font-family: arial, sans-serif;
-    font-weight: bold;
-    font-size: 1em;
-}
-
-.classList
-{
-	list-style-type: none;
-	padding: 0;
-	margin: 0 0 0 8px;
-	font-family: arial, sans-serif;
-	font-size: 1em;
-	overflow: auto;
-}
-
-.classList li
-{
-	padding: 0;
-	margin: 0 0 8px 0;
-}
-
-.summaryTable { width: 100%; }
-
-h1.classTitle
-{
-	font-size:170%;
-	line-height:130%;
-}
-
-h2 { font-size: 110%; }
-caption, div.sectionTitle
-{
-	background-color: #7F8FB1;
-	color: #fff;
-	font-size:130%;
-	text-align: left;
-	padding: 2px 6px 2px 6px;
-	border: 1px #7F8FB1 solid;
-}
-
-div.sectionTitle { margin-bottom: 8px; }
-.summaryTable thead { display: none; }
-
-.summaryTable td
-{
-	vertical-align: top;
-	padding: 4px;
-	border-bottom: 1px #7F8FB1 solid;
-	border-right: 1px #7F8FB1 solid;
-}
-
-/*col#summaryAttributes {}*/
-.summaryTable td.attributes
-{
-	border-left: 1px #7F8FB1 solid;
-	width: 140px;
-	text-align: right;
-}
-
-td.attributes, .fixedFont
-{
-	line-height: 1.5;
-	color: #002EBE;
-	font-family: "Courier New",Courier,monospace;
-	font-size: 13px;
-}
-
-.summaryTable td.nameDescription
-{
-	text-align: left;
-	font-size: 13px;
-	line-height: 1.5;
-}
-
-.summaryTable td.nameDescription, .description
-{
-	line-height: 1.5;
-	padding: 4px;
-	padding-left: 4px;
-}
-
-.summaryTable { margin-bottom: 8px; }
-
-ul.inheritsList
-{
-	list-style: square;
-	margin-left: 20px;
-	padding-left: 0;
-}
-
-.detailList {
-	margin-left: 20px; 
-	line-height: 1.5;
-}
-.detailList dt { margin-left: 20px; }
-
-.detailList .heading
-{
-	font-weight: bold;
-	padding-bottom: 6px;
-	margin-left: 0;
-}
-
-.light, td.attributes, .light a:link, .light a:visited
-{
-	color: #777;
-	font-style: italic;
-}
-
-.fineprint
-{
-    margin-left: 260px;
-	text-align: left;
-	font-size: 10px;
-}
->>>>>>> 76575604
+}