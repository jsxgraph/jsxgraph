--- conflicted
+++ resolved
@@ -4,29 +4,18 @@
 New features
 -----------
 
-<<<<<<< HEAD
-=======
 - 3D: now, beside parallel projection also central projection is supported 
->>>>>>> cf64a7ba
 - new element `sphere3d`
 - new element `intersectionline3d`
 - new element `circle3d`
 - new element `glider3d`: lines, curves
 - new element `intersectioncircle3d`
-<<<<<<< HEAD
-- new version of `otherintersection`
-- new 3D control: virtual trackball
-- 3D dragging in central projection
-- new label positioning for lines, circles and curves
-- random numbers for uniform, normal, exponential, beta, gamma, chi-square, F, T, binomial, geometric, hypergemoetric, Poisson distribution
-=======
 - new element `polygon3d`
 - new version of `otherintersection`
 - new 3D control: virtual trackball
 - new label positioning for lines, circles and curves
 - random numbers for uniform, normal, exponential, beta, gamma, chi-square, F, T, binomial, geometric, hypergeometric, Poisson distribution
 - new function `JXG.Math.Statistics.histogram`
->>>>>>> cf64a7ba
 - new math function `JXG.Math.gamma`
 
 Improvements
@@ -43,10 +32,7 @@
 - new 3D examples in `examples/`
 - mark ancient browser detection methods as deprecated
 - add more exports to `index.js`
-<<<<<<< HEAD
-=======
 - board zoom center can be either the mouse pointer position (or midpoint of two finger touches) or the center of the board
->>>>>>> cf64a7ba
 
 Bug fixes
 ---------
@@ -64,15 +50,10 @@
 - glider handling
 - slider handling in JessieCode
 - remove use of `String.at()` (moodle problem)
-<<<<<<< HEAD
-- remove const `JXG.touchPoperty`
-- toggling of arrow heads
-=======
 - remove const `JXG.touchProperty`
 - toggling of arrow heads
 - tapemeasure
 - toFraction
->>>>>>> cf64a7ba
 
 1.8.0
 ===
