--- conflicted
+++ resolved
@@ -52,26 +52,16 @@
     "bl": "^5.0.0",
     "braces": ">=2.3.1",
     "diff": "^5.0.0",
-<<<<<<< HEAD
-    "handlebars": "^4.7.6",
-    "js-yaml": "^3.14.0",
-=======
     "handlebars": "^4.7.7",
     "intern": "^4.10.0",
     "js-yaml": "^3.14.1",
->>>>>>> a5a4453b
     "jsdoc2": "^2.4.0",
     "jshint": "^2.13.0",
     "jslint": "^0.12.1",
     "lodash": "^4.17.21",
     "minimist": ">=1.2.3",
-<<<<<<< HEAD
-    "sinon": ">=1.14.0",
-    "uglify-js": "^3.11.5",
-=======
     "sinon": "^11.1.1",
     "uglify-js": "^3.13.10",
->>>>>>> a5a4453b
     "ws": ">=7.4.6"
   },
   "engines": {
