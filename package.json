--- conflicted
+++ resolved
@@ -1,102 +1,3 @@
-<<<<<<< HEAD
-{
-  "name": "jsxgraph",
-  "description": "Interactive geometry, plotting, visualization",
-  "homepage": "https://jsxgraph.org",
-  "version": "1.11.1",
-  "exports": {
-    "types": "./src/index.d.ts",
-    "default": "./src/index.js"
-  },
-  "main": "./distrib/jsxgraphcore.js",
-  "module": "./src/index.js",
-  "types": "./src/index.d.ts",
-  "files": [
-    "src",
-    "distrib",
-    "extensions",
-    "CHANGELOG.md"
-  ],
-  "maintainers": [
-    {
-      "name": "Alfred Wassermann",
-      "email": "Alfred.Wassermann@uni-bayreuth.de"
-    },
-    {
-      "name": "Michael Gerhaeuser",
-      "email": "michael.gerhaeuser@gmail.com"
-    }
-  ],
-  "contributors": [
-    "Matthias Ehmann <matthias.ehmann@uni-bayreuth.de>",
-    "Carsten Miller <carsten.miller@uni-bayreuth.de>",
-    "Rinat Shigapov",
-    "Bianca Valentin",
-    "Heiko Vogel",
-    "Andreas Walter",
-    "Peter Wilfahrt"
-  ],
-  "license": "(MIT OR LGPL-3.0-or-later)",
-  "keywords": [
-    "geometry",
-    "dynamic geometry",
-    "function plotting",
-    "mathematics education"
-  ],
-  "bugs": {
-    "url": "https://github.com/jsxgraph/jsxgraph/issues"
-  },
-  "directories": {
-    "lib": "src"
-  },
-  "repository": {
-    "type": "git",
-    "url": "https://github.com/jsxgraph/jsxgraph.git"
-  },
-  "prettier": {
-    "printWidth": 96,
-    "tabWidth": 4,
-    "trailingComma": "none"
-  },
-  "devDependencies": {
-    "@eslint/eslintrc": "^3.1.0",
-    "@eslint/js": "^9.4.0",
-    "eslint": ">=8.14.0",
-    "eslint-config-prettier": "^8.5.0",
-    "eslint-plugin-prettier": "^4.2.1",
-    "globals": "^15.4.0",
-    "http-server": "^14.1.1",
-    "jasmine-core": "^3.10.1",
-    "jsdoc2": "^2.4.0",
-    "jshint": "^2.13.1",
-    "jslint": "^0.12.1",
-    "karma": "^6.4.3",
-    "karma-chrome-launcher": "^3.2.0",
-    "karma-jasmine": "^5.1.0",
-    "npmignore": "^0.3.1",
-    "path-browserify": "^1.0.1",
-    "prettier": "^2.7.1",
-    "terser": "^5.10.0",
-    "webpack": "^5.38.1",
-    "webpack-cli": "^4.9.2"
-  },
-  "engines": {
-    "node": ">=0.6.0"
-  },
-  "scripts": {
-    "buildCore": "webpack --config config/webpack.config.js",
-    "buildCompressor": "webpack --config config/webpack.config.compressor.js",
-    "eslint": "make eslint",
-    "check-format": "prettier --check src test extensions",
-    "//No! format": "//prettier --write src test extensions",
-    "serve": "http-server -c-1",
-    "test": "make test"
-  },
-  "dependencies": {
-    "jsxgraph": "^1.11.0-beta2"
-  }
-}
-=======
 {
   "name": "jsxgraph",
   "description": "Interactive geometry, plotting, visualization",
@@ -194,5 +95,4 @@
   "dependencies": {
     "jsxgraph": "^1.11.0-beta2"
   }
-}
->>>>>>> 76575604
+}