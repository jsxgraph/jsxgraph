--- conflicted
+++ resolved
@@ -62,18 +62,6 @@
 JXG.Options.glider = {label:{}};
 JXG.Options.point.label = {};
 */
-<<<<<<< HEAD
-var board = JXG.JSXGraph.initBoard('jxgbox', {boundingbox: [-10,10,10,-10], axis:false});
-var p1 = board.create('point', [-5,-5]);
-var p2 = board.create('point', [5,5]);
-var p3 = board.create('point', [-8, 8]);
-var p4 = board.create('point', [-2,2]);
-var l = board.create('segment', [p1,p2]);
-var s = board.create('segment', [p3,p4]);
-board.create('intersection', [s,l]);
-
-=======
-
                 var brd = JXG.JSXGraph.initBoard('jxgbox',{boundingbox: [-1,5,5,-1], axis:true});
                 var p1 = brd.create('point', [1,1]);
                 var p2 = brd.create('point', [3,0]);
@@ -87,7 +75,6 @@
                 var i = brd.create('intersection', [a1,a2,1]);
                 //var f = brd.create('functiongraph', ["sin(x)"]);
                 
->>>>>>> a1c6db69
 /*
 var brd = JXG.JSXGraph.initBoard('jxgbox', {axis: true, boundingbox: [-5,15,15,-5]});
 var cu = brd.create('curve',[ [0,2,4,6,12],[10,12,8,6,4] ], 
@@ -98,10 +85,7 @@
 var f = brd.create('functiongraph',[ function(x){ return Math.sin(x);} ], 
     {withLabel:true, name:'f(x)', label:{position:'rt', fontSize:24, offset:[-30,10]} } );
 */
-<<<<<<< HEAD
 
-=======
->>>>>>> a1c6db69
 //brd.on('update', function(){ console.log(i.X(), i.Y()); });
 </script> 
 </body>
