<<<<<<< HEAD
﻿<!--<!DOCTYPE html PUBLIC "-//W3C//DTD HTML 4.01 Transitional//EN"> <html>-->
<!DOCTYPE html PUBLIC "-//W3C//DTD XHTML 1.0 Transitional//EN" "http://www.w3.org/TR/xhtml1/DTD/xhtml1-transitional.dtd"><html xmlns="http://www.w3.org/1999/xhtml" xml:lang="fr" lang="fr">
<head>
   <title>JSXGraph example</title>
    <link rel="stylesheet" type="text/css" href="../distrib/jsxgraph.css" />
    <script type="text/javascript" src="../distrib/jsxgraphcore.js"></script>
    <!--<script type="text/javascript" src="http://cdnjs.cloudflare.com/ajax/libs/jsxgraph/0.94/jsxgraphcore.js"></script>-->
    <!--<script type="text/javascript" src="http://jsxgraph.uni-bayreuth.de/distrib/jsxgraphcore.js"></script>-->
    <script type="text/javascript" src="../src/reader/geonext.js"></script>
    <script type="text/javascript" src="../src/renderer/canvas.js"></script>
</head>
<body id="body">

<input type="button" id="schalter" onClick="A.remove(); board.fullUpdate()" value="Spur an">
<div id='jxgbox' class='jxgbox' style='width:600px; height:600px;'></div>

<script type='text/javascript'>
//JXG.Options.renderer = 'canvas';
//JXG.Options.grid.snapToGrid = true;

//JXG.Options.axis.visible = false;
//JXG.Options.axis.ticks.drawLabels = true;
//JXG.Options.axis.ticks.drawZero = true;
//JXG.Options.axis.withLabel = false;

//JXG.Options.text.display = 'internal';

/*
var brd = JXG.JSXGraph.initBoard('jxgbox', {boundingbox:[-6,6,6,-6],
axis:false, keepaspectratio:true,
grid:false, showNavigation:true});
*/

/*
JXG.Options.zoom.wheel = false;
JXG.Options.glider = {label:{}};
JXG.Options.point.label = {};
*/
    JXG.joinCurves = function(board, parents, attributes) {
        var cu1 = parents[0],
            cu2 = parents[1],
            attr = JXG.copyAttributes(attributes, board.options, 'curve'),
            c = board.create('curve', [[0], [0]], attr);

        c.updateDataArray = function() {
            // The two paths have to be connected
            this.dataX = cu1.dataX.slice(0,-1).concat(cu2.dataX);
            this.dataY = cu1.dataY.slice(0,-1).concat(cu2.dataY);
            if (this.dataX.length<4) {
                this.bezierDegree = 1;
            } else {
                this.bezierDegree = cu1.bezierDegree;
            }
        };
        c.prepareUpdate().update().updateRenderer();
        return c;
    };

var stempel = function(element) {
    element.cloneToBackground();
};

if (false) {
var trace = false;


var board = JXG.JSXGraph.initBoard('jxgbox',{boundingbox: [-4, 4, 4, -4], axis:false});
    var sli = board.create('slider', [[-2,1],[1,1],[0,1,10]]
        ,{
            point1: {visible:true, fixed:false, needsRegularUpdate:true},
            point2: {visible:true, fixed:false, needsRegularUpdate:true},
            baseline: {visible:true, needsRegularUpdate:true},
            ticks: {visible:true, needsRegularUpdate:true}
        }
        );
/*
    sli.point1.moveTo([0,0]);
    sli.point2.moveTo([3,0]);
    board.fullUpdate();
*/
} else {
	brdyy = JXG.JSXGraph.initBoard('jxgbox',{axis:false, boundingbox: [-2, 4.9, 15, 0]});
	brdyy.options.text.anchorY = 'top';

	brdyy.create("text", [-1.5, 1.5, "<strong>b)</strong>"]);
	brdyy.create("text", [-1.5, 3.5, "<strong>a)</strong>"]);

	var p11 = brdyy.create("point", [0, 1.2], {fillcolor:'blue', name:''});
	var p21 = brdyy.create("point", [0, 3.2], {fillcolor:'blue', name:''});
	var p12 = brdyy.create("point", [10, 1.2], {fillcolor:'lightgray', name:'$10$', label:{offset:[-5,20]}});
	var p22 = brdyy.create("point", [10, 3.2], {fillcolor:'lightgray', name:'$10$', label:{offset:[-5,20]}});
	brdyy.create("segment", [p11,p12], {color:'lightgray', strokewidth:5});
	brdyy.create("segment", [p21,p22], {color:'lightgray', strokewidth:5});
	var l1 = brdyy.create("segment", [[0,1.2],[15,1.2]], {visible:false});
	var l2 = brdyy.create("segment", [[0,3.2],[15,3.2]], {visible:false});
	var p13 = brdyy.create("glider", [10, 1.2, l1], {fillcolor:'red', fixed:false, highlight:true, name:'', snapsizex:0.1, snaptogrid:true});
	var p23 = brdyy.create("glider", [10, 3.2, l2], {fillcolor:'red', fixed:false, highlight:true, name:'', snapsizex:0.1, snaptogrid:true});
	brdyy.create("segment", [p11,p13], {color:'orange', strokewidth:5});
	brdyy.create("segment", [p21,p23], {color:'blue', strokewidth:5});

	brdyy.create("text", [function() { return p13.X()-0.17;}, 2, function() {
		var pos = Math.floor(p13.X()*10)/10;
		pos = pos.toString().replace(".",",");
		return "$" + pos + "$"; }]);
	brdyy.create("text", [function() { return p23.X()-0.17;}, 3.9, function() {
		var pos = Math.floor(p23.X()*10)/10;
		pos = pos.toString().replace(".",",");
		return "$" + pos + "$"; }]);

	brdyy.create("text", [7, 4, "PRAVILNO"], {color:'red', opacity:function() {
		if(Math.floor(p23.X()*10)/10 == 11.2)
			return 1;
		else
			return 0;
	}});
	brdyy.create("text", [7, 2.1, "PRAVILNO"], {color:'red', opacity:function() {
		if(Math.floor(p13.X()*10)/10 == 11.2)
			return 1;
		else
			return 0;
	}});
}

</script>
</body>
</html>
=======
﻿<!--<!DOCTYPE html PUBLIC "-//W3C//DTD HTML 4.01 Transitional//EN"> <html>-->
<!DOCTYPE html PUBLIC "-//W3C//DTD XHTML 1.0 Transitional//EN" "http://www.w3.org/TR/xhtml1/DTD/xhtml1-transitional.dtd"><html lang="fr">
<head>
   <title>JSXGraph example</title>
    <link rel="stylesheet" type="text/css" href="../distrib/jsxgraph.css" />
    <script type="text/javascript" src="../distrib/jsxgraphcore.js"></script>
    <!--<script type="text/javascript" src="http://cdnjs.cloudflare.com/ajax/libs/jsxgraph/0.94/jsxgraphcore.js"></script>-->
    <!--<script type="text/javascript" src="http://jsxgraph.uni-bayreuth.de/distrib/jsxgraphcore.js"></script>-->
    <script type="text/javascript" src="../src/reader/geonext.js"></script>
    <script type="text/javascript" src="../src/renderer/canvas.js"></script>
</head>
<body id="body">

<input type="button" id="schalter" onClick="A.remove(); board.fullUpdate()" value="Spur an">
<div id='jxgbox' class='jxgbox' style='width:600px; height:600px;'></div>

<script type='text/javascript'>
//JXG.Options.renderer = 'canvas';
//JXG.Options.grid.snapToGrid = true;

//JXG.Options.axis.visible = false;
//JXG.Options.axis.ticks.drawLabels = true;
//JXG.Options.axis.ticks.drawZero = true;
//JXG.Options.axis.withLabel = false;

//JXG.Options.text.display = 'internal';

/*
var brd = JXG.JSXGraph.initBoard('jxgbox', {boundingbox:[-6,6,6,-6],
axis:false, keepaspectratio:true,
grid:false, showNavigation:true});
*/

/*
JXG.Options.zoom.wheel = false;
JXG.Options.glider = {label:{}};
JXG.Options.point.label = {};
*/
    JXG.joinCurves = function(board, parents, attributes) {
        var cu1 = parents[0],
            cu2 = parents[1],
            attr = JXG.copyAttributes(attributes, board.options, 'curve'),
            c = board.create('curve', [[0], [0]], attr);

        c.updateDataArray = function() {
            // The two paths have to be connected
            this.dataX = cu1.dataX.slice(0,-1).concat(cu2.dataX);
            this.dataY = cu1.dataY.slice(0,-1).concat(cu2.dataY);
            if (this.dataX.length<4) {
                this.bezierDegree = 1;
            } else {
                this.bezierDegree = cu1.bezierDegree;
            }
        };
        c.prepareUpdate().update().updateRenderer();
        return c;
    };

var stempel = function(element) {
    element.cloneToBackground();
};

if (false) {
var trace = false;


var board = JXG.JSXGraph.initBoard('jxgbox',{boundingbox: [-4, 4, 4, -4], axis:false});
    var sli = board.create('slider', [[-2,1],[1,1],[0,1,10]]
        ,{
            point1: {visible:true, fixed:false, needsRegularUpdate:true},
            point2: {visible:true, fixed:false, needsRegularUpdate:true},
            baseline: {visible:true, needsRegularUpdate:true},
            ticks: {visible:true, needsRegularUpdate:true}
        }
        );
/*
    sli.point1.moveTo([0,0]);
    sli.point2.moveTo([3,0]);
    board.fullUpdate();
*/
} else {
	brdyy = JXG.JSXGraph.initBoard('jxgbox',{axis:false, boundingbox: [-2, 4.9, 15, 0]});
	brdyy.options.text.anchorY = 'top';

	brdyy.create("text", [-1.5, 1.5, "<strong>b)</strong>"]);
	brdyy.create("text", [-1.5, 3.5, "<strong>a)</strong>"]);

	var p11 = brdyy.create("point", [0, 1.2], {fillcolor:'blue', name:''});
	var p21 = brdyy.create("point", [0, 3.2], {fillcolor:'blue', name:''});
	var p12 = brdyy.create("point", [10, 1.2], {fillcolor:'lightgray', name:'$10$', label:{offset:[-5,20]}});
	var p22 = brdyy.create("point", [10, 3.2], {fillcolor:'lightgray', name:'$10$', label:{offset:[-5,20]}});
	brdyy.create("segment", [p11,p12], {color:'lightgray', strokewidth:5});
	brdyy.create("segment", [p21,p22], {color:'lightgray', strokewidth:5});
	var l1 = brdyy.create("segment", [[0,1.2],[15,1.2]], {visible:false});
	var l2 = brdyy.create("segment", [[0,3.2],[15,3.2]], {visible:false});
	var p13 = brdyy.create("glider", [10, 1.2, l1], {fillcolor:'red', fixed:false, highlight:true, name:'', snapsizex:0.1, snaptogrid:true});
	var p23 = brdyy.create("glider", [10, 3.2, l2], {fillcolor:'red', fixed:false, highlight:true, name:'', snapsizex:0.1, snaptogrid:true});
	brdyy.create("segment", [p11,p13], {color:'orange', strokewidth:5});
	brdyy.create("segment", [p21,p23], {color:'blue', strokewidth:5});

	brdyy.create("text", [function() { return p13.X()-0.17;}, 2, function() {
		var pos = Math.floor(p13.X()*10)/10;
		pos = pos.toString().replace(".",",");
		return "$" + pos + "$"; }]);
	brdyy.create("text", [function() { return p23.X()-0.17;}, 3.9, function() {
		var pos = Math.floor(p23.X()*10)/10;
		pos = pos.toString().replace(".",",");
		return "$" + pos + "$"; }]);

	brdyy.create("text", [7, 4, "PRAVILNO"], {color:'red', opacity:function() {
		if(Math.floor(p23.X()*10)/10 == 11.2)
			return 1;
		else
			return 0;
	}});
	brdyy.create("text", [7, 2.1, "PRAVILNO"], {color:'red', opacity:function() {
		if(Math.floor(p13.X()*10)/10 == 11.2)
			return 1;
		else
			return 0;
	}});
}

</script>
</body>
</html>
>>>>>>> 76575604
<|MERGE_RESOLUTION|>--- conflicted
+++ resolved
@@ -1,131 +1,3 @@
-<<<<<<< HEAD
-﻿<!--<!DOCTYPE html PUBLIC "-//W3C//DTD HTML 4.01 Transitional//EN"> <html>-->
-<!DOCTYPE html PUBLIC "-//W3C//DTD XHTML 1.0 Transitional//EN" "http://www.w3.org/TR/xhtml1/DTD/xhtml1-transitional.dtd"><html xmlns="http://www.w3.org/1999/xhtml" xml:lang="fr" lang="fr">
-<head>
-   <title>JSXGraph example</title>
-    <link rel="stylesheet" type="text/css" href="../distrib/jsxgraph.css" />
-    <script type="text/javascript" src="../distrib/jsxgraphcore.js"></script>
-    <!--<script type="text/javascript" src="http://cdnjs.cloudflare.com/ajax/libs/jsxgraph/0.94/jsxgraphcore.js"></script>-->
-    <!--<script type="text/javascript" src="http://jsxgraph.uni-bayreuth.de/distrib/jsxgraphcore.js"></script>-->
-    <script type="text/javascript" src="../src/reader/geonext.js"></script>
-    <script type="text/javascript" src="../src/renderer/canvas.js"></script>
-</head>
-<body id="body">
-
-<input type="button" id="schalter" onClick="A.remove(); board.fullUpdate()" value="Spur an">
-<div id='jxgbox' class='jxgbox' style='width:600px; height:600px;'></div>
-
-<script type='text/javascript'>
-//JXG.Options.renderer = 'canvas';
-//JXG.Options.grid.snapToGrid = true;
-
-//JXG.Options.axis.visible = false;
-//JXG.Options.axis.ticks.drawLabels = true;
-//JXG.Options.axis.ticks.drawZero = true;
-//JXG.Options.axis.withLabel = false;
-
-//JXG.Options.text.display = 'internal';
-
-/*
-var brd = JXG.JSXGraph.initBoard('jxgbox', {boundingbox:[-6,6,6,-6],
-axis:false, keepaspectratio:true,
-grid:false, showNavigation:true});
-*/
-
-/*
-JXG.Options.zoom.wheel = false;
-JXG.Options.glider = {label:{}};
-JXG.Options.point.label = {};
-*/
-    JXG.joinCurves = function(board, parents, attributes) {
-        var cu1 = parents[0],
-            cu2 = parents[1],
-            attr = JXG.copyAttributes(attributes, board.options, 'curve'),
-            c = board.create('curve', [[0], [0]], attr);
-
-        c.updateDataArray = function() {
-            // The two paths have to be connected
-            this.dataX = cu1.dataX.slice(0,-1).concat(cu2.dataX);
-            this.dataY = cu1.dataY.slice(0,-1).concat(cu2.dataY);
-            if (this.dataX.length<4) {
-                this.bezierDegree = 1;
-            } else {
-                this.bezierDegree = cu1.bezierDegree;
-            }
-        };
-        c.prepareUpdate().update().updateRenderer();
-        return c;
-    };
-
-var stempel = function(element) {
-    element.cloneToBackground();
-};
-
-if (false) {
-var trace = false;
-
-
-var board = JXG.JSXGraph.initBoard('jxgbox',{boundingbox: [-4, 4, 4, -4], axis:false});
-    var sli = board.create('slider', [[-2,1],[1,1],[0,1,10]]
-        ,{
-            point1: {visible:true, fixed:false, needsRegularUpdate:true},
-            point2: {visible:true, fixed:false, needsRegularUpdate:true},
-            baseline: {visible:true, needsRegularUpdate:true},
-            ticks: {visible:true, needsRegularUpdate:true}
-        }
-        );
-/*
-    sli.point1.moveTo([0,0]);
-    sli.point2.moveTo([3,0]);
-    board.fullUpdate();
-*/
-} else {
-	brdyy = JXG.JSXGraph.initBoard('jxgbox',{axis:false, boundingbox: [-2, 4.9, 15, 0]});
-	brdyy.options.text.anchorY = 'top';
-
-	brdyy.create("text", [-1.5, 1.5, "<strong>b)</strong>"]);
-	brdyy.create("text", [-1.5, 3.5, "<strong>a)</strong>"]);
-
-	var p11 = brdyy.create("point", [0, 1.2], {fillcolor:'blue', name:''});
-	var p21 = brdyy.create("point", [0, 3.2], {fillcolor:'blue', name:''});
-	var p12 = brdyy.create("point", [10, 1.2], {fillcolor:'lightgray', name:'$10$', label:{offset:[-5,20]}});
-	var p22 = brdyy.create("point", [10, 3.2], {fillcolor:'lightgray', name:'$10$', label:{offset:[-5,20]}});
-	brdyy.create("segment", [p11,p12], {color:'lightgray', strokewidth:5});
-	brdyy.create("segment", [p21,p22], {color:'lightgray', strokewidth:5});
-	var l1 = brdyy.create("segment", [[0,1.2],[15,1.2]], {visible:false});
-	var l2 = brdyy.create("segment", [[0,3.2],[15,3.2]], {visible:false});
-	var p13 = brdyy.create("glider", [10, 1.2, l1], {fillcolor:'red', fixed:false, highlight:true, name:'', snapsizex:0.1, snaptogrid:true});
-	var p23 = brdyy.create("glider", [10, 3.2, l2], {fillcolor:'red', fixed:false, highlight:true, name:'', snapsizex:0.1, snaptogrid:true});
-	brdyy.create("segment", [p11,p13], {color:'orange', strokewidth:5});
-	brdyy.create("segment", [p21,p23], {color:'blue', strokewidth:5});
-
-	brdyy.create("text", [function() { return p13.X()-0.17;}, 2, function() {
-		var pos = Math.floor(p13.X()*10)/10;
-		pos = pos.toString().replace(".",",");
-		return "$" + pos + "$"; }]);
-	brdyy.create("text", [function() { return p23.X()-0.17;}, 3.9, function() {
-		var pos = Math.floor(p23.X()*10)/10;
-		pos = pos.toString().replace(".",",");
-		return "$" + pos + "$"; }]);
-
-	brdyy.create("text", [7, 4, "PRAVILNO"], {color:'red', opacity:function() {
-		if(Math.floor(p23.X()*10)/10 == 11.2)
-			return 1;
-		else
-			return 0;
-	}});
-	brdyy.create("text", [7, 2.1, "PRAVILNO"], {color:'red', opacity:function() {
-		if(Math.floor(p13.X()*10)/10 == 11.2)
-			return 1;
-		else
-			return 0;
-	}});
-}
-
-</script>
-</body>
-</html>
-=======
 ﻿<!--<!DOCTYPE html PUBLIC "-//W3C//DTD HTML 4.01 Transitional//EN"> <html>-->
 <!DOCTYPE html PUBLIC "-//W3C//DTD XHTML 1.0 Transitional//EN" "http://www.w3.org/TR/xhtml1/DTD/xhtml1-transitional.dtd"><html lang="fr">
 <head>
@@ -251,5 +123,4 @@
 
 </script>
 </body>
-</html>
->>>>>>> 76575604
+</html>