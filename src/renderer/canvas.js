--- conflicted
+++ resolved
@@ -1,1665 +1,3 @@
-<<<<<<< HEAD
-/*
-    Copyright 2008-2025
-        Matthias Ehmann,
-        Michael Gerhaeuser,
-        Carsten Miller,
-        Bianca Valentin,
-        Alfred Wassermann,
-        Peter Wilfahrt
-
-    This file is part of JSXGraph.
-
-    JSXGraph is free software dual licensed under the GNU LGPL or MIT License.
-
-    You can redistribute it and/or modify it under the terms of the
-
-      * GNU Lesser General Public License as published by
-        the Free Software Foundation, either version 3 of the License, or
-        (at your option) any later version
-      OR
-      * MIT License: https://github.com/jsxgraph/jsxgraph/blob/master/LICENSE.MIT
-
-    JSXGraph is distributed in the hope that it will be useful,
-    but WITHOUT ANY WARRANTY; without even the implied warranty of
-    MERCHANTABILITY or FITNESS FOR A PARTICULAR PURPOSE.  See the
-    GNU Lesser General Public License for more details.
-
-    You should have received a copy of the GNU Lesser General Public License and
-    the MIT License along with JSXGraph. If not, see <https://www.gnu.org/licenses/>
-    and <https://opensource.org/licenses/MIT/>.
- */
-
-/*global JXG: true, define: true, AMprocessNode: true, document: true, Image: true, module: true, require: true */
-/*jslint nomen: true, plusplus: true, newcap:true*/
-
-import JXG from "../jxg.js";
-import AbstractRenderer from "./abstract.js";
-import Const from "../base/constants.js";
-import Env from "../utils/env.js";
-import Type from "../utils/type.js";
-import UUID from "../utils/uuid.js";
-import Color from "../utils/color.js";
-import Coords from "../base/coords.js";
-import Mat from "../math/math.js";
-import Geometry from "../math/geometry.js";
-import Numerics from "../math/numerics.js";
-// import $__canvas from "canvas.js";
-
-/**
- * Uses HTML Canvas to implement the rendering methods defined in {@link JXG.AbstractRenderer}.
- *
- * @class JXG.CanvasRenderer
- * @augments JXG.AbstractRenderer
- * @param {Node} container Reference to a DOM node containing the board.
- * @param {Object} dim The dimensions of the board
- * @param {Number} dim.width
- * @param {Number} dim.height
- * @see JXG.AbstractRenderer
- */
-JXG.CanvasRenderer = function (container, dim) {
-    this.type = "canvas";
-
-    this.canvasRoot = null;
-    this.suspendHandle = null;
-    this.canvasId = UUID.genUUID();
-
-    this.canvasNamespace = null;
-
-    if (Env.isBrowser) {
-        this.container = container;
-        this.container.style.MozUserSelect = "none";
-        this.container.style.userSelect = "none";
-
-        this.container.style.overflow = "hidden";
-        if (this.container.style.position === "") {
-            this.container.style.position = "relative";
-        }
-
-        this.container.innerHTML = [
-            '<canvas id="', this.canvasId, '" width="', dim.width, 'px" height="', dim.height, 'px"></canvas>'
-        ].join("");
-        this.canvasRoot = this.container.ownerDocument.getElementById(this.canvasId);
-        this.canvasRoot.style.display = "block";
-        this.context = this.canvasRoot.getContext("2d");
-    } else if (Env.isNode()) {
-        try {
-            this.canvasRoot = JXG.createCanvas(500, 500);
-            this.context = this.canvasRoot.getContext("2d");
-        } catch (err) {
-            throw new Error('JXG.createCanvas not available.\n' +
-                'Install the npm package `canvas`\n' +
-                'and call:\n' +
-                '    import { createCanvas } from "canvas.js";\n' +
-                '    JXG.createCanvas = createCanvas;\n');
-        }
-    }
-};
-
-JXG.CanvasRenderer.prototype = new AbstractRenderer();
-
-JXG.extend(
-    JXG.CanvasRenderer.prototype,
-    /** @lends JXG.CanvasRenderer.prototype */ {
-        /* **************************
-         *   private methods only used
-         *   in this renderer. Should
-         *   not be called from outside.
-         * **************************/
-
-        /**
-         * Draws a filled polygon.
-         * @param {Array} shape A matrix presented by a two dimensional array of numbers.
-         * @see JXG.AbstractRenderer#drawArrows
-         * @private
-         */
-        _drawPolygon: function (shape, degree, doFill) {
-            var i,
-                len = shape.length,
-                context = this.context;
-
-            if (len > 0) {
-                if (doFill) {
-                    context.lineWidth = 0;
-                }
-                context.beginPath();
-                context.moveTo(shape[0][0], shape[0][1]);
-                if (degree === 1) {
-                    for (i = 1; i < len; i++) {
-                        context.lineTo(shape[i][0], shape[i][1]);
-                    }
-                } else {
-                    for (i = 1; i < len; i += 3) {
-                        context.bezierCurveTo(
-                            shape[i][0],
-                            shape[i][1],
-                            shape[i + 1][0],
-                            shape[i + 1][1],
-                            shape[i + 2][0],
-                            shape[i + 2][1]
-                        );
-                    }
-                }
-                if (doFill) {
-                    context.lineTo(shape[0][0], shape[0][1]);
-                    context.closePath();
-                    context.fill("evenodd");
-                } else {
-                    context.stroke();
-                }
-            }
-        },
-
-        /**
-         * Sets the fill color and fills an area.
-         * @param {JXG.GeometryElement} el An arbitrary JSXGraph element, preferably one with an area.
-         * @private
-         */
-        _fill: function (el) {
-            var context = this.context;
-
-            context.save();
-            if (this._setColor(el, "fill")) {
-                context.fill("evenodd");
-            }
-            context.restore();
-        },
-
-        /**
-         * Rotates a point around <tt>(0, 0)</tt> by a given angle.
-         * @param {Number} angle An angle, given in rad.
-         * @param {Number} x X coordinate of the point.
-         * @param {Number} y Y coordinate of the point.
-         * @returns {Array} An array containing the x and y coordinate of the rotated point.
-         * @private
-         */
-        _rotatePoint: function (angle, x, y) {
-            return [
-                x * Math.cos(angle) - y * Math.sin(angle),
-                x * Math.sin(angle) + y * Math.cos(angle)
-            ];
-        },
-
-        /**
-         * Rotates an array of points around <tt>(0, 0)</tt>.
-         * @param {Array} shape An array of array of point coordinates.
-         * @param {Number} angle The angle in rad the points are rotated by.
-         * @returns {Array} Array of array of two dimensional point coordinates.
-         * @private
-         */
-        _rotateShape: function (shape, angle) {
-            var i,
-                rv = [],
-                len = shape.length;
-
-            if (len <= 0) {
-                return shape;
-            }
-
-            for (i = 0; i < len; i++) {
-                rv.push(this._rotatePoint(angle, shape[i][0], shape[i][1]));
-            }
-
-            return rv;
-        },
-
-        /**
-         * Set the gradient angle for linear color gradients.
-         *
-         * @private
-         * @param {JXG.GeometryElement} node An arbitrary JSXGraph element, preferably one with an area.
-         * @param {Number} radians angle value in radians. 0 is horizontal from left to right, Pi/4 is vertical from top to bottom.
-         */
-        updateGradientAngle: function (el, radians) {
-            // Angles:
-            // 0: ->
-            // 90: down
-            // 180: <-
-            // 90: up
-            var f = 1.0,
-                co = Math.cos(-radians),
-                si = Math.sin(-radians),
-                bb = el.getBoundingBox(),
-                c1, c2,
-                x1, x2,
-                y1, y2,
-                x1s, x2s, y1s, y2s,
-                dx, dy;
-
-            if (Math.abs(co) > Math.abs(si)) {
-                f /= Math.abs(co);
-            } else {
-                f /= Math.abs(si);
-            }
-            if (co >= 0) {
-                x1 = 0;
-                x2 = co * f;
-            } else {
-                x1 = -co * f;
-                x2 = 0;
-            }
-            if (si >= 0) {
-                y1 = 0;
-                y2 = si * f;
-            } else {
-                y1 = -si * f;
-                y2 = 0;
-            }
-
-            c1 = new Coords(Const.COORDS_BY_USER, [bb[0], bb[1]], el.board);
-            c2 = new Coords(Const.COORDS_BY_USER, [bb[2], bb[3]], el.board);
-            dx = c2.scrCoords[1] - c1.scrCoords[1];
-            dy = c2.scrCoords[2] - c1.scrCoords[2];
-            x1s = c1.scrCoords[1] + dx * x1;
-            y1s = c1.scrCoords[2] + dy * y1;
-            x2s = c1.scrCoords[1] + dx * x2;
-            y2s = c1.scrCoords[2] + dy * y2;
-
-            return this.context.createLinearGradient(x1s, y1s, x2s, y2s);
-        },
-
-        /**
-         * Set circles for radial color gradients.
-         *
-         * @private
-         * @param {SVGnode} node SVG gradient node
-         * @param {Number} cx Canvas value x1 (but value between 0 and 1)
-         * @param {Number} cy  Canvas value y1 (but value between 0 and 1)
-         * @param {Number} r  Canvas value r1 (but value between 0 and 1)
-         * @param {Number} fx  Canvas value x0 (but value between 0 and 1)
-         * @param {Number} fy  Canvas value x1 (but value between 0 and 1)
-         * @param {Number} fr  Canvas value r0 (but value between 0 and 1)
-         */
-        updateGradientCircle: function (el, cx, cy, r, fx, fy, fr) {
-            var bb = el.getBoundingBox(),
-                c1, c2,
-                cxs, cys, rs,
-                fxs, fys, frs,
-                dx, dy;
-
-            c1 = new Coords(Const.COORDS_BY_USER, [bb[0], bb[1]], el.board);
-            c2 = new Coords(Const.COORDS_BY_USER, [bb[2], bb[3]], el.board);
-            dx = c2.scrCoords[1] - c1.scrCoords[1];
-            dy = c1.scrCoords[2] - c2.scrCoords[2];
-
-            cxs = c1.scrCoords[1] + dx * cx;
-            cys = c2.scrCoords[2] + dy * cy;
-            fxs = c1.scrCoords[1] + dx * fx;
-            fys = c2.scrCoords[2] + dy * fy;
-            rs = r * (dx + dy) * 0.5;
-            frs = fr * (dx + dy) * 0.5;
-
-            return this.context.createRadialGradient(fxs, fys, frs, cxs, cys, rs);
-        },
-
-        // documented in JXG.AbstractRenderer
-        updateGradient: function (el) {
-            var col,
-                // op,
-                ev_g = el.evalVisProp('gradient'),
-                gradient;
-
-            // op = el.evalVisProp('fillopacity');
-            // op = op > 0 ? op : 0;
-            col = el.evalVisProp('fillcolor');
-
-            if (ev_g === "linear") {
-                gradient = this.updateGradientAngle(
-                    el,
-                    el.evalVisProp('gradientangle')
-                );
-            } else if (ev_g === "radial") {
-                gradient = this.updateGradientCircle(
-                    el,
-                    el.evalVisProp('gradientcx'),
-                    el.evalVisProp('gradientcy'),
-                    el.evalVisProp('gradientr'),
-                    el.evalVisProp('gradientfx'),
-                    el.evalVisProp('gradientfy'),
-                    el.evalVisProp('gradientfr')
-                );
-            }
-            gradient.addColorStop(el.evalVisProp('gradientstartoffset'), col);
-            gradient.addColorStop(
-                el.evalVisProp('gradientendoffset'),
-                el.evalVisProp('gradientsecondcolor')
-            );
-            return gradient;
-        },
-
-        /**
-         * Sets color and opacity for filling and stroking.
-         * type is the attribute from visProp and targetType the context[targetTypeStyle].
-         * This is necessary, because the fill style of a text is set by the stroke attributes of the text element.
-         * @param {JXG.GeometryElement} el Any JSXGraph element.
-         * @param {String} [type='stroke'] Either <em>fill</em> or <em>stroke</em>.
-         * @param {String} [targetType=type] (optional) Either <em>fill</em> or <em>stroke</em>.
-         * @returns {Boolean} If the color could be set, <tt>true</tt> is returned.
-         * @private
-         */
-        _setColor: function (el, type, targetType) {
-            var hasColor = true,
-                lc, hl, sw,
-                rgba, rgbo,
-                c, o, oo,
-                grad;
-
-            type = type || "stroke";
-            targetType = targetType || type;
-
-            hl = this._getHighlighted(el);
-
-            // type is equal to 'fill' or 'stroke'
-            rgba = el.evalVisProp(hl + type + 'color');
-            if (rgba !== "none" && rgba !== false) {
-                o = el.evalVisProp(hl + type + "opacity");
-                o = o > 0 ? o : 0;
-
-                if (rgba.length !== 9) {
-                    // RGB
-                    c = rgba;
-                    oo = o;
-                    // True RGBA, not RGB
-                } else {
-                    // RGBA
-                    rgbo = Color.rgba2rgbo(rgba);
-                    c = rgbo[0];
-                    oo = o * rgbo[1];
-                }
-                this.context.globalAlpha = oo;
-
-                this.context[targetType + "Style"] = c;
-            } else {
-                hasColor = false;
-            }
-
-            grad = el.evalVisProp('gradient');
-            if (grad === "linear" || grad === "radial") {
-                this.context.globalAlpha = oo;
-                this.context[targetType + "Style"] = this.updateGradient(el);
-                return hasColor;
-            }
-
-            sw = parseFloat(el.evalVisProp(hl + 'strokewidth'));
-            if (type === "stroke" && !isNaN(sw)) {
-                if (sw === 0) {
-                    this.context.globalAlpha = 0;
-                } else {
-                    this.context.lineWidth = sw;
-                }
-            }
-
-            lc = el.evalVisProp('linecap');
-            if (type === "stroke" && lc !== undefined && lc !== "") {
-                this.context.lineCap = lc;
-            }
-
-            return hasColor;
-        },
-
-        /**
-         * Sets color and opacity for drawing paths and lines and draws the paths and lines.
-         * @param {JXG.GeometryElement} el An JSXGraph element with a stroke.
-         * @private
-         */
-        _stroke: function (el) {
-            var context = this.context,
-                ev_dash = el.evalVisProp('dash'),
-                ds = el.evalVisProp('dashscale'),
-                sw = ds ? 0.5 * el.evalVisProp('strokewidth') : 1;
-
-            context.save();
-
-            if (ev_dash > 0) {
-                if (context.setLineDash) {
-                    context.setLineDash(
-                        // sw could distinguish highlighting or not.
-                        // But it seems to preferable to ignore this.
-                        this.dashArray[ev_dash - 1].map(function (x) { return x * sw; })
-                    );
-                }
-            } else {
-                this.context.lineDashArray = [];
-            }
-
-            if (this._setColor(el, "stroke")) {
-                context.stroke();
-            }
-
-            context.restore();
-        },
-
-        /**
-         * Translates a set of points.
-         * @param {Array} shape An array of point coordinates.
-         * @param {Number} x Translation in X direction.
-         * @param {Number} y Translation in Y direction.
-         * @returns {Array} An array of translated point coordinates.
-         * @private
-         */
-        _translateShape: function (shape, x, y) {
-            var i,
-                rv = [],
-                len = shape.length;
-
-            if (len <= 0) {
-                return shape;
-            }
-
-            for (i = 0; i < len; i++) {
-                rv.push([shape[i][0] + x, shape[i][1] + y]);
-            }
-
-            return rv;
-        },
-
-        /* ********* Point related stuff *********** */
-
-        // documented in AbstractRenderer
-        drawPoint: function (el) {
-            var f = el.evalVisProp('face'),
-                size = el.evalVisProp('size'),
-                scr = el.coords.scrCoords,
-                sqrt32 = size * Math.sqrt(3) * 0.5,
-                s05 = size * 0.5,
-                stroke05 = parseFloat(el.evalVisProp('strokewidth')) / 2.0,
-                context = this.context;
-
-            if (!el.visPropCalc.visible) {
-                return;
-            }
-
-            switch (f) {
-                case "cross": // x
-                case "x":
-                    context.beginPath();
-                    context.moveTo(scr[1] - size, scr[2] - size);
-                    context.lineTo(scr[1] + size, scr[2] + size);
-                    context.moveTo(scr[1] + size, scr[2] - size);
-                    context.lineTo(scr[1] - size, scr[2] + size);
-                    context.lineCap = "round";
-                    context.lineJoin = "round";
-                    context.closePath();
-                    this._stroke(el);
-                    break;
-                case "circle": // dot
-                case "o":
-                    context.beginPath();
-                    context.arc(scr[1], scr[2], size + 1 + stroke05, 0, 2 * Math.PI, false);
-                    context.closePath();
-                    this._fill(el);
-                    this._stroke(el);
-                    break;
-                case "square": // rectangle
-                case "[]":
-                    if (size <= 0) {
-                        break;
-                    }
-
-                    context.save();
-                    if (this._setColor(el, "stroke", "fill")) {
-                        context.fillRect(
-                            scr[1] - size - stroke05,
-                            scr[2] - size - stroke05,
-                            size * 2 + 3 * stroke05,
-                            size * 2 + 3 * stroke05
-                        );
-                    }
-                    context.restore();
-                    context.save();
-                    this._setColor(el, "fill");
-                    context.fillRect(
-                        scr[1] - size + stroke05,
-                        scr[2] - size + stroke05,
-                        size * 2 - stroke05,
-                        size * 2 - stroke05
-                    );
-                    context.restore();
-                    break;
-                case "plus": // +
-                case "+":
-                    context.beginPath();
-                    context.moveTo(scr[1] - size, scr[2]);
-                    context.lineTo(scr[1] + size, scr[2]);
-                    context.moveTo(scr[1], scr[2] - size);
-                    context.lineTo(scr[1], scr[2] + size);
-                    context.lineCap = "round";
-                    context.lineJoin = "round";
-                    context.closePath();
-                    this._stroke(el);
-                    break;
-                case "divide":
-                case "|":
-                    context.beginPath();
-                    context.moveTo(scr[1], scr[2] - size);
-                    context.lineTo(scr[1], scr[2] + size);
-                    context.lineCap = "round";
-                    context.lineJoin = "round";
-                    context.closePath();
-                    this._stroke(el);
-                    break;
-                case "minus":
-                case "-":
-                    context.beginPath();
-                    context.moveTo(scr[1] - size, scr[2]);
-                    context.lineTo(scr[1] + size, scr[2]);
-                    context.lineCap = "round";
-                    context.lineJoin = "round";
-                    context.closePath();
-                    this._stroke(el);
-                    break;
-                /* eslint-disable no-fallthrough */
-                case "diamond2":
-                case "<<>>":
-                    size *= 1.41;
-                case "diamond": // <>
-                case "<>":
-                    context.beginPath();
-                    context.moveTo(scr[1] - size, scr[2]);
-                    context.lineTo(scr[1], scr[2] + size);
-                    context.lineTo(scr[1] + size, scr[2]);
-                    context.lineTo(scr[1], scr[2] - size);
-                    context.closePath();
-                    this._fill(el);
-                    this._stroke(el);
-                    break;
-                /* eslint-enable no-fallthrough */
-                case "triangleup":
-                case "A":
-                case "a":
-                case "^":
-                    context.beginPath();
-                    context.moveTo(scr[1], scr[2] - size);
-                    context.lineTo(scr[1] - sqrt32, scr[2] + s05);
-                    context.lineTo(scr[1] + sqrt32, scr[2] + s05);
-                    context.closePath();
-                    this._fill(el);
-                    this._stroke(el);
-                    break;
-                case "triangledown":
-                case "v":
-                    context.beginPath();
-                    context.moveTo(scr[1], scr[2] + size);
-                    context.lineTo(scr[1] - sqrt32, scr[2] - s05);
-                    context.lineTo(scr[1] + sqrt32, scr[2] - s05);
-                    context.closePath();
-                    this._fill(el);
-                    this._stroke(el);
-                    break;
-                case "triangleleft":
-                case "<":
-                    context.beginPath();
-                    context.moveTo(scr[1] - size, scr[2]);
-                    context.lineTo(scr[1] + s05, scr[2] - sqrt32);
-                    context.lineTo(scr[1] + s05, scr[2] + sqrt32);
-                    context.closePath();
-                    this._fill(el);
-                    this._stroke(el);
-                    break;
-                case "triangleright":
-                case ">":
-                    context.beginPath();
-                    context.moveTo(scr[1] + size, scr[2]);
-                    context.lineTo(scr[1] - s05, scr[2] - sqrt32);
-                    context.lineTo(scr[1] - s05, scr[2] + sqrt32);
-                    context.closePath();
-                    this._fill(el);
-                    this._stroke(el);
-                    break;
-            }
-        },
-
-        // documented in AbstractRenderer
-        updatePoint: function (el) {
-            this.drawPoint(el);
-        },
-
-        /* ********* Line related stuff *********** */
-
-        /**
-         * Draws arrows of an element (usually a line) in canvas renderer.
-         * @param {JXG.GeometryElement} el Line to be drawn.
-         * @param {Array} scr1 Screen coordinates of the start position of the line or curve.
-         * @param {Array} scr2 Screen coordinates of the end position of the line or curve.
-         * @param {String} hl String which carries information if the element is highlighted. Used for getting the correct attribute.
-         * @private
-         */
-        drawArrows: function (el, scr1, scr2, hl, a) {
-            var x1, y1, x2, y2,
-                w, w0,
-                arrowHead, arrowTail,
-                context = this.context,
-                size = 6,
-                type = 1,
-                type_fa,
-                type_la,
-                degree_fa = 1,
-                degree_la = 1,
-                doFill,
-                i, len,
-                d1x, d1y,
-                d2x, d2y,
-                last,
-                ang1, ang2,
-                ev_fa = a.evFirst,
-                ev_la = a.evLast;
-
-            if (el.evalVisProp('strokecolor') !== "none" && (ev_fa || ev_la)) {
-                if (el.elementClass === Const.OBJECT_CLASS_LINE) {
-                    x1 = scr1.scrCoords[1];
-                    y1 = scr1.scrCoords[2];
-                    x2 = scr2.scrCoords[1];
-                    y2 = scr2.scrCoords[2];
-                    ang1 = ang2 = Math.atan2(y2 - y1, x2 - x1);
-                } else {
-                    x1 = el.points[0].scrCoords[1];
-                    y1 = el.points[0].scrCoords[2];
-
-                    last = el.points.length - 1;
-                    if (last < 1) {
-                        // No arrows for curves consisting of 1 point
-                        return;
-                    }
-                    x2 = el.points[el.points.length - 1].scrCoords[1];
-                    y2 = el.points[el.points.length - 1].scrCoords[2];
-
-                    d1x = el.points[1].scrCoords[1] - el.points[0].scrCoords[1];
-                    d1y = el.points[1].scrCoords[2] - el.points[0].scrCoords[2];
-                    d2x = el.points[last].scrCoords[1] - el.points[last - 1].scrCoords[1];
-                    d2y = el.points[last].scrCoords[2] - el.points[last - 1].scrCoords[2];
-                    if (ev_fa) {
-                        ang1 = Math.atan2(d1y, d1x);
-                    }
-                    if (ev_la) {
-                        ang2 = Math.atan2(d2y, d2x);
-                    }
-                }
-
-                w0 = el.evalVisProp(hl + 'strokewidth');
-
-                if (ev_fa) {
-                    size = a.sizeFirst;
-
-                    w = w0 * size;
-
-                    type = a.typeFirst;
-                    type_fa = type;
-
-                    if (type === 2) {
-                        arrowTail = [
-                            [w, -w * 0.5],
-                            [0.0, 0.0],
-                            [w, w * 0.5],
-                            [w * 0.5, 0.0]
-                        ];
-                    } else if (type === 3) {
-                        arrowTail = [
-                            [w / 3.0, -w * 0.5],
-                            [0.0, -w * 0.5],
-                            [0.0, w * 0.5],
-                            [w / 3.0, w * 0.5]
-                        ];
-                    } else if (type === 4) {
-                        w /= 10;
-                        degree_fa = 3;
-                        arrowTail = [
-                            [10.0, 3.31],
-                            [6.47, 3.84],
-                            [2.87, 4.5],
-                            [0.0, 6.63],
-                            [0.67, 5.52],
-                            [1.33, 4.42],
-                            [2.0, 3.31],
-                            [1.33, 2.21],
-                            [0.67, 1.1],
-                            [0.0, 0.0],
-                            [2.87, 2.13],
-                            [6.47, 2.79],
-                            [10.0, 3.31]
-                        ];
-                        len = arrowTail.length;
-                        for (i = 0; i < len; i++) {
-                            arrowTail[i][0] *= -w;
-                            arrowTail[i][1] *= w;
-                            arrowTail[i][0] += 10 * w;
-                            arrowTail[i][1] -= 3.31 * w;
-                        }
-                    } else if (type === 5) {
-                        w /= 10;
-                        degree_fa = 3;
-                        arrowTail = [
-                            [10.0, 3.28],
-                            [6.61, 4.19],
-                            [3.19, 5.07],
-                            [0.0, 6.55],
-                            [0.62, 5.56],
-                            [1.0, 4.44],
-                            [1.0, 3.28],
-                            [1.0, 2.11],
-                            [0.62, 0.99],
-                            [0.0, 0.0],
-                            [3.19, 1.49],
-                            [6.61, 2.37],
-                            [10.0, 3.28]
-                        ];
-                        len = arrowTail.length;
-                        for (i = 0; i < len; i++) {
-                            arrowTail[i][0] *= -w;
-                            arrowTail[i][1] *= w;
-                            arrowTail[i][0] += 10 * w;
-                            arrowTail[i][1] -= 3.28 * w;
-                        }
-                    } else if (type === 6) {
-                        w /= 10;
-                        degree_fa = 3;
-                        arrowTail = [
-                            [10.0, 2.84],
-                            [6.61, 3.59],
-                            [3.21, 4.35],
-                            [0.0, 5.68],
-                            [0.33, 4.73],
-                            [0.67, 3.78],
-                            [1.0, 2.84],
-                            [0.67, 1.89],
-                            [0.33, 0.95],
-                            [0.0, 0.0],
-                            [3.21, 1.33],
-                            [6.61, 2.09],
-                            [10.0, 2.84]
-                        ];
-                        len = arrowTail.length;
-                        for (i = 0; i < len; i++) {
-                            arrowTail[i][0] *= -w;
-                            arrowTail[i][1] *= w;
-                            arrowTail[i][0] += 10 * w;
-                            arrowTail[i][1] -= 2.84 * w;
-                        }
-                    } else if (type === 7) {
-                        w = w0;
-                        degree_fa = 3;
-                        arrowTail = [
-                            [0.0, 10.39],
-                            [2.01, 6.92],
-                            [5.96, 5.2],
-                            [10.0, 5.2],
-                            [5.96, 5.2],
-                            [2.01, 3.47],
-                            [0.0, 0.0]
-                        ];
-                        len = arrowTail.length;
-                        for (i = 0; i < len; i++) {
-                            arrowTail[i][0] *= -w;
-                            arrowTail[i][1] *= w;
-                            arrowTail[i][0] += 10 * w;
-                            arrowTail[i][1] -= 5.2 * w;
-                        }
-                    } else {
-                        arrowTail = [
-                            [w, -w * 0.5],
-                            [0.0, 0.0],
-                            [w, w * 0.5]
-                        ];
-                    }
-                }
-
-                if (ev_la) {
-                    size = a.sizeLast;
-                    w = w0 * size;
-
-                    type = a.typeLast;
-                    type_la = type;
-                    if (type === 2) {
-                        arrowHead = [
-                            [-w, -w * 0.5],
-                            [0.0, 0.0],
-                            [-w, w * 0.5],
-                            [-w * 0.5, 0.0]
-                        ];
-                    } else if (type === 3) {
-                        arrowHead = [
-                            [-w / 3.0, -w * 0.5],
-                            [0.0, -w * 0.5],
-                            [0.0, w * 0.5],
-                            [-w / 3.0, w * 0.5]
-                        ];
-                    } else if (type === 4) {
-                        w /= 10;
-                        degree_la = 3;
-                        arrowHead = [
-                            [10.0, 3.31],
-                            [6.47, 3.84],
-                            [2.87, 4.5],
-                            [0.0, 6.63],
-                            [0.67, 5.52],
-                            [1.33, 4.42],
-                            [2.0, 3.31],
-                            [1.33, 2.21],
-                            [0.67, 1.1],
-                            [0.0, 0.0],
-                            [2.87, 2.13],
-                            [6.47, 2.79],
-                            [10.0, 3.31]
-                        ];
-                        len = arrowHead.length;
-                        for (i = 0; i < len; i++) {
-                            arrowHead[i][0] *= w;
-                            arrowHead[i][1] *= w;
-                            arrowHead[i][0] -= 10 * w;
-                            arrowHead[i][1] -= 3.31 * w;
-                        }
-                    } else if (type === 5) {
-                        w /= 10;
-                        degree_la = 3;
-                        arrowHead = [
-                            [10.0, 3.28],
-                            [6.61, 4.19],
-                            [3.19, 5.07],
-                            [0.0, 6.55],
-                            [0.62, 5.56],
-                            [1.0, 4.44],
-                            [1.0, 3.28],
-                            [1.0, 2.11],
-                            [0.62, 0.99],
-                            [0.0, 0.0],
-                            [3.19, 1.49],
-                            [6.61, 2.37],
-                            [10.0, 3.28]
-                        ];
-                        len = arrowHead.length;
-                        for (i = 0; i < len; i++) {
-                            arrowHead[i][0] *= w;
-                            arrowHead[i][1] *= w;
-                            arrowHead[i][0] -= 10 * w;
-                            arrowHead[i][1] -= 3.28 * w;
-                        }
-                    } else if (type === 6) {
-                        w /= 10;
-                        degree_la = 3;
-                        arrowHead = [
-                            [10.0, 2.84],
-                            [6.61, 3.59],
-                            [3.21, 4.35],
-                            [0.0, 5.68],
-                            [0.33, 4.73],
-                            [0.67, 3.78],
-                            [1.0, 2.84],
-                            [0.67, 1.89],
-                            [0.33, 0.95],
-                            [0.0, 0.0],
-                            [3.21, 1.33],
-                            [6.61, 2.09],
-                            [10.0, 2.84]
-                        ];
-                        len = arrowHead.length;
-                        for (i = 0; i < len; i++) {
-                            arrowHead[i][0] *= w;
-                            arrowHead[i][1] *= w;
-                            arrowHead[i][0] -= 10 * w;
-                            arrowHead[i][1] -= 2.84 * w;
-                        }
-                    } else if (type === 7) {
-                        w = w0;
-                        degree_la = 3;
-                        arrowHead = [
-                            [0.0, 10.39],
-                            [2.01, 6.92],
-                            [5.96, 5.2],
-                            [10.0, 5.2],
-                            [5.96, 5.2],
-                            [2.01, 3.47],
-                            [0.0, 0.0]
-                        ];
-                        len = arrowHead.length;
-                        for (i = 0; i < len; i++) {
-                            arrowHead[i][0] *= w;
-                            arrowHead[i][1] *= w;
-                            arrowHead[i][0] -= 10 * w;
-                            arrowHead[i][1] -= 5.2 * w;
-                        }
-                    } else {
-                        arrowHead = [
-                            [-w, -w * 0.5],
-                            [0.0, 0.0],
-                            [-w, w * 0.5]
-                        ];
-                    }
-                }
-
-                context.save();
-                if (this._setColor(el, "stroke", "fill")) {
-                    this._setColor(el, "stroke");
-                    if (ev_fa) {
-                        if (type_fa === 7) {
-                            doFill = false;
-                        } else {
-                            doFill = true;
-                        }
-                        this._drawPolygon(
-                            this._translateShape(this._rotateShape(arrowTail, ang1), x1, y1),
-                            degree_fa,
-                            doFill
-                        );
-                    }
-                    if (ev_la) {
-                        if (type_la === 7) {
-                            doFill = false;
-                        } else {
-                            doFill = true;
-                        }
-                        this._drawPolygon(
-                            this._translateShape(this._rotateShape(arrowHead, ang2), x2, y2),
-                            degree_la,
-                            doFill
-                        );
-                    }
-                }
-                context.restore();
-            }
-        },
-
-        // documented in AbstractRenderer
-        drawLine: function (el) {
-            var c1_org,
-                c2_org,
-                c1 = new Coords(Const.COORDS_BY_USER, el.point1.coords.usrCoords, el.board),
-                c2 = new Coords(Const.COORDS_BY_USER, el.point2.coords.usrCoords, el.board),
-                margin = null,
-                hl,
-                w,
-                arrowData;
-
-            if (!el.visPropCalc.visible) {
-                return;
-            }
-
-            hl = this._getHighlighted(el);
-            w = el.evalVisProp(hl + 'strokewidth');
-            arrowData = this.getArrowHeadData(el, w, hl);
-
-            if (arrowData.evFirst || arrowData.evLast) {
-                margin = -4;
-            }
-            Geometry.calcStraight(el, c1, c2, margin);
-            this.handleTouchpoints(el, c1, c2, arrowData);
-
-            c1_org = new Coords(Const.COORDS_BY_USER, c1.usrCoords, el.board);
-            c2_org = new Coords(Const.COORDS_BY_USER, c2.usrCoords, el.board);
-
-            this.getPositionArrowHead(el, c1, c2, arrowData);
-
-            this.context.beginPath();
-            this.context.moveTo(c1.scrCoords[1], c1.scrCoords[2]);
-            this.context.lineTo(c2.scrCoords[1], c2.scrCoords[2]);
-            this._stroke(el);
-
-            if (
-                arrowData.evFirst /* && obj.sFirst > 0*/ ||
-                arrowData.evLast /* && obj.sLast > 0*/
-            ) {
-                this.drawArrows(el, c1_org, c2_org, hl, arrowData);
-            }
-        },
-
-        // documented in AbstractRenderer
-        updateLine: function (el) {
-            this.drawLine(el);
-        },
-
-        // documented in AbstractRenderer
-        drawTicks: function () {
-            // this function is supposed to initialize the svg/vml nodes in the SVG/VMLRenderer.
-            // but in canvas there are no such nodes, hence we just do nothing and wait until
-            // updateTicks is called.
-        },
-
-        // documented in AbstractRenderer
-        updateTicks: function (ticks) {
-            var i,
-                c,
-                x,
-                y,
-                len = ticks.ticks.length,
-                len2,
-                j,
-                context = this.context;
-
-            context.beginPath();
-            for (i = 0; i < len; i++) {
-                c = ticks.ticks[i];
-                x = c[0];
-                y = c[1];
-
-                // context.moveTo(x[0], y[0]);
-                // context.lineTo(x[1], y[1]);
-                len2 = x.length;
-                context.moveTo(x[0], y[0]);
-                for (j = 1; j < len2; ++j) {
-                    context.lineTo(x[j], y[j]);
-                }
-            }
-            // Labels
-            // for (i = 0; i < len; i++) {
-            //     c = ticks.ticks[i].scrCoords;
-            //     if (ticks.ticks[i].major &&
-            //             (ticks.board.needsFullUpdate || ticks.needsRegularUpdate) &&
-            //             ticks.labels[i] &&
-            //             ticks.labels[i].visPropCalc.visible) {
-            //         this.updateText(ticks.labels[i]);
-            //     }
-            // }
-            context.lineCap = "round";
-            this._stroke(ticks);
-        },
-
-        /* ********* Curve related stuff *********** */
-
-        // documented in AbstractRenderer
-        drawCurve: function (el) {
-            var hl, w, arrowData;
-
-            if (el.evalVisProp('handdrawing')) {
-                this.updatePathStringBezierPrim(el);
-            } else {
-                this.updatePathStringPrim(el);
-            }
-            if (el.numberPoints > 1) {
-                hl = this._getHighlighted(el);
-                w = el.evalVisProp(hl + 'strokewidth');
-                arrowData = this.getArrowHeadData(el, w, hl);
-                if (
-                    arrowData.evFirst /* && obj.sFirst > 0*/ ||
-                    arrowData.evLast /* && obj.sLast > 0*/
-                ) {
-                    this.drawArrows(el, null, null, hl, arrowData);
-                }
-            }
-        },
-
-        // documented in AbstractRenderer
-        updateCurve: function (el) {
-            this.drawCurve(el);
-        },
-
-        /* ********* Circle related stuff *********** */
-
-        // documented in AbstractRenderer
-        drawEllipse: function (el) {
-            var m1 = el.center.coords.scrCoords[1],
-                m2 = el.center.coords.scrCoords[2],
-                sX = el.board.unitX,
-                sY = el.board.unitY,
-                rX = 2 * el.Radius(),
-                rY = 2 * el.Radius(),
-                aWidth = rX * sX,
-                aHeight = rY * sY,
-                aX = m1 - aWidth / 2,
-                aY = m2 - aHeight / 2,
-                hB = (aWidth / 2) * 0.5522848,
-                vB = (aHeight / 2) * 0.5522848,
-                eX = aX + aWidth,
-                eY = aY + aHeight,
-                mX = aX + aWidth / 2,
-                mY = aY + aHeight / 2,
-                context = this.context;
-
-            if (rX > 0.0 && rY > 0.0 && !isNaN(m1 + m2)) {
-                context.beginPath();
-                context.moveTo(aX, mY);
-                context.bezierCurveTo(aX, mY - vB, mX - hB, aY, mX, aY);
-                context.bezierCurveTo(mX + hB, aY, eX, mY - vB, eX, mY);
-                context.bezierCurveTo(eX, mY + vB, mX + hB, eY, mX, eY);
-                context.bezierCurveTo(mX - hB, eY, aX, mY + vB, aX, mY);
-                context.closePath();
-                this._fill(el);
-                this._stroke(el);
-            }
-        },
-
-        // documented in AbstractRenderer
-        updateEllipse: function (el) {
-            return this.drawEllipse(el);
-        },
-
-        /* ********* Polygon related stuff *********** */
-
-        // nothing here, using AbstractRenderer implementations
-
-        /* ********* Text related stuff *********** */
-
-        // Already documented in JXG.AbstractRenderer
-        displayCopyright: function (str, fontSize) {
-            var context = this.context;
-
-            // this should be called on EVERY update, otherwise it won't be shown after the first update
-            context.save();
-            context.font = fontSize + "px Arial";
-            context.fillStyle = "#aaa";
-            context.lineWidth = 0.5;
-            context.fillText(str, 10, 2 + fontSize);
-            context.restore();
-        },
-
-        // Already documented in JXG.AbstractRenderer
-        drawInternalText: function (el) {
-            var ev_fs = el.evalVisProp('fontsize'),
-                fontUnit = el.evalVisProp('fontunit'),
-                ev_ax = el.getAnchorX(),
-                ev_ay = el.getAnchorY(),
-                context = this.context;
-
-            context.save();
-            if (
-                this._setColor(el, "stroke", "fill") &&
-                !isNaN(el.coords.scrCoords[1] + el.coords.scrCoords[2])
-            ) {
-                context.font = (ev_fs > 0 ? ev_fs : 0) + fontUnit + " Arial";
-
-                this.transformRect(el, el.transformations);
-                if (ev_ax === "left") {
-                    context.textAlign = "left";
-                } else if (ev_ax === "right") {
-                    context.textAlign = "right";
-                } else if (ev_ax === "middle") {
-                    context.textAlign = "center";
-                }
-                if (ev_ay === "bottom") {
-                    context.textBaseline = "bottom";
-                } else if (ev_ay === "top") {
-                    context.textBaseline = "top";
-                } else if (ev_ay === "middle") {
-                    context.textBaseline = "middle";
-                }
-                context.fillText(el.plaintext, el.coords.scrCoords[1], el.coords.scrCoords[2]);
-            }
-            context.restore();
-            return null;
-        },
-
-        // Already documented in JXG.AbstractRenderer
-        updateInternalText: function (el) {
-            this.drawInternalText(el);
-        },
-
-        // documented in JXG.AbstractRenderer
-        // Only necessary for texts
-        setObjectStrokeColor: function (el, color, opacity) {
-            var rgba = color,
-                c,
-                rgbo,
-                o = opacity,
-                oo,
-                node;
-
-            o = o > 0 ? o : 0;
-
-            if (el.visPropOld.strokecolor === rgba && el.visPropOld.strokeopacity === o) {
-                return;
-            }
-
-            // Check if this could be merged with _setColor
-
-            if (Type.exists(rgba) && rgba !== false) {
-                // RGB, not RGBA
-                if (rgba.length !== 9) {
-                    c = rgba;
-                    oo = o;
-                    // True RGBA, not RGB
-                } else {
-                    rgbo = Color.rgba2rgbo(rgba);
-                    c = rgbo[0];
-                    oo = o * rgbo[1];
-                }
-                node = el.rendNode;
-                if (
-                    el.elementClass === Const.OBJECT_CLASS_TEXT &&
-                    el.evalVisProp('display') === "html"
-                ) {
-                    node.style.color = c;
-                    node.style.opacity = oo;
-                }
-            }
-
-            el.visPropOld.strokecolor = rgba;
-            el.visPropOld.strokeopacity = o;
-        },
-
-        /* ********* Image related stuff *********** */
-
-        // Already documented in JXG.AbstractRenderer
-        drawImage: function (el) {
-            el.rendNode = new Image();
-            // Store the file name of the image.
-            // Before, this was done in el.rendNode.src
-            // But there, the file name is expanded to
-            // the full url. This may be different from
-            // the url computed in updateImageURL().
-            el._src = "";
-            this.updateImage(el);
-        },
-
-        // Already documented in JXG.AbstractRenderer
-        updateImage: function (el) {
-            var context = this.context,
-                o = el.evalVisProp('fillopacity'),
-                paintImg = Type.bind(function () {
-                    el.imgIsLoaded = true;
-                    if (el.size[0] <= 0 || el.size[1] <= 0) {
-                        return;
-                    }
-                    context.save();
-                    context.globalAlpha = o;
-                    // If det(el.transformations)=0, FireFox 3.6. breaks down.
-                    // This is tested in transformRect
-                    this.transformRect(el, el.transformations);
-                    context.drawImage(
-                        el.rendNode,
-                        el.coords.scrCoords[1],
-                        el.coords.scrCoords[2] - el.size[1],
-                        el.size[0],
-                        el.size[1]
-                    );
-                    context.restore();
-                }, this);
-
-            if (this.updateImageURL(el)) {
-                el.rendNode.onload = paintImg;
-            } else {
-                if (el.imgIsLoaded) {
-                    paintImg();
-                }
-            }
-        },
-
-        // Already documented in JXG.AbstractRenderer
-        transformRect: function (el, t) {
-            var m, s, cx, cy, node,
-                len = t.length,
-                ctx = this.context;
-
-            if (len > 0) {
-                m = this.joinTransforms(el, t);
-                if (el.elementClass === Const.OBJECT_CLASS_TEXT && el.visProp.display === 'html') {
-                    s = " matrix(" + [m[1][1], m[2][1], m[1][2], m[2][2], m[1][0], m[2][0]].join(",") + ") ";
-                    if (s.indexOf('NaN') === -1) {
-                        node = el.rendNode;
-                        node.style.transform = s;
-                        cx = -el.coords.scrCoords[1];
-                        cy = -el.coords.scrCoords[2];
-                        switch (el.evalVisProp('anchorx')) {
-                            case 'right': cx += el.size[0]; break;
-                            case 'middle': cx += el.size[0] * 0.5; break;
-                        }
-                        switch (el.evalVisProp('anchory')) {
-                            case 'bottom': cy += el.size[1]; break;
-                            case 'middle': cy += el.size[1] * 0.5; break;
-                        }
-                        node.style['transform-origin'] = (cx) + 'px ' + (cy) + 'px';
-                    }
-                } else {
-                    if (Math.abs(Numerics.det(m)) >= Mat.eps) {
-                        ctx.transform(m[1][1], m[2][1], m[1][2], m[2][2], m[1][0], m[2][0]);
-                    }
-                }
-            }
-        },
-
-        // Already documented in JXG.AbstractRenderer
-        updateImageURL: function (el) {
-            var url;
-
-            url = el.eval(el.url);
-            if (el._src !== url) {
-                el.imgIsLoaded = false;
-                el.rendNode.src = url;
-                el._src = url;
-                return true;
-            }
-
-            return false;
-        },
-
-        /* ********* Render primitive objects *********** */
-
-        // documented in AbstractRenderer
-        remove: function (shape) {
-            // sounds odd for a pixel based renderer but we need this for html texts
-            if (Type.exists(shape) && Type.exists(shape.parentNode)) {
-                shape.parentNode.removeChild(shape);
-            }
-        },
-
-        // documented in AbstractRenderer
-        updatePathStringPrim: function (el) {
-            var i,
-                scr,
-                scr1,
-                scr2,
-                len,
-                symbm = "M",
-                symbl = "L",
-                symbc = "C",
-                nextSymb = symbm,
-                maxSize = 5000.0,
-                context = this.context;
-
-            if (el.numberPoints <= 0) {
-                return;
-            }
-
-            len = Math.min(el.points.length, el.numberPoints);
-            context.beginPath();
-
-            if (el.bezierDegree === 1) {
-                /*
-                if (isNotPlot && el.board.options.curve.RDPsmoothing) {
-                    el.points = Numerics.RamerDouglasPeucker(el.points, 0.5);
-                }
-                */
-
-                for (i = 0; i < len; i++) {
-                    scr = el.points[i].scrCoords;
-
-                    if (isNaN(scr[1]) || isNaN(scr[2])) {
-                        // PenUp
-                        nextSymb = symbm;
-                    } else {
-                        // Chrome has problems with values  being too far away.
-                        if (scr[1] > maxSize) {
-                            scr[1] = maxSize;
-                        } else if (scr[1] < -maxSize) {
-                            scr[1] = -maxSize;
-                        }
-
-                        if (scr[2] > maxSize) {
-                            scr[2] = maxSize;
-                        } else if (scr[2] < -maxSize) {
-                            scr[2] = -maxSize;
-                        }
-
-                        if (nextSymb === symbm) {
-                            context.moveTo(scr[1], scr[2]);
-                        } else {
-                            context.lineTo(scr[1], scr[2]);
-                        }
-                        nextSymb = symbl;
-                    }
-                }
-            } else if (el.bezierDegree === 3) {
-                i = 0;
-                while (i < len) {
-                    scr = el.points[i].scrCoords;
-                    if (isNaN(scr[1]) || isNaN(scr[2])) {
-                        // PenUp
-                        nextSymb = symbm;
-                    } else {
-                        if (nextSymb === symbm) {
-                            context.moveTo(scr[1], scr[2]);
-                        } else {
-                            i += 1;
-                            scr1 = el.points[i].scrCoords;
-                            i += 1;
-                            scr2 = el.points[i].scrCoords;
-                            context.bezierCurveTo(
-                                scr[1],
-                                scr[2],
-                                scr1[1],
-                                scr1[2],
-                                scr2[1],
-                                scr2[2]
-                            );
-                        }
-                        nextSymb = symbc;
-                    }
-                    i += 1;
-                }
-            }
-            context.lineCap = "round";
-            context.lineJoin = "round";
-            this._fill(el);
-            this._stroke(el);
-        },
-
-        // Already documented in JXG.AbstractRenderer
-        updatePathStringBezierPrim: function (el) {
-            var i, j, k,
-                scr, lx, ly, len,
-                symbm = "M",
-                symbl = "C",
-                nextSymb = symbm,
-                maxSize = 5000.0,
-                f = el.evalVisProp('strokewidth'),
-                isNoPlot = el.evalVisProp('curvetype') !== "plot",
-                context = this.context;
-
-            if (el.numberPoints <= 0) {
-                return;
-            }
-
-            if (isNoPlot && el.board.options.curve.RDPsmoothing) {
-                el.points = Numerics.RamerDouglasPeucker(el.points, 0.5);
-            }
-
-            len = Math.min(el.points.length, el.numberPoints);
-            context.beginPath();
-
-            for (j = 1; j < 3; j++) {
-                nextSymb = symbm;
-                for (i = 0; i < len; i++) {
-                    scr = el.points[i].scrCoords;
-
-                    if (isNaN(scr[1]) || isNaN(scr[2])) {
-                        // PenUp
-                        nextSymb = symbm;
-                    } else {
-                        // Chrome has problems with values being too far away.
-                        if (scr[1] > maxSize) {
-                            scr[1] = maxSize;
-                        } else if (scr[1] < -maxSize) {
-                            scr[1] = -maxSize;
-                        }
-
-                        if (scr[2] > maxSize) {
-                            scr[2] = maxSize;
-                        } else if (scr[2] < -maxSize) {
-                            scr[2] = -maxSize;
-                        }
-
-                        if (nextSymb === symbm) {
-                            context.moveTo(scr[1], scr[2]);
-                        } else {
-                            k = 2 * j;
-                            context.bezierCurveTo(
-                                lx + (scr[1] - lx) * 0.333 + f * (k * Math.random() - j),
-                                ly + (scr[2] - ly) * 0.333 + f * (k * Math.random() - j),
-                                lx + (scr[1] - lx) * 0.666 + f * (k * Math.random() - j),
-                                ly + (scr[2] - ly) * 0.666 + f * (k * Math.random() - j),
-                                scr[1],
-                                scr[2]
-                            );
-                        }
-                        nextSymb = symbl;
-                        lx = scr[1];
-                        ly = scr[2];
-                    }
-                }
-            }
-            context.lineCap = "round";
-            context.lineJoin = "round";
-            this._fill(el);
-            this._stroke(el);
-        },
-
-        // documented in AbstractRenderer
-        updatePolygonPrim: function (node, el) {
-            var scrCoords,
-                i,
-                j,
-                len = el.vertices.length,
-                context = this.context,
-                isReal = true;
-
-            if (len <= 0 || !el.visPropCalc.visible) {
-                return;
-            }
-            if (el.elType === "polygonalchain") {
-                len++;
-            }
-
-            context.beginPath();
-            i = 0;
-            while (!el.vertices[i].isReal && i < len - 1) {
-                i++;
-                isReal = false;
-            }
-            scrCoords = el.vertices[i].coords.scrCoords;
-            context.moveTo(scrCoords[1], scrCoords[2]);
-
-            for (j = i; j < len - 1; j++) {
-                if (!el.vertices[j].isReal) {
-                    isReal = false;
-                }
-                scrCoords = el.vertices[j].coords.scrCoords;
-                context.lineTo(scrCoords[1], scrCoords[2]);
-            }
-            context.closePath();
-
-            if (isReal) {
-                this._fill(el); // The edges of a polygon are displayed separately (as segments).
-            }
-        },
-
-        /* ********* Set attributes *********** */
-
-        // Already documented in JXG.AbstractRenderer
-        display: function (el, val) {
-            if (el && el.rendNode) {
-                el.visPropOld.visible = val;
-                if (val) {
-                    el.rendNode.style.visibility = "inherit";
-                } else {
-                    el.rendNode.style.visibility = "hidden";
-                }
-            }
-        },
-
-        // documented in AbstractRenderer
-        show: function (el) {
-            JXG.deprecated("Board.renderer.show()", "Board.renderer.display()");
-
-            if (Type.exists(el.rendNode)) {
-                el.rendNode.style.visibility = "inherit";
-            }
-        },
-
-        // documented in AbstractRenderer
-        hide: function (el) {
-            JXG.deprecated("Board.renderer.hide()", "Board.renderer.display()");
-
-            if (Type.exists(el.rendNode)) {
-                el.rendNode.style.visibility = "hidden";
-            }
-        },
-
-        // documented in AbstractRenderer
-        setGradient: function (el) {
-            // var // col,
-            //     op;
-
-            // op = el.evalVisProp('fillopacity');
-            // op = op > 0 ? op : 0;
-
-            // col = el.evalVisProp('fillcolor');
-        },
-
-        // documented in AbstractRenderer
-        setShadow: function (el) {
-            if (el.visPropOld.shadow === el.visProp.shadow) {
-                return;
-            }
-
-            // not implemented yet
-            // we simply have to redraw the element
-            // probably the best way to do so would be to call el.updateRenderer(), i think.
-
-            el.visPropOld.shadow = el.visProp.shadow;
-        },
-
-        // documented in AbstractRenderer
-        highlight: function (obj) {
-            if (
-                obj.elementClass === Const.OBJECT_CLASS_TEXT &&
-                obj.evalVisProp('display') === "html"
-            ) {
-                this.updateTextStyle(obj, true);
-            } else {
-                obj.board.prepareUpdate();
-                obj.board.renderer.suspendRedraw(obj.board);
-                obj.board.updateRenderer();
-                obj.board.renderer.unsuspendRedraw();
-            }
-            return this;
-        },
-
-        // documented in AbstractRenderer
-        noHighlight: function (obj) {
-            if (
-                obj.elementClass === Const.OBJECT_CLASS_TEXT &&
-                obj.evalVisProp('display') === "html"
-            ) {
-                this.updateTextStyle(obj, false);
-            } else {
-                obj.board.prepareUpdate();
-                obj.board.renderer.suspendRedraw(obj.board);
-                obj.board.updateRenderer();
-                obj.board.renderer.unsuspendRedraw();
-            }
-            return this;
-        },
-
-        /* ********* Renderer control *********** */
-
-        // documented in AbstractRenderer
-        suspendRedraw: function (board) {
-            this.context.save();
-            this.context.clearRect(0, 0, this.canvasRoot.width, this.canvasRoot.height);
-
-            if (board && board.attr.showcopyright) {
-                this.displayCopyright(JXG.licenseText, 12);
-            }
-        },
-
-        // documented in AbstractRenderer
-        unsuspendRedraw: function () {
-            this.context.restore();
-        },
-
-        // document in AbstractRenderer
-        resize: function (w, h) {
-            if (this.container) {
-                this.canvasRoot.style.width = parseFloat(w) + "px";
-                this.canvasRoot.style.height = parseFloat(h) + "px";
-
-                this.canvasRoot.setAttribute("width", 2 * parseFloat(w) + "px");
-                this.canvasRoot.setAttribute("height", 2 * parseFloat(h) + "px");
-            } else {
-                this.canvasRoot.width = 2 * parseFloat(w);
-                this.canvasRoot.height = 2 * parseFloat(h);
-            }
-            this.context = this.canvasRoot.getContext("2d");
-            // The width and height of the canvas is set to twice the CSS values,
-            // followed by an appropriate scaling.
-            // See https://stackoverflow.com/questions/22416462/canvas-element-with-blurred-lines
-            this.context.scale(2, 2);
-        },
-
-        removeToInsertLater: function () {
-            return function () { };
-        }
-    }
-);
-
-export default JXG.CanvasRenderer;
-=======
 /*
     Copyright 2008-2025
         Matthias Ehmann,
@@ -3356,5 +1694,4 @@
     }
 );
 
-export default JXG.CanvasRenderer;
->>>>>>> 76575604
+export default JXG.CanvasRenderer;