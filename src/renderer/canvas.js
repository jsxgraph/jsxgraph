/*
    Copyright 2008-2022
        Matthias Ehmann,
        Michael Gerhaeuser,
        Carsten Miller,
        Bianca Valentin,
        Alfred Wassermann,
        Peter Wilfahrt

    This file is part of JSXGraph.

    JSXGraph is free software dual licensed under the GNU LGPL or MIT License.

    You can redistribute it and/or modify it under the terms of the

      * GNU Lesser General Public License as published by
        the Free Software Foundation, either version 3 of the License, or
        (at your option) any later version
      OR
      * MIT License: https://github.com/jsxgraph/jsxgraph/blob/master/LICENSE.MIT

    JSXGraph is distributed in the hope that it will be useful,
    but WITHOUT ANY WARRANTY; without even the implied warranty of
    MERCHANTABILITY or FITNESS FOR A PARTICULAR PURPOSE.  See the
    GNU Lesser General Public License for more details.

    You should have received a copy of the GNU Lesser General Public License and
    the MIT License along with JSXGraph. If not, see <http://www.gnu.org/licenses/>
    and <http://opensource.org/licenses/MIT/>.
 */

/*global JXG: true, define: true, AMprocessNode: true, document: true, Image: true, module: true, require: true */
/*jslint nomen: true, plusplus: true, newcap:true*/

import JXG from "../jxg";
import AbstractRenderer from "./abstract";
import Const from "../base/constants";
import Env from "../utils/env";
import Type from "../utils/type";
import UUID from "../utils/uuid";
import Color from "../utils/color";
import Coords from "../base/coords";
import Mat from "../math/math";
import Geometry from "../math/geometry";
import Numerics from "../math/numerics";
// import $__canvas from "canvas";

/**
 * Uses HTML Canvas to implement the rendering methods defined in {@link JXG.AbstractRenderer}.
 *
 * @class JXG.CanvasRenderer
 * @augments JXG.AbstractRenderer
 * @param {Node} container Reference to a DOM node containing the board.
 * @param {Object} dim The dimensions of the board
 * @param {Number} dim.width
 * @param {Number} dim.height
 * @see JXG.AbstractRenderer
 */
JXG.CanvasRenderer = function (container, dim) {
    this.type = "canvas";

<<<<<<< HEAD
    this.canvasRoot = null;
    this.suspendHandle = null;
    this.canvasId = UUID.genUUID();
=======
            this.container.innerHTML = ['<canvas id="', this.canvasId,
                '" width="', dim.width,
                'px" height="', dim.height,
                'px"><', '/canvas>'].join('');
            this.canvasRoot = this.container.ownerDocument.getElementById(this.canvasId);
            this.canvasRoot.style.display = 'block';
            this.context = this.canvasRoot.getContext('2d');

        } else if (Env.isNode()) {
            try {
                this.canvasId = (typeof module === 'object' ? module.require('canvas') : require('canvas'));
                this.canvasRoot = this.canvasId.createCanvas(500, 500);
                this.context = this.canvasRoot.getContext('2d');
            } catch (err) {
                console.log("Warning: 'canvas' not found. You might need to call 'npm install canvas'");
            }
        }
>>>>>>> 040a93f4

    this.canvasNamespace = null;

    if (Env.isBrowser) {
        this.container = container;
        this.container.style.MozUserSelect = "none";
        this.container.style.userSelect = "none";

        this.container.style.overflow = "hidden";
        if (this.container.style.position === "") {
            this.container.style.position = "relative";
        }

        this.container.innerHTML = [
            '<canvas id="',
            this.canvasId,
            '" width="',
            dim.width,
            'px" height="',
            dim.height,
            'px"><',
            "/canvas>"
        ].join("");
        this.canvasRoot = this.container.ownerDocument.getElementById(this.canvasId);
        this.canvasRoot.style.display = "block";
        this.context = this.canvasRoot.getContext("2d");
    } else if (Env.isNode()) {
        // Do not use try to get more concise error message
        // try {
            // this.canvasId = typeof module === "object" ? module.require("canvas") : $__canvas;
            // this.canvasRoot = new this.canvasId(500, 500);
            this.canvasId = typeof module === "object" ? module.require('canvas') : import('canvas');
            this.canvasRoot = this.canvasId.createCanvas(500, 500);
            this.context = this.canvasRoot.getContext("2d");
        // } catch (err) {
        //     console.log(
        //         "Warning: 'canvas' not found. You might need to call 'npm install canvas'"
        //     );
        // }
    }

    this.dashArray = [
        [2, 2],
        [5, 5],
        [10, 10],
        [20, 20],
        [20, 10, 10, 10],
        [20, 5, 10, 5]
    ];
};

JXG.CanvasRenderer.prototype = new AbstractRenderer();

JXG.extend(
    JXG.CanvasRenderer.prototype,
    /** @lends JXG.CanvasRenderer.prototype */ {
        /* **************************
         *   private methods only used
         *   in this renderer. Should
         *   not be called from outside.
         * **************************/

        /**
         * Draws a filled polygon.
         * @param {Array} shape A matrix presented by a two dimensional array of numbers.
         * @see JXG.AbstractRenderer#drawArrows
         * @private
         */
        _drawPolygon: function (shape, degree, doFill) {
            var i,
                len = shape.length,
                context = this.context;

            if (len > 0) {
                if (doFill) {
                    context.lineWidth = 0;
                }
                context.beginPath();
                context.moveTo(shape[0][0], shape[0][1]);
                if (degree === 1) {
                    for (i = 1; i < len; i++) {
                        context.lineTo(shape[i][0], shape[i][1]);
                    }
                } else {
                    for (i = 1; i < len; i += 3) {
                        context.bezierCurveTo(
                            shape[i][0],
                            shape[i][1],
                            shape[i + 1][0],
                            shape[i + 1][1],
                            shape[i + 2][0],
                            shape[i + 2][1]
                        );
                    }
                }
                if (doFill) {
                    context.lineTo(shape[0][0], shape[0][1]);
                    context.closePath();
                    context.fill("evenodd");
                } else {
                    context.stroke();
                }
            }
        },

        /**
         * Sets the fill color and fills an area.
         * @param {JXG.GeometryElement} el An arbitrary JSXGraph element, preferably one with an area.
         * @private
         */
        _fill: function (el) {
            var context = this.context;

            context.save();
            if (this._setColor(el, "fill")) {
                context.fill("evenodd");
            }
            context.restore();
        },

        /**
         * Rotates a point around <tt>(0, 0)</tt> by a given angle.
         * @param {Number} angle An angle, given in rad.
         * @param {Number} x X coordinate of the point.
         * @param {Number} y Y coordinate of the point.
         * @returns {Array} An array containing the x and y coordinate of the rotated point.
         * @private
         */
        _rotatePoint: function (angle, x, y) {
            return [
                x * Math.cos(angle) - y * Math.sin(angle),
                x * Math.sin(angle) + y * Math.cos(angle)
            ];
        },

        /**
         * Rotates an array of points around <tt>(0, 0)</tt>.
         * @param {Array} shape An array of array of point coordinates.
         * @param {Number} angle The angle in rad the points are rotated by.
         * @returns {Array} Array of array of two dimensional point coordinates.
         * @private
         */
        _rotateShape: function (shape, angle) {
            var i,
                rv = [],
                len = shape.length;

            if (len <= 0) {
                return shape;
            }

            for (i = 0; i < len; i++) {
                rv.push(this._rotatePoint(angle, shape[i][0], shape[i][1]));
            }

            return rv;
        },

        /**
         * Set the gradient angle for linear color gradients.
         *
         * @private
         * @param {JXG.GeometryElement} node An arbitrary JSXGraph element, preferably one with an area.
         * @param {Number} radians angle value in radians. 0 is horizontal from left to right, Pi/4 is vertical from top to bottom.
         */
        updateGradientAngle: function (el, radians) {
            // Angles:
            // 0: ->
            // 90: down
            // 180: <-
            // 90: up
            var f = 1.0,
                co = Math.cos(-radians),
                si = Math.sin(-radians),
                bb = el.getBoundingBox(),
                c1,
                c2,
                x1,
                x2,
                y1,
                y2,
                x1s,
                x2s,
                y1s,
                y2s,
                dx,
                dy;

            if (Math.abs(co) > Math.abs(si)) {
                f /= Math.abs(co);
            } else {
                f /= Math.abs(si);
            }
            if (co >= 0) {
                x1 = 0;
                x2 = co * f;
            } else {
                x1 = -co * f;
                x2 = 0;
            }
            if (si >= 0) {
                y1 = 0;
                y2 = si * f;
            } else {
                y1 = -si * f;
                y2 = 0;
            }

            c1 = new Coords(Const.COORDS_BY_USER, [bb[0], bb[1]], el.board);
            c2 = new Coords(Const.COORDS_BY_USER, [bb[2], bb[3]], el.board);
            dx = c2.scrCoords[1] - c1.scrCoords[1];
            dy = c2.scrCoords[2] - c1.scrCoords[2];
            x1s = c1.scrCoords[1] + dx * x1;
            y1s = c1.scrCoords[2] + dy * y1;
            x2s = c1.scrCoords[1] + dx * x2;
            y2s = c1.scrCoords[2] + dy * y2;

            return this.context.createLinearGradient(x1s, y1s, x2s, y2s);
        },

        /**
         * Set circles for radial color gradients.
         *
         * @private
         * @param {SVGnode} node SVG gradient node
         * @param {Number} cx Canvas value x1 (but value between 0 and 1)
         * @param {Number} cy  Canvas value y1 (but value between 0 and 1)
         * @param {Number} r  Canvas value r1 (but value between 0 and 1)
         * @param {Number} fx  Canvas value x0 (but value between 0 and 1)
         * @param {Number} fy  Canvas value x1 (but value between 0 and 1)
         * @param {Number} fr  Canvas value r0 (but value between 0 and 1)
         */
        updateGradientCircle: function (el, cx, cy, r, fx, fy, fr) {
            var bb = el.getBoundingBox(),
                c1,
                c2,
                cxs,
                cys,
                rs,
                fxs,
                fys,
                frs,
                dx,
                dy;

            c1 = new Coords(Const.COORDS_BY_USER, [bb[0], bb[1]], el.board);
            c2 = new Coords(Const.COORDS_BY_USER, [bb[2], bb[3]], el.board);
            dx = c2.scrCoords[1] - c1.scrCoords[1];
            dy = c1.scrCoords[2] - c2.scrCoords[2];

            cxs = c1.scrCoords[1] + dx * cx;
            cys = c2.scrCoords[2] + dy * cy;
            fxs = c1.scrCoords[1] + dx * fx;
            fys = c2.scrCoords[2] + dy * fy;
            rs = r * (dx + dy) * 0.5;
            frs = fr * (dx + dy) * 0.5;

            return this.context.createRadialGradient(fxs, fys, frs, cxs, cys, rs);
        },

        // documented in JXG.AbstractRenderer
        updateGradient: function (el) {
            var col,
                op,
                ev_g = Type.evaluate(el.visProp.gradient),
                gradient;

            op = Type.evaluate(el.visProp.fillopacity);
            op = op > 0 ? op : 0;
            col = Type.evaluate(el.visProp.fillcolor);

            if (ev_g === "linear") {
                gradient = this.updateGradientAngle(
                    el,
                    Type.evaluate(el.visProp.gradientangle)
                );
            } else if (ev_g === "radial") {
                gradient = this.updateGradientCircle(
                    el,
                    Type.evaluate(el.visProp.gradientcx),
                    Type.evaluate(el.visProp.gradientcy),
                    Type.evaluate(el.visProp.gradientr),
                    Type.evaluate(el.visProp.gradientfx),
                    Type.evaluate(el.visProp.gradientfy),
                    Type.evaluate(el.visProp.gradientfr)
                );
            }
            gradient.addColorStop(Type.evaluate(el.visProp.gradientstartoffset), col);
            gradient.addColorStop(
                Type.evaluate(el.visProp.gradientendoffset),
                Type.evaluate(el.visProp.gradientsecondcolor)
            );
            return gradient;
        },

        /**
         * Sets color and opacity for filling and stroking.
         * type is the attribute from visProp and targetType the context[targetTypeStyle].
         * This is necessary, because the fill style of a text is set by the stroke attributes of the text element.
         * @param {JXG.GeometryElement} el Any JSXGraph element.
         * @param {String} [type='stroke'] Either <em>fill</em> or <em>stroke</em>.
         * @param {String} [targetType=type] (optional) Either <em>fill</em> or <em>stroke</em>.
         * @returns {Boolean} If the color could be set, <tt>true</tt> is returned.
         * @private
         */
        _setColor: function (el, type, targetType) {
            var hasColor = true,
                ev = el.visProp,
                hl,
                sw,
                rgba,
                rgbo,
                c,
                o,
                oo,
                grad;

            type = type || "stroke";
            targetType = targetType || type;

            hl = this._getHighlighted(el);

            grad = Type.evaluate(el.visProp.gradient);
            if (grad === "linear" || grad === "radial") {
                // TODO: opacity
                this.context[targetType + "Style"] = this.updateGradient(el);
                return hasColor;
            }

            // type is equal to 'fill' or 'stroke'
            rgba = Type.evaluate(ev[hl + type + "color"]);
            if (rgba !== "none" && rgba !== false) {
                o = Type.evaluate(ev[hl + type + "opacity"]);
                o = o > 0 ? o : 0;

                // RGB, not RGBA
                if (rgba.length !== 9) {
                    c = rgba;
                    oo = o;
                    // True RGBA, not RGB
                } else {
                    rgbo = Color.rgba2rgbo(rgba);
                    c = rgbo[0];
                    oo = o * rgbo[1];
                }
                this.context.globalAlpha = oo;

                this.context[targetType + "Style"] = c;
            } else {
                hasColor = false;
            }

            sw = parseFloat(Type.evaluate(ev[hl + "strokewidth"]));
            if (type === "stroke" && !isNaN(sw)) {
                if (sw === 0) {
                    this.context.globalAlpha = 0;
                } else {
                    this.context.lineWidth = sw;
                }
            }

            if (type === "stroke" && ev.linecap !== undefined && ev.linecap !== "") {
                this.context.lineCap = ev.linecap;
            }

            return hasColor;
        },

        /**
         * Sets color and opacity for drawing paths and lines and draws the paths and lines.
         * @param {JXG.GeometryElement} el An JSXGraph element with a stroke.
         * @private
         */
        _stroke: function (el) {
            var context = this.context,
                ev_dash = Type.evaluate(el.visProp.dash);

            context.save();

            if (ev_dash > 0) {
                if (context.setLineDash) {
                    context.setLineDash(this.dashArray[ev_dash]);
                }
            } else {
                this.context.lineDashArray = [];
            }

            if (this._setColor(el, "stroke")) {
                context.stroke();
            }

            context.restore();
        },

        /**
         * Translates a set of points.
         * @param {Array} shape An array of point coordinates.
         * @param {Number} x Translation in X direction.
         * @param {Number} y Translation in Y direction.
         * @returns {Array} An array of translated point coordinates.
         * @private
         */
        _translateShape: function (shape, x, y) {
            var i,
                rv = [],
                len = shape.length;

            if (len <= 0) {
                return shape;
            }

            for (i = 0; i < len; i++) {
                rv.push([shape[i][0] + x, shape[i][1] + y]);
            }

            return rv;
        },

        /* ******************************** *
         *    Point drawing and updating    *
         * ******************************** */

        // documented in AbstractRenderer
        drawPoint: function (el) {
            var f = Type.evaluate(el.visProp.face),
                size = Type.evaluate(el.visProp.size),
                scr = el.coords.scrCoords,
                sqrt32 = size * Math.sqrt(3) * 0.5,
                s05 = size * 0.5,
                stroke05 = parseFloat(Type.evaluate(el.visProp.strokewidth)) / 2.0,
                context = this.context;

            if (!el.visPropCalc.visible) {
                return;
            }

            switch (f) {
                case "cross": // x
                case "x":
                    context.beginPath();
                    context.moveTo(scr[1] - size, scr[2] - size);
                    context.lineTo(scr[1] + size, scr[2] + size);
                    context.moveTo(scr[1] + size, scr[2] - size);
                    context.lineTo(scr[1] - size, scr[2] + size);
                    context.lineCap = "round";
                    context.lineJoin = "round";
                    context.closePath();
                    this._stroke(el);
                    break;
                case "circle": // dot
                case "o":
                    context.beginPath();
                    context.arc(scr[1], scr[2], size + 1 + stroke05, 0, 2 * Math.PI, false);
                    context.closePath();
                    this._fill(el);
                    this._stroke(el);
                    break;
                case "square": // rectangle
                case "[]":
                    if (size <= 0) {
                        break;
                    }

                    context.save();
                    if (this._setColor(el, "stroke", "fill")) {
                        context.fillRect(
                            scr[1] - size - stroke05,
                            scr[2] - size - stroke05,
                            size * 2 + 3 * stroke05,
                            size * 2 + 3 * stroke05
                        );
                    }
                    context.restore();
                    context.save();
                    this._setColor(el, "fill");
                    context.fillRect(
                        scr[1] - size + stroke05,
                        scr[2] - size + stroke05,
                        size * 2 - stroke05,
                        size * 2 - stroke05
                    );
                    context.restore();
                    break;
                case "plus": // +
                case "+":
                    context.beginPath();
                    context.moveTo(scr[1] - size, scr[2]);
                    context.lineTo(scr[1] + size, scr[2]);
                    context.moveTo(scr[1], scr[2] - size);
                    context.lineTo(scr[1], scr[2] + size);
                    context.lineCap = "round";
                    context.lineJoin = "round";
                    context.closePath();
                    this._stroke(el);
                    break;
                case "diamond": // <>
                case "<>":
                    context.beginPath();
                    context.moveTo(scr[1] - size, scr[2]);
                    context.lineTo(scr[1], scr[2] + size);
                    context.lineTo(scr[1] + size, scr[2]);
                    context.lineTo(scr[1], scr[2] - size);
                    context.closePath();
                    this._fill(el);
                    this._stroke(el);
                    break;
                case "triangleup":
                case "a":
                case "^":
                    context.beginPath();
                    context.moveTo(scr[1], scr[2] - size);
                    context.lineTo(scr[1] - sqrt32, scr[2] + s05);
                    context.lineTo(scr[1] + sqrt32, scr[2] + s05);
                    context.closePath();
                    this._fill(el);
                    this._stroke(el);
                    break;
                case "triangledown":
                case "v":
                    context.beginPath();
                    context.moveTo(scr[1], scr[2] + size);
                    context.lineTo(scr[1] - sqrt32, scr[2] - s05);
                    context.lineTo(scr[1] + sqrt32, scr[2] - s05);
                    context.closePath();
                    this._fill(el);
                    this._stroke(el);
                    break;
                case "triangleleft":
                case "<":
                    context.beginPath();
                    context.moveTo(scr[1] - size, scr[2]);
                    context.lineTo(scr[1] + s05, scr[2] - sqrt32);
                    context.lineTo(scr[1] + s05, scr[2] + sqrt32);
                    context.closePath();
                    this._fill(el);
                    this._stroke(el);
                    break;
                case "triangleright":
                case ">":
                    context.beginPath();
                    context.moveTo(scr[1] + size, scr[2]);
                    context.lineTo(scr[1] - s05, scr[2] - sqrt32);
                    context.lineTo(scr[1] - s05, scr[2] + sqrt32);
                    context.closePath();
                    this._fill(el);
                    this._stroke(el);
                    break;
            }
        },

        // documented in AbstractRenderer
        updatePoint: function (el) {
            this.drawPoint(el);
        },

        /* ******************************** *
         *           Lines                  *
         * ******************************** */

        /**
         * Draws arrows of an element (usually a line) in canvas renderer.
         * @param {JXG.GeometryElement} el Line to be drawn.
         * @param {Array} scr1 Screen coordinates of the start position of the line or curve.
         * @param {Array} scr2 Screen coordinates of the end position of the line or curve.
         * @param {String} hl String which carries information if the element is highlighted. Used for getting the correct attribute.
         * @private
         */
        drawArrows: function (el, scr1, scr2, hl, a) {
            var x1,
                y1,
                x2,
                y2,
                w0,
                w,
                arrowHead,
                arrowTail,
                context = this.context,
                size = 6,
                type = 1,
                type_fa,
                type_la,
                degree_fa = 1,
                degree_la = 1,
                doFill,
                i,
                len,
                d1x,
                d1y,
                d2x,
                d2y,
                last,
                ang1,
                ang2,
                ev_fa = a.evFirst,
                ev_la = a.evLast;

            if (Type.evaluate(el.visProp.strokecolor) !== "none" && (ev_fa || ev_la)) {
                if (el.elementClass === Const.OBJECT_CLASS_LINE) {
                    x1 = scr1.scrCoords[1];
                    y1 = scr1.scrCoords[2];
                    x2 = scr2.scrCoords[1];
                    y2 = scr2.scrCoords[2];
                    ang1 = ang2 = Math.atan2(y2 - y1, x2 - x1);
                } else {
                    x1 = el.points[0].scrCoords[1];
                    y1 = el.points[0].scrCoords[2];

                    last = el.points.length - 1;
                    if (last < 1) {
                        // No arrows for curves consisting of 1 point
                        return;
                    }
                    x2 = el.points[el.points.length - 1].scrCoords[1];
                    y2 = el.points[el.points.length - 1].scrCoords[2];

                    d1x = el.points[1].scrCoords[1] - el.points[0].scrCoords[1];
                    d1y = el.points[1].scrCoords[2] - el.points[0].scrCoords[2];
                    d2x = el.points[last].scrCoords[1] - el.points[last - 1].scrCoords[1];
                    d2y = el.points[last].scrCoords[2] - el.points[last - 1].scrCoords[2];
                    if (ev_fa) {
                        ang1 = Math.atan2(d1y, d1x);
                    }
                    if (ev_la) {
                        ang2 = Math.atan2(d2y, d2x);
                    }
                }

                w0 = Type.evaluate(el.visProp[hl + "strokewidth"]);

                if (ev_fa) {
                    size = a.sizeFirst;

                    w = w0 * size;

                    type = a.typeFirst;
                    type_fa = type;

                    if (type === 2) {
                        arrowTail = [
                            [w, -w * 0.5],
                            [0.0, 0.0],
                            [w, w * 0.5],
                            [w * 0.5, 0.0]
                        ];
                    } else if (type === 3) {
                        arrowTail = [
                            [w / 3.0, -w * 0.5],
                            [0.0, -w * 0.5],
                            [0.0, w * 0.5],
                            [w / 3.0, w * 0.5]
                        ];
                    } else if (type === 4) {
                        w /= 10;
                        degree_fa = 3;
                        arrowTail = [
                            [10.0, 3.31],
                            [6.47, 3.84],
                            [2.87, 4.5],
                            [0.0, 6.63],
                            [0.67, 5.52],
                            [1.33, 4.42],
                            [2.0, 3.31],
                            [1.33, 2.21],
                            [0.67, 1.1],
                            [0.0, 0.0],
                            [2.87, 2.13],
                            [6.47, 2.79],
                            [10.0, 3.31]
                        ];
                        len = arrowTail.length;
                        for (i = 0; i < len; i++) {
                            arrowTail[i][0] *= -w;
                            arrowTail[i][1] *= w;
                            arrowTail[i][0] += 10 * w;
                            arrowTail[i][1] -= 3.31 * w;
                        }
                    } else if (type === 5) {
                        w /= 10;
                        degree_fa = 3;
                        arrowTail = [
                            [10.0, 3.28],
                            [6.61, 4.19],
                            [3.19, 5.07],
                            [0.0, 6.55],
                            [0.62, 5.56],
                            [1.0, 4.44],
                            [1.0, 3.28],
                            [1.0, 2.11],
                            [0.62, 0.99],
                            [0.0, 0.0],
                            [3.19, 1.49],
                            [6.61, 2.37],
                            [10.0, 3.28]
                        ];
                        len = arrowTail.length;
                        for (i = 0; i < len; i++) {
                            arrowTail[i][0] *= -w;
                            arrowTail[i][1] *= w;
                            arrowTail[i][0] += 10 * w;
                            arrowTail[i][1] -= 3.28 * w;
                        }
                    } else if (type === 6) {
                        w /= 10;
                        degree_fa = 3;
                        arrowTail = [
                            [10.0, 2.84],
                            [6.61, 3.59],
                            [3.21, 4.35],
                            [0.0, 5.68],
                            [0.33, 4.73],
                            [0.67, 3.78],
                            [1.0, 2.84],
                            [0.67, 1.89],
                            [0.33, 0.95],
                            [0.0, 0.0],
                            [3.21, 1.33],
                            [6.61, 2.09],
                            [10.0, 2.84]
                        ];
                        len = arrowTail.length;
                        for (i = 0; i < len; i++) {
                            arrowTail[i][0] *= -w;
                            arrowTail[i][1] *= w;
                            arrowTail[i][0] += 10 * w;
                            arrowTail[i][1] -= 2.84 * w;
                        }
                    } else if (type === 7) {
                        w = w0;
                        degree_fa = 3;
                        arrowTail = [
                            [0.0, 10.39],
                            [2.01, 6.92],
                            [5.96, 5.2],
                            [10.0, 5.2],
                            [5.96, 5.2],
                            [2.01, 3.47],
                            [0.0, 0.0]
                        ];
                        len = arrowTail.length;
                        for (i = 0; i < len; i++) {
                            arrowTail[i][0] *= -w;
                            arrowTail[i][1] *= w;
                            arrowTail[i][0] += 10 * w;
                            arrowTail[i][1] -= 5.2 * w;
                        }
                    } else {
                        arrowTail = [
                            [w, -w * 0.5],
                            [0.0, 0.0],
                            [w, w * 0.5]
                        ];
                    }
                }

                if (ev_la) {
                    size = a.sizeLast;
                    w = w0 * size;

                    type = a.typeLast;
                    type_la = type;
                    if (type === 2) {
                        arrowHead = [
                            [-w, -w * 0.5],
                            [0.0, 0.0],
                            [-w, w * 0.5],
                            [-w * 0.5, 0.0]
                        ];
                    } else if (type === 3) {
                        arrowHead = [
                            [-w / 3.0, -w * 0.5],
                            [0.0, -w * 0.5],
                            [0.0, w * 0.5],
                            [-w / 3.0, w * 0.5]
                        ];
                    } else if (type === 4) {
                        w /= 10;
                        degree_la = 3;
                        arrowHead = [
                            [10.0, 3.31],
                            [6.47, 3.84],
                            [2.87, 4.5],
                            [0.0, 6.63],
                            [0.67, 5.52],
                            [1.33, 4.42],
                            [2.0, 3.31],
                            [1.33, 2.21],
                            [0.67, 1.1],
                            [0.0, 0.0],
                            [2.87, 2.13],
                            [6.47, 2.79],
                            [10.0, 3.31]
                        ];
                        len = arrowHead.length;
                        for (i = 0; i < len; i++) {
                            arrowHead[i][0] *= w;
                            arrowHead[i][1] *= w;
                            arrowHead[i][0] -= 10 * w;
                            arrowHead[i][1] -= 3.31 * w;
                        }
                    } else if (type === 5) {
                        w /= 10;
                        degree_la = 3;
                        arrowHead = [
                            [10.0, 3.28],
                            [6.61, 4.19],
                            [3.19, 5.07],
                            [0.0, 6.55],
                            [0.62, 5.56],
                            [1.0, 4.44],
                            [1.0, 3.28],
                            [1.0, 2.11],
                            [0.62, 0.99],
                            [0.0, 0.0],
                            [3.19, 1.49],
                            [6.61, 2.37],
                            [10.0, 3.28]
                        ];
                        len = arrowHead.length;
                        for (i = 0; i < len; i++) {
                            arrowHead[i][0] *= w;
                            arrowHead[i][1] *= w;
                            arrowHead[i][0] -= 10 * w;
                            arrowHead[i][1] -= 3.28 * w;
                        }
                    } else if (type === 6) {
                        w /= 10;
                        degree_la = 3;
                        arrowHead = [
                            [10.0, 2.84],
                            [6.61, 3.59],
                            [3.21, 4.35],
                            [0.0, 5.68],
                            [0.33, 4.73],
                            [0.67, 3.78],
                            [1.0, 2.84],
                            [0.67, 1.89],
                            [0.33, 0.95],
                            [0.0, 0.0],
                            [3.21, 1.33],
                            [6.61, 2.09],
                            [10.0, 2.84]
                        ];
                        len = arrowHead.length;
                        for (i = 0; i < len; i++) {
                            arrowHead[i][0] *= w;
                            arrowHead[i][1] *= w;
                            arrowHead[i][0] -= 10 * w;
                            arrowHead[i][1] -= 2.84 * w;
                        }
                    } else if (type === 7) {
                        w = w0;
                        degree_la = 3;
                        arrowHead = [
                            [0.0, 10.39],
                            [2.01, 6.92],
                            [5.96, 5.2],
                            [10.0, 5.2],
                            [5.96, 5.2],
                            [2.01, 3.47],
                            [0.0, 0.0]
                        ];
                        len = arrowHead.length;
                        for (i = 0; i < len; i++) {
                            arrowHead[i][0] *= w;
                            arrowHead[i][1] *= w;
                            arrowHead[i][0] -= 10 * w;
                            arrowHead[i][1] -= 5.2 * w;
                        }
                    } else {
                        arrowHead = [
                            [-w, -w * 0.5],
                            [0.0, 0.0],
                            [-w, w * 0.5]
                        ];
                    }
                }

                context.save();
                if (this._setColor(el, "stroke", "fill")) {
                    this._setColor(el, "stroke");
                    if (ev_fa) {
                        if (type_fa === 7) {
                            doFill = false;
                        } else {
                            doFill = true;
                        }
                        this._drawPolygon(
                            this._translateShape(this._rotateShape(arrowTail, ang1), x1, y1),
                            degree_fa,
                            doFill
                        );
                    }
                    if (ev_la) {
                        if (type_la === 7) {
                            doFill = false;
                        } else {
                            doFill = true;
                        }
                        this._drawPolygon(
                            this._translateShape(this._rotateShape(arrowHead, ang2), x2, y2),
                            degree_la,
                            doFill
                        );
                    }
                }
                context.restore();
            }
        },

        // documented in AbstractRenderer
        drawLine: function (el) {
            var c1_org,
                c2_org,
                c1 = new Coords(Const.COORDS_BY_USER, el.point1.coords.usrCoords, el.board),
                c2 = new Coords(Const.COORDS_BY_USER, el.point2.coords.usrCoords, el.board),
                margin = null,
                hl,
                w,
                arrowData;

            if (!el.visPropCalc.visible) {
                return;
            }

            hl = this._getHighlighted(el);
            w = Type.evaluate(el.visProp[hl + "strokewidth"]);
            arrowData = this.getArrowHeadData(el, w, hl);

            if (arrowData.evFirst || arrowData.evLast) {
                margin = -4;
            }
            Geometry.calcStraight(el, c1, c2, margin);
            this.handleTouchpoints(el, c1, c2, arrowData);

            c1_org = new Coords(Const.COORDS_BY_USER, c1.usrCoords, el.board);
            c2_org = new Coords(Const.COORDS_BY_USER, c2.usrCoords, el.board);

            this.getPositionArrowHead(el, c1, c2, arrowData);

            this.context.beginPath();
            this.context.moveTo(c1.scrCoords[1], c1.scrCoords[2]);
            this.context.lineTo(c2.scrCoords[1], c2.scrCoords[2]);
            this._stroke(el);

            if (
                arrowData.evFirst /* && obj.sFirst > 0*/ ||
                arrowData.evLast /* && obj.sLast > 0*/
            ) {
                this.drawArrows(el, c1_org, c2_org, hl, arrowData);
            }
        },

        // documented in AbstractRenderer
        updateLine: function (el) {
            this.drawLine(el);
        },

        // documented in AbstractRenderer
        drawTicks: function () {
            // this function is supposed to initialize the svg/vml nodes in the SVG/VMLRenderer.
            // but in canvas there are no such nodes, hence we just do nothing and wait until
            // updateTicks is called.
        },

        // documented in AbstractRenderer
        updateTicks: function (ticks) {
            var i,
                c,
                x,
                y,
                len = ticks.ticks.length,
                len2,
                j,
                context = this.context;

            context.beginPath();
            for (i = 0; i < len; i++) {
                c = ticks.ticks[i];
                x = c[0];
                y = c[1];

                // context.moveTo(x[0], y[0]);
                // context.lineTo(x[1], y[1]);
                len2 = x.length;
                context.moveTo(x[0], y[0]);
                for (j = 1; j < len2; ++j) {
                    context.lineTo(x[j], y[j]);
                }
            }
            // Labels
            // for (i = 0; i < len; i++) {
            //     c = ticks.ticks[i].scrCoords;
            //     if (ticks.ticks[i].major &&
            //             (ticks.board.needsFullUpdate || ticks.needsRegularUpdate) &&
            //             ticks.labels[i] &&
            //             ticks.labels[i].visPropCalc.visible) {
            //         this.updateText(ticks.labels[i]);
            //     }
            // }
            context.lineCap = "round";
            this._stroke(ticks);
        },

        /* **************************
         *    Curves
         * **************************/

        // documented in AbstractRenderer
        drawCurve: function (el) {
            var hl, w, arrowData;

            if (Type.evaluate(el.visProp.handdrawing)) {
                this.updatePathStringBezierPrim(el);
            } else {
                this.updatePathStringPrim(el);
            }
            if (el.numberPoints > 1) {
                hl = this._getHighlighted(el);
                w = Type.evaluate(el.visProp[hl + "strokewidth"]);
                arrowData = this.getArrowHeadData(el, w, hl);
                if (
                    arrowData.evFirst /* && obj.sFirst > 0*/ ||
                    arrowData.evLast /* && obj.sLast > 0*/
                ) {
                    this.drawArrows(el, null, null, hl, arrowData);
                }
            }
        },

        // documented in AbstractRenderer
        updateCurve: function (el) {
            this.drawCurve(el);
        },

        /* **************************
         *    Circle related stuff
         * **************************/

        // documented in AbstractRenderer
        drawEllipse: function (el) {
            var m1 = el.center.coords.scrCoords[1],
                m2 = el.center.coords.scrCoords[2],
                sX = el.board.unitX,
                sY = el.board.unitY,
                rX = 2 * el.Radius(),
                rY = 2 * el.Radius(),
                aWidth = rX * sX,
                aHeight = rY * sY,
                aX = m1 - aWidth / 2,
                aY = m2 - aHeight / 2,
                hB = (aWidth / 2) * 0.5522848,
                vB = (aHeight / 2) * 0.5522848,
                eX = aX + aWidth,
                eY = aY + aHeight,
                mX = aX + aWidth / 2,
                mY = aY + aHeight / 2,
                context = this.context;

            if (rX > 0.0 && rY > 0.0 && !isNaN(m1 + m2)) {
                context.beginPath();
                context.moveTo(aX, mY);
                context.bezierCurveTo(aX, mY - vB, mX - hB, aY, mX, aY);
                context.bezierCurveTo(mX + hB, aY, eX, mY - vB, eX, mY);
                context.bezierCurveTo(eX, mY + vB, mX + hB, eY, mX, eY);
                context.bezierCurveTo(mX - hB, eY, aX, mY + vB, aX, mY);
                context.closePath();
                this._fill(el);
                this._stroke(el);
            }
        },

        // documented in AbstractRenderer
        updateEllipse: function (el) {
            return this.drawEllipse(el);
        },

        /* **************************
         *    Polygon
         * **************************/

        // nothing here, using AbstractRenderer implementations

        /* **************************
         *    Text related stuff
         * **************************/

        // Already documented in JXG.AbstractRenderer
        displayCopyright: function (str, fontSize) {
            var context = this.context;

            // this should be called on EVERY update, otherwise it won't be shown after the first update
            context.save();
            context.font = fontSize + "px Arial";
            context.fillStyle = "#aaa";
            context.lineWidth = 0.5;
            context.fillText(str, 10, 2 + fontSize);
            context.restore();
        },

        // Already documented in JXG.AbstractRenderer
        drawInternalText: function (el) {
            var ev_fs = Type.evaluate(el.visProp.fontsize),
                fontUnit = Type.evaluate(el.visProp.fontunit),
                ev_ax = el.getAnchorX(),
                ev_ay = el.getAnchorY(),
                context = this.context;

            context.save();
            if (
                this._setColor(el, "stroke", "fill") &&
                !isNaN(el.coords.scrCoords[1] + el.coords.scrCoords[2])
            ) {
                context.font = (ev_fs > 0 ? ev_fs : 0) + fontUnit + " Arial";

                this.transformImage(el, el.transformations);
                if (ev_ax === "left") {
                    context.textAlign = "left";
                } else if (ev_ax === "right") {
                    context.textAlign = "right";
                } else if (ev_ax === "middle") {
                    context.textAlign = "center";
                }
                if (ev_ay === "bottom") {
                    context.textBaseline = "bottom";
                } else if (ev_ay === "top") {
                    context.textBaseline = "top";
                } else if (ev_ay === "middle") {
                    context.textBaseline = "middle";
                }
                context.fillText(el.plaintext, el.coords.scrCoords[1], el.coords.scrCoords[2]);
            }
            context.restore();
            return null;
        },

        // Already documented in JXG.AbstractRenderer
        updateInternalText: function (el) {
            this.drawInternalText(el);
        },

        // documented in JXG.AbstractRenderer
        // Only necessary for texts
        setObjectStrokeColor: function (el, color, opacity) {
            var rgba = Type.evaluate(color),
                c,
                rgbo,
                o = Type.evaluate(opacity),
                oo,
                node;

            o = o > 0 ? o : 0;

            if (el.visPropOld.strokecolor === rgba && el.visPropOld.strokeopacity === o) {
                return;
            }

            // Check if this could be merged with _setColor

            if (Type.exists(rgba) && rgba !== false) {
                // RGB, not RGBA
                if (rgba.length !== 9) {
                    c = rgba;
                    oo = o;
                    // True RGBA, not RGB
                } else {
                    rgbo = Color.rgba2rgbo(rgba);
                    c = rgbo[0];
                    oo = o * rgbo[1];
                }
                node = el.rendNode;
                if (
                    el.elementClass === Const.OBJECT_CLASS_TEXT &&
                    Type.evaluate(el.visProp.display) === "html"
                ) {
                    node.style.color = c;
                    node.style.opacity = oo;
                }
            }

            el.visPropOld.strokecolor = rgba;
            el.visPropOld.strokeopacity = o;
        },

        /* **************************
         *    Image related stuff
         * **************************/

        // Already documented in JXG.AbstractRenderer
        drawImage: function (el) {
            el.rendNode = new Image();
            // Store the file name of the image.
            // Before, this was done in el.rendNode.src
            // But there, the file name is expanded to
            // the full url. This may be different from
            // the url computed in updateImageURL().
            el._src = "";
            this.updateImage(el);
        },

        // Already documented in JXG.AbstractRenderer
        updateImage: function (el) {
            var context = this.context,
                o = Type.evaluate(el.visProp.fillopacity),
                paintImg = Type.bind(function () {
                    el.imgIsLoaded = true;
                    if (el.size[0] <= 0 || el.size[1] <= 0) {
                        return;
                    }
                    context.save();
                    context.globalAlpha = o;
                    // If det(el.transformations)=0, FireFox 3.6. breaks down.
                    // This is tested in transformImage
                    this.transformImage(el, el.transformations);
                    context.drawImage(
                        el.rendNode,
                        el.coords.scrCoords[1],
                        el.coords.scrCoords[2] - el.size[1],
                        el.size[0],
                        el.size[1]
                    );
                    context.restore();
                }, this);

            if (this.updateImageURL(el)) {
                el.rendNode.onload = paintImg;
            } else {
                if (el.imgIsLoaded) {
                    paintImg();
                }
            }
        },

        // Already documented in JXG.AbstractRenderer
        transformImage: function (el, t) {
            var m,
                len = t.length,
                ctx = this.context;

            if (len > 0) {
                m = this.joinTransforms(el, t);
                if (Math.abs(Numerics.det(m)) >= Mat.eps) {
                    ctx.transform(m[1][1], m[2][1], m[1][2], m[2][2], m[1][0], m[2][0]);
                }
            }
        },

        // Already documented in JXG.AbstractRenderer
        updateImageURL: function (el) {
            var url;

            url = Type.evaluate(el.url);
            if (el._src !== url) {
                el.imgIsLoaded = false;
                el.rendNode.src = url;
                el._src = url;
                return true;
            }

            return false;
        },

        /* **************************
         * Render primitive objects
         * **************************/

        // documented in AbstractRenderer
        remove: function (shape) {
            // sounds odd for a pixel based renderer but we need this for html texts
            if (Type.exists(shape) && Type.exists(shape.parentNode)) {
                shape.parentNode.removeChild(shape);
            }
        },

        // documented in AbstractRenderer
        updatePathStringPrim: function (el) {
            var i,
                scr,
                scr1,
                scr2,
                len,
                symbm = "M",
                symbl = "L",
                symbc = "C",
                nextSymb = symbm,
                maxSize = 5000.0,
                context = this.context;

            if (el.numberPoints <= 0) {
                return;
            }

            len = Math.min(el.points.length, el.numberPoints);
            context.beginPath();

            if (el.bezierDegree === 1) {
                /*
                if (isNotPlot && el.board.options.curve.RDPsmoothing) {
                    el.points = Numerics.RamerDouglasPeucker(el.points, 0.5);
                }
                */

                for (i = 0; i < len; i++) {
                    scr = el.points[i].scrCoords;

                    if (isNaN(scr[1]) || isNaN(scr[2])) {
                        // PenUp
                        nextSymb = symbm;
                    } else {
                        // Chrome has problems with values  being too far away.
                        if (scr[1] > maxSize) {
                            scr[1] = maxSize;
                        } else if (scr[1] < -maxSize) {
                            scr[1] = -maxSize;
                        }

                        if (scr[2] > maxSize) {
                            scr[2] = maxSize;
                        } else if (scr[2] < -maxSize) {
                            scr[2] = -maxSize;
                        }

                        if (nextSymb === symbm) {
                            context.moveTo(scr[1], scr[2]);
                        } else {
                            context.lineTo(scr[1], scr[2]);
                        }
                        nextSymb = symbl;
                    }
                }
            } else if (el.bezierDegree === 3) {
                i = 0;
                while (i < len) {
                    scr = el.points[i].scrCoords;
                    if (isNaN(scr[1]) || isNaN(scr[2])) {
                        // PenUp
                        nextSymb = symbm;
                    } else {
                        if (nextSymb === symbm) {
                            context.moveTo(scr[1], scr[2]);
                        } else {
                            i += 1;
                            scr1 = el.points[i].scrCoords;
                            i += 1;
                            scr2 = el.points[i].scrCoords;
                            context.bezierCurveTo(
                                scr[1],
                                scr[2],
                                scr1[1],
                                scr1[2],
                                scr2[1],
                                scr2[2]
                            );
                        }
                        nextSymb = symbc;
                    }
                    i += 1;
                }
            }
            context.lineCap = "round";
            this._fill(el);
            this._stroke(el);
        },

        // Already documented in JXG.AbstractRenderer
        updatePathStringBezierPrim: function (el) {
            var i,
                j,
                k,
                scr,
                lx,
                ly,
                len,
                symbm = "M",
                symbl = "C",
                nextSymb = symbm,
                maxSize = 5000.0,
                f = Type.evaluate(el.visProp.strokewidth),
                isNoPlot = Type.evaluate(el.visProp.curvetype) !== "plot",
                context = this.context;

            if (el.numberPoints <= 0) {
                return;
            }

            if (isNoPlot && el.board.options.curve.RDPsmoothing) {
                el.points = Numerics.RamerDouglasPeucker(el.points, 0.5);
            }

            len = Math.min(el.points.length, el.numberPoints);
            context.beginPath();

            for (j = 1; j < 3; j++) {
                nextSymb = symbm;
                for (i = 0; i < len; i++) {
                    scr = el.points[i].scrCoords;

                    if (isNaN(scr[1]) || isNaN(scr[2])) {
                        // PenUp
                        nextSymb = symbm;
                    } else {
                        // Chrome has problems with values being too far away.
                        if (scr[1] > maxSize) {
                            scr[1] = maxSize;
                        } else if (scr[1] < -maxSize) {
                            scr[1] = -maxSize;
                        }

                        if (scr[2] > maxSize) {
                            scr[2] = maxSize;
                        } else if (scr[2] < -maxSize) {
                            scr[2] = -maxSize;
                        }

                        if (nextSymb === symbm) {
                            context.moveTo(scr[1], scr[2]);
                        } else {
                            k = 2 * j;
                            context.bezierCurveTo(
                                lx + (scr[1] - lx) * 0.333 + f * (k * Math.random() - j),
                                ly + (scr[2] - ly) * 0.333 + f * (k * Math.random() - j),
                                lx + (scr[1] - lx) * 0.666 + f * (k * Math.random() - j),
                                ly + (scr[2] - ly) * 0.666 + f * (k * Math.random() - j),
                                scr[1],
                                scr[2]
                            );
                        }
                        nextSymb = symbl;
                        lx = scr[1];
                        ly = scr[2];
                    }
                }
            }
            context.lineCap = "round";
            this._fill(el);
            this._stroke(el);
        },

        // documented in AbstractRenderer
        updatePolygonPrim: function (node, el) {
            var scrCoords,
                i,
                j,
                len = el.vertices.length,
                context = this.context,
                isReal = true;

            if (len <= 0 || !el.visPropCalc.visible) {
                return;
            }
            if (el.elType === "polygonalchain") {
                len++;
            }

            context.beginPath();
            i = 0;
            while (!el.vertices[i].isReal && i < len - 1) {
                i++;
                isReal = false;
            }
            scrCoords = el.vertices[i].coords.scrCoords;
            context.moveTo(scrCoords[1], scrCoords[2]);

            for (j = i; j < len - 1; j++) {
                if (!el.vertices[j].isReal) {
                    isReal = false;
                }
                scrCoords = el.vertices[j].coords.scrCoords;
                context.lineTo(scrCoords[1], scrCoords[2]);
            }
            context.closePath();

            if (isReal) {
                this._fill(el); // The edges of a polygon are displayed separately (as segments).
            }
        },

        // **************************  Set Attributes *************************

        // Already documented in JXG.AbstractRenderer
        display: function (el, val) {
            if (el && el.rendNode) {
                el.visPropOld.visible = val;
                if (val) {
                    el.rendNode.style.visibility = "inherit";
                } else {
                    el.rendNode.style.visibility = "hidden";
                }
            }
        },

        // documented in AbstractRenderer
        show: function (el) {
            JXG.deprecated("Board.renderer.show()", "Board.renderer.display()");

            if (Type.exists(el.rendNode)) {
                el.rendNode.style.visibility = "inherit";
            }
        },

        // documented in AbstractRenderer
        hide: function (el) {
            JXG.deprecated("Board.renderer.hide()", "Board.renderer.display()");

            if (Type.exists(el.rendNode)) {
                el.rendNode.style.visibility = "hidden";
            }
        },

        // documented in AbstractRenderer
        setGradient: function (el) {
            var // col,
                op;

            op = Type.evaluate(el.visProp.fillopacity);
            op = op > 0 ? op : 0;

            // col = Type.evaluate(el.visProp.fillcolor);
        },

        // documented in AbstractRenderer
        setShadow: function (el) {
            if (el.visPropOld.shadow === el.visProp.shadow) {
                return;
            }

            // not implemented yet
            // we simply have to redraw the element
            // probably the best way to do so would be to call el.updateRenderer(), i think.

            el.visPropOld.shadow = el.visProp.shadow;
        },

        // documented in AbstractRenderer
        highlight: function (obj) {
            if (
                obj.elementClass === Const.OBJECT_CLASS_TEXT &&
                Type.evaluate(obj.visProp.display) === "html"
            ) {
                this.updateTextStyle(obj, true);
            } else {
                obj.board.prepareUpdate();
                obj.board.renderer.suspendRedraw(obj.board);
                obj.board.updateRenderer();
                obj.board.renderer.unsuspendRedraw();
            }
            return this;
        },

        // documented in AbstractRenderer
        noHighlight: function (obj) {
            if (
                obj.elementClass === Const.OBJECT_CLASS_TEXT &&
                Type.evaluate(obj.visProp.display) === "html"
            ) {
                this.updateTextStyle(obj, false);
            } else {
                obj.board.prepareUpdate();
                obj.board.renderer.suspendRedraw(obj.board);
                obj.board.updateRenderer();
                obj.board.renderer.unsuspendRedraw();
            }
            return this;
        },

        /* **************************
         * renderer control
         * **************************/

        // documented in AbstractRenderer
        suspendRedraw: function (board) {
            this.context.save();
            this.context.clearRect(0, 0, this.canvasRoot.width, this.canvasRoot.height);

            if (board && board.attr.showcopyright) {
                this.displayCopyright(JXG.licenseText, 12);
            }
        },

        // documented in AbstractRenderer
        unsuspendRedraw: function () {
            this.context.restore();
        },

        // document in AbstractRenderer
        resize: function (w, h) {
            if (this.container) {
                this.canvasRoot.style.width = parseFloat(w) + "px";
                this.canvasRoot.style.height = parseFloat(h) + "px";

                this.canvasRoot.setAttribute("width", 2 * parseFloat(w) + "px");
                this.canvasRoot.setAttribute("height", 2 * parseFloat(h) + "px");
            } else {
                this.canvasRoot.width = 2 * parseFloat(w);
                this.canvasRoot.height = 2 * parseFloat(h);
            }
            this.context = this.canvasRoot.getContext("2d");
            // The width and height of the canvas is set to twice the CSS values,
            // followed by an appropiate scaling.
            // See http://stackoverflow.com/questions/22416462/canvas-element-with-blurred-lines
            this.context.scale(2, 2);
        },

        removeToInsertLater: function () {
            return function () {};
        }
    }
);

export default JXG.CanvasRenderer;<|MERGE_RESOLUTION|>--- conflicted
+++ resolved
@@ -59,29 +59,9 @@
 JXG.CanvasRenderer = function (container, dim) {
     this.type = "canvas";
 
-<<<<<<< HEAD
     this.canvasRoot = null;
     this.suspendHandle = null;
     this.canvasId = UUID.genUUID();
-=======
-            this.container.innerHTML = ['<canvas id="', this.canvasId,
-                '" width="', dim.width,
-                'px" height="', dim.height,
-                'px"><', '/canvas>'].join('');
-            this.canvasRoot = this.container.ownerDocument.getElementById(this.canvasId);
-            this.canvasRoot.style.display = 'block';
-            this.context = this.canvasRoot.getContext('2d');
-
-        } else if (Env.isNode()) {
-            try {
-                this.canvasId = (typeof module === 'object' ? module.require('canvas') : require('canvas'));
-                this.canvasRoot = this.canvasId.createCanvas(500, 500);
-                this.context = this.canvasRoot.getContext('2d');
-            } catch (err) {
-                console.log("Warning: 'canvas' not found. You might need to call 'npm install canvas'");
-            }
-        }
->>>>>>> 040a93f4
 
     this.canvasNamespace = null;
 
@@ -114,6 +94,7 @@
             // this.canvasId = typeof module === "object" ? module.require("canvas") : $__canvas;
             // this.canvasRoot = new this.canvasId(500, 500);
             this.canvasId = typeof module === "object" ? module.require('canvas') : import('canvas');
+            // this.canvasId = (typeof module === 'object' ? module.require('canvas') : require('canvas'));
             this.canvasRoot = this.canvasId.createCanvas(500, 500);
             this.context = this.canvasRoot.getContext("2d");
         // } catch (err) {
