--- conflicted
+++ resolved
@@ -2251,15 +2251,9 @@
          */
         getElementById: function (id) {
             if (Type.exists(this.container)) {
-<<<<<<< HEAD
-                return this.container.ownerDocument.getElementById(
-                    this.container.id + "_" + id
-                );
-=======
                 // Use querySelector over getElementById for compatibility with both 'regular' document
                 // and ShadowDOM fragments.
                 return this.container.querySelector('#' + this.container.id + '_' + id);
->>>>>>> 0b4c102e
             }
             return "";
         },
