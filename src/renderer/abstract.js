--- conflicted
+++ resolved
@@ -1135,20 +1135,10 @@
             var content = el.plaintext,
                 v, c,
                 parentNode,
-<<<<<<< HEAD
-                scale,
-                vshift,
-                id,
-                wrap_id,
-                ax,
-                ay,
-                to_h,
-                to_v;
-=======
                 scale, vshift,
                 id, wrap_id,
-                ax, ay;
->>>>>>> 960a7251
+                ax, ay,
+                to_h, to_v;
 
             if (el.visPropCalc.visible) {
                 this.updateTextStyle(el, false);
