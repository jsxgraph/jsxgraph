--- conflicted
+++ resolved
@@ -1,4 +1,3 @@
-<<<<<<< HEAD
 /*
     Copyright 2008-2025
         Matthias Ehmann,
@@ -295,7 +294,7 @@
             }
 
             if (!isTrace && Type.exists(el.board.highlightedObjects[el.id])) {
-                hl = "highlight";
+                hl = 'highlight';
             } else {
                 hl = "";
             }
@@ -319,14 +318,14 @@
                 face = Options.normalizePointFace(el.evalVisProp('face'));
 
             // Determine how the point looks like
-            if (face === "o") {
-                prim = "ellipse";
+            if (face === 'o') {
+                prim = 'ellipse';
             } else if (face === "[]") {
-                prim = "rect";
+                prim = 'rect';
             } else {
                 // cross/x, diamond/<>, triangleup/A/^, triangledown/v, triangleleft/<,
                 // triangleright/>, plus/+, |, -
-                prim = "path";
+                prim = 'path';
             }
 
             el.rendNode = this.appendChildPrim(
@@ -361,13 +360,13 @@
                 s1;
 
             if (!isNaN(el.coords.scrCoords[2] + el.coords.scrCoords[1])) {
-                if (unit === "user") {
+                if (unit === 'user') {
                     size *= Math.sqrt(Math.abs(el.board.unitX * el.board.unitY));
                 }
                 size *= !el.board || !zoom ? 1.0 : Math.sqrt(el.board.zoomX * el.board.zoomY);
                 s1 = size === 0 ? 0 : size + 1;
 
-                if (face === "o") {
+                if (face === 'o') {
                     // circle
                     this.updateEllipsePrim(
                         el.rendNode,
@@ -444,7 +443,7 @@
                 this.createPrim("line", el.id),
                 el.evalVisProp('layer')
             );
-            this.appendNodesToElement(el, "lines");
+            this.appendNodesToElement(el, 'lines');
             this.updateLine(el);
         },
 
@@ -475,7 +474,7 @@
                 this.createPrim("path", el.id),
                 el.evalVisProp('layer')
             );
-            this.appendNodesToElement(el, "path");
+            this.appendNodesToElement(el, 'path');
             this.updateCurve(el);
         },
 
@@ -764,7 +763,7 @@
                 d1x = d1y = d2x = d2y = 0.0;
                 d = c1.distance(Const.COORDS_BY_SCREEN, c2);
 
-                if (a.evFirst && el.board.renderer.type !== "vml") {
+                if (a.evFirst && el.board.renderer.type !== 'vml') {
                     if (d >= a.minLen) {
                         d1x = ((c2.scrCoords[1] - c1.scrCoords[1]) * a.offFirst) / d;
                         d1y = ((c2.scrCoords[2] - c1.scrCoords[2]) * a.offFirst) / d;
@@ -773,7 +772,7 @@
                     }
                 }
 
-                if (a.evLast && el.board.renderer.type !== "vml") {
+                if (a.evLast && el.board.renderer.type !== 'vml') {
                     if (d >= a.minLen) {
                         d2x = ((c2.scrCoords[1] - c1.scrCoords[1]) * a.offLast) / d;
                         d2y = ((c2.scrCoords[2] - c1.scrCoords[2]) * a.offLast) / d;
@@ -917,7 +916,7 @@
                 this.createPrim("path", el.id),
                 el.evalVisProp('layer')
             );
-            this.appendNodesToElement(el, "path");
+            this.appendNodesToElement(el, 'path');
         },
 
         /**
@@ -946,7 +945,7 @@
                 this.createPrim("ellipse", el.id),
                 el.evalVisProp('layer')
             );
-            this.appendNodesToElement(el, "ellipse");
+            this.appendNodesToElement(el, 'ellipse');
             this.updateEllipse(el);
         },
 
@@ -993,7 +992,7 @@
                 this.createPrim("polygon", el.id),
                 el.evalVisProp('layer')
             );
-            this.appendNodesToElement(el, "polygon");
+            this.appendNodesToElement(el, 'polygon');
             this.updatePolygon(el);
         },
 
@@ -1017,8 +1016,19 @@
          * Shows a small copyright notice in the top left corner of the board.
          * @param {String} str The copyright notice itself
          * @param {Number} fontsize Size of the font the copyright notice is written in
+         * @see JXG.AbstractRenderer#displayLogo
+         * @see Text#fontSize
          */
         displayCopyright: function (str, fontsize) { /* stub */ },
+
+        /**
+         * Shows a small JSXGraph logo in the top left corner of the board.
+         * @param {String} str The data-URL of the logo
+         * @param {Number} fontsize Size of the font the copyright notice is written in
+         * @see JXG.AbstractRenderer#displayCopyright
+         * @see Text#fontSize
+         */
+        displayLogo: function (str, fontsize) { /* stub */ },
 
         /**
          * An internal text is a {@link JXG.Text} element which is drawn using only
@@ -1064,9 +1074,9 @@
                 Env.isBrowser &&
                 this.type !== "no"
             ) {
-                node = this.container.ownerDocument.createElement("div");
+                node = this.container.ownerDocument.createElement('div');
                 //node = this.container.ownerDocument.createElementNS('http://www.w3.org/1999/xhtml', 'div'); //
-                node.style.position = "absolute";
+                node.style.position = 'absolute';
                 node.className = el.evalVisProp('cssclass');
 
                 level = el.evalVisProp('layer');
@@ -1124,7 +1134,7 @@
             if (el.visPropCalc.visible) {
                 this.updateTextStyle(el, false);
 
-                if (el.evalVisProp('display') === "html" && this.type !== "no") {
+                if (el.evalVisProp('display') === "html" && this.type !== 'no') {
                     // Set the position
                     if (!isNaN(el.coords.scrCoords[1] + el.coords.scrCoords[2])) {
                         // Horizontal
@@ -1133,19 +1143,19 @@
                         c = Math.abs(c) < 1000000 ? c : 1000000;
                         ax = el.getAnchorX();
 
-                        if (ax === "right") {
+                        if (ax === 'right') {
                             // v = Math.floor(el.board.canvasWidth - c);
                             v = el.board.canvasWidth - c;
-                            to_h = "right";
-                        } else if (ax === "middle") {
+                            to_h = 'right';
+                        } else if (ax === 'middle') {
                             // v = Math.floor(c - 0.5 * el.size[0]);
                             v = c - 0.5 * el.size[0];
-                            to_h = "center";
+                            to_h = 'center';
                         } else {
                             // 'left'
                             // v = Math.floor(c);
                             v = c;
-                            to_h = "left";
+                            to_h = 'left';
                         }
 
                         // This may be useful for foreignObj.
@@ -1154,12 +1164,12 @@
                         //}
 
                         if (el.visPropOld.left !== ax + v) {
-                            if (ax === "right") {
-                                el.rendNode.style.right = v + "px";
-                                el.rendNode.style.left = "auto";
+                            if (ax === 'right') {
+                                el.rendNode.style.right = v + 'px';
+                                el.rendNode.style.left = 'auto';
                             } else {
-                                el.rendNode.style.left = v + "px";
-                                el.rendNode.style.right = "auto";
+                                el.rendNode.style.left = v + 'px';
+                                el.rendNode.style.right = 'auto';
                             }
                             el.visPropOld.left = ax + v;
                         }
@@ -1169,19 +1179,19 @@
                         c = Math.abs(c) < 1000000 ? c : 1000000;
                         ay = el.getAnchorY();
 
-                        if (ay === "bottom") {
+                        if (ay === 'bottom') {
                             // v = Math.floor(el.board.canvasHeight - c);
                             v = el.board.canvasHeight - c;
-                            to_v = "bottom";
-                        } else if (ay === "middle") {
+                            to_v = 'bottom';
+                        } else if (ay === 'middle') {
                             // v = Math.floor(c - 0.5 * el.size[1]);
                             v = c - 0.5 * el.size[1];
-                            to_v = "center";
+                            to_v = 'center';
                         } else {
                             // top
                             // v = Math.floor(c);
                             v = c;
-                            to_v = "top";
+                            to_v = 'top';
                         }
 
                         // This may be useful for foreignObj.
@@ -1190,12 +1200,12 @@
                         //}
 
                         if (el.visPropOld.top !== ay + v) {
-                            if (ay === "bottom") {
-                                el.rendNode.style.top = "auto";
-                                el.rendNode.style.bottom = v + "px";
+                            if (ay === 'bottom') {
+                                el.rendNode.style.top = 'auto';
+                                el.rendNode.style.bottom = v + 'px';
                             } else {
-                                el.rendNode.style.bottom = "auto";
-                                el.rendNode.style.top = v + "px";
+                                el.rendNode.style.bottom = 'auto';
+                                el.rendNode.style.top = v + 'px';
                             }
                             el.visPropOld.top = ay + v;
                         }
@@ -1227,7 +1237,7 @@
                         el.htmlStr = content;
 
                         if (el.evalVisProp('usemathjax')) {
-                            // Typesetting directly might not work because mathjax was not loaded completely
+                            // Typesetting directly might not work because MathJax was not loaded completely
                             try {
                                 if (MathJax.typeset) {
                                     // Version 3
@@ -1397,2331 +1407,6 @@
             //  VML        +         +
             //  canvas     +         -
             //  no         -         -
-            if (this.type !== "no" && (display === "html" || this.type !== "canvas")) {
-                for (style = 0; style < lenS; style++) {
-                    // First set cssString to
-                    // ev.cssdefaultstyle of ev.highlightcssdefaultstyle,
-                    // then to
-                    // ev.cssstyle of ev.highlightcssstyle
-                    cssString = el.evalVisProp(
-                        (doHighlight ? 'highlight' : '') + styleList[style]
-                    );
-                    // Set the CSS style properties - without deleting other properties
-                    for (node = 0; node < lenN; node++) {
-                        if (Type.exists(el[nodeList[node]])) {
-                            if (cssString !== "" && el.visPropOld[styleList[style] + '_' + node] !== cssString) {
-                                cssList = this._css2js(cssString);
-                                for (prop in cssList) {
-                                    if (cssList.hasOwnProperty(prop)) {
-                                        el[nodeList[node]].style[cssList[prop].key] = cssList[prop].val;
-                                    }
-                                }
-                                el.visPropOld[styleList[style] + '_' + node] = cssString;
-                            }
-                        }
-                        // el.visPropOld[styleList[style]] = cssString;
-                    }
-                }
-
-                fs = el.evalVisProp('fontsize');
-                if (el.visPropOld.fontsize !== fs) {
-                    el.needsSizeUpdate = true;
-                    try {
-                        for (node = 0; node < lenN; node++) {
-                            if (Type.exists(el[nodeList[node]])) {
-                                el[nodeList[node]].style.fontSize = fs + fontUnit;
-                            }
-                        }
-                    } catch (e) {
-                        // IE needs special treatment.
-                        for (node = 0; node < lenN; node++) {
-                            if (Type.exists(el[nodeList[node]])) {
-                                el[nodeList[node]].style.fontSize = fs;
-                            }
-                        }
-                    }
-                    el.visPropOld.fontsize = fs;
-                }
-            }
-
-            this.setTabindex(el);
-
-            this.setObjectTransition(el);
-            if (display === "html" && this.type !== "no") {
-                // Set new CSS class
-                if (el.visPropOld.cssclass !== css) {
-                    el.rendNode.className = css;
-                    el.visPropOld.cssclass = css;
-                    el.needsSizeUpdate = true;
-                }
-                this.setObjectStrokeColor(el, sc, so);
-            } else {
-                this.updateInternalTextStyle(el, sc, so);
-            }
-
-            if (el.evalVisProp('aria.enabled')) {
-                this.setARIA(el);
-            }
-
-            return this;
-        },
-
-        /**
-         * Set color and opacity of internal texts.
-         * This method is used for Canvas and VML.
-         * SVG needs its own version.
-         * @private
-         * @see JXG.AbstractRenderer#updateTextStyle
-         * @see JXG.SVGRenderer#updateInternalTextStyle
-         */
-        updateInternalTextStyle: function (el, strokeColor, strokeOpacity) {
-            this.setObjectStrokeColor(el, strokeColor, strokeOpacity);
-        },
-
-        /* ********* Image related stuff *********** */
-
-        /**
-         * Draws an {@link JXG.Image} on a board; This is just a template that has to be implemented by special
-         * renderers.
-         * @param {JXG.Image} el Reference to the image object that is to be drawn
-         * @see Image
-         * @see JXG.Image
-         * @see JXG.AbstractRenderer#updateImage
-         */
-        drawImage: function (el) { /* stub */ },
-
-        /**
-         * Updates the properties of an {@link JXG.Image} element.
-         * @param {JXG.Image} el Reference to an {@link JXG.Image} object, that has to be updated.
-         * @see Image
-         * @see JXG.Image
-         * @see JXG.AbstractRenderer#drawImage
-         */
-        updateImage: function (el) {
-            this.updateRectPrim(
-                el.rendNode,
-                el.coords.scrCoords[1],
-                el.coords.scrCoords[2] - el.size[1],
-                el.size[0],
-                el.size[1]
-            );
-
-            this.updateImageURL(el);
-            this.transformRect(el, el.transformations);
-            this._updateVisual(el, { stroke: true, dash: true }, true);
-        },
-
-        /**
-         * Multiplication of transformations without updating. That means, at that point it is expected that the
-         * matrices contain numbers only. First, the origin in user coords is translated to <tt>(0,0)</tt> in screen
-         * coords. Then, the stretch factors are divided out. After the transformations in user coords, the stretch
-         * factors are multiplied in again, and the origin in user coords is translated back to its position. This
-         * method does not have to be implemented in a new renderer.
-         * @param {JXG.GeometryElement} el A JSXGraph element. We only need its board property.
-         * @param {Array} transformations An array of JXG.Transformations.
-         * @returns {Array} A matrix represented by a two dimensional array of numbers.
-         * @see JXG.AbstractRenderer#transformRect
-         */
-        joinTransforms: function (el, transformations) {
-            var i,
-                ox = el.board.origin.scrCoords[1],
-                oy = el.board.origin.scrCoords[2],
-                ux = el.board.unitX,
-                uy = el.board.unitY,
-
-                len = transformations.length,
-                // Translate to 0,0 in screen coords and then scale
-                m = [
-                    [1, 0, 0],
-                    [-ox / ux, 1 / ux, 0],
-                    [oy / uy, 0, -1 / uy]
-                ];
-
-            for (i = 0; i < len; i++) {
-                m = Mat.matMatMult(transformations[i].matrix, m);
-            }
-            // Scale back and then translate back
-            m = Mat.matMatMult(
-                [
-                    [1, 0, 0],
-                    [ox, ux, 0],
-                    [oy, 0, -uy]
-                ],
-                m
-            );
-            return m;
-        },
-
-        /**
-         * Applies transformations on images and text elements. This method has to implemented in
-         * all descendant classes where text and image transformations are to be supported.
-         * <p>
-         * Only affine transformation are supported, no proper projective transformations. This means, the
-         * respective entries of the transformation matrix are simply ignored.
-         *
-         * @param {JXG.Image|JXG.Text} el A {@link JXG.Image} or {@link JXG.Text} object.
-         * @param {Array} transformations An array of {@link JXG.Transformation} objects. This is usually the
-         * transformations property of the given element <tt>el</tt>.
-         */
-        transformRect: function (el, transformations) { /* stub */ },
-
-        /**
-         * If the URL of the image is provided by a function the URL has to be updated during updateImage()
-         * @param {JXG.Image} el Reference to an image object.
-         * @see JXG.AbstractRenderer#updateImage
-         */
-        updateImageURL: function (el) { /* stub */ },
-
-        /**
-         * Updates CSS style properties of a {@link JXG.Image} node.
-         * In SVGRenderer opacity is the only available style element.
-         * This function is called by highlight() and nohighlight().
-         * This function works for VML.
-         * It does not work for Canvas.
-         * SVGRenderer overwrites this method.
-         * @param {JXG.Text} el Reference to the {@link JXG.Image} object, that has to be updated.
-         * @param {Boolean} doHighlight
-         * @see Image
-         * @see JXG.Image
-         * @see JXG.AbstractRenderer#highlight
-         * @see JXG.AbstractRenderer#noHighlight
-         */
-        updateImageStyle: function (el, doHighlight) {
-            el.rendNode.className = el.evalVisProp(
-                doHighlight ? 'highlightcssclass' : 'cssclass'
-            );
-        },
-
-        drawForeignObject: function (el) { /* stub */ },
-
-        updateForeignObject: function (el) {
-            /* stub */
-        },
-
-        /* ********* Render primitive objects *********** */
-
-        /**
-         * Appends a node to a specific layer level. This is just an abstract method and has to be implemented
-         * in all renderers that want to use the <tt>createPrim</tt> model to draw.
-         * @param {Node} node A DOM tree node.
-         * @param {Number} level The layer the node is attached to. This is the index of the layer in
-         * {@link JXG.SVGRenderer#layer} or the <tt>z-index</tt> style property of the node in VMLRenderer.
-         */
-        appendChildPrim: function (node, level) { /* stub */ },
-
-        /**
-         * Stores the rendering nodes. This is an abstract method which has to be implemented in all renderers that use
-         * the <tt>createPrim</tt> method.
-         * @param {JXG.GeometryElement} el A JSXGraph element.
-         * @param {String} type The XML node name. Only used in VMLRenderer.
-         */
-        appendNodesToElement: function (el, type) { /* stub */ },
-
-        /**
-         * Creates a node of a given type with a given id.
-         * @param {String} type The type of the node to create.
-         * @param {String} id Set the id attribute to this.
-         * @returns {Node} Reference to the created node.
-         */
-        createPrim: function (type, id) { /* stub */ return null; },
-
-        /**
-         * Removes an element node. Just a stub.
-         * @param {Node} node The node to remove.
-         */
-        remove: function (node) { /* stub */ },
-
-        /**
-         * Can be used to create the nodes to display arrows. This is an abstract method which has to be implemented
-         * in any descendant renderer.
-         * @param {JXG.GeometryElement} el The element the arrows are to be attached to.
-         * @param {Object} arrowData Data concerning possible arrow heads
-         *
-         */
-        makeArrows: function (el, arrowData) { /* stub */ },
-
-        /**
-         * Updates width of an arrow DOM node. Used in
-         * @param {Node} node The arrow node.
-         * @param {Number} width
-         * @param {Node} parentNode Used in IE only
-         */
-        _setArrowWidth: function (node, width, parentNode) { /* stub */ },
-
-        /**
-         * Updates an ellipse node primitive. This is an abstract method which has to be implemented in all renderers
-         * that use the <tt>createPrim</tt> method.
-         * @param {Node} node Reference to the node.
-         * @param {Number} x Centre X coordinate
-         * @param {Number} y Centre Y coordinate
-         * @param {Number} rx The x-axis radius.
-         * @param {Number} ry The y-axis radius.
-         */
-        updateEllipsePrim: function (node, x, y, rx, ry) { /* stub */ },
-
-        /**
-         * Refreshes a line node. This is an abstract method which has to be implemented in all renderers that use
-         * the <tt>createPrim</tt> method.
-         * @param {Node} node The node to be refreshed.
-         * @param {Number} p1x The first point's x coordinate.
-         * @param {Number} p1y The first point's y coordinate.
-         * @param {Number} p2x The second point's x coordinate.
-         * @param {Number} p2y The second point's y coordinate.
-         * @param {JXG.Board} board
-         */
-        updateLinePrim: function (node, p1x, p1y, p2x, p2y, board) { /* stub */ },
-
-        /**
-         * Updates a path element. This is an abstract method which has to be implemented in all renderers that use
-         * the <tt>createPrim</tt> method.
-         * @param {Node} node The path node.
-         * @param {String} pathString A string formatted like e.g. <em>'M 1,2 L 3,1 L5,5'</em>. The format of the string
-         * depends on the rendering engine.
-         * @param {JXG.Board} board Reference to the element's board.
-         */
-        updatePathPrim: function (node, pathString, board) { /* stub */ },
-
-        /**
-         * Builds a path data string to draw a point with a face other than <em>rect</em> and <em>circle</em>. Since
-         * the format of such a string usually depends on the renderer this method
-         * is only an abstract method. Therefore, it has to be implemented in the descendant renderer itself unless
-         * the renderer does not use the createPrim interface but the draw* interfaces to paint.
-         * @param {JXG.Point} el The point element
-         * @param {Number} size A positive number describing the size. Usually the half of the width and height of
-         * the drawn point.
-         * @param {String} type A string describing the point's face. This method only accepts the shortcut version of
-         * each possible face: <tt>x, +, |, -, [], <>, <<>>,^, v, >, < </tt>
-         */
-        updatePathStringPoint: function (el, size, type) { /* stub */ },
-
-        /**
-         * Builds a path data string from a {@link JXG.Curve} element. Since the path data strings heavily depend on the
-         * underlying rendering technique this method is just a stub. Although such a path string is of no use for the
-         * CanvasRenderer, this method is used there to draw a path directly.
-         * @param {JXG.GeometryElement} el
-         */
-        updatePathStringPrim: function (el) { /* stub */ },
-
-        /**
-         * Builds a path data string from a {@link JXG.Curve} element such that the curve looks like hand drawn. Since
-         * the path data strings heavily depend on the underlying rendering technique this method is just a stub.
-         * Although such a path string is of no use for the CanvasRenderer, this method is used there to draw a path
-         * directly.
-         * @param  {JXG.GeometryElement} el
-         */
-        updatePathStringBezierPrim: function (el) { /* stub */ },
-
-        /**
-         * Update a polygon primitive.
-         * @param {Node} node
-         * @param {JXG.Polygon} el A JSXGraph element of type {@link JXG.Polygon}
-         */
-        updatePolygonPrim: function (node, el) { /* stub */ },
-
-        /**
-         * Update a rectangle primitive. This is used only for points with face of type 'rect'.
-         * @param {Node} node The node yearning to be updated.
-         * @param {Number} x x coordinate of the top left vertex.
-         * @param {Number} y y coordinate of the top left vertex.
-         * @param {Number} w Width of the rectangle.
-         * @param {Number} h The rectangle's height.
-         */
-        updateRectPrim: function (node, x, y, w, h) { /* stub */ },
-
-        /* ********* Set attributes *********** */
-
-        /**
-         * Shows or hides an element on the canvas; Only a stub, requires implementation in the derived renderer.
-         * @param {JXG.GeometryElement} el Reference to the object that has to appear.
-         * @param {Boolean} value true to show the element, false to hide the element.
-         */
-        display: function (el, value) {
-            if (el) {
-                el.visPropOld.visible = value;
-            }
-        },
-
-        /**
-         * Hides an element on the canvas; Only a stub, requires implementation in the derived renderer.
-         *
-         * Please use JXG.AbstractRenderer#display instead
-         * @param {JXG.GeometryElement} el Reference to the geometry element that has to disappear.
-         * @see JXG.AbstractRenderer#show
-         * @deprecated
-         */
-        hide: function (el) { /* stub */ },
-
-        /**
-         * Highlights an object, i.e. changes the current colors of the object to its highlighting colors
-         * and highlighting strokewidth.
-         * @param {JXG.GeometryElement} el Reference of the object that will be highlighted.
-         * @param {Boolean} [suppressHighlightStrokeWidth=undefined] If undefined or false, highlighting also changes strokeWidth. This might not be
-         * the cases for polygon borders. Thus, if a polygon is highlighted, its polygon borders change strokeWidth only if the polygon attribute
-         * highlightByStrokeWidth == true.
-         * @returns {JXG.AbstractRenderer} Reference to the renderer
-         * @see JXG.AbstractRenderer#updateTextStyle
-         */
-        highlight: function (el, suppressHighlightStrokeWidth) {
-            var i, do_hl, sw;
-
-            this.setObjectTransition(el);
-            if (!el.visProp.draft) {
-                if (el.type === Const.OBJECT_TYPE_POLYGON) {
-                    this.setObjectFillColor(el, el.evalVisProp('highlightfillcolor'), el.evalVisProp('highlightfillopacity'));
-                    do_hl = el.evalVisProp('highlightbystrokewidth');
-                    for (i = 0; i < el.borders.length; i++) {
-                        this.highlight(el.borders[i], !do_hl);
-                    }
-                } else {
-                    if (el.elementClass === Const.OBJECT_CLASS_TEXT) {
-                        this.updateTextStyle(el, true);
-                    } else if (el.type === Const.OBJECT_TYPE_IMAGE) {
-                        this.updateImageStyle(el, true);
-                        this.setObjectFillColor(
-                            el,
-                            el.evalVisProp('highlightfillcolor'),
-                            el.evalVisProp('highlightfillopacity')
-                        );
-                    } else {
-                        this.setObjectStrokeColor(
-                            el,
-                            el.evalVisProp('highlightstrokecolor'),
-                            el.evalVisProp('highlightstrokeopacity')
-                        );
-                        this.setObjectFillColor(
-                            el,
-                            el.evalVisProp('highlightfillcolor'),
-                            el.evalVisProp('highlightfillopacity')
-                        );
-                    }
-                }
-
-                // Highlight strokeWidth is suppressed if
-                // parameter suppressHighlightStrokeWidth is false or undefined.
-                // suppressHighlightStrokeWidth is false if polygon attribute
-                // highlightbystrokewidth is true.
-                if (!suppressHighlightStrokeWidth && el.evalVisProp('highlightstrokewidth')) {
-                    sw = Math.max(
-                        el.evalVisProp('highlightstrokewidth'),
-                        el.evalVisProp('strokewidth')
-                    );
-                    this.setObjectStrokeWidth(el, sw);
-                    if (
-                        el.elementClass === Const.OBJECT_CLASS_LINE ||
-                        el.elementClass === Const.OBJECT_CLASS_CURVE
-                    ) {
-                        this.updatePathWithArrowHeads(el, true);
-                    }
-                }
-            }
-            this.setCssClass(el, el.evalVisProp('highlightcssclass'));
-
-            return this;
-        },
-
-        /**
-         * Uses the normal colors of an object, i.e. the opposite of {@link JXG.AbstractRenderer#highlight}.
-         * @param {JXG.GeometryElement} el Reference of the object that will get its normal colors.
-         * @returns {JXG.AbstractRenderer} Reference to the renderer
-         * @see JXG.AbstractRenderer#updateTextStyle
-         */
-        noHighlight: function (el) {
-            var i, sw;
-
-            this.setObjectTransition(el);
-            if (!el.evalVisProp('draft')) {
-                if (el.type === Const.OBJECT_TYPE_POLYGON) {
-                    this.setObjectFillColor(el, el.evalVisProp('fillcolor'), el.evalVisProp('fillopacity'));
-                    for (i = 0; i < el.borders.length; i++) {
-                        this.noHighlight(el.borders[i]);
-                    }
-                } else {
-                    if (el.elementClass === Const.OBJECT_CLASS_TEXT) {
-                        this.updateTextStyle(el, false);
-                    } else if (el.type === Const.OBJECT_TYPE_IMAGE) {
-                        this.updateImageStyle(el, false);
-                        this.setObjectFillColor(el, el.evalVisProp('fillcolor'), el.evalVisProp('fillopacity'));
-                    } else {
-                        this.setObjectStrokeColor(el, el.evalVisProp('strokecolor'), el.evalVisProp('strokeopacity'));
-                        this.setObjectFillColor(el, el.evalVisProp('fillcolor'), el.evalVisProp('fillopacity'));
-                    }
-                }
-
-                sw = el.evalVisProp('strokewidth');
-                this.setObjectStrokeWidth(el, sw);
-                if (
-                    el.elementClass === Const.OBJECT_CLASS_LINE ||
-                    el.elementClass === Const.OBJECT_CLASS_CURVE
-                ) {
-                    this.updatePathWithArrowHeads(el, false);
-                }
-            }
-            this.setCssClass(el, el.evalVisProp('cssclass'));
-
-            return this;
-        },
-
-        /**
-         * Puts an object from draft mode back into normal mode.
-         * @param {JXG.GeometryElement} el Reference of the object that no longer is in draft mode.
-         */
-        removeDraft: function (el) {
-            this.setObjectTransition(el);
-            if (el.type === Const.OBJECT_TYPE_POLYGON) {
-                this.setObjectFillColor(el, el.evalVisProp('fillcolor'), el.evalVisProp('fillopacity'));
-            } else {
-                if (el.type === Const.OBJECT_CLASS_POINT) {
-                    this.setObjectFillColor(el, el.evalVisProp('fillcolor'), el.evalVisProp('fillopacity'));
-                }
-                this.setObjectStrokeColor(el, el.evalVisProp('strokecolor'), el.evalVisProp('strokeopacity'));
-                this.setObjectStrokeWidth(el, el.evalVisProp('strokewidth'));
-            }
-        },
-
-        /**
-         * Set ARIA related properties of an element. The attribute "aria" of an element contains at least the
-         * properties "enabled", "label", and "live". Additionally, all available properties from
-         * {@link https://developer.mozilla.org/en-US/docs/Web/Accessibility/ARIA} may be set.
-         * <p>
-         * In JSXGraph, the available properties are used without the leading 'aria-'.
-         * For example, the value of the JSXGraph attribute 'aria.label' will be set to the
-         * HTML attribute 'aria-label'.
-         *
-         * @param {JXG.GeometryElement} el Reference of the object that wants new
-         *        ARIA attributes.
-         */
-        setARIA: function(el) { /* stub */ },
-
-        /**
-         * Sets the buffering as recommended by SVGWG. Until now only Opera supports this and will be ignored by other
-         * browsers. Although this feature is only supported by SVG we have this method in {@link JXG.AbstractRenderer}
-         * because it is called from outside the renderer.
-         * @param {Node} node The SVG DOM Node which buffering type to update.
-         * @param {String} type Either 'auto', 'dynamic', or 'static'. For an explanation see
-         *   {@link https://www.w3.org/TR/SVGTiny12/painting.html#BufferedRenderingProperty}.
-         */
-        setBuffering: function (node, type) { /* stub */ },
-
-        /**
-         * Sets CSS classes for elements (relevant for SVG only).
-         *
-         * @param {JXG.GeometryElement} el Reference of the object that wants a
-         *         new set of CSS classes.
-         * @param {String} cssClass String containing a space separated list of CSS classes.
-         */
-        setCssClass: function (el, cssClass) { /* stub */ },
-
-        /**
-         * Sets an element's dash style.
-         * @param {JXG.GeometryElement} el An JSXGraph element.
-         */
-        setDashStyle: function (el) { /* stub */ },
-
-        /**
-         * Puts an object into draft mode, i.e. it's visual appearance will be changed. For GEONE<sub>x</sub>T backwards
-         * compatibility.
-         * @param {JXG.GeometryElement} el Reference of the object that is in draft mode.
-         */
-        setDraft: function (el) {
-            if (!el.evalVisProp('draft')) {
-                return;
-            }
-            var draftColor = el.board.options.elements.draft.color,
-                draftOpacity = el.board.options.elements.draft.opacity;
-
-                this.setObjectTransition(el);
-            if (el.type === Const.OBJECT_TYPE_POLYGON) {
-                this.setObjectFillColor(el, draftColor, draftOpacity);
-            } else {
-                if (el.elementClass === Const.OBJECT_CLASS_POINT) {
-                    this.setObjectFillColor(el, draftColor, draftOpacity);
-                } else {
-                    this.setObjectFillColor(el, "none", 0);
-                }
-                this.setObjectStrokeColor(el, draftColor, draftOpacity);
-                this.setObjectStrokeWidth(el, el.board.options.elements.draft.strokeWidth);
-            }
-        },
-
-        /**
-         * Sets up nodes for rendering a gradient fill.
-         * @param {JXG.GeometryElement}  el Reference of the object which gets the gradient
-         */
-        setGradient: function (el) { /* stub */ },
-
-        /**
-         * Move element into new layer. This is trivial for canvas, but needs more effort in SVG.
-         * Does not work dynamically, i.e. if level is a function.
-         *
-         * @param {JXG.GeometryElement} el Element which is put into different layer
-         * @param {Number} value Layer number
-         * @private
-         */
-        setLayer: function (el, level) { /* stub */ },
-
-        /**
-         * Sets an objects fill color.
-         * @param {JXG.GeometryElement} el Reference of the object that wants a new fill color.
-         * @param {String} color Color in a HTML/CSS compatible format. If you don't want any fill color at all, choose
-         * 'none'.
-         * @param {Number} opacity Opacity of the fill color. Must be between 0 and 1.
-         */
-        setObjectFillColor: function (el, color, opacity) { /* stub */ },
-
-        /**
-         * Changes an objects stroke color to the given color.
-         * @param {JXG.GeometryElement} el Reference of the {@link JXG.GeometryElement} that gets a new stroke
-         * color.
-         * @param {String} color Color value in a HTML compatible format, e.g. <strong>#00ff00</strong> or
-         * <strong>green</strong> for green.
-         * @param {Number} opacity Opacity of the fill color. Must be between 0 and 1.
-         */
-        setObjectStrokeColor: function (el, color, opacity) { /* stub */ },
-
-        /**
-         * Sets an element's stroke width.
-         * @param {JXG.GeometryElement} el Reference to the geometry element.
-         * @param {Number} width The new stroke width to be assigned to the element.
-         */
-        setObjectStrokeWidth: function (el, width) { /* stub */ },
-
-        /**
-         * Sets the transition duration (in milliseconds) for fill color and stroke
-         * color and opacity.
-         * @param {JXG.GeometryElement} el Reference of the object that wants a
-         *         new transition duration.
-         * @param {Number} duration (Optional) duration in milliseconds. If not given,
-         *        element.visProp.transitionDuration is taken. This is the default.
-         */
-        setObjectTransition: function (el, duration) { /* stub */ },
-
-        /**
-         * Sets a node's attribute.
-         * @param {Node} node The node that is to be updated.
-         * @param {String} key Name of the attribute.
-         * @param {String} val New value for the attribute.
-         */
-        setPropertyPrim: function (node, key, val) { /* stub */ },
-
-        /**
-         * Sets the shadow properties to a geometry element. This method is only a stub, it is implemented in the actual
-         * renderers.
-         * @param {JXG.GeometryElement} el Reference to a geometry object, that should get a shadow
-         */
-        setShadow: function (el) { /* stub */ },
-
-        /**
-         * Set the attribute `tabindex` to the attribute `tabindex` of an element.
-         * This is only relevant for the SVG renderer.
-         *
-         * @param {JXG.GeometryElement} el
-         */
-        setTabindex: function (el) { /* stub */ },
-
-        /**
-         * Shows a hidden element on the canvas; Only a stub, requires implementation in the derived renderer.
-         *
-         * Please use JXG.AbstractRenderer#display instead
-         * @param {JXG.GeometryElement} el Reference to the object that has to appear.
-         * @see JXG.AbstractRenderer#hide
-         * @deprecated
-         */
-        show: function (el) { /* stub */ },
-
-        /**
-         * Updates the gradient fill.
-         * @param {JXG.GeometryElement} el An JSXGraph element with an area that can be filled.
-         */
-        updateGradient: function (el) { /* stub */ },
-
-        /* ********* Renderer control *********** */
-
-        /**
-         * Stop redraw. This method is called before every update, so a non-vector-graphics based renderer can use this
-         * method to delete the contents of the drawing panel. This is an abstract method every descendant renderer
-         * should implement, if appropriate.
-         * @see JXG.AbstractRenderer#unsuspendRedraw
-         */
-        suspendRedraw: function () { /* stub */ },
-
-        /**
-         * Restart redraw. This method is called after updating all the rendering node attributes.
-         * @see JXG.AbstractRenderer#suspendRedraw
-         */
-        unsuspendRedraw: function () { /* stub */ },
-
-        /**
-         * The tiny zoom bar shown on the bottom of a board (if board attribute "showNavigation" is true).
-         * It is a div element and gets the CSS class "JXG_navigation" and the id {board id}_navigationbar.
-         * <p>
-         * The buttons get the CSS class "JXG_navigation_button" and the id {board_id}_name where name is
-         * one of [top, down, left, right, out, 100, in, fullscreen, screenshot, reload, cleartraces].
-         * <p>
-         * The symbols for zoom, navigation and reload are hard-coded.
-         *
-         * @param {JXG.Board} board Reference to a JSXGraph board.
-         * @param {Object} attr Attributes of the navigation bar
-         * @private
-         */
-        drawNavigationBar: function (board, attr) {
-            var doc,
-                node,
-                cancelbubble = function (e) {
-                    if (!e) {
-                        e = window.event;
-                    }
-
-                    if (e.stopPropagation) {
-                        // Non IE<=8
-                        e.stopPropagation();
-                    } else {
-                        e.cancelBubble = true;
-                    }
-                },
-                createButton = function (label, handler, board_id, type) {
-                    var button;
-
-                    board_id = board_id || "";
-
-                    button = doc.createElement("span");
-                    button.innerHTML = label; // button.appendChild(doc.createTextNode(label));
-
-                    // Style settings are superseded by adding the CSS class below
-                    button.style.paddingLeft = "7px";
-                    button.style.paddingRight = "7px";
-
-                    if (button.classList !== undefined) {
-                        // classList not available in IE 9
-                        button.classList.add("JXG_navigation_button");
-                        button.classList.add("JXG_navigation_button_" + type);
-                    }
-                    // button.setAttribute('tabindex', 0);
-
-                    button.setAttribute("id", board_id + '_navigation_' + type);
-                    button.setAttribute("aria-hidden", 'true');   // navigation buttons should never appear in screen reader
-
-                    node.appendChild(button);
-
-                    Env.addEvent(
-                        button,
-                        "click",
-                        function (e) {
-                            Type.bind(handler, board)();
-                            return false;
-                        },
-                        board
-                    );
-                    // prevent the click from bubbling down to the board
-                    Env.addEvent(button, "pointerup", cancelbubble, board);
-                    Env.addEvent(button, "pointerdown", cancelbubble, board);
-                    Env.addEvent(button, "pointerleave", cancelbubble, board);
-                    Env.addEvent(button, "mouseup", cancelbubble, board);
-                    Env.addEvent(button, "mousedown", cancelbubble, board);
-                    Env.addEvent(button, "touchend", cancelbubble, board);
-                    Env.addEvent(button, "touchstart", cancelbubble, board);
-                };
-
-            if (Env.isBrowser && this.type !== "no") {
-                doc = board.containerObj.ownerDocument;
-                node = doc.createElement("div");
-
-                node.setAttribute("id", board.container + "_navigationbar");
-
-                // Style settings are superseded by adding the CSS class below
-                node.style.color = attr.strokecolor;
-                node.style.backgroundColor = attr.fillcolor;
-                node.style.padding = attr.padding;
-                node.style.position = attr.position;
-                node.style.fontSize = attr.fontsize;
-                node.style.cursor = attr.cursor;
-                node.style.zIndex = attr.zindex;
-                board.containerObj.appendChild(node);
-                node.style.right = attr.right;
-                node.style.bottom = attr.bottom;
-
-                if (node.classList !== undefined) {
-                    // classList not available in IE 9
-                    node.classList.add("JXG_navigation");
-                }
-                // For XHTML we need unicode instead of HTML entities
-
-                if (board.attr.showfullscreen) {
-                    createButton(
-                        board.attr.fullscreen.symbol,
-                        function () {
-                            board.toFullscreen(board.attr.fullscreen.id);
-                        },
-                        board.container, "fullscreen"
-                    );
-                }
-
-                if (board.attr.showscreenshot) {
-                    createButton(
-                        board.attr.screenshot.symbol,
-                        function () {
-                            window.setTimeout(function () {
-                                board.renderer.screenshot(board, "", false);
-                            }, 330);
-                        },
-                        board.container, "screenshot"
-                    );
-                }
-
-                if (board.attr.showreload) {
-                    // full reload circle: \u27F2
-                    // the board.reload() method does not exist during the creation
-                    // of this button. That's why this anonymous function wrapper is required.
-                    createButton(
-                        "\u21BB",
-                        function () {
-                            board.reload();
-                        },
-                        board.container, "reload"
-                    );
-                }
-
-                if (board.attr.showcleartraces) {
-                    // clear traces symbol (otimes): \u27F2
-                    createButton("\u2297",
-                        function () {
-                            board.clearTraces();
-                        },
-                        board.container, "cleartraces"
-                    );
-                }
-
-                if (board.attr.shownavigation) {
-                    if (board.attr.showzoom) {
-                        createButton("\u2013", board.zoomOut, board.container, "out");
-                        createButton("o", board.zoom100, board.container, "100");
-                        createButton("+", board.zoomIn, board.container, "in");
-                    }
-                    createButton("\u2190", board.clickLeftArrow, board.container, "left");
-                    createButton("\u2193", board.clickUpArrow, board.container, "down"); // Down arrow
-                    createButton("\u2191", board.clickDownArrow, board.container, "up"); // Up arrow
-                    createButton("\u2192", board.clickRightArrow, board.container, "right");
-                }
-            }
-        },
-
-        /**
-         * Wrapper for getElementById for maybe other renderers which elements are not directly accessible by DOM
-         * methods like document.getElementById().
-         * @param {String} id Unique identifier for element.
-         * @returns {Object} Reference to a JavaScript object. In case of SVG/VMLRenderer it's a reference to a SVG/VML node.
-         */
-        getElementById: function (id) {
-            var str;
-            if (Type.exists(this.container)) {
-                // Use querySelector over getElementById for compatibility with both 'regular' document
-                // and ShadowDOM fragments.
-                str = this.container.id + '_' + id;
-                // Mask special symbols like '/' and '\' in id
-                if (Type.exists(CSS) && Type.exists(CSS.escape)) {
-                    str = CSS.escape(str);
-                }
-                return this.container.querySelector('#' + str);
-            }
-            return "";
-        },
-
-        /**
-         * Remove an element and provide a function that inserts it into its original position. This method
-         * is taken from this article {@link https://developers.google.com/speed/articles/javascript-dom}.
-         * @author KeeKim Heng, Google Web Developer
-         * @param {Element} el The element to be temporarily removed
-         * @returns {Function} A function that inserts the element into its original position
-         */
-        removeToInsertLater: function (el) {
-            var parentNode = el.parentNode,
-                nextSibling = el.nextSibling;
-
-            if (parentNode === null) {
-                return;
-            }
-            parentNode.removeChild(el);
-
-            return function () {
-                if (nextSibling) {
-                    parentNode.insertBefore(el, nextSibling);
-                } else {
-                    parentNode.appendChild(el);
-                }
-            };
-        },
-
-        /**
-         * Resizes the rendering element
-         * @param {Number} w New width
-         * @param {Number} h New height
-         */
-        resize: function (w, h) { /* stub */ },
-
-        /**
-         * Create crosshair elements (Fadenkreuz) for presentations.
-         * @param {Number} n Number of crosshairs.
-         */
-        createTouchpoints: function (n) { /* stub */ },
-
-        /**
-         * Show a specific crosshair.
-         * @param {Number} i Number of the crosshair to show
-         */
-        showTouchpoint: function (i) { /* stub */ },
-
-        /**
-         * Hide a specific crosshair.
-         * @param {Number} i Number of the crosshair to show
-         */
-        hideTouchpoint: function (i) { /* stub */ },
-
-        /**
-         * Move a specific crosshair.
-         * @param {Number} i Number of the crosshair to show
-         * @param {Array} pos New positon in screen coordinates
-         */
-        updateTouchpoint: function (i, pos) { /* stub */ },
-
-        /* ********* Dump related stuff *********** */
-
-        /**
-         * Convert SVG construction to base64 encoded SVG data URL.
-         * Only available on SVGRenderer.
-         *
-         * @see JXG.SVGRenderer#dumpToDataURI
-         */
-        dumpToDataURI: function (_ignoreTexts) { /* stub */ },
-
-        /**
-         * Convert SVG construction to canvas.
-         * Only available on SVGRenderer.
-         *
-         * @see JXG.SVGRenderer#dumpToCanvas
-         */
-        dumpToCanvas: function (canvasId, w, h, _ignoreTexts) { /* stub */ },
-
-        /**
-         * Display SVG image in html img-tag which enables
-         * easy download for the user.
-         *
-         * See JXG.SVGRenderer#screenshot
-         */
-        screenshot: function (board) { /* stub */ }
-
-    }
-);
-
-export default JXG.AbstractRenderer;
-=======
-/*
-    Copyright 2008-2025
-        Matthias Ehmann,
-        Michael Gerhaeuser,
-        Carsten Miller,
-        Bianca Valentin,
-        Alfred Wassermann,
-        Peter Wilfahrt
-
-    This file is part of JSXGraph.
-
-    JSXGraph is free software dual licensed under the GNU LGPL or MIT License.
-
-    You can redistribute it and/or modify it under the terms of the
-
-      * GNU Lesser General Public License as published by
-        the Free Software Foundation, either version 3 of the License, or
-        (at your option) any later version
-      OR
-      * MIT License: https://github.com/jsxgraph/jsxgraph/blob/master/LICENSE.MIT
-
-    JSXGraph is distributed in the hope that it will be useful,
-    but WITHOUT ANY WARRANTY; without even the implied warranty of
-    MERCHANTABILITY or FITNESS FOR A PARTICULAR PURPOSE.  See the
-    GNU Lesser General Public License for more details.
-
-    You should have received a copy of the GNU Lesser General Public License and
-    the MIT License along with JSXGraph. If not, see <https://www.gnu.org/licenses/>
-    and <https://opensource.org/licenses/MIT/>.
- */
-
-/*global JXG: true, define: true, AMprocessNode: true, MathJax: true, document: true, window: true */
-
-/*
-    nomen:    Allow underscores to indicate private class members. Might be replaced by local variables.
-    plusplus: Only allowed in for-loops
-    newcap:   AsciiMathMl exposes non-constructor functions beginning with upper case letters
-*/
-/*jslint nomen: true, plusplus: true, newcap: true, unparam: true*/
-/*eslint no-unused-vars: "off"*/
-
-/**
- * @fileoverview JSXGraph can use various technologies to render the contents of a construction, e.g.
- * SVG, VML, and HTML5 Canvas. To accomplish this, The rendering and the logic and control mechanisms
- * are completely separated from each other. Every rendering technology has it's own class, called
- * Renderer, e.g. SVGRenderer for SVG, the same for VML and Canvas. The common base for all available
- * renderers is the class AbstractRenderer defined in this file.
- */
-
-import JXG from "../jxg.js";
-import Options from "../options.js";
-import Coords from "../base/coords.js";
-import Const from "../base/constants.js";
-import Mat from "../math/math.js";
-import Geometry from "../math/geometry.js";
-import Type from "../utils/type.js";
-import Env from "../utils/env.js";
-
-/**
- * <p>This class defines the interface to the graphics part of JSXGraph. This class is an abstract class, it
- * actually does not render anything. This is up to the {@link JXG.SVGRenderer}, {@link JXG.VMLRenderer},
- * and {@link JXG.CanvasRenderer} classes. We strongly discourage you from using the methods in these classes
- * directly. Only the methods which are defined in this class and are not marked as private are guaranteed
- * to exist in any renderer instance you can access via {@link JXG.Board#renderer}. But not all methods may
- * work as expected.</p>
- * <p>The methods of this renderer can be divided into different categories:
- * <dl>
- *     <dt>Draw basic elements</dt>
- *     <dd>In this category we find methods to draw basic elements like {@link JXG.Point}, {@link JXG.Line},
- *     and {@link JXG.Curve} as well as assisting methods tightly bound to these basic painters. You do not
- *     need to implement these methods in a descendant renderer but instead implement the primitive drawing
- *     methods described below. This approach is encouraged when you're using a XML based rendering engine
- *     like VML and SVG. If you want to use a bitmap based rendering technique you are supposed to override
- *     these methods instead of the primitive drawing methods.</dd>
- *     <dt>Draw primitives</dt>
- *     <dd>This category summarizes methods to handle primitive nodes. As creation and management of these nodes
- *     is different among different the rendering techniques most of these methods are purely virtual and need
- *     proper implementation if you choose to not overwrite the basic element drawing methods.</dd>
- *     <dt>Attribute manipulation</dt>
- *     <dd>In XML based renders you have to manipulate XML nodes and their attributes to change the graphics.
- *     For that purpose attribute manipulation methods are defined to set the color, opacity, and other things.
- *     Please note that some of these methods are required in bitmap based renderers, too, because some elements
- *     like {@link JXG.Text} can be HTML nodes floating over the construction.</dd>
- *     <dt>Renderer control</dt>
- *     <dd>Methods to clear the drawing board or to stop and to resume the rendering engine.</dd>
- * </dl></p>
- * @class JXG.AbstractRenderer
- * @constructor
- * @see JXG.SVGRenderer
- * @see JXG.VMLRenderer
- * @see JXG.CanvasRenderer
- */
-JXG.AbstractRenderer = function () {
-    // WHY THIS IS A CLASS INSTEAD OF A SINGLETON OBJECT:
-    //
-    // The renderers need to keep track of some stuff which is not always the same on different boards,
-    // like enhancedRendering, reference to the container object, and resolution in VML. Sure, those
-    // things could be stored in board. But they are rendering related and JXG.Board is already very
-    // very big.
-    //
-    // And we can't save the rendering related data in {SVG,VML,Canvas}Renderer and make only the
-    // JXG.AbstractRenderer a singleton because of that:
-    //
-    // Given an object o with property a set to true
-    //     var o = {a: true};
-    // and a class c doing nothing
-    //     c = function() {};
-    // Set c's prototype to o
-    //     c.prototype = o;
-    // and create an instance of c we get i.a to be true
-    //     i = new c();
-    //     i.a;
-    //     > true
-    // But we can overwrite this property via
-    //     c.prototype.a = false;
-    //     i.a;
-    //     > false
-
-    /**
-     * The vertical offset for {@link Text} elements. Every {@link Text} element will
-     * be placed this amount of pixels below the user given coordinates.
-     * @type Number
-     * @default 0
-     */
-    this.vOffsetText = 0;
-
-    /**
-     * If this property is set to <tt>true</tt> the visual properties of the elements are updated
-     * on every update. Visual properties means: All the stuff stored in the
-     * {@link JXG.GeometryElement#visProp} property won't be set if enhancedRendering is <tt>false</tt>
-     * @type Boolean
-     * @default true
-     */
-    this.enhancedRendering = true;
-
-    /**
-     * The HTML element that stores the JSXGraph board in it.
-     * @type Node
-     */
-    this.container = null;
-
-    /**
-     * This is used to easily determine which renderer we are using
-     * @example if (board.renderer.type === 'vml') {
-     *     // do something
-     * }
-     * @type String
-     */
-    this.type = "";
-
-    /**
-     * True if the browsers' SVG engine supports foreignObject.
-     * Not supported browsers are IE 9 - 11.
-     * It is tested in svg renderer.
-     *
-     * @type Boolean
-     * @private
-     */
-    this.supportsForeignObject = false;
-
-    /**
-     * Defines dash patterns. Sizes are in pixel.
-     * Defined styles are:
-     * <ol>
-     * <li> 2 dash, 2 space</li>
-     * <li> 5 dash, 5 space</li>
-     * <li> 10 dash, 10 space</li>
-     * <li> 20 dash, 20 space</li>
-     * <li> 20 dash, 10 space, 10 dash, 10 space</li>
-     * <li> 20 dash, 5 space, 10 dash, 5 space</li>
-     * <li> 0 dash, 5 space (dotted line)</li>
-     * </ol>
-     * This means, the numbering is <b>1-based</b>.
-     * Solid lines are set with dash:0.
-     * If the object's attribute "dashScale:true" the dash pattern is multiplied by
-     * strokeWidth / 2.
-     *
-     * @type Array
-     * @default [[2, 2], [5, 5], [10, 10], [20, 20], [20, 10, 10, 10], [20, 5, 10, 5], [0, 5]]
-     * @see JXG.GeometryElement#dash
-     * @see JXG.GeometryElement#dashScale
-     */
-    this.dashArray = [
-        [2, 2],
-        [5, 5],
-        [10, 10],
-        [20, 20],
-        [20, 10, 10, 10],
-        [20, 5, 10, 5],
-        [0, 5]
-    ];
-};
-
-JXG.extend(
-    JXG.AbstractRenderer.prototype,
-    /** @lends JXG.AbstractRenderer.prototype */ {
-
-        /* ********* Private methods *********** */
-
-        /**
-         * Update visual properties, but only if {@link JXG.AbstractRenderer#enhancedRendering} or <tt>enhanced</tt> is set to true.
-         * @param {JXG.GeometryElement} el The element to update
-         * @param {Object} [not={}] Select properties you don't want to be updated: <tt>{fill: true, dash: true}</tt> updates
-         * everything except for fill and dash. Possible values are <tt>stroke, fill, dash, shadow, gradient</tt>.
-         * @param {Boolean} [enhanced=false] If true, {@link JXG.AbstractRenderer#enhancedRendering} is assumed to be true.
-         * @private
-         */
-        _updateVisual: function (el, not, enhanced) {
-            if (enhanced || this.enhancedRendering) {
-                not = not || {};
-
-                this.setObjectTransition(el);
-                if (!el.evalVisProp('draft')) {
-                    if (!not.stroke) {
-                        if (el.highlighted) {
-                            this.setObjectStrokeColor(
-                                el,
-                                el.evalVisProp('highlightstrokecolor'),
-                                el.evalVisProp('highlightstrokeopacity')
-                            );
-                            this.setObjectStrokeWidth(el, el.evalVisProp('highlightstrokewidth'));
-                        } else {
-                            this.setObjectStrokeColor(
-                                el,
-                                el.evalVisProp('strokecolor'),
-                                el.evalVisProp('strokeopacity')
-                            );
-                            this.setObjectStrokeWidth(el, el.evalVisProp('strokewidth'));
-                        }
-                    }
-
-                    if (!not.fill) {
-                        if (el.highlighted) {
-                            this.setObjectFillColor(
-                                el,
-                                el.evalVisProp('highlightfillcolor'),
-                                el.evalVisProp('highlightfillopacity')
-                            );
-                        } else {
-                            this.setObjectFillColor(
-                                el,
-                                el.evalVisProp('fillcolor'),
-                                el.evalVisProp('fillopacity')
-                            );
-                        }
-                    }
-
-                    if (!not.dash) {
-                        this.setDashStyle(el, el.visProp);
-                    }
-
-                    if (!not.shadow) {
-                        this.setShadow(el);
-                    }
-
-                    // if (!not.gradient) {
-                    //     // this.setGradient(el);
-                    //     this.setShadow(el);
-                    // }
-
-                    if (!not.tabindex) {
-                        this.setTabindex(el);
-                    }
-                } else {
-                    this.setDraft(el);
-                }
-
-                if (el.highlighted) {
-                    this.setCssClass(el, el.evalVisProp('highlightcssclass'));
-                } else {
-                    this.setCssClass(el, el.evalVisProp('cssclass'));
-                }
-
-                if (el.evalVisProp('aria.enabled')) {
-                    this.setARIA(el);
-                }
-            }
-        },
-
-        /**
-         * Get information if element is highlighted.
-         * @param {JXG.GeometryElement} el The element which is tested for being highlighted.
-         * @returns {String} 'highlight' if highlighted, otherwise the ampty string '' is returned.
-         * @private
-         */
-        _getHighlighted: function (el) {
-            var isTrace = false,
-                hl;
-
-            if (!Type.exists(el.board) || !Type.exists(el.board.highlightedObjects)) {
-                // This case handles trace elements.
-                // To make them work, we simply neglect highlighting.
-                isTrace = true;
-            }
-
-            if (!isTrace && Type.exists(el.board.highlightedObjects[el.id])) {
-                hl = 'highlight';
-            } else {
-                hl = "";
-            }
-            return hl;
-        },
-
-        /* ********* Point related stuff *********** */
-
-        /**
-         * Draws a point on the {@link JXG.Board}.
-         * @param {JXG.Point} el Reference to a {@link JXG.Point} object that has to be drawn.
-         * @see Point
-         * @see JXG.Point
-         * @see JXG.AbstractRenderer#updatePoint
-         * @see JXG.AbstractRenderer#changePointStyle
-         */
-        drawPoint: function (el) {
-            var prim,
-                // Sometimes el is not a real point and lacks the methods of a JXG.Point instance,
-                // in these cases to not use el directly.
-                face = Options.normalizePointFace(el.evalVisProp('face'));
-
-            // Determine how the point looks like
-            if (face === 'o') {
-                prim = 'ellipse';
-            } else if (face === "[]") {
-                prim = 'rect';
-            } else {
-                // cross/x, diamond/<>, triangleup/A/^, triangledown/v, triangleleft/<,
-                // triangleright/>, plus/+, |, -
-                prim = 'path';
-            }
-
-            el.rendNode = this.appendChildPrim(
-                this.createPrim(prim, el.id),
-                el.evalVisProp('layer')
-            );
-            this.appendNodesToElement(el, prim);
-
-            // Adjust visual properties
-            this._updateVisual(el, { dash: true, shadow: true }, true);
-
-            // By now we only created the xml nodes and set some styles, in updatePoint
-            // the attributes are filled with data.
-            this.updatePoint(el);
-        },
-
-        /**
-         * Updates visual appearance of the renderer element assigned to the given {@link JXG.Point}.
-         * @param {JXG.Point} el Reference to a {@link JXG.Point} object, that has to be updated.
-         * @see Point
-         * @see JXG.Point
-         * @see JXG.AbstractRenderer#drawPoint
-         * @see JXG.AbstractRenderer#changePointStyle
-         */
-        updatePoint: function (el) {
-            var size = el.evalVisProp('size'),
-                // sometimes el is not a real point and lacks the methods of a JXG.Point instance,
-                // in these cases to not use el directly.
-                face = Options.normalizePointFace(el.evalVisProp('face')),
-                unit = el.evalVisProp('sizeunit'),
-                zoom = el.evalVisProp('zoom'),
-                s1;
-
-            if (!isNaN(el.coords.scrCoords[2] + el.coords.scrCoords[1])) {
-                if (unit === 'user') {
-                    size *= Math.sqrt(Math.abs(el.board.unitX * el.board.unitY));
-                }
-                size *= !el.board || !zoom ? 1.0 : Math.sqrt(el.board.zoomX * el.board.zoomY);
-                s1 = size === 0 ? 0 : size + 1;
-
-                if (face === 'o') {
-                    // circle
-                    this.updateEllipsePrim(
-                        el.rendNode,
-                        el.coords.scrCoords[1],
-                        el.coords.scrCoords[2],
-                        s1,
-                        s1
-                    );
-                } else if (face === "[]") {
-                    // rectangle
-                    this.updateRectPrim(
-                        el.rendNode,
-                        el.coords.scrCoords[1] - size,
-                        el.coords.scrCoords[2] - size,
-                        size * 2,
-                        size * 2
-                    );
-                } else {
-                    // x, +, <>, <<>>, ^, v, <, >
-                    this.updatePathPrim(
-                        el.rendNode,
-                        this.updatePathStringPoint(el, size, face),
-                        el.board
-                    );
-                }
-                this._updateVisual(el, { dash: false, shadow: false });
-                this.setShadow(el);
-            }
-        },
-
-        /**
-         * Changes the style of a {@link JXG.Point}. This is required because the point styles differ in what
-         * elements have to be drawn, e.g. if the point is marked by a "x" or a "+" two lines are drawn, if
-         * it's marked by spot a circle is drawn. This method removes the old renderer element(s) and creates
-         * the new one(s).
-         * @param {JXG.Point} el Reference to a {@link JXG.Point} object, that's style is changed.
-         * @see Point
-         * @see JXG.Point
-         * @see JXG.AbstractRenderer#updatePoint
-         * @see JXG.AbstractRenderer#drawPoint
-         */
-        changePointStyle: function (el) {
-            var node = this.getElementById(el.id);
-
-            // remove the existing point rendering node
-            if (Type.exists(node)) {
-                this.remove(node);
-            }
-
-            // and make a new one
-            this.drawPoint(el);
-            Type.clearVisPropOld(el);
-
-            if (!el.visPropCalc.visible) {
-                this.display(el, false);
-            }
-
-            if (el.evalVisProp('draft')) {
-                this.setDraft(el);
-            }
-        },
-
-        /* ********* Line related stuff *********** */
-
-        /**
-         * Draws a line on the {@link JXG.Board}.
-         * @param {JXG.Line} el Reference to a line object, that has to be drawn.
-         * @see Line
-         * @see JXG.Line
-         * @see JXG.AbstractRenderer#updateLine
-         */
-        drawLine: function (el) {
-            el.rendNode = this.appendChildPrim(
-                this.createPrim("line", el.id),
-                el.evalVisProp('layer')
-            );
-            this.appendNodesToElement(el, 'lines');
-            this.updateLine(el);
-        },
-
-        /**
-         * Updates visual appearance of the renderer element assigned to the given {@link JXG.Line}.
-         * @param {JXG.Line} el Reference to the {@link JXG.Line} object that has to be updated.
-         * @see Line
-         * @see JXG.Line
-         * @see JXG.AbstractRenderer#drawLine
-         */
-        updateLine: function (el) {
-            this._updateVisual(el);
-            this.updatePathWithArrowHeads(el); // Calls the renderer primitive
-            this.setLineCap(el);
-        },
-
-        /* ********* Curve related stuff *********** */
-
-        /**
-         * Draws a {@link JXG.Curve} on the {@link JXG.Board}.
-         * @param {JXG.Curve} el Reference to a graph object, that has to be plotted.
-         * @see Curve
-         * @see JXG.Curve
-         * @see JXG.AbstractRenderer#updateCurve
-         */
-        drawCurve: function (el) {
-            el.rendNode = this.appendChildPrim(
-                this.createPrim("path", el.id),
-                el.evalVisProp('layer')
-            );
-            this.appendNodesToElement(el, 'path');
-            this.updateCurve(el);
-        },
-
-        /**
-         * Updates visual appearance of the renderer element assigned to the given {@link JXG.Curve}.
-         * @param {JXG.Curve} el Reference to a {@link JXG.Curve} object, that has to be updated.
-         * @see Curve
-         * @see JXG.Curve
-         * @see JXG.AbstractRenderer#drawCurve
-         */
-        updateCurve: function (el) {
-            this._updateVisual(el);
-            this.updatePathWithArrowHeads(el); // Calls the renderer primitive
-            this.setLineCap(el);
-        },
-
-        /* ********* Arrow heads and related stuff *********** */
-
-        /**
-         * Handles arrow heads of a line or curve element and calls the renderer primitive.
-         *
-         * @param {JXG.GeometryElement} el Reference to a line or curve object that has to be drawn.
-         * @param {Boolean} doHighlight
-         *
-         * @private
-         * @see Line
-         * @see JXG.Line
-         * @see Curve
-         * @see JXG.Curve
-         * @see JXG.AbstractRenderer#updateLine
-         * @see JXG.AbstractRenderer#updateCurve
-         * @see JXG.AbstractRenderer#makeArrows
-         * @see JXG.AbstractRenderer#getArrowHeadData
-         */
-        updatePathWithArrowHeads: function (el, doHighlight) {
-            var hl = doHighlight ? 'highlight' : '',
-                w,
-                arrowData;
-
-            if (doHighlight && el.evalVisProp('highlightstrokewidth')) {
-                w = Math.max(
-                    el.evalVisProp('highlightstrokewidth'),
-                    el.evalVisProp('strokewidth')
-                );
-            } else {
-                w = el.evalVisProp('strokewidth');
-            }
-
-            // Get information if there are arrow heads and how large they are.
-            arrowData = this.getArrowHeadData(el, w, hl);
-
-            // Create the SVG nodes if necessary
-            this.makeArrows(el, arrowData);
-
-            // Draw the paths with arrow heads
-            if (el.elementClass === Const.OBJECT_CLASS_LINE) {
-                this.updateLineWithEndings(el, arrowData);
-            } else if (el.elementClass === Const.OBJECT_CLASS_CURVE) {
-                this.updatePath(el);
-            }
-
-            this.setArrowSize(el, arrowData);
-        },
-
-        /**
-         * This method determines some data about the line endings of this element.
-         * If there are arrow heads, the offset is determined so that no parts of the line stroke
-         * lap over the arrow head.
-         * <p>
-         * The returned object also contains the types of the arrow heads.
-         *
-         * @param {JXG.GeometryElement} el JSXGraph line or curve element
-         * @param {Number} strokewidth strokewidth of the element
-         * @param {String} hl Ither 'highlight' or empty string
-         * @returns {Object} object containing the data
-         *
-         * @private
-         */
-        getArrowHeadData: function (el, strokewidth, hl) {
-            var minlen = Mat.eps,
-                typeFirst,
-                typeLast,
-                offFirst = 0,
-                offLast = 0,
-                sizeFirst = 0,
-                sizeLast = 0,
-                ev_fa = el.evalVisProp('firstarrow'),
-                ev_la = el.evalVisProp('lastarrow'),
-                off,
-                size;
-
-            /*
-               Handle arrow heads.
-
-               The default arrow head is an isosceles triangle with base length 10 units and height 10 units.
-               These 10 units are scaled to strokeWidth * arrowSize pixels.
-            */
-            if (ev_fa || ev_la) {
-                if (Type.exists(ev_fa.type)) {
-                    typeFirst = el.eval(ev_fa.type);
-                } else {
-                    if (el.elementClass === Const.OBJECT_CLASS_LINE) {
-                        typeFirst = 1;
-                    } else {
-                        typeFirst = 7;
-                    }
-                }
-                if (Type.exists(ev_la.type)) {
-                    typeLast = el.eval(ev_la.type);
-                } else {
-                    if (el.elementClass === Const.OBJECT_CLASS_LINE) {
-                        typeLast = 1;
-                    } else {
-                        typeLast = 7;
-                    }
-                }
-
-                if (ev_fa) {
-                    size = 6;
-                    if (Type.exists(ev_fa.size)) {
-                        size = el.eval(ev_fa.size);
-                    }
-                    if (hl !== "" && Type.exists(ev_fa[hl + "size"])) {
-                        size = el.eval(ev_fa[hl + "size"]);
-                    }
-
-                    off = strokewidth * size;
-                    if (typeFirst === 2) {
-                        off *= 0.5;
-                        minlen += strokewidth * size;
-                    } else if (typeFirst === 3) {
-                        off = (strokewidth * size) / 3;
-                        minlen += strokewidth;
-                    } else if (typeFirst === 4 || typeFirst === 5 || typeFirst === 6) {
-                        off = (strokewidth * size) / 1.5;
-                        minlen += strokewidth * size;
-                    } else if (typeFirst === 7) {
-                        off = 0;
-                        size = 10;
-                        minlen += strokewidth;
-                    } else {
-                        minlen += strokewidth * size;
-                    }
-                    offFirst += off;
-                    sizeFirst = size;
-                }
-
-                if (ev_la) {
-                    size = 6;
-                    if (Type.exists(ev_la.size)) {
-                        size = el.eval(ev_la.size);
-                    }
-                    if (hl !== "" && Type.exists(ev_la[hl + "size"])) {
-                        size = el.eval(ev_la[hl + "size"]);
-                    }
-                    off = strokewidth * size;
-                    if (typeLast === 2) {
-                        off *= 0.5;
-                        minlen += strokewidth * size;
-                    } else if (typeLast === 3) {
-                        off = (strokewidth * size) / 3;
-                        minlen += strokewidth;
-                    } else if (typeLast === 4 || typeLast === 5 || typeLast === 6) {
-                        off = (strokewidth * size) / 1.5;
-                        minlen += strokewidth * size;
-                    } else if (typeLast === 7) {
-                        off = 0;
-                        size = 10;
-                        minlen += strokewidth;
-                    } else {
-                        minlen += strokewidth * size;
-                    }
-                    offLast += off;
-                    sizeLast = size;
-                }
-            }
-            el.visPropCalc.typeFirst = typeFirst;
-            el.visPropCalc.typeLast = typeLast;
-
-            return {
-                evFirst: ev_fa,
-                evLast: ev_la,
-                typeFirst: typeFirst,
-                typeLast: typeLast,
-                offFirst: offFirst,
-                offLast: offLast,
-                sizeFirst: sizeFirst,
-                sizeLast: sizeLast,
-                showFirst: 1, // Show arrow head. 0 if the distance is too small
-                showLast: 1, // Show arrow head. 0 if the distance is too small
-                minLen: minlen,
-                strokeWidth: strokewidth
-            };
-        },
-
-        /**
-         * Corrects the line length if there are arrow heads, such that
-         * the arrow ends exactly at the intended position.
-         * Calls the renderer method to draw the line.
-         *
-         * @param {JXG.Line} el Reference to a line object, that has to be drawn
-         * @param {Object} arrowData Data concerning possible arrow heads
-         *
-         * @returns {JXG.AbstractRenderer} Reference to the renderer
-         *
-         * @private
-         * @see Line
-         * @see JXG.Line
-         * @see JXG.AbstractRenderer#updateLine
-         * @see JXG.AbstractRenderer#getPositionArrowHead
-         *
-         */
-        updateLineWithEndings: function (el, arrowData) {
-            var c1,
-                c2,
-                // useTotalLength = true,
-                margin = null;
-
-            c1 = new Coords(Const.COORDS_BY_USER, el.point1.coords.usrCoords, el.board);
-            c2 = new Coords(Const.COORDS_BY_USER, el.point2.coords.usrCoords, el.board);
-            margin = el.evalVisProp('margin');
-            Geometry.calcStraight(el, c1, c2, margin);
-
-            this.handleTouchpoints(el, c1, c2, arrowData);
-            this.getPositionArrowHead(el, c1, c2, arrowData);
-
-            this.updateLinePrim(
-                el.rendNode,
-                c1.scrCoords[1],
-                c1.scrCoords[2],
-                c2.scrCoords[1],
-                c2.scrCoords[2],
-                el.board
-            );
-
-            return this;
-        },
-
-        /**
-         *
-         * Calls the renderer method to draw a curve.
-         *
-         * @param {JXG.GeometryElement} el Reference to a line object, that has to be drawn.
-         * @returns {JXG.AbstractRenderer} Reference to the renderer
-         *
-         * @private
-         * @see Curve
-         * @see JXG.Curve
-         * @see JXG.AbstractRenderer#updateCurve
-         *
-         */
-        updatePath: function (el) {
-            if (el.evalVisProp('handdrawing')) {
-                this.updatePathPrim(el.rendNode, this.updatePathStringBezierPrim(el), el.board);
-            } else {
-                this.updatePathPrim(el.rendNode, this.updatePathStringPrim(el), el.board);
-            }
-
-            return this;
-        },
-
-        /**
-         * Shorten the length of a line element such that the arrow head touches
-         * the start or end point and such that the arrow head ends exactly
-         * at the start / end position of the line.
-         * <p>
-         * The Coords objects c1 and c2 are changed in place. In object a, the Boolean properties
-         * 'showFirst' and 'showLast' are set.
-         *
-         * @param  {JXG.Line} el Reference to the line object that gets arrow heads.
-         * @param  {JXG.Coords} c1  Coords of the first point of the line (after {@link JXG.Math.Geometry#calcStraight}).
-         * @param  {JXG.Coords} c2  Coords of the second point of the line (after {@link JXG.Math.Geometry#calcStraight}).
-         * @param  {Object}  a Object { evFirst: Boolean, evLast: Boolean} containing information about arrow heads.
-         * @see JXG.AbstractRenderer#getArrowHeadData
-         *
-         */
-        getPositionArrowHead: function (el, c1, c2, a) {
-            var d, d1x, d1y, d2x, d2y;
-
-            //    Handle arrow heads.
-
-            //    The default arrow head (type==1) is an isosceles triangle with base length 10 units and height 10 units.
-            //    These 10 units are scaled to strokeWidth * arrowSize pixels.
-            if (a.evFirst || a.evLast) {
-                // Correct the position of the arrow heads
-                d1x = d1y = d2x = d2y = 0.0;
-                d = c1.distance(Const.COORDS_BY_SCREEN, c2);
-
-                if (a.evFirst && el.board.renderer.type !== 'vml') {
-                    if (d >= a.minLen) {
-                        d1x = ((c2.scrCoords[1] - c1.scrCoords[1]) * a.offFirst) / d;
-                        d1y = ((c2.scrCoords[2] - c1.scrCoords[2]) * a.offFirst) / d;
-                    } else {
-                        a.showFirst = 0;
-                    }
-                }
-
-                if (a.evLast && el.board.renderer.type !== 'vml') {
-                    if (d >= a.minLen) {
-                        d2x = ((c2.scrCoords[1] - c1.scrCoords[1]) * a.offLast) / d;
-                        d2y = ((c2.scrCoords[2] - c1.scrCoords[2]) * a.offLast) / d;
-                    } else {
-                        a.showLast = 0;
-                    }
-                }
-                c1.setCoordinates(
-                    Const.COORDS_BY_SCREEN,
-                    [c1.scrCoords[1] + d1x, c1.scrCoords[2] + d1y],
-                    false,
-                    true
-                );
-                c2.setCoordinates(
-                    Const.COORDS_BY_SCREEN,
-                    [c2.scrCoords[1] - d2x, c2.scrCoords[2] - d2y],
-                    false,
-                    true
-                );
-            }
-
-            return this;
-        },
-
-        /**
-         * Handle touchlastpoint / touchfirstpoint
-         *
-         * @param {JXG.GeometryElement} el
-         * @param {JXG.Coords} c1 Coordinates of the start of the line. The coordinates are changed in place.
-         * @param {JXG.Coords} c2 Coordinates of the end of the line. The coordinates are changed in place.
-         * @param {Object} a
-         * @see JXG.AbstractRenderer#getArrowHeadData
-         */
-        handleTouchpoints: function (el, c1, c2, a) {
-            var s1, s2, d, d1x, d1y, d2x, d2y;
-
-            if (a.evFirst || a.evLast) {
-                d = d1x = d1y = d2x = d2y = 0.0;
-
-                s1 = el.point1.evalVisProp('size') +
-                    el.point1.evalVisProp('strokewidth');
-
-                s2 = el.point2.evalVisProp('size') +
-                    el.point2.evalVisProp('strokewidth');
-
-                // Handle touchlastpoint /touchfirstpoint
-                if (a.evFirst && el.evalVisProp('touchfirstpoint') &&
-                        el.point1.evalVisProp('visible')) {
-                    d = c1.distance(Const.COORDS_BY_SCREEN, c2);
-                    //if (d > s) {
-                    d1x = ((c2.scrCoords[1] - c1.scrCoords[1]) * s1) / d;
-                    d1y = ((c2.scrCoords[2] - c1.scrCoords[2]) * s1) / d;
-                    //}
-                }
-                if (a.evLast && el.evalVisProp('touchlastpoint') &&
-                        el.point2.evalVisProp('visible')) {
-                    d = c1.distance(Const.COORDS_BY_SCREEN, c2);
-                    //if (d > s) {
-                    d2x = ((c2.scrCoords[1] - c1.scrCoords[1]) * s2) / d;
-                    d2y = ((c2.scrCoords[2] - c1.scrCoords[2]) * s2) / d;
-                    //}
-                }
-                c1.setCoordinates(
-                    Const.COORDS_BY_SCREEN,
-                    [c1.scrCoords[1] + d1x, c1.scrCoords[2] + d1y],
-                    false,
-                    true
-                );
-                c2.setCoordinates(
-                    Const.COORDS_BY_SCREEN,
-                    [c2.scrCoords[1] - d2x, c2.scrCoords[2] - d2y],
-                    false,
-                    true
-                );
-            }
-
-            return this;
-        },
-
-        /**
-         * Set the arrow head size.
-         *
-         * @param {JXG.GeometryElement} el Reference to a line or curve object that has to be drawn.
-         * @param {Object} arrowData Data concerning possible arrow heads
-         * @returns {JXG.AbstractRenderer} Reference to the renderer
-         *
-         * @private
-         * @see Line
-         * @see JXG.Line
-         * @see Curve
-         * @see JXG.Curve
-         * @see JXG.AbstractRenderer#updatePathWithArrowHeads
-         * @see JXG.AbstractRenderer#getArrowHeadData
-         */
-        setArrowSize: function (el, a) {
-            if (a.evFirst) {
-                this._setArrowWidth(
-                    el.rendNodeTriangleStart,
-                    a.showFirst * a.strokeWidth,
-                    el.rendNode,
-                    a.sizeFirst
-                );
-            }
-            if (a.evLast) {
-                this._setArrowWidth(
-                    el.rendNodeTriangleEnd,
-                    a.showLast * a.strokeWidth,
-                    el.rendNode,
-                    a.sizeLast
-                );
-            }
-            return this;
-        },
-
-        /**
-         * Update the line endings (linecap) of a straight line from its attribute
-         * 'linecap'.
-         * Possible values for the attribute 'linecap' are: 'butt', 'round', 'square'.
-         * The default value is 'butt'. Not available for VML renderer.
-         *
-         * @param {JXG.Line} element A arbitrary line.
-         * @see Line
-         * @see JXG.Line
-         * @see JXG.AbstractRenderer#updateLine
-         */
-        setLineCap: function (el) { /* stub */ },
-
-        /* ********* Ticks related stuff *********** */
-
-        /**
-         * Creates a rendering node for ticks added to a line.
-         * @param {JXG.Line} el A arbitrary line.
-         * @see Line
-         * @see Ticks
-         * @see JXG.Line
-         * @see JXG.Ticks
-         * @see JXG.AbstractRenderer#updateTicks
-         */
-        drawTicks: function (el) {
-            el.rendNode = this.appendChildPrim(
-                this.createPrim("path", el.id),
-                el.evalVisProp('layer')
-            );
-            this.appendNodesToElement(el, 'path');
-        },
-
-        /**
-         * Update {@link Ticks} on a {@link JXG.Line}. This method is only a stub and has to be implemented
-         * in any descendant renderer class.
-         * @param {JXG.Ticks} el Reference of a ticks object that has to be updated.
-         * @see Line
-         * @see Ticks
-         * @see JXG.Line
-         * @see JXG.Ticks
-         * @see JXG.AbstractRenderer#drawTicks
-         */
-        updateTicks: function (el) { /* stub */ },
-
-        /* ********* Circle related stuff *********** */
-
-        /**
-         * Draws a {@link JXG.Circle}
-         * @param {JXG.Circle} el Reference to a {@link JXG.Circle} object that has to be drawn.
-         * @see Circle
-         * @see JXG.Circle
-         * @see JXG.AbstractRenderer#updateEllipse
-         */
-        drawEllipse: function (el) {
-            el.rendNode = this.appendChildPrim(
-                this.createPrim("ellipse", el.id),
-                el.evalVisProp('layer')
-            );
-            this.appendNodesToElement(el, 'ellipse');
-            this.updateEllipse(el);
-        },
-
-        /**
-         * Updates visual appearance of a given {@link JXG.Circle} on the {@link JXG.Board}.
-         * @param {JXG.Circle} el Reference to a {@link JXG.Circle} object, that has to be updated.
-         * @see Circle
-         * @see JXG.Circle
-         * @see JXG.AbstractRenderer#drawEllipse
-         */
-        updateEllipse: function (el) {
-            this._updateVisual(el);
-
-            var radius = el.Radius();
-
-            if (
-                /*radius > 0.0 &&*/
-                Math.abs(el.center.coords.usrCoords[0]) > Mat.eps &&
-                !isNaN(radius + el.center.coords.scrCoords[1] + el.center.coords.scrCoords[2]) &&
-                radius * el.board.unitX < 2000000
-            ) {
-                this.updateEllipsePrim(
-                    el.rendNode,
-                    el.center.coords.scrCoords[1],
-                    el.center.coords.scrCoords[2],
-                    radius * el.board.unitX,
-                    radius * el.board.unitY
-                );
-            }
-            this.setLineCap(el);
-        },
-
-        /* ********* Polygon related stuff *********** */
-
-        /**
-         * Draws a {@link JXG.Polygon} on the {@link JXG.Board}.
-         * @param {JXG.Polygon} el Reference to a Polygon object, that is to be drawn.
-         * @see Polygon
-         * @see JXG.Polygon
-         * @see JXG.AbstractRenderer#updatePolygon
-         */
-        drawPolygon: function (el) {
-            el.rendNode = this.appendChildPrim(
-                this.createPrim("polygon", el.id),
-                el.evalVisProp('layer')
-            );
-            this.appendNodesToElement(el, 'polygon');
-            this.updatePolygon(el);
-        },
-
-        /**
-         * Updates properties of a {@link JXG.Polygon}'s rendering node.
-         * @param {JXG.Polygon} el Reference to a {@link JXG.Polygon} object, that has to be updated.
-         * @see Polygon
-         * @see JXG.Polygon
-         * @see JXG.AbstractRenderer#drawPolygon
-         */
-        updatePolygon: function (el) {
-            // Here originally strokecolor wasn't updated but strokewidth was.
-            // But if there's no strokecolor i don't see why we should update strokewidth.
-            this._updateVisual(el, { stroke: true, dash: true });
-            this.updatePolygonPrim(el.rendNode, el);
-        },
-
-        /* ********* Text related stuff *********** */
-
-        /**
-         * Shows a small copyright notice in the top left corner of the board.
-         * @param {String} str The copyright notice itself
-         * @param {Number} fontsize Size of the font the copyright notice is written in
-         * @see JXG.AbstractRenderer#displayLogo
-         * @see Text#fontSize
-         */
-        displayCopyright: function (str, fontsize) { /* stub */ },
-
-        /**
-         * Shows a small JSXGraph logo in the top left corner of the board.
-         * @param {String} str The data-URL of the logo
-         * @param {Number} fontsize Size of the font the copyright notice is written in
-         * @see JXG.AbstractRenderer#displayCopyright
-         * @see Text#fontSize
-         */
-        displayLogo: function (str, fontsize) { /* stub */ },
-
-        /**
-         * An internal text is a {@link JXG.Text} element which is drawn using only
-         * the given renderer but no HTML. This method is only a stub, the drawing
-         * is done in the special renderers.
-         * @param {JXG.Text} el Reference to a {@link JXG.Text} object
-         * @see Text
-         * @see JXG.Text
-         * @see JXG.AbstractRenderer#updateInternalText
-         * @see JXG.AbstractRenderer#drawText
-         * @see JXG.AbstractRenderer#updateText
-         * @see JXG.AbstractRenderer#updateTextStyle
-         */
-        drawInternalText: function (el) { /* stub */ },
-
-        /**
-         * Updates visual properties of an already existing {@link JXG.Text} element.
-         * @param {JXG.Text} el Reference to an {@link JXG.Text} object, that has to be updated.
-         * @see Text
-         * @see JXG.Text
-         * @see JXG.AbstractRenderer#drawInternalText
-         * @see JXG.AbstractRenderer#drawText
-         * @see JXG.AbstractRenderer#updateText
-         * @see JXG.AbstractRenderer#updateTextStyle
-         */
-        updateInternalText: function (el) { /* stub */ },
-
-        /**
-         * Displays a {@link JXG.Text} on the {@link JXG.Board} by putting a HTML div over it.
-         * @param {JXG.Text} el Reference to an {@link JXG.Text} object, that has to be displayed
-         * @see Text
-         * @see JXG.Text
-         * @see JXG.AbstractRenderer#drawInternalText
-         * @see JXG.AbstractRenderer#updateText
-         * @see JXG.AbstractRenderer#updateInternalText
-         * @see JXG.AbstractRenderer#updateTextStyle
-         */
-        drawText: function (el) {
-            var node, z, level, ev_visible;
-
-            if (
-                el.evalVisProp('display') === "html" &&
-                Env.isBrowser &&
-                this.type !== "no"
-            ) {
-                node = this.container.ownerDocument.createElement('div');
-                //node = this.container.ownerDocument.createElementNS('http://www.w3.org/1999/xhtml', 'div'); //
-                node.style.position = 'absolute';
-                node.className = el.evalVisProp('cssclass');
-
-                level = el.evalVisProp('layer');
-                if (!Type.exists(level)) {
-                    // trace nodes have level not set
-                    level = 0;
-                }
-
-                if (this.container.style.zIndex === "") {
-                    z = 0;
-                } else {
-                    z = parseInt(this.container.style.zIndex, 10);
-                }
-
-                node.style.zIndex = z + level;
-                this.container.appendChild(node);
-
-                node.setAttribute("id", this.container.id + "_" + el.id);
-            } else {
-                node = this.drawInternalText(el);
-            }
-
-            el.rendNode = node;
-            el.htmlStr = "";
-
-            // Set el.visPropCalc.visible
-            if (el.visProp.islabel && Type.exists(el.visProp.anchor)) {
-                ev_visible = el.visProp.anchor.evalVisProp('visible');
-                el.prepareUpdate().updateVisibility(ev_visible);
-            } else {
-                el.prepareUpdate().updateVisibility();
-            }
-            this.updateText(el);
-        },
-
-        /**
-         * Updates visual properties of an already existing {@link JXG.Text} element.
-         * @param {JXG.Text} el Reference to an {@link JXG.Text} object, that has to be updated.
-         * @see Text
-         * @see JXG.Text
-         * @see JXG.AbstractRenderer#drawText
-         * @see JXG.AbstractRenderer#drawInternalText
-         * @see JXG.AbstractRenderer#updateInternalText
-         * @see JXG.AbstractRenderer#updateTextStyle
-         */
-        updateText: function (el) {
-            var content = el.plaintext,
-                v, c,
-                parentNode, node,
-                // scale, vshift,
-                // id, wrap_id,
-                ax, ay, angle, co, si,
-                to_h, to_v;
-
-            if (el.visPropCalc.visible) {
-                this.updateTextStyle(el, false);
-
-                if (el.evalVisProp('display') === "html" && this.type !== 'no') {
-                    // Set the position
-                    if (!isNaN(el.coords.scrCoords[1] + el.coords.scrCoords[2])) {
-                        // Horizontal
-                        c = el.coords.scrCoords[1];
-                        // webkit seems to fail for extremely large values for c.
-                        c = Math.abs(c) < 1000000 ? c : 1000000;
-                        ax = el.getAnchorX();
-
-                        if (ax === 'right') {
-                            // v = Math.floor(el.board.canvasWidth - c);
-                            v = el.board.canvasWidth - c;
-                            to_h = 'right';
-                        } else if (ax === 'middle') {
-                            // v = Math.floor(c - 0.5 * el.size[0]);
-                            v = c - 0.5 * el.size[0];
-                            to_h = 'center';
-                        } else {
-                            // 'left'
-                            // v = Math.floor(c);
-                            v = c;
-                            to_h = 'left';
-                        }
-
-                        // This may be useful for foreignObj.
-                        //if (window.devicePixelRatio !== undefined) {
-                        //v *= window.devicePixelRatio;
-                        //}
-
-                        if (el.visPropOld.left !== ax + v) {
-                            if (ax === 'right') {
-                                el.rendNode.style.right = v + 'px';
-                                el.rendNode.style.left = 'auto';
-                            } else {
-                                el.rendNode.style.left = v + 'px';
-                                el.rendNode.style.right = 'auto';
-                            }
-                            el.visPropOld.left = ax + v;
-                        }
-
-                        // Vertical
-                        c = el.coords.scrCoords[2] + this.vOffsetText;
-                        c = Math.abs(c) < 1000000 ? c : 1000000;
-                        ay = el.getAnchorY();
-
-                        if (ay === 'bottom') {
-                            // v = Math.floor(el.board.canvasHeight - c);
-                            v = el.board.canvasHeight - c;
-                            to_v = 'bottom';
-                        } else if (ay === 'middle') {
-                            // v = Math.floor(c - 0.5 * el.size[1]);
-                            v = c - 0.5 * el.size[1];
-                            to_v = 'center';
-                        } else {
-                            // top
-                            // v = Math.floor(c);
-                            v = c;
-                            to_v = 'top';
-                        }
-
-                        // This may be useful for foreignObj.
-                        //if (window.devicePixelRatio !== undefined) {
-                        //v *= window.devicePixelRatio;
-                        //}
-
-                        if (el.visPropOld.top !== ay + v) {
-                            if (ay === 'bottom') {
-                                el.rendNode.style.top = 'auto';
-                                el.rendNode.style.bottom = v + 'px';
-                            } else {
-                                el.rendNode.style.bottom = 'auto';
-                                el.rendNode.style.top = v + 'px';
-                            }
-                            el.visPropOld.top = ay + v;
-                        }
-                    }
-
-                    // Set the content
-                    if (el.htmlStr !== content) {
-                        try {
-                            if (el.type === Type.OBJECT_TYPE_BUTTON) {
-                                el.rendNodeButton.innerHTML = content;
-                            } else if (
-                                el.type === Type.OBJECT_TYPE_CHECKBOX ||
-                                el.type === Type.OBJECT_TYPE_INPUT
-                            ) {
-                                el.rendNodeLabel.innerHTML = content;
-                            } else {
-                                el.rendNode.innerHTML = content;
-                            }
-                        } catch (e) {
-                            // Setting innerHTML sometimes fails in IE8.
-                            // A workaround is to take the node off the DOM, assign innerHTML,
-                            // then append back.
-                            // Works for text elements as they are absolutely positioned.
-                            parentNode = el.rendNode.parentNode;
-                            el.rendNode.parentNode.removeChild(el.rendNode);
-                            el.rendNode.innerHTML = content;
-                            parentNode.appendChild(el.rendNode);
-                        }
-                        el.htmlStr = content;
-
-                        if (el.evalVisProp('usemathjax')) {
-                            // Typesetting directly might not work because MathJax was not loaded completely
-                            try {
-                                if (MathJax.typeset) {
-                                    // Version 3
-                                    MathJax.typeset([el.rendNode]);
-                                } else {
-                                    // Version 2
-                                    MathJax.Hub.Queue(["Typeset", MathJax.Hub, el.rendNode]);
-                                }
-
-                                // Obsolete:
-                                // // Restore the transformation necessary for fullscreen mode
-                                // // MathJax removes it when handling dynamic content
-                                // id = el.board.container;
-                                // wrap_id = "fullscreenwrap_" + id;
-                                // if (document.getElementById(wrap_id)) {
-                                //     scale = el.board.containerObj._cssFullscreenStore.scale;
-                                //     vshift = el.board.containerObj._cssFullscreenStore.vshift;
-                                //     Env.scaleJSXGraphDiv(
-                                //         "#" + wrap_id,
-                                //         "#" + id,
-                                //         scale,
-                                //         vshift
-                                //     );
-                                // }
-                            } catch (e) {
-                                JXG.debug("MathJax (not yet) loaded");
-                            }
-                        } else if (el.evalVisProp('usekatex')) {
-                            try {
-                                // Checkboxes et. al. do not possess rendNodeLabel during the first update.
-                                // In this case node will be undefined and not rendered by KaTeX.
-                                if (el.rendNode.innerHTML.indexOf('<span') === 0 &&
-                                    el.rendNode.innerHTML.indexOf('<label') > 0 &&
-                                    (
-                                        el.rendNode.innerHTML.indexOf('<checkbox') > 0 ||
-                                        el.rendNode.innerHTML.indexOf('<input') > 0
-                                    )
-                                 ) {
-                                    node = el.rendNodeLabel;
-                                } else if (el.rendNode.innerHTML.indexOf('<button') === 0) {
-                                    node = el.rendNodeButton;
-                                } else {
-                                    node = el.rendNode;
-                                }
-
-                                if (node) {
-                                    /* eslint-disable no-undef */
-                                    katex.render(content, node, {
-                                        macros: el.evalVisProp('katexmacros'),
-                                        throwOnError: false
-                                    });
-                                    /* eslint-enable no-undef */
-                                }
-                            } catch (e) {
-                                JXG.debug("KaTeX not loaded (yet)");
-                            }
-                        } else if (el.evalVisProp('useasciimathml')) {
-                            // This is not a constructor.
-                            // See http://asciimath.org/ for more information
-                            // about AsciiMathML and the project's source code.
-                            try {
-                                AMprocessNode(el.rendNode, false);
-                            } catch (e) {
-                                JXG.debug("AsciiMathML not loaded (yet)");
-                            }
-                        }
-                    }
-
-                    angle = el.evalVisProp('rotate');
-                    if (angle !== 0) {
-                        // Don't forget to convert to rad
-                        angle *= (Math.PI / 180);
-                        co = Math.cos(angle);
-                        si = Math.sin(angle);
-
-                        el.rendNode.style['transform'] = 'matrix(' +
-                                [co, -1 * si, si, co, 0, 0].join(',') +
-                            ')';
-                        el.rendNode.style['transform-origin'] = to_h + ' ' + to_v;
-                    }
-                    this.transformRect(el, el.transformations);
-                } else {
-                    this.updateInternalText(el);
-                }
-            }
-        },
-
-        /**
-         * Converts string containing CSS properties into
-         * array with key-value pair objects.
-         *
-         * @example
-         * "color:blue; background-color:yellow" is converted to
-         * [{'color': 'blue'}, {'backgroundColor': 'yellow'}]
-         *
-         * @param  {String} cssString String containing CSS properties
-         * @return {Array}           Array of CSS key-value pairs
-         */
-        _css2js: function (cssString) {
-            var pairs = [],
-                i,
-                len,
-                key,
-                val,
-                s,
-                list = Type.trim(cssString).replace(/;$/, "").split(";");
-
-            len = list.length;
-            for (i = 0; i < len; ++i) {
-                if (Type.trim(list[i]) !== "") {
-                    s = list[i].split(":");
-                    key = Type.trim(
-                        s[0].replace(/-([a-z])/gi, function (match, char) {
-                            return char.toUpperCase();
-                        })
-                    );
-                    val = Type.trim(s[1]);
-                    pairs.push({ key: key, val: val });
-                }
-            }
-            return pairs;
-        },
-
-        /**
-         * Updates font-size, color and opacity properties and CSS style properties of a {@link JXG.Text} node.
-         * This function is also called by highlight() and nohighlight().
-         * @param {JXG.Text} el Reference to the {@link JXG.Text} object, that has to be updated.
-         * @param {Boolean} doHighlight
-         * @see Text
-         * @see JXG.Text
-         * @see JXG.AbstractRenderer#drawText
-         * @see JXG.AbstractRenderer#drawInternalText
-         * @see JXG.AbstractRenderer#updateText
-         * @see JXG.AbstractRenderer#updateInternalText
-         * @see JXG.AbstractRenderer#updateInternalTextStyle
-         */
-        updateTextStyle: function (el, doHighlight) {
-            var fs,
-                so, sc,
-                css,
-                node,
-                display = Env.isBrowser ? el.visProp.display : "internal",
-                nodeList = ["rendNode", "rendNodeTag", "rendNodeLabel"],
-                lenN = nodeList.length,
-                fontUnit = el.evalVisProp('fontunit'),
-                cssList,
-                prop,
-                style,
-                cssString,
-                styleList = ["cssdefaultstyle", "cssstyle"],
-                lenS = styleList.length;
-
-            if (doHighlight) {
-                sc = el.evalVisProp('highlightstrokecolor');
-                so = el.evalVisProp('highlightstrokeopacity');
-                css = el.evalVisProp('highlightcssclass');
-            } else {
-                sc = el.evalVisProp('strokecolor');
-                so = el.evalVisProp('strokeopacity');
-                css = el.evalVisProp('cssclass');
-            }
-
-            // This part is executed for all text elements except internal texts in canvas.
-            // HTML-texts or internal texts in SVG or VML.
-            //            HTML    internal
-            //  SVG        +         +
-            //  VML        +         +
-            //  canvas     +         -
-            //  no         -         -
             if (this.type !== "no" && (display === "html" || this.type !== 'canvas')) {
                 for (style = 0; style < lenS; style++) {
                     // First set cssString to
@@ -4636,5 +2321,4 @@
     }
 );
 
-export default JXG.AbstractRenderer;
->>>>>>> 76575604
+export default JXG.AbstractRenderer;