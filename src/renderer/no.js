<<<<<<< HEAD
/*
    Copyright 2008-2025
        Matthias Ehmann,
        Michael Gerhaeuser,
        Carsten Miller,
        Bianca Valentin,
        Alfred Wassermann,
        Peter Wilfahrt

    This file is part of JSXGraph.

    JSXGraph is free software dual licensed under the GNU LGPL or MIT License.

    You can redistribute it and/or modify it under the terms of the

      * GNU Lesser General Public License as published by
        the Free Software Foundation, either version 3 of the License, or
        (at your option) any later version
      OR
      * MIT License: https://github.com/jsxgraph/jsxgraph/blob/master/LICENSE.MIT

    JSXGraph is distributed in the hope that it will be useful,
    but WITHOUT ANY WARRANTY; without even the implied warranty of
    MERCHANTABILITY or FITNESS FOR A PARTICULAR PURPOSE.  See the
    GNU Lesser General Public License for more details.

    You should have received a copy of the GNU Lesser General Public License and
    the MIT License along with JSXGraph. If not, see <https://www.gnu.org/licenses/>
    and <https://opensource.org/licenses/MIT/>.
 */

/*global JXG: true, define: true, AMprocessNode: true, MathJax: true, document: true */
/*jslint nomen: true, plusplus: true, newcap:true, unparam: true*/
/*eslint no-unused-vars: "off"*/

/**
 * @fileoverview JSXGraph can use various technologies to render the contents of a construction, e.g.
 * SVG, VML, and HTML5 Canvas. To accomplish this, The rendering and the logic and control mechanisms
 * are completely separated from each other. Every rendering technology has it's own class, called
 * Renderer, e.g. SVGRenderer for SVG, the same for VML and Canvas. The common base for all available
 * renderers is the class AbstractRenderer.
 */

import JXG from "../jxg.js";
import AbstractRenderer from "./abstract.js";

/**
 * This renderer draws nothing. It is intended to be used in environments where none of our rendering engines
 * are available, e.g. WebWorkers. All methods are empty.
 *
 * @class JXG.NoRenderer
 * @augments JXG.AbstractRenderer
 * @see JXG.AbstractRenderer
 */
JXG.NoRenderer = function () {
    /**
     * If this property is set to <tt>true</tt> the visual properties of the elements are updated
     * on every update. Visual properties means: All the stuff stored in the
     * {@link JXG.GeometryElement#visProp} property won't be set if enhancedRendering is <tt>false</tt>
     * @type Boolean
     * @default true
     */
    this.enhancedRendering = false;

    /**
     * This is used to easily determine which renderer we are using
     * @example if (board.renderer.type === 'vml') {
     *     // do something
     * }
     * @type String
     */
    this.type = "no";
};

JXG.extend(
    JXG.NoRenderer.prototype,
    /** @lends JXG.NoRenderer.prototype */ {

        // All methods are already documented in JXG.AbstractRenderer

        /* ********* Point related stuff *********** */

        drawPoint: function (el) {},

        updatePoint: function (el) {},

        changePointStyle: function (el) {},

        /* ********* Line related stuff *********** */

        drawLine: function (el) {},

        updateLine: function (el) {},

        drawTicks: function (el) {},

        updateTicks: function (el) {},

        /* ********* Curve related stuff *********** */

        drawCurve: function (el) {},

        updateCurve: function (el) {},

        /* ********* Circle related stuff *********** */

        drawEllipse: function (el) {},

        updateEllipse: function (el) {},

        /* ********* Polygon related stuff *********** */

        drawPolygon: function (el) {},

        updatePolygon: function (el) {},

        /* ********* Text related stuff *********** */

        displayCopyright: function (str, fontsize) {},

        drawInternalText: function (el) {},

        updateInternalText: function (el) {},

        drawText: function (el) {},

        updateText: function (el) {},

        updateTextStyle: function (el, doHighlight) {},

        updateInternalTextStyle: function (el, strokeColor, strokeOpacity) {},

        /* ********* Image related stuff *********** */

        drawImage: function (el) {},

        updateImage: function (el) {},

        updateImageURL: function (el) {},

        /* ********* Render primitive objects *********** */

        appendChildPrim: function (node, level) {},

        appendNodesToElement: function (el, type) {},

        remove: function (node) {},

        makeArrows: function (el) {},

        updateEllipsePrim: function (node, x, y, rx, ry) {},

        updateLinePrim: function (node, p1x, p1y, p2x, p2y, board) {},

        updatePathPrim: function (node, pathString, board) {},

        updatePathStringPoint: function (el, size, type) {},

        updatePathStringPrim: function (el) {},

        updatePathStringBezierPrim: function (el) {},

        updatePolygonPrim: function (node, el) {},

        updateRectPrim: function (node, x, y, w, h) {},

        setPropertyPrim: function (node, key, val) {},

        /* ********* Set attributes *********** */

        show: function (el) {},

        hide: function (el) {},

        setBuffering: function (node, type) {},

        setDashStyle: function (el) {},

        setDraft: function (el) {},

        removeDraft: function (el) {},

        setGradient: function (el) {},

        updateGradient: function (el) {},

        setObjectTransition: function (el, duration) {},

        setObjectFillColor: function (el, color, opacity) {},

        setObjectStrokeColor: function (el, color, opacity) {},

        setObjectStrokeWidth: function (el, width) {},

        setShadow: function (el) {},

        highlight: function (el) {},

        noHighlight: function (el) {},

        /* ********* Renderer control *********** */

        suspendRedraw: function () {},

        unsuspendRedraw: function () {},

        drawNavigationBar: function (board) {},

        getElementById: function (id) { return null; },

        resize: function (w, h) {},

        removeToInsertLater: function () { return function () {}; }
    }
);

/**
 * @ignore
 */
JXG.NoRenderer.prototype = new AbstractRenderer();

export default JXG.NoRenderer;
=======
/*
    Copyright 2008-2025
        Matthias Ehmann,
        Michael Gerhaeuser,
        Carsten Miller,
        Bianca Valentin,
        Alfred Wassermann,
        Peter Wilfahrt

    This file is part of JSXGraph.

    JSXGraph is free software dual licensed under the GNU LGPL or MIT License.

    You can redistribute it and/or modify it under the terms of the

      * GNU Lesser General Public License as published by
        the Free Software Foundation, either version 3 of the License, or
        (at your option) any later version
      OR
      * MIT License: https://github.com/jsxgraph/jsxgraph/blob/master/LICENSE.MIT

    JSXGraph is distributed in the hope that it will be useful,
    but WITHOUT ANY WARRANTY; without even the implied warranty of
    MERCHANTABILITY or FITNESS FOR A PARTICULAR PURPOSE.  See the
    GNU Lesser General Public License for more details.

    You should have received a copy of the GNU Lesser General Public License and
    the MIT License along with JSXGraph. If not, see <https://www.gnu.org/licenses/>
    and <https://opensource.org/licenses/MIT/>.
 */

/*global JXG: true, define: true, AMprocessNode: true, MathJax: true, document: true */
/*jslint nomen: true, plusplus: true, newcap:true, unparam: true*/
/*eslint no-unused-vars: "off"*/

/**
 * @fileoverview JSXGraph can use various technologies to render the contents of a construction, e.g.
 * SVG, VML, and HTML5 Canvas. To accomplish this, The rendering and the logic and control mechanisms
 * are completely separated from each other. Every rendering technology has it's own class, called
 * Renderer, e.g. SVGRenderer for SVG, the same for VML and Canvas. The common base for all available
 * renderers is the class AbstractRenderer.
 */

import JXG from "../jxg.js";
import AbstractRenderer from "./abstract.js";

/**
 * This renderer draws nothing. It is intended to be used in environments where none of our rendering engines
 * are available, e.g. WebWorkers. All methods are empty.
 *
 * @class JXG.NoRenderer
 * @augments JXG.AbstractRenderer
 * @see JXG.AbstractRenderer
 */
JXG.NoRenderer = function () {
    /**
     * If this property is set to <tt>true</tt> the visual properties of the elements are updated
     * on every update. Visual properties means: All the stuff stored in the
     * {@link JXG.GeometryElement#visProp} property won't be set if enhancedRendering is <tt>false</tt>
     * @type Boolean
     * @default true
     */
    this.enhancedRendering = false;

    /**
     * This is used to easily determine which renderer we are using
     * @example if (board.renderer.type === 'vml') {
     *     // do something
     * }
     * @type String
     */
    this.type = 'no';
};

JXG.extend(
    JXG.NoRenderer.prototype,
    /** @lends JXG.NoRenderer.prototype */ {

        // All methods are already documented in JXG.AbstractRenderer

        /* ********* Point related stuff *********** */

        drawPoint: function (el) {},

        updatePoint: function (el) {},

        changePointStyle: function (el) {},

        /* ********* Line related stuff *********** */

        drawLine: function (el) {},

        updateLine: function (el) {},

        drawTicks: function (el) {},

        updateTicks: function (el) {},

        /* ********* Curve related stuff *********** */

        drawCurve: function (el) {},

        updateCurve: function (el) {},

        /* ********* Circle related stuff *********** */

        drawEllipse: function (el) {},

        updateEllipse: function (el) {},

        /* ********* Polygon related stuff *********** */

        drawPolygon: function (el) {},

        updatePolygon: function (el) {},

        /* ********* Text related stuff *********** */

        displayCopyright: function (str, fontsize) {},

        drawInternalText: function (el) {},

        updateInternalText: function (el) {},

        drawText: function (el) {},

        updateText: function (el) {},

        updateTextStyle: function (el, doHighlight) {},

        updateInternalTextStyle: function (el, strokeColor, strokeOpacity) {},

        /* ********* Image related stuff *********** */

        drawImage: function (el) {},

        updateImage: function (el) {},

        updateImageURL: function (el) {},

        /* ********* Render primitive objects *********** */

        appendChildPrim: function (node, level) {},

        appendNodesToElement: function (el, type) {},

        remove: function (node) {},

        makeArrows: function (el) {},

        updateEllipsePrim: function (node, x, y, rx, ry) {},

        updateLinePrim: function (node, p1x, p1y, p2x, p2y, board) {},

        updatePathPrim: function (node, pathString, board) {},

        updatePathStringPoint: function (el, size, type) {},

        updatePathStringPrim: function (el) {},

        updatePathStringBezierPrim: function (el) {},

        updatePolygonPrim: function (node, el) {},

        updateRectPrim: function (node, x, y, w, h) {},

        setPropertyPrim: function (node, key, val) {},

        /* ********* Set attributes *********** */

        show: function (el) {},

        hide: function (el) {},

        setBuffering: function (node, type) {},

        setDashStyle: function (el) {},

        setDraft: function (el) {},

        removeDraft: function (el) {},

        setGradient: function (el) {},

        updateGradient: function (el) {},

        setObjectTransition: function (el, duration) {},

        setObjectFillColor: function (el, color, opacity) {},

        setObjectStrokeColor: function (el, color, opacity) {},

        setObjectStrokeWidth: function (el, width) {},

        setShadow: function (el) {},

        highlight: function (el) {},

        noHighlight: function (el) {},

        /* ********* Renderer control *********** */

        suspendRedraw: function () {},

        unsuspendRedraw: function () {},

        drawNavigationBar: function (board) {},

        getElementById: function (id) { return null; },

        resize: function (w, h) {},

        removeToInsertLater: function () { return function () {}; }
    }
);

/**
 * @ignore
 */
JXG.NoRenderer.prototype = new AbstractRenderer();

export default JXG.NoRenderer;
>>>>>>> 76575604
<|MERGE_RESOLUTION|>--- conflicted
+++ resolved
@@ -1,4 +1,3 @@
-<<<<<<< HEAD
 /*
     Copyright 2008-2025
         Matthias Ehmann,
@@ -70,7 +69,7 @@
      * }
      * @type String
      */
-    this.type = "no";
+    this.type = 'no';
 };
 
 JXG.extend(
@@ -220,228 +219,4 @@
  */
 JXG.NoRenderer.prototype = new AbstractRenderer();
 
-export default JXG.NoRenderer;
-=======
-/*
-    Copyright 2008-2025
-        Matthias Ehmann,
-        Michael Gerhaeuser,
-        Carsten Miller,
-        Bianca Valentin,
-        Alfred Wassermann,
-        Peter Wilfahrt
-
-    This file is part of JSXGraph.
-
-    JSXGraph is free software dual licensed under the GNU LGPL or MIT License.
-
-    You can redistribute it and/or modify it under the terms of the
-
-      * GNU Lesser General Public License as published by
-        the Free Software Foundation, either version 3 of the License, or
-        (at your option) any later version
-      OR
-      * MIT License: https://github.com/jsxgraph/jsxgraph/blob/master/LICENSE.MIT
-
-    JSXGraph is distributed in the hope that it will be useful,
-    but WITHOUT ANY WARRANTY; without even the implied warranty of
-    MERCHANTABILITY or FITNESS FOR A PARTICULAR PURPOSE.  See the
-    GNU Lesser General Public License for more details.
-
-    You should have received a copy of the GNU Lesser General Public License and
-    the MIT License along with JSXGraph. If not, see <https://www.gnu.org/licenses/>
-    and <https://opensource.org/licenses/MIT/>.
- */
-
-/*global JXG: true, define: true, AMprocessNode: true, MathJax: true, document: true */
-/*jslint nomen: true, plusplus: true, newcap:true, unparam: true*/
-/*eslint no-unused-vars: "off"*/
-
-/**
- * @fileoverview JSXGraph can use various technologies to render the contents of a construction, e.g.
- * SVG, VML, and HTML5 Canvas. To accomplish this, The rendering and the logic and control mechanisms
- * are completely separated from each other. Every rendering technology has it's own class, called
- * Renderer, e.g. SVGRenderer for SVG, the same for VML and Canvas. The common base for all available
- * renderers is the class AbstractRenderer.
- */
-
-import JXG from "../jxg.js";
-import AbstractRenderer from "./abstract.js";
-
-/**
- * This renderer draws nothing. It is intended to be used in environments where none of our rendering engines
- * are available, e.g. WebWorkers. All methods are empty.
- *
- * @class JXG.NoRenderer
- * @augments JXG.AbstractRenderer
- * @see JXG.AbstractRenderer
- */
-JXG.NoRenderer = function () {
-    /**
-     * If this property is set to <tt>true</tt> the visual properties of the elements are updated
-     * on every update. Visual properties means: All the stuff stored in the
-     * {@link JXG.GeometryElement#visProp} property won't be set if enhancedRendering is <tt>false</tt>
-     * @type Boolean
-     * @default true
-     */
-    this.enhancedRendering = false;
-
-    /**
-     * This is used to easily determine which renderer we are using
-     * @example if (board.renderer.type === 'vml') {
-     *     // do something
-     * }
-     * @type String
-     */
-    this.type = 'no';
-};
-
-JXG.extend(
-    JXG.NoRenderer.prototype,
-    /** @lends JXG.NoRenderer.prototype */ {
-
-        // All methods are already documented in JXG.AbstractRenderer
-
-        /* ********* Point related stuff *********** */
-
-        drawPoint: function (el) {},
-
-        updatePoint: function (el) {},
-
-        changePointStyle: function (el) {},
-
-        /* ********* Line related stuff *********** */
-
-        drawLine: function (el) {},
-
-        updateLine: function (el) {},
-
-        drawTicks: function (el) {},
-
-        updateTicks: function (el) {},
-
-        /* ********* Curve related stuff *********** */
-
-        drawCurve: function (el) {},
-
-        updateCurve: function (el) {},
-
-        /* ********* Circle related stuff *********** */
-
-        drawEllipse: function (el) {},
-
-        updateEllipse: function (el) {},
-
-        /* ********* Polygon related stuff *********** */
-
-        drawPolygon: function (el) {},
-
-        updatePolygon: function (el) {},
-
-        /* ********* Text related stuff *********** */
-
-        displayCopyright: function (str, fontsize) {},
-
-        drawInternalText: function (el) {},
-
-        updateInternalText: function (el) {},
-
-        drawText: function (el) {},
-
-        updateText: function (el) {},
-
-        updateTextStyle: function (el, doHighlight) {},
-
-        updateInternalTextStyle: function (el, strokeColor, strokeOpacity) {},
-
-        /* ********* Image related stuff *********** */
-
-        drawImage: function (el) {},
-
-        updateImage: function (el) {},
-
-        updateImageURL: function (el) {},
-
-        /* ********* Render primitive objects *********** */
-
-        appendChildPrim: function (node, level) {},
-
-        appendNodesToElement: function (el, type) {},
-
-        remove: function (node) {},
-
-        makeArrows: function (el) {},
-
-        updateEllipsePrim: function (node, x, y, rx, ry) {},
-
-        updateLinePrim: function (node, p1x, p1y, p2x, p2y, board) {},
-
-        updatePathPrim: function (node, pathString, board) {},
-
-        updatePathStringPoint: function (el, size, type) {},
-
-        updatePathStringPrim: function (el) {},
-
-        updatePathStringBezierPrim: function (el) {},
-
-        updatePolygonPrim: function (node, el) {},
-
-        updateRectPrim: function (node, x, y, w, h) {},
-
-        setPropertyPrim: function (node, key, val) {},
-
-        /* ********* Set attributes *********** */
-
-        show: function (el) {},
-
-        hide: function (el) {},
-
-        setBuffering: function (node, type) {},
-
-        setDashStyle: function (el) {},
-
-        setDraft: function (el) {},
-
-        removeDraft: function (el) {},
-
-        setGradient: function (el) {},
-
-        updateGradient: function (el) {},
-
-        setObjectTransition: function (el, duration) {},
-
-        setObjectFillColor: function (el, color, opacity) {},
-
-        setObjectStrokeColor: function (el, color, opacity) {},
-
-        setObjectStrokeWidth: function (el, width) {},
-
-        setShadow: function (el) {},
-
-        highlight: function (el) {},
-
-        noHighlight: function (el) {},
-
-        /* ********* Renderer control *********** */
-
-        suspendRedraw: function () {},
-
-        unsuspendRedraw: function () {},
-
-        drawNavigationBar: function (board) {},
-
-        getElementById: function (id) { return null; },
-
-        resize: function (w, h) {},
-
-        removeToInsertLater: function () { return function () {}; }
-    }
-);
-
-/**
- * @ignore
- */
-JXG.NoRenderer.prototype = new AbstractRenderer();
-
-export default JXG.NoRenderer;
->>>>>>> 76575604
+export default JXG.NoRenderer;