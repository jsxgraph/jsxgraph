--- conflicted
+++ resolved
@@ -1,4 +1,3 @@
-<<<<<<< HEAD
 /*
     Copyright 2008-2025
         Matthias Ehmann,
@@ -53,12 +52,12 @@
  * @deprecated
  */
 JXG.VMLRenderer = function (container) {
-    this.type = "vml";
+    this.type = 'vml';
 
     this.container = container;
-    this.container.style.overflow = "hidden";
+    this.container.style.overflow = 'hidden';
     if (this.container.style.position === "") {
-        this.container.style.position = "relative";
+        this.container.style.position = 'relative';
     }
     this.container.onselectstart = function () {
         return false;
@@ -176,7 +175,7 @@
                 this.appendChildPrim(ticks.rendNode, ticks.evalVisProp('layer'));
             }
 
-            this._setAttr(ticks.rendNode, "stroked", "true");
+            this._setAttr(ticks.rendNode, "stroked", 'true');
             this._setAttr(
                 ticks.rendNode,
                 "strokecolor",
@@ -204,9 +203,9 @@
         displayCopyright: function (str, fontsize) {
             var node, t;
 
-            node = this.createNode("textbox");
-            node.style.position = "absolute";
-            this._setAttr(node, "id", this.container.id + "_" + "licenseText");
+            node = this.createNode('textbox');
+            node.style.position = 'absolute';
+            this._setAttr(node, "id", this.container.id + "_" + 'licenseText');
 
             node.style.left = 20;
             node.style.top = 2;
@@ -225,8 +224,8 @@
         // documented in AbstractRenderer
         drawInternalText: function (el) {
             var node;
-            node = this.createNode("textbox");
-            node.style.position = "absolute";
+            node = this.createNode('textbox');
+            node.style.position = 'absolute';
             el.rendNodeText = this.container.ownerDocument.createTextNode("");
             node.appendChild(el.rendNodeText);
             this.appendChildPrim(node, 9);
@@ -254,16 +253,16 @@
 
             if (!isNaN(el.coords.scrCoords[1] + el.coords.scrCoords[2])) {
                 // Horizontal
-                if (ev_ax === "right") {
+                if (ev_ax === 'right') {
                     offset[0] = 1;
-                } else if (ev_ax === "middle") {
+                } else if (ev_ax === 'middle') {
                     offset[0] = 0.5;
                 } // default (ev_ax === 'left') offset[0] = 0;
 
                 // Vertical
-                if (ev_ay === "bottom") {
+                if (ev_ay === 'bottom') {
                     offset[1] = 1;
-                } else if (ev_ay === "middle") {
+                } else if (ev_ay === 'middle') {
                     offset[1] = 0.5;
                 } // default (ev_ay === 'top') offset[1] = 0;
 
@@ -315,11 +314,11 @@
                         : Math.floor(minX);
                 if (el.visPropOld.left !== ev_ax + v) {
                     if (offset[0] === 1) {
-                        el.rendNode.style.right = v + "px";
-                        el.rendNode.style.left = "auto";
+                        el.rendNode.style.right = v + 'px';
+                        el.rendNode.style.left = 'auto';
                     } else {
-                        el.rendNode.style.left = v + "px";
-                        el.rendNode.style.right = "auto";
+                        el.rendNode.style.left = v + 'px';
+                        el.rendNode.style.right = 'auto';
                     }
                     el.visPropOld.left = ev_ax + v;
                 }
@@ -331,11 +330,11 @@
                         : Math.floor(minY);
                 if (el.visPropOld.top !== ev_ay + v) {
                     if (offset[1] === 1) {
-                        el.rendNode.style.bottom = v + "px";
-                        el.rendNode.style.top = "auto";
+                        el.rendNode.style.bottom = v + 'px';
+                        el.rendNode.style.top = 'auto';
                     } else {
-                        el.rendNode.style.top = v + "px";
-                        el.rendNode.style.bottom = "auto";
+                        el.rendNode.style.top = v + 'px';
+                        el.rendNode.style.bottom = 'auto';
                     }
                     el.visPropOld.top = ev_ay + v;
                 }
@@ -363,8 +362,8 @@
             // IE 8: Bilder ueber data URIs werden bis 32kB unterstuetzt.
             var node;
 
-            node = this.container.ownerDocument.createElement("img");
-            node.style.position = "absolute";
+            node = this.container.ownerDocument.createElement('img');
+            node.style.position = 'absolute';
             this._setAttr(node, "id", this.container.id + "_" + el.id);
 
             this.container.appendChild(node);
@@ -437,8 +436,8 @@
                     maxY = Math.max(maxY, p[i][2]);
                     minY = Math.min(minY, p[i][2]);
                 }
-                node.style.left = Math.floor(minX) + "px";
-                node.style.top = Math.floor(minY) + "px";
+                node.style.left = Math.floor(minX) + 'px';
+                node.style.top = Math.floor(minY) + 'px';
 
                 node.filters.item(0).M11 = m[1][1];
                 node.filters.item(0).M12 = m[1][2];
@@ -474,7 +473,7 @@
 
         // Already documented in JXG.AbstractRenderer
         appendNodesToElement: function (el, type) {
-            if (type === "shape" || type === "path" || type === "polygon") {
+            if (type === "shape" || type === "path" || type === 'polygon') {
                 el.rendNodePath = this.getElementById(el.id + "_path");
             }
             el.rendNodeFill = this.getElementById(el.id + "_fill");
@@ -487,16 +486,16 @@
         createPrim: function (type, id) {
             var node,
                 pathNode,
-                fillNode = this.createNode("fill"),
-                strokeNode = this.createNode("stroke"),
-                shadowNode = this.createNode("shadow");
+                fillNode = this.createNode('fill'),
+                strokeNode = this.createNode('stroke'),
+                shadowNode = this.createNode('shadow');
 
             this._setAttr(fillNode, "id", this.container.id + "_" + id + "_fill");
             this._setAttr(strokeNode, "id", this.container.id + "_" + id + "_stroke");
             this._setAttr(shadowNode, "id", this.container.id + "_" + id + "_shadow");
 
-            if (type === "circle" || type === "ellipse") {
-                node = this.createNode("oval");
+            if (type === "circle" || type === 'ellipse') {
+                node = this.createNode('oval');
                 node.appendChild(fillNode);
                 node.appendChild(strokeNode);
                 node.appendChild(shadowNode);
@@ -506,11 +505,11 @@
                 type === "shape" ||
                 type === "line"
             ) {
-                node = this.createNode("shape");
+                node = this.createNode('shape');
                 node.appendChild(fillNode);
                 node.appendChild(strokeNode);
                 node.appendChild(shadowNode);
-                pathNode = this.createNode("path");
+                pathNode = this.createNode('path');
                 this._setAttr(pathNode, "id", this.container.id + "_" + id + "_path");
                 node.appendChild(pathNode);
             } else {
@@ -520,9 +519,9 @@
                 node.appendChild(shadowNode);
             }
 
-            node.style.position = "absolute";
-            node.style.left = "0px";
-            node.style.top = "0px";
+            node.style.position = 'absolute';
+            node.style.left = '0px';
+            node.style.top = '0px';
             this._setAttr(node, "id", this.container.id + "_" + id);
 
             return node;
@@ -547,24 +546,24 @@
 
             if (ev_fa) {
                 nodeStroke = el.rendNodeStroke;
-                this._setAttr(nodeStroke, "startarrow", "block");
-                this._setAttr(nodeStroke, "startarrowlength", "long");
+                this._setAttr(nodeStroke, "startarrow", 'block');
+                this._setAttr(nodeStroke, "startarrowlength", 'long');
             } else {
                 nodeStroke = el.rendNodeStroke;
                 if (Type.exists(nodeStroke)) {
-                    this._setAttr(nodeStroke, "startarrow", "none");
+                    this._setAttr(nodeStroke, "startarrow", 'none');
                 }
             }
 
             if (ev_la) {
                 nodeStroke = el.rendNodeStroke;
-                this._setAttr(nodeStroke, "id", this.container.id + "_" + el.id + "stroke");
-                this._setAttr(nodeStroke, "endarrow", "block");
-                this._setAttr(nodeStroke, "endarrowlength", "long");
+                this._setAttr(nodeStroke, "id", this.container.id + "_" + el.id + 'stroke');
+                this._setAttr(nodeStroke, "endarrow", 'block');
+                this._setAttr(nodeStroke, "endarrowlength", 'long');
             } else {
                 nodeStroke = el.rendNodeStroke;
                 if (Type.exists(nodeStroke)) {
-                    this._setAttr(nodeStroke, "endarrow", "none");
+                    this._setAttr(nodeStroke, "endarrow", 'none');
                 }
             }
             el.visPropOld.firstarrow = ev_fa;
@@ -573,10 +572,10 @@
 
         // Already documented in JXG.AbstractRenderer
         updateEllipsePrim: function (node, x, y, rx, ry) {
-            node.style.left = Math.floor(x - rx) + "px";
-            node.style.top = Math.floor(y - ry) + "px";
-            node.style.width = Math.floor(Math.abs(rx) * 2) + "px";
-            node.style.height = Math.floor(Math.abs(ry) * 2) + "px";
+            node.style.left = Math.floor(x - rx) + 'px';
+            node.style.top = Math.floor(y - ry) + 'px';
+            node.style.width = Math.floor(Math.abs(rx) * 2) + 'px';
+            node.style.height = Math.floor(Math.abs(ry) * 2) + 'px';
         },
 
         // Already documented in JXG.AbstractRenderer
@@ -625,7 +624,7 @@
                 s05 = size * 0.5,
                 r = this.resolution;
 
-            if (type === "x") {
+            if (type === 'x') {
                 s.push(
                     [
                         " m ",
@@ -710,7 +709,7 @@
                         " x e "
                     ].join("")
                 );
-            } else if (type === "v") {
+            } else if (type === 'v') {
                 s.push(
                     [
                         " m ",
@@ -962,1307 +961,6 @@
                 scr,
                 pStr = [];
 
-            this._setAttr(node, "stroked", "false");
-            scr = el.vertices[0].coords.scrCoords;
-
-            if (isNaN(scr[1] + scr[2])) {
-                return;
-            }
-
-            pStr.push(
-                ["m ", Math.floor(r * scr[1]), ",", Math.floor(r * scr[2]), " l "].join("")
-            );
-
-            for (i = 1; i < len - 1; i++) {
-                if (el.vertices[i].isReal) {
-                    scr = el.vertices[i].coords.scrCoords;
-
-                    if (isNaN(scr[1] + scr[2])) {
-                        return;
-                    }
-
-                    pStr.push(Math.floor(r * scr[1]) + "," + Math.floor(r * scr[2]));
-                } else {
-                    this.updatePathPrim(node, "", el.board);
-                    return;
-                }
-                if (i < len - 2) {
-                    pStr.push(", ");
-                }
-            }
-            pStr.push(" x e");
-            this.updatePathPrim(node, pStr, el.board);
-        },
-
-        // Already documented in JXG.AbstractRenderer
-        updateRectPrim: function (node, x, y, w, h) {
-            node.style.left = Math.floor(x) + "px";
-            node.style.top = Math.floor(y) + "px";
-
-            if (w >= 0) {
-                node.style.width = w + "px";
-            }
-
-            if (h >= 0) {
-                node.style.height = h + "px";
-            }
-        },
-
-        /* **************************
-         *  Set Attributes
-         * **************************/
-
-        // Already documented in JXG.AbstractRenderer
-        setPropertyPrim: function (node, key, val) {
-            var keyVml = "",
-                v;
-
-            switch (key) {
-                case "stroke":
-                    keyVml = "strokecolor";
-                    break;
-                case "stroke-width":
-                    keyVml = "strokeweight";
-                    break;
-                case "stroke-dasharray":
-                    keyVml = "dashstyle";
-                    break;
-            }
-
-            if (keyVml !== "") {
-                v = val;
-                this._setAttr(node, keyVml, v);
-            }
-        },
-
-        // Already documented in JXG.AbstractRenderer
-        display: function (el, val) {
-            if (el && el.rendNode) {
-                el.visPropOld.visible = val;
-                if (val) {
-                    el.rendNode.style.visibility = "inherit";
-                } else {
-                    el.rendNode.style.visibility = "hidden";
-                }
-            }
-        },
-
-        // Already documented in JXG.AbstractRenderer
-        show: function (el) {
-            JXG.deprecated("Board.renderer.show()", "Board.renderer.display()");
-
-            if (el && el.rendNode) {
-                el.rendNode.style.visibility = "inherit";
-            }
-        },
-
-        // Already documented in JXG.AbstractRenderer
-        hide: function (el) {
-            JXG.deprecated("Board.renderer.hide()", "Board.renderer.display()");
-
-            if (el && el.rendNode) {
-                el.rendNode.style.visibility = "hidden";
-            }
-        },
-
-        // Already documented in JXG.AbstractRenderer
-        setDashStyle: function (el, visProp) {
-            var node;
-            if (visProp.dash >= 0) {
-                node = el.rendNodeStroke;
-                this._setAttr(node, "dashstyle", this.dashArray[visProp.dash]);
-            }
-        },
-
-        // Already documented in JXG.AbstractRenderer
-        setGradient: function (el) {
-            var nodeFill = el.rendNodeFill,
-                ev_g = el.evalVisProp('gradient');
-
-            if (ev_g === "linear") {
-                this._setAttr(nodeFill, "type", "gradient");
-                this._setAttr(
-                    nodeFill,
-                    "color2",
-                    el.evalVisProp('gradientsecondcolor')
-                );
-                this._setAttr(
-                    nodeFill,
-                    "opacity2",
-                    el.evalVisProp('gradientsecondopacity')
-                );
-                this._setAttr(nodeFill, "angle", el.evalVisProp('gradientangle'));
-            } else if (ev_g === "radial") {
-                this._setAttr(nodeFill, "type", "gradientradial");
-                this._setAttr(
-                    nodeFill,
-                    "color2",
-                    el.evalVisProp('gradientsecondcolor')
-                );
-                this._setAttr(
-                    nodeFill,
-                    "opacity2",
-                    el.evalVisProp('gradientsecondopacity')
-                );
-                this._setAttr(
-                    nodeFill,
-                    "focusposition",
-                    el.evalVisProp('gradientpositionx') * 100 +
-                        "%," +
-                        el.evalVisProp('gradientpositiony') * 100 +
-                        "%"
-                );
-                this._setAttr(nodeFill, "focussize", "0,0");
-            } else {
-                this._setAttr(nodeFill, "type", "solid");
-            }
-        },
-
-        // Already documented in JXG.AbstractRenderer
-        setObjectFillColor: function (el, color, opacity) {
-            var rgba = color,
-                c,
-                rgbo,
-                o = opacity,
-                oo,
-                node = el.rendNode;
-
-            o = o > 0 ? o : 0;
-
-            if (el.visPropOld.fillcolor === rgba && el.visPropOld.fillopacity === o) {
-                return;
-            }
-
-            if (Type.exists(rgba) && rgba !== false) {
-                // RGB, not RGBA
-                if (rgba.length !== 9) {
-                    c = rgba;
-                    oo = o;
-                    // True RGBA, not RGB
-                } else {
-                    rgbo = Color.rgba2rgbo(rgba);
-                    c = rgbo[0];
-                    oo = o * rgbo[1];
-                }
-                if (c === "none" || c === false) {
-                    this._setAttr(el.rendNode, "filled", "false");
-                } else {
-                    this._setAttr(el.rendNode, "filled", "true");
-                    this._setAttr(el.rendNode, "fillcolor", c);
-
-                    if (Type.exists(oo) && el.rendNodeFill) {
-                        this._setAttr(el.rendNodeFill, "opacity", oo * 100 + "%");
-                    }
-                }
-                if (el.type === Const.OBJECT_TYPE_IMAGE) {
-                    /*
-                    t = el.rendNode.style.filter.toString();
-                    if (t.match(/alpha/)) {
-                        el.rendNode.style.filter = t.replace(/alpha\(opacity *= *[0-9\.]+\)/, 'alpha(opacity = ' + (oo * 100) + ')');
-                    } else {
-                        el.rendNode.style.filter += ' alpha(opacity = ' + (oo * 100) + ')';
-                    }
-                    */
-                    if (node.filters.length > 1) {
-                        // Why am I sometimes seeing node.filters.length==0 here when I move the pointer around near [0,0]?
-                        // Setting axes:true shows text labels!
-                        node.filters.item(1).opacity = Math.round(oo * 100); // Why does setObjectFillColor not use Math.round?
-                        node.filters.item(1).enabled = true;
-                    }
-                }
-            }
-            el.visPropOld.fillcolor = rgba;
-            el.visPropOld.fillopacity = o;
-        },
-
-        // Already documented in JXG.AbstractRenderer
-        setObjectStrokeColor: function (el, color, opacity) {
-            var rgba = color,
-                c,
-                rgbo,
-                o = opacity,
-                oo,
-                node = el.rendNode,
-                nodeStroke;
-
-            o = o > 0 ? o : 0;
-
-            if (el.visPropOld.strokecolor === rgba && el.visPropOld.strokeopacity === o) {
-                return;
-            }
-
-            // this looks like it could be merged with parts of VMLRenderer.setObjectFillColor
-
-            if (Type.exists(rgba) && rgba !== false) {
-                // RGB, not RGBA
-                if (rgba.length !== 9) {
-                    c = rgba;
-                    oo = o;
-                    // True RGBA, not RGB
-                } else {
-                    rgbo = color.rgba2rgbo(rgba);
-                    c = rgbo[0];
-                    oo = o * rgbo[1];
-                }
-                if (el.elementClass === Const.OBJECT_CLASS_TEXT) {
-                    //node.style.filter = ' alpha(opacity = ' + oo + ')';
-                    /*
-                    t = node.style.filter.toString();
-                    if (t.match(/alpha/)) {
-                        node.style.filter =
-                        t.replace(/alpha\(opacity *= *[0-9\.]+\)/, 'alpha(opacity = ' + oo + ')');
-                    } else {
-                        node.style.filter += ' alpha(opacity = ' + oo + ')';
-                    }
-                    */
-                    if (node.filters.length > 1) {
-                        // Why am I sometimes seeing node.filters.length==0 here when I move the pointer around near [0,0]?
-                        // Setting axes:true shows text labels!
-                        node.filters.item(1).opacity = Math.round(oo * 100);
-                        node.filters.item(1).enabled = true;
-                    }
-
-                    node.style.color = c;
-                } else {
-                    if (c !== false) {
-                        this._setAttr(node, "stroked", "true");
-                        this._setAttr(node, "strokecolor", c);
-                    }
-
-                    nodeStroke = el.rendNodeStroke;
-                    if (Type.exists(oo) && el.type !== Const.OBJECT_TYPE_IMAGE) {
-                        this._setAttr(nodeStroke, "opacity", oo * 100 + "%");
-                    }
-                }
-            }
-            el.visPropOld.strokecolor = rgba;
-            el.visPropOld.strokeopacity = o;
-        },
-
-        // Already documented in JXG.AbstractRenderer
-        setObjectStrokeWidth: function (el, width) {
-            var w = Type.evaluate(width),
-                node;
-
-            if (isNaN(w) || el.visPropOld.strokewidth === w) {
-                return;
-            }
-
-            node = el.rendNode;
-            this.setPropertyPrim(node, "stroked", "true");
-
-            if (Type.exists(w)) {
-                this.setPropertyPrim(node, "stroke-width", w);
-                if (w === 0 && Type.exists(el.rendNodeStroke)) {
-                    this._setAttr(node, "stroked", "false");
-                }
-            }
-
-            el.visPropOld.strokewidth = w;
-        },
-
-        // Already documented in JXG.AbstractRenderer
-        setShadow: function (el) {
-            var nodeShadow = el.rendNodeShadow,
-                ev_s = el.evalVisProp('shadow');
-
-            if (!nodeShadow || el.visPropOld.shadow === ev_s) {
-                return;
-            }
-
-            if (ev_s) {
-                this._setAttr(nodeShadow, "On", "True");
-                this._setAttr(nodeShadow, "Offset", "3pt,3pt");
-                this._setAttr(nodeShadow, "Opacity", "60%");
-                this._setAttr(nodeShadow, "Color", "#aaaaaa");
-            } else {
-                this._setAttr(nodeShadow, "On", "False");
-            }
-
-            el.visPropOld.shadow = ev_s;
-        },
-
-        /* **************************
-         * renderer control
-         * **************************/
-
-        // Already documented in JXG.AbstractRenderer
-        suspendRedraw: function () {
-            this.container.style.display = "none";
-        },
-
-        // Already documented in JXG.AbstractRenderer
-        unsuspendRedraw: function () {
-            this.container.style.display = "";
-        }
-    }
-);
-
-export default JXG.VMLRenderer;
-=======
-/*
-    Copyright 2008-2025
-        Matthias Ehmann,
-        Michael Gerhaeuser,
-        Carsten Miller,
-        Bianca Valentin,
-        Alfred Wassermann,
-        Peter Wilfahrt
-
-    This file is part of JSXGraph.
-
-    JSXGraph is free software dual licensed under the GNU LGPL or MIT License.
-
-    You can redistribute it and/or modify it under the terms of the
-
-      * GNU Lesser General Public License as published by
-        the Free Software Foundation, either version 3 of the License, or
-        (at your option) any later version
-      OR
-      * MIT License: https://github.com/jsxgraph/jsxgraph/blob/master/LICENSE.MIT
-
-    JSXGraph is distributed in the hope that it will be useful,
-    but WITHOUT ANY WARRANTY; without even the implied warranty of
-    MERCHANTABILITY or FITNESS FOR A PARTICULAR PURPOSE.  See the
-    GNU Lesser General Public License for more details.
-
-    You should have received a copy of the GNU Lesser General Public License and
-    the MIT License along with JSXGraph. If not, see <https://www.gnu.org/licenses/>
-    and <https://opensource.org/licenses/MIT/>.
- */
-
-/*global JXG: true, define: true, AMprocessNode: true, MathJax: true, document: true */
-/*jslint nomen: true, plusplus: true, newcap:true*/
-
-import JXG from "../jxg.js";
-import AbstractRenderer from "./abstract.js";
-import Const from "../base/constants.js";
-import Type from "../utils/type.js";
-import Color from "../utils/color.js";
-import Mat from "../math/math.js";
-import Numerics from "../math/numerics.js";
-
-/**
- * Uses VML to implement the rendering methods defined in {@link JXG.AbstractRenderer}.
- * VML was used in very old Internet Explorer versions upto IE 8.
- *
- *
- * @class JXG.VMLRenderer
- * @augments JXG.AbstractRenderer
- * @param {Node} container Reference to a DOM node containing the board.
- * @see JXG.AbstractRenderer
- * @deprecated
- */
-JXG.VMLRenderer = function (container) {
-    this.type = 'vml';
-
-    this.container = container;
-    this.container.style.overflow = 'hidden';
-    if (this.container.style.position === "") {
-        this.container.style.position = 'relative';
-    }
-    this.container.onselectstart = function () {
-        return false;
-    };
-
-    this.resolution = 10; // Paths are drawn with a resolution of this.resolution/pixel.
-
-    // Add VML includes and namespace
-    // Original: IE <=7
-    //container.ownerDocument.createStyleSheet().addRule("v\\:*", "behavior: url(#default#VML);");
-    if (!Type.exists(JXG.vmlStylesheet)) {
-        container.ownerDocument.namespaces.add("jxgvml", "urn:schemas-microsoft-com:vml");
-        JXG.vmlStylesheet = this.container.ownerDocument.createStyleSheet();
-        JXG.vmlStylesheet.addRule(".jxgvml", "behavior:url(#default#VML)");
-    }
-
-    try {
-        if (!container.ownerDocument.namespaces.jxgvml) {
-            container.ownerDocument.namespaces.add("jxgvml", "urn:schemas-microsoft-com:vml");
-        }
-
-        this.createNode = function (tagName) {
-            return container.ownerDocument.createElement(
-                "<jxgvml:" + tagName + ' class="jxgvml">'
-            );
-        };
-    } catch (e) {
-        this.createNode = function (tagName) {
-            return container.ownerDocument.createElement(
-                "<" + tagName + ' xmlns="urn:schemas-microsoft.com:vml" class="jxgvml">'
-            );
-        };
-    }
-
-    // dash styles
-    this.dashArray = [
-        "Solid",
-        "1 1",
-        "ShortDash",
-        "Dash",
-        "LongDash",
-        "ShortDashDot",
-        "LongDashDot"
-    ];
-};
-
-JXG.VMLRenderer.prototype = new AbstractRenderer();
-
-JXG.extend(
-    JXG.VMLRenderer.prototype,
-    /** @lends JXG.VMLRenderer.prototype */ {
-        /**
-         * Sets attribute <tt>key</tt> of node <tt>node</tt> to <tt>value</tt>.
-         * @param {Node} node A DOM node.
-         * @param {String} key Name of the attribute.
-         * @param {String} val New value of the attribute.
-         * @param {Boolean} [iFlag=false] If false, the attribute's name is case insensitive.
-         */
-        _setAttr: function (node, key, val, iFlag) {
-            try {
-                if (this.container.ownerDocument.documentMode === 8) {
-                    node[key] = val;
-                } else {
-                    node.setAttribute(key, val, iFlag);
-                }
-            } catch (e) {
-                JXG.debug("_setAttr:" /*node.id*/ + " " + key + " " + val + "<br>\n");
-            }
-        },
-
-        /* ******************************** *
-         *  This renderer does not need to
-         *  override draw/update* methods
-         *  since it provides draw/update*Prim
-         *  methods.
-         * ******************************** */
-
-        /* **************************
-         *    Lines
-         * **************************/
-
-        // documented in AbstractRenderer
-        updateTicks: function (ticks) {
-            var i,
-                len,
-                c,
-                x,
-                y,
-                r = this.resolution,
-                tickArr = [];
-
-            len = ticks.ticks.length;
-            for (i = 0; i < len; i++) {
-                c = ticks.ticks[i];
-                x = c[0];
-                y = c[1];
-
-                if (Type.isNumber(x[0]) && Type.isNumber(x[1])) {
-                    tickArr.push(
-                        " m " +
-                            Math.round(r * x[0]) +
-                            ", " +
-                            Math.round(r * y[0]) +
-                            " l " +
-                            Math.round(r * x[1]) +
-                            ", " +
-                            Math.round(r * y[1]) +
-                            " "
-                    );
-                }
-            }
-
-            if (!Type.exists(ticks.rendNode)) {
-                ticks.rendNode = this.createPrim("path", ticks.id);
-                this.appendChildPrim(ticks.rendNode, ticks.evalVisProp('layer'));
-            }
-
-            this._setAttr(ticks.rendNode, "stroked", 'true');
-            this._setAttr(
-                ticks.rendNode,
-                "strokecolor",
-                ticks.evalVisProp('strokecolor'),
-                1
-            );
-            this._setAttr(
-                ticks.rendNode,
-                "strokeweight",
-                ticks.evalVisProp('strokewidth')
-            );
-            this._setAttr(
-                ticks.rendNodeStroke,
-                "opacity",
-                ticks.evalVisProp('strokeopacity') * 100 + "%"
-            );
-            this.updatePathPrim(ticks.rendNode, tickArr, ticks.board);
-        },
-
-        /* **************************
-         *    Text related stuff
-         * **************************/
-
-        // Already documented in JXG.AbstractRenderer
-        displayCopyright: function (str, fontsize) {
-            var node, t;
-
-            node = this.createNode('textbox');
-            node.style.position = 'absolute';
-            this._setAttr(node, "id", this.container.id + "_" + 'licenseText');
-
-            node.style.left = 20;
-            node.style.top = 2;
-            node.style.fontSize = fontsize;
-            node.style.color = "#356AA0";
-            node.style.fontFamily = "Arial,Helvetica,sans-serif";
-            this._setAttr(node, "opacity", "30%");
-            node.style.filter =
-                "progid:DXImageTransform.Microsoft.Matrix(M11='1.0', sizingMethod='auto expand', enabled = false) progid:DXImageTransform.Microsoft.Alpha(opacity = 30, enabled = true)";
-
-            t = this.container.ownerDocument.createTextNode(str);
-            node.appendChild(t);
-            this.appendChildPrim(node, 0);
-        },
-
-        // documented in AbstractRenderer
-        drawInternalText: function (el) {
-            var node;
-            node = this.createNode('textbox');
-            node.style.position = 'absolute';
-            el.rendNodeText = this.container.ownerDocument.createTextNode("");
-            node.appendChild(el.rendNodeText);
-            this.appendChildPrim(node, 9);
-            node.style.filter =
-                "progid:DXImageTransform.Microsoft.Matrix(M11='1.0', sizingMethod='auto expand', enabled = false) progid:DXImageTransform.Microsoft.Alpha(opacity = 100, enabled = false)";
-
-            return node;
-        },
-
-        // documented in AbstractRenderer
-        updateInternalText: function (el) {
-            var v,
-                content = el.plaintext,
-                m = this.joinTransforms(el, el.transformations),
-                offset = [0, 0],
-                maxX,
-                maxY,
-                minX,
-                minY,
-                i,
-                node = el.rendNode,
-                p = [],
-                ev_ax = el.getAnchorX(),
-                ev_ay = el.getAnchorY();
-
-            if (!isNaN(el.coords.scrCoords[1] + el.coords.scrCoords[2])) {
-                // Horizontal
-                if (ev_ax === 'right') {
-                    offset[0] = 1;
-                } else if (ev_ax === 'middle') {
-                    offset[0] = 0.5;
-                } // default (ev_ax === 'left') offset[0] = 0;
-
-                // Vertical
-                if (ev_ay === 'bottom') {
-                    offset[1] = 1;
-                } else if (ev_ay === 'middle') {
-                    offset[1] = 0.5;
-                } // default (ev_ay === 'top') offset[1] = 0;
-
-                // Compute maxX, maxY, minX, minY
-                p[0] = Mat.matVecMult(m, [
-                    1,
-                    el.coords.scrCoords[1] - offset[0] * el.size[0],
-                    el.coords.scrCoords[2] + (1 - offset[1]) * el.size[1] + this.vOffsetText
-                ]);
-                p[0][1] /= p[0][0];
-                p[0][2] /= p[0][0];
-                p[1] = Mat.matVecMult(m, [
-                    1,
-                    el.coords.scrCoords[1] + (1 - offset[0]) * el.size[0],
-                    el.coords.scrCoords[2] + (1 - offset[1]) * el.size[1] + this.vOffsetText
-                ]);
-                p[1][1] /= p[1][0];
-                p[1][2] /= p[1][0];
-                p[2] = Mat.matVecMult(m, [
-                    1,
-                    el.coords.scrCoords[1] + (1 - offset[0]) * el.size[0],
-                    el.coords.scrCoords[2] - offset[1] * el.size[1] + this.vOffsetText
-                ]);
-                p[2][1] /= p[2][0];
-                p[2][2] /= p[2][0];
-                p[3] = Mat.matVecMult(m, [
-                    1,
-                    el.coords.scrCoords[1] - offset[0] * el.size[0],
-                    el.coords.scrCoords[2] - offset[1] * el.size[1] + this.vOffsetText
-                ]);
-                p[3][1] /= p[3][0];
-                p[3][2] /= p[3][0];
-                maxX = p[0][1];
-                minX = p[0][1];
-                maxY = p[0][2];
-                minY = p[0][2];
-
-                for (i = 1; i < 4; i++) {
-                    maxX = Math.max(maxX, p[i][1]);
-                    minX = Math.min(minX, p[i][1]);
-                    maxY = Math.max(maxY, p[i][2]);
-                    minY = Math.min(minY, p[i][2]);
-                }
-
-                // Horizontal
-                v =
-                    offset[0] === 1
-                        ? Math.floor(el.board.canvasWidth - maxX)
-                        : Math.floor(minX);
-                if (el.visPropOld.left !== ev_ax + v) {
-                    if (offset[0] === 1) {
-                        el.rendNode.style.right = v + 'px';
-                        el.rendNode.style.left = 'auto';
-                    } else {
-                        el.rendNode.style.left = v + 'px';
-                        el.rendNode.style.right = 'auto';
-                    }
-                    el.visPropOld.left = ev_ax + v;
-                }
-
-                // Vertical
-                v =
-                    offset[1] === 1
-                        ? Math.floor(el.board.canvasHeight - maxY)
-                        : Math.floor(minY);
-                if (el.visPropOld.top !== ev_ay + v) {
-                    if (offset[1] === 1) {
-                        el.rendNode.style.bottom = v + 'px';
-                        el.rendNode.style.top = 'auto';
-                    } else {
-                        el.rendNode.style.top = v + 'px';
-                        el.rendNode.style.bottom = 'auto';
-                    }
-                    el.visPropOld.top = ev_ay + v;
-                }
-            }
-
-            if (el.htmlStr !== content) {
-                el.rendNodeText.data = content;
-                el.htmlStr = content;
-            }
-
-            //this.transformRect(el, el.transformations);
-            node.filters.item(0).M11 = m[1][1];
-            node.filters.item(0).M12 = m[1][2];
-            node.filters.item(0).M21 = m[2][1];
-            node.filters.item(0).M22 = m[2][2];
-            node.filters.item(0).enabled = true;
-        },
-
-        /* **************************
-         *    Image related stuff
-         * **************************/
-
-        // Already documented in JXG.AbstractRenderer
-        drawImage: function (el) {
-            // IE 8: Bilder ueber data URIs werden bis 32kB unterstuetzt.
-            var node;
-
-            node = this.container.ownerDocument.createElement('img');
-            node.style.position = 'absolute';
-            this._setAttr(node, "id", this.container.id + "_" + el.id);
-
-            this.container.appendChild(node);
-            this.appendChildPrim(node, el.evalVisProp('layer'));
-
-            // Adding the rotation filter. This is always filter item 0:
-            // node.filters.item(0), see transformRect
-            // Also add the alpha filter. This is always filter item 1
-            // node.filters.item(1), see setObjectFillColor and setObjectSTrokeColor
-            //node.style.filter = node.style['-ms-filter'] = "progid:DXImageTransform.Microsoft.Matrix(M11='1.0', sizingMethod='auto expand')";
-            node.style.filter =
-                "progid:DXImageTransform.Microsoft.Matrix(M11='1.0', sizingMethod='auto expand') progid:DXImageTransform.Microsoft.Alpha(opacity = 100, enabled = false)";
-            el.rendNode = node;
-            this.updateImage(el);
-        },
-
-        // Already documented in JXG.AbstractRenderer
-        transformRect: function (el, t) {
-            var m,
-                maxX,
-                maxY,
-                minX,
-                minY,
-                i,
-                node = el.rendNode,
-                p = [],
-                len = t.length;
-
-            if (len > 0) {
-                /*
-                nt = el.rendNode.style.filter.toString();
-                if (!nt.match(/DXImageTransform/)) {
-                    node.style.filter = "progid:DXImageTransform.Microsoft.Matrix(M11='1.0', sizingMethod='auto expand') " + nt;
-                }
-                */
-
-                m = this.joinTransforms(el, t);
-                p[0] = Mat.matVecMult(m, el.coords.scrCoords);
-                p[0][1] /= p[0][0];
-                p[0][2] /= p[0][0];
-                p[1] = Mat.matVecMult(m, [
-                    1,
-                    el.coords.scrCoords[1] + el.size[0],
-                    el.coords.scrCoords[2]
-                ]);
-                p[1][1] /= p[1][0];
-                p[1][2] /= p[1][0];
-                p[2] = Mat.matVecMult(m, [
-                    1,
-                    el.coords.scrCoords[1] + el.size[0],
-                    el.coords.scrCoords[2] - el.size[1]
-                ]);
-                p[2][1] /= p[2][0];
-                p[2][2] /= p[2][0];
-                p[3] = Mat.matVecMult(m, [
-                    1,
-                    el.coords.scrCoords[1],
-                    el.coords.scrCoords[2] - el.size[1]
-                ]);
-                p[3][1] /= p[3][0];
-                p[3][2] /= p[3][0];
-                maxX = p[0][1];
-                minX = p[0][1];
-                maxY = p[0][2];
-                minY = p[0][2];
-
-                for (i = 1; i < 4; i++) {
-                    maxX = Math.max(maxX, p[i][1]);
-                    minX = Math.min(minX, p[i][1]);
-                    maxY = Math.max(maxY, p[i][2]);
-                    minY = Math.min(minY, p[i][2]);
-                }
-                node.style.left = Math.floor(minX) + 'px';
-                node.style.top = Math.floor(minY) + 'px';
-
-                node.filters.item(0).M11 = m[1][1];
-                node.filters.item(0).M12 = m[1][2];
-                node.filters.item(0).M21 = m[2][1];
-                node.filters.item(0).M22 = m[2][2];
-                node.filters.item(0).enabled = true;
-            }
-        },
-
-        // Already documented in JXG.AbstractRenderer
-        updateImageURL: function (el) {
-            var url = el.eval(el.url);
-
-            this._setAttr(el.rendNode, "src", url);
-        },
-
-        /* **************************
-         * Render primitive objects
-         * **************************/
-
-        // Already documented in JXG.AbstractRenderer
-        appendChildPrim: function (node, level) {
-            // For trace nodes
-            if (!Type.exists(level)) {
-                level = 0;
-            }
-
-            node.style.zIndex = level;
-            this.container.appendChild(node);
-
-            return node;
-        },
-
-        // Already documented in JXG.AbstractRenderer
-        appendNodesToElement: function (el, type) {
-            if (type === "shape" || type === "path" || type === 'polygon') {
-                el.rendNodePath = this.getElementById(el.id + "_path");
-            }
-            el.rendNodeFill = this.getElementById(el.id + "_fill");
-            el.rendNodeStroke = this.getElementById(el.id + "_stroke");
-            el.rendNodeShadow = this.getElementById(el.id + "_shadow");
-            el.rendNode = this.getElementById(el.id);
-        },
-
-        // Already documented in JXG.AbstractRenderer
-        createPrim: function (type, id) {
-            var node,
-                pathNode,
-                fillNode = this.createNode('fill'),
-                strokeNode = this.createNode('stroke'),
-                shadowNode = this.createNode('shadow');
-
-            this._setAttr(fillNode, "id", this.container.id + "_" + id + "_fill");
-            this._setAttr(strokeNode, "id", this.container.id + "_" + id + "_stroke");
-            this._setAttr(shadowNode, "id", this.container.id + "_" + id + "_shadow");
-
-            if (type === "circle" || type === 'ellipse') {
-                node = this.createNode('oval');
-                node.appendChild(fillNode);
-                node.appendChild(strokeNode);
-                node.appendChild(shadowNode);
-            } else if (
-                type === "polygon" ||
-                type === "path" ||
-                type === "shape" ||
-                type === "line"
-            ) {
-                node = this.createNode('shape');
-                node.appendChild(fillNode);
-                node.appendChild(strokeNode);
-                node.appendChild(shadowNode);
-                pathNode = this.createNode('path');
-                this._setAttr(pathNode, "id", this.container.id + "_" + id + "_path");
-                node.appendChild(pathNode);
-            } else {
-                node = this.createNode(type);
-                node.appendChild(fillNode);
-                node.appendChild(strokeNode);
-                node.appendChild(shadowNode);
-            }
-
-            node.style.position = 'absolute';
-            node.style.left = '0px';
-            node.style.top = '0px';
-            this._setAttr(node, "id", this.container.id + "_" + id);
-
-            return node;
-        },
-
-        // Already documented in JXG.AbstractRenderer
-        remove: function (node) {
-            if (Type.exists(node)) {
-                node.removeNode(true);
-            }
-        },
-
-        // Already documented in JXG.AbstractRenderer
-        makeArrows: function (el) {
-            var nodeStroke,
-                ev_fa = el.evalVisProp('firstarrow'),
-                ev_la = el.evalVisProp('lastarrow');
-
-            if (el.visPropOld.firstarrow === ev_fa && el.visPropOld.lastarrow === ev_la) {
-                return;
-            }
-
-            if (ev_fa) {
-                nodeStroke = el.rendNodeStroke;
-                this._setAttr(nodeStroke, "startarrow", 'block');
-                this._setAttr(nodeStroke, "startarrowlength", 'long');
-            } else {
-                nodeStroke = el.rendNodeStroke;
-                if (Type.exists(nodeStroke)) {
-                    this._setAttr(nodeStroke, "startarrow", 'none');
-                }
-            }
-
-            if (ev_la) {
-                nodeStroke = el.rendNodeStroke;
-                this._setAttr(nodeStroke, "id", this.container.id + "_" + el.id + 'stroke');
-                this._setAttr(nodeStroke, "endarrow", 'block');
-                this._setAttr(nodeStroke, "endarrowlength", 'long');
-            } else {
-                nodeStroke = el.rendNodeStroke;
-                if (Type.exists(nodeStroke)) {
-                    this._setAttr(nodeStroke, "endarrow", 'none');
-                }
-            }
-            el.visPropOld.firstarrow = ev_fa;
-            el.visPropOld.lastarrow = ev_la;
-        },
-
-        // Already documented in JXG.AbstractRenderer
-        updateEllipsePrim: function (node, x, y, rx, ry) {
-            node.style.left = Math.floor(x - rx) + 'px';
-            node.style.top = Math.floor(y - ry) + 'px';
-            node.style.width = Math.floor(Math.abs(rx) * 2) + 'px';
-            node.style.height = Math.floor(Math.abs(ry) * 2) + 'px';
-        },
-
-        // Already documented in JXG.AbstractRenderer
-        updateLinePrim: function (node, p1x, p1y, p2x, p2y, board) {
-            var s,
-                r = this.resolution;
-
-            if (!isNaN(p1x + p1y + p2x + p2y)) {
-                s = [
-                    "m ",
-                    Math.floor(r * p1x),
-                    ", ",
-                    Math.floor(r * p1y),
-                    " l ",
-                    Math.floor(r * p2x),
-                    ", ",
-                    Math.floor(r * p2y)
-                ];
-                this.updatePathPrim(node, s, board);
-            }
-        },
-
-        // Already documented in JXG.AbstractRenderer
-        updatePathPrim: function (node, pointString, board) {
-            var x = board.canvasWidth,
-                y = board.canvasHeight;
-            if (pointString.length <= 0) {
-                pointString = ["m 0,0"];
-            }
-            node.style.width = x;
-            node.style.height = y;
-            this._setAttr(
-                node,
-                "coordsize",
-                [Math.floor(this.resolution * x), Math.floor(this.resolution * y)].join(",")
-            );
-            this._setAttr(node, "path", pointString.join(""));
-        },
-
-        // Already documented in JXG.AbstractRenderer
-        updatePathStringPoint: function (el, size, type) {
-            var s = [],
-                mround = Math.round,
-                scr = el.coords.scrCoords,
-                sqrt32 = size * Math.sqrt(3) * 0.5,
-                s05 = size * 0.5,
-                r = this.resolution;
-
-            if (type === 'x') {
-                s.push(
-                    [
-                        " m ",
-                        mround(r * (scr[1] - size)),
-                        ", ",
-                        mround(r * (scr[2] - size)),
-                        " l ",
-                        mround(r * (scr[1] + size)),
-                        ", ",
-                        mround(r * (scr[2] + size)),
-                        " m ",
-                        mround(r * (scr[1] + size)),
-                        ", ",
-                        mround(r * (scr[2] - size)),
-                        " l ",
-                        mround(r * (scr[1] - size)),
-                        ", ",
-                        mround(r * (scr[2] + size))
-                    ].join("")
-                );
-            } else if (type === "+") {
-                s.push(
-                    [
-                        " m ",
-                        mround(r * (scr[1] - size)),
-                        ", ",
-                        mround(r * scr[2]),
-                        " l ",
-                        mround(r * (scr[1] + size)),
-                        ", ",
-                        mround(r * scr[2]),
-                        " m ",
-                        mround(r * scr[1]),
-                        ", ",
-                        mround(r * (scr[2] - size)),
-                        " l ",
-                        mround(r * scr[1]),
-                        ", ",
-                        mround(r * (scr[2] + size))
-                    ].join("")
-                );
-            } else if (type === "<>" || type === "<<>>") {
-                if (type === "<<>>") {
-                    size *= 1.41;
-                }
-                s.push(
-                    [
-                        " m ",
-                        mround(r * (scr[1] - size)),
-                        ", ",
-                        mround(r * scr[2]),
-                        " l ",
-                        mround(r * scr[1]),
-                        ", ",
-                        mround(r * (scr[2] + size)),
-                        " l ",
-                        mround(r * (scr[1] + size)),
-                        ", ",
-                        mround(r * scr[2]),
-                        " l ",
-                        mround(r * scr[1]),
-                        ", ",
-                        mround(r * (scr[2] - size)),
-                        " x e "
-                    ].join("")
-                );
-            } else if (type === "^") {
-                s.push(
-                    [
-                        " m ",
-                        mround(r * scr[1]),
-                        ", ",
-                        mround(r * (scr[2] - size)),
-                        " l ",
-                        mround(r * (scr[1] - sqrt32)),
-                        ", ",
-                        mround(r * (scr[2] + s05)),
-                        " l ",
-                        mround(r * (scr[1] + sqrt32)),
-                        ", ",
-                        mround(r * (scr[2] + s05)),
-                        " x e "
-                    ].join("")
-                );
-            } else if (type === 'v') {
-                s.push(
-                    [
-                        " m ",
-                        mround(r * scr[1]),
-                        ", ",
-                        mround(r * (scr[2] + size)),
-                        " l ",
-                        mround(r * (scr[1] - sqrt32)),
-                        ", ",
-                        mround(r * (scr[2] - s05)),
-                        " l ",
-                        mround(r * (scr[1] + sqrt32)),
-                        ", ",
-                        mround(r * (scr[2] - s05)),
-                        " x e "
-                    ].join("")
-                );
-            } else if (type === ">") {
-                s.push(
-                    [
-                        " m ",
-                        mround(r * (scr[1] + size)),
-                        ", ",
-                        mround(r * scr[2]),
-                        " l ",
-                        mround(r * (scr[1] - s05)),
-                        ", ",
-                        mround(r * (scr[2] - sqrt32)),
-                        " l ",
-                        mround(r * (scr[1] - s05)),
-                        ", ",
-                        mround(r * (scr[2] + sqrt32)),
-                        " l ",
-                        mround(r * (scr[1] + size)),
-                        ", ",
-                        mround(r * scr[2])
-                    ].join("")
-                );
-            } else if (type === "<") {
-                s.push(
-                    [
-                        " m ",
-                        mround(r * (scr[1] - size)),
-                        ", ",
-                        mround(r * scr[2]),
-                        " l ",
-                        mround(r * (scr[1] + s05)),
-                        ", ",
-                        mround(r * (scr[2] - sqrt32)),
-                        " l ",
-                        mround(r * (scr[1] + s05)),
-                        ", ",
-                        mround(r * (scr[2] + sqrt32)),
-                        " x e "
-                    ].join("")
-                );
-            }
-
-            return s;
-        },
-
-        // Already documented in JXG.AbstractRenderer
-        updatePathStringPrim: function (el) {
-            var i,
-                scr,
-                pStr = [],
-                r = this.resolution,
-                mround = Math.round,
-                symbm = " m ",
-                symbl = " l ",
-                symbc = " c ",
-                nextSymb = symbm,
-                len = Math.min(el.numberPoints, 8192); // otherwise IE 7 crashes in hilbert.html
-
-            if (el.numberPoints <= 0) {
-                return "";
-            }
-            len = Math.min(len, el.points.length);
-
-            if (el.bezierDegree === 1) {
-                /*
-                if (isNotPlot && el.board.options.curve.RDPsmoothing) {
-                    el.points = Numerics.RamerDouglasPeucker(el.points, 1.0);
-                }
-                */
-
-                for (i = 0; i < len; i++) {
-                    scr = el.points[i].scrCoords;
-                    if (isNaN(scr[1]) || isNaN(scr[2])) {
-                        // PenUp
-                        nextSymb = symbm;
-                    } else {
-                        // IE has problems with values  being too far away.
-                        if (scr[1] > 20000.0) {
-                            scr[1] = 20000.0;
-                        } else if (scr[1] < -20000.0) {
-                            scr[1] = -20000.0;
-                        }
-
-                        if (scr[2] > 20000.0) {
-                            scr[2] = 20000.0;
-                        } else if (scr[2] < -20000.0) {
-                            scr[2] = -20000.0;
-                        }
-
-                        pStr.push(
-                            [nextSymb, mround(r * scr[1]), ", ", mround(r * scr[2])].join("")
-                        );
-                        nextSymb = symbl;
-                    }
-                }
-            } else if (el.bezierDegree === 3) {
-                i = 0;
-                while (i < len) {
-                    scr = el.points[i].scrCoords;
-                    if (isNaN(scr[1]) || isNaN(scr[2])) {
-                        // PenUp
-                        nextSymb = symbm;
-                    } else {
-                        pStr.push(
-                            [nextSymb, mround(r * scr[1]), ", ", mround(r * scr[2])].join("")
-                        );
-                        if (nextSymb === symbc) {
-                            i += 1;
-                            scr = el.points[i].scrCoords;
-                            pStr.push(
-                                [" ", mround(r * scr[1]), ", ", mround(r * scr[2])].join("")
-                            );
-                            i += 1;
-                            scr = el.points[i].scrCoords;
-                            pStr.push(
-                                [" ", mround(r * scr[1]), ", ", mround(r * scr[2])].join("")
-                            );
-                        }
-                        nextSymb = symbc;
-                    }
-                    i += 1;
-                }
-            }
-            pStr.push(" e");
-            return pStr;
-        },
-
-        // Already documented in JXG.AbstractRenderer
-        updatePathStringBezierPrim: function (el) {
-            var i,
-                j,
-                k,
-                scr,
-                lx,
-                ly,
-                pStr = [],
-                f = el.evalVisProp('strokewidth'),
-                r = this.resolution,
-                mround = Math.round,
-                symbm = " m ",
-                symbl = " c ",
-                nextSymb = symbm,
-                isNoPlot = el.evalVisProp('curvetype') !== "plot",
-                len = Math.min(el.numberPoints, 8192); // otherwise IE 7 crashes in hilbert.html
-
-            if (el.numberPoints <= 0) {
-                return "";
-            }
-            if (isNoPlot && el.board.options.curve.RDPsmoothing) {
-                el.points = Numerics.RamerDouglasPeucker(el.points, 1.0);
-            }
-            len = Math.min(len, el.points.length);
-
-            for (j = 1; j < 3; j++) {
-                nextSymb = symbm;
-                for (i = 0; i < len; i++) {
-                    scr = el.points[i].scrCoords;
-                    if (isNaN(scr[1]) || isNaN(scr[2])) {
-                        // PenUp
-                        nextSymb = symbm;
-                    } else {
-                        // IE has problems with values  being too far away.
-                        if (scr[1] > 20000.0) {
-                            scr[1] = 20000.0;
-                        } else if (scr[1] < -20000.0) {
-                            scr[1] = -20000.0;
-                        }
-
-                        if (scr[2] > 20000.0) {
-                            scr[2] = 20000.0;
-                        } else if (scr[2] < -20000.0) {
-                            scr[2] = -20000.0;
-                        }
-
-                        if (nextSymb === symbm) {
-                            pStr.push(
-                                [nextSymb, mround(r * scr[1]), " ", mround(r * scr[2])].join("")
-                            );
-                        } else {
-                            k = 2 * j;
-                            pStr.push(
-                                [
-                                    nextSymb,
-                                    mround(
-                                        r *
-                                            (lx +
-                                                (scr[1] - lx) * 0.333 +
-                                                f * (k * Math.random() - j))
-                                    ),
-                                    " ",
-                                    mround(
-                                        r *
-                                            (ly +
-                                                (scr[2] - ly) * 0.333 +
-                                                f * (k * Math.random() - j))
-                                    ),
-                                    " ",
-                                    mround(
-                                        r *
-                                            (lx +
-                                                (scr[1] - lx) * 0.666 +
-                                                f * (k * Math.random() - j))
-                                    ),
-                                    " ",
-                                    mround(
-                                        r *
-                                            (ly +
-                                                (scr[2] - ly) * 0.666 +
-                                                f * (k * Math.random() - j))
-                                    ),
-                                    " ",
-                                    mround(r * scr[1]),
-                                    " ",
-                                    mround(r * scr[2])
-                                ].join("")
-                            );
-                        }
-                        nextSymb = symbl;
-                        lx = scr[1];
-                        ly = scr[2];
-                    }
-                }
-            }
-            pStr.push(" e");
-            return pStr;
-        },
-
-        // Already documented in JXG.AbstractRenderer
-        updatePolygonPrim: function (node, el) {
-            var i,
-                len = el.vertices.length,
-                r = this.resolution,
-                scr,
-                pStr = [];
-
             this._setAttr(node, "stroked", 'false');
             scr = el.vertices[0].coords.scrCoords;
 
@@ -2599,5 +1297,4 @@
     }
 );
 
-export default JXG.VMLRenderer;
->>>>>>> 76575604
+export default JXG.VMLRenderer;