/*
    Copyright 2008-2022
        Matthias Ehmann,
        Michael Gerhaeuser,
        Carsten Miller,
        Bianca Valentin,
        Alfred Wassermann,
        Peter Wilfahrt

    This file is part of JSXGraph.

    JSXGraph is free software dual licensed under the GNU LGPL or MIT License.

    You can redistribute it and/or modify it under the terms of the

      * GNU Lesser General Public License as published by
        the Free Software Foundation, either version 3 of the License, or
        (at your option) any later version
      OR
      * MIT License: https://github.com/jsxgraph/jsxgraph/blob/master/LICENSE.MIT

    JSXGraph is distributed in the hope that it will be useful,
    but WITHOUT ANY WARRANTY; without even the implied warranty of
    MERCHANTABILITY or FITNESS FOR A PARTICULAR PURPOSE.  See the
    GNU Lesser General Public License for more details.

    You should have received a copy of the GNU Lesser General Public License and
    the MIT License along with JSXGraph. If not, see <http://www.gnu.org/licenses/>
    and <http://opensource.org/licenses/MIT/>.
 */

/*global JXG: true, define: true, AMprocessNode: true, MathJax: true, document: true */
/*jslint nomen: true, plusplus: true, newcap:true*/

import JXG from "../jxg";
import Options from "../options";
import AbstractRenderer from "./abstract";
import Const from "../base/constants";
import Type from "../utils/type";
import Color from "../utils/color";
import Base64 from "../utils/base64";
import Numerics from "../math/numerics";

/**
 * Uses SVG to implement the rendering methods defined in {@link JXG.AbstractRenderer}.
 * @class JXG.SVGRenderer
 * @augments JXG.AbstractRenderer
 * @param {Node} container Reference to a DOM node containing the board.
 * @param {Object} dim The dimensions of the board
 * @param {Number} dim.width
 * @param {Number} dim.height
 * @see JXG.AbstractRenderer
 */
JXG.SVGRenderer = function (container, dim) {
    var i;

    // docstring in AbstractRenderer
    this.type = "svg";

    this.isIE =
        navigator.appVersion.indexOf("MSIE") !== -1 || navigator.userAgent.match(/Trident\//);

    /**
     * SVG root node
     * @type Node
     */
    this.svgRoot = null;

    /**
     * The SVG Namespace used in JSXGraph.
     * @see http://www.w3.org/TR/SVG/
     * @type String
     * @default http://www.w3.org/2000/svg
     */
    this.svgNamespace = "http://www.w3.org/2000/svg";

    /**
     * The xlink namespace. This is used for images.
     * @see http://www.w3.org/TR/xlink/
     * @type String
     * @default http://www.w3.org/1999/xlink
     */
    this.xlinkNamespace = "http://www.w3.org/1999/xlink";

    // container is documented in AbstractRenderer
    this.container = container;

    // prepare the div container and the svg root node for use with JSXGraph
    this.container.style.MozUserSelect = "none";
    this.container.style.userSelect = "none";

    this.container.style.overflow = "hidden";
    if (this.container.style.position === "") {
        this.container.style.position = "relative";
    }

    this.svgRoot = this.container.ownerDocument.createElementNS(this.svgNamespace, "svg");
    this.svgRoot.style.overflow = "hidden";
    this.svgRoot.style.display = "block";

    this.resize(dim.width, dim.height);

    //this.svgRoot.setAttributeNS(null, 'shape-rendering', 'crispEdge'); //'optimizeQuality'); //geometricPrecision');

    this.container.appendChild(this.svgRoot);

    /**
     * The <tt>defs</tt> element is a container element to reference reusable SVG elements.
     * @type Node
     * @see http://www.w3.org/TR/SVG/struct.html#DefsElement
     */
    this.defs = this.container.ownerDocument.createElementNS(this.svgNamespace, "defs");
    this.svgRoot.appendChild(this.defs);

<<<<<<< HEAD
    /**
     * Filters are used to apply shadows.
     * @type Node
     * @see http://www.w3.org/TR/SVG/filters.html#FilterElement
     */
    this.filter = this.container.ownerDocument.createElementNS(this.svgNamespace, "filter");
    this.filter.setAttributeNS(null, "id", this.container.id + "_" + "f1");
    /*
        this.filter.setAttributeNS(null, 'x', '-100%');
        this.filter.setAttributeNS(null, 'y', '-100%');
        this.filter.setAttributeNS(null, 'width', '400%');
        this.filter.setAttributeNS(null, 'height', '400%');
        //this.filter.setAttributeNS(null, 'filterUnits', 'userSpaceOnUse');
        */
    this.filter.setAttributeNS(null, "width", "300%");
    this.filter.setAttributeNS(null, "height", "300%");
    this.filter.setAttributeNS(null, "filterUnits", "userSpaceOnUse");

    this.feOffset = this.container.ownerDocument.createElementNS(this.svgNamespace, "feOffset");
    this.feOffset.setAttributeNS(null, "in", "SourceAlpha"); // b/w: SourceAlpha, Color: SourceGraphic
    this.feOffset.setAttributeNS(null, "result", "offOut");
    this.feOffset.setAttributeNS(null, "dx", "5");
    this.feOffset.setAttributeNS(null, "dy", "5");
    this.filter.appendChild(this.feOffset);

    // this.feColor = this.container.ownerDocument.createElementNS(this.svgNamespace, 'feColorMatrix');
    // this.feColor.setAttributeNS(null, 'in', 'offOut');
    // this.feColor.setAttributeNS(null, 'result', 'colorOut');
    // this.feColor.setAttributeNS(null, 'type', 'matrix');
    // this.feColor.setAttributeNS(null, 'values', '0.1 0 0 0 0  0 0.1 0 0 0  0 0 0.1 0 50  0 0 0 1 0');
    // this.filter.appendChild(this.feColor);

    this.feGaussianBlur = this.container.ownerDocument.createElementNS(
        this.svgNamespace,
        "feGaussianBlur"
    );
    this.feGaussianBlur.setAttributeNS(null, "in", "offOut");
    this.feGaussianBlur.setAttributeNS(null, "result", "blurOut");
    this.feGaussianBlur.setAttributeNS(null, "stdDeviation", "3");
    this.filter.appendChild(this.feGaussianBlur);

    this.feBlend = this.container.ownerDocument.createElementNS(this.svgNamespace, "feBlend");
    this.feBlend.setAttributeNS(null, "in", "SourceGraphic");
    this.feBlend.setAttributeNS(null, "in2", "blurOut");
    this.feBlend.setAttributeNS(null, "mode", "normal");
    this.filter.appendChild(this.feBlend);

    this.defs.appendChild(this.filter);
=======
        /**
         * Filters are used to apply shadows.
         * @type Node
         * @see http://www.w3.org/TR/SVG/filters.html#FilterElement
         */

        /**
         * Create an SVG shadow filter. If the object's RGB color is [r,g,b], it's opacity is op, and
         * the parameter color is given as [r', g', b'] with opacity op'
         * the shadow will have RGB color [blend*r + r', blend*g + g', blend*b + b'] and the opacity will be equal to op * op'.
         * Further, blur and offset can be adjusted.
         * 
         * The shadow color is [r*ble
         * @param {String} id Node is of the filter.
         * @param {Array|String} rgb RGB value for the blend color or the string 'none' for default values. Default 'black'.
         * @param {Number} opacity Value between 0 and 1, default is 1.
         * @param {Number} blend  Value between 0 and 1, default is 0.1.
         * @param {Number} blur  Default: 3
         * @param {Array} offset [dx, dy]. Default is [5,5].
         * @returns DOM node to be added to this.defs.
         * @private
         */
        this.createShadowFilter = function(id, rgb, opacity, blend, blur, offset) {
            var filter = this.container.ownerDocument.createElementNS(this.svgNamespace, 'filter'),
                feOffset, feColor, feGaussianBlur, feBlend,
                mat;

            filter.setAttributeNS(null, 'id', id);
            filter.setAttributeNS(null, 'width', '300%');
            filter.setAttributeNS(null, 'height', '300%');
            filter.setAttributeNS(null, 'filterUnits', 'userSpaceOnUse');

            feOffset = this.container.ownerDocument.createElementNS(this.svgNamespace, 'feOffset');
            feOffset.setAttributeNS(null, 'in', 'SourceGraphic'); // b/w: SourceAlpha, Color: SourceGraphic
            feOffset.setAttributeNS(null, 'result', 'offOut');
            feOffset.setAttributeNS(null, 'dx', offset[0]);
            feOffset.setAttributeNS(null, 'dy', offset[1]);
            filter.appendChild(feOffset);

            feColor = this.container.ownerDocument.createElementNS(this.svgNamespace, 'feColorMatrix');
            feColor.setAttributeNS(null, 'in', 'offOut');
            feColor.setAttributeNS(null, 'result', 'colorOut');
            feColor.setAttributeNS(null, 'type', 'matrix');
            // See https://developer.mozilla.org/en-US/docs/Web/SVG/Element/feColorMatrix
            if (rgb === 'none' || !Type.isArray(rgb) || rgb.length < 3) {
                feColor.setAttributeNS(null, 'values', '0.1 0 0 0 0  0 0.1 0 0 0  0 0 0.1 0 0  0 0 0 ' + opacity + ' 0');
            } else {
                rgb[0] /= 255;
                rgb[1] /= 255;
                rgb[2] /= 255;
                mat = blend + ' 0 0 0 ' + rgb[0] +
                          '  0 ' + blend + ' 0 0 ' + rgb[1] +
                          '  0 0 ' + blend + ' 0 ' + rgb[2] +
                          '  0 0 0 ' + opacity + ' 0';
                feColor.setAttributeNS(null, 'values', mat);
            }
            filter.appendChild(feColor);

            feGaussianBlur = this.container.ownerDocument.createElementNS(this.svgNamespace, 'feGaussianBlur');
            feGaussianBlur.setAttributeNS(null, 'in', 'colorOut');
            feGaussianBlur.setAttributeNS(null, 'result', 'blurOut');
            feGaussianBlur.setAttributeNS(null, 'stdDeviation', blur);
            filter.appendChild(feGaussianBlur);

            feBlend = this.container.ownerDocument.createElementNS(this.svgNamespace, 'feBlend');
            feBlend.setAttributeNS(null, 'in', 'SourceGraphic');
            feBlend.setAttributeNS(null, 'in2', 'blurOut');
            feBlend.setAttributeNS(null, 'mode', 'normal');
            filter.appendChild(feBlend);

            return filter;
        };
        /* Default shadow filter */
        this.defs.appendChild(this.createShadowFilter(this.container.id + '_' + 'f1', 'none', 1, 0.1, 3, [5, 5]));

        /**
         * JSXGraph uses a layer system to sort the elements on the board. This puts certain types of elements in front
         * of other types of elements. For the order used see {@link JXG.Options.layer}. The number of layers is documented
         * there, too. The higher the number, the "more on top" are the elements on this layer.
         * @type Array
         */
        this.layer = [];
        for (i = 0; i < Options.layer.numlayers; i++) {
            this.layer[i] = this.container.ownerDocument.createElementNS(this.svgNamespace, 'g');
            this.svgRoot.appendChild(this.layer[i]);
        }

        // Already documented in JXG.AbstractRenderer
        this.supportsForeignObject = document.implementation.hasFeature("http://w3.org/TR/SVG11/feature#Extensibility", "1.1");

        if (this.supportsForeignObject) {
            this.foreignObjLayer = this.container.ownerDocument.createElementNS(this.svgNamespace, 'foreignObject');
            this.foreignObjLayer.setAttribute("display", "none");
            this.foreignObjLayer.setAttribute("x", 0);
            this.foreignObjLayer.setAttribute("y", 0);
            this.foreignObjLayer.setAttribute("width", "100%");
            this.foreignObjLayer.setAttribute("height", "100%");
            this.foreignObjLayer.setAttribute('id', this.container.id + '_foreignObj');
            this.svgRoot.appendChild(this.foreignObjLayer);
        }
>>>>>>> 0b4c102e

    /**
     * JSXGraph uses a layer system to sort the elements on the board. This puts certain types of elements in front
     * of other types of elements. For the order used see {@link JXG.Options.layer}. The number of layers is documented
     * there, too. The higher the number, the "more on top" are the elements on this layer.
     * @type Array
     */
    this.layer = [];
    for (i = 0; i < Options.layer.numlayers; i++) {
        this.layer[i] = this.container.ownerDocument.createElementNS(this.svgNamespace, "g");
        this.svgRoot.appendChild(this.layer[i]);
    }

    // Already documented in JXG.AbstractRenderer
    this.supportsForeignObject = document.implementation.hasFeature(
        "http://w3.org/TR/SVG11/feature#Extensibility",
        "1.1"
    );

    if (this.supportsForeignObject) {
        this.foreignObjLayer = this.container.ownerDocument.createElementNS(
            this.svgNamespace,
            "foreignObject"
        );
        this.foreignObjLayer.setAttribute("display", "none");
        this.foreignObjLayer.setAttribute("x", 0);
        this.foreignObjLayer.setAttribute("y", 0);
        this.foreignObjLayer.setAttribute("width", "100%");
        this.foreignObjLayer.setAttribute("height", "100%");
        this.foreignObjLayer.setAttribute("id", this.container.id + "_foreignObj");
        this.svgRoot.appendChild(this.foreignObjLayer);
    }

    /**
     * Defines dash patterns. Defined styles are: <ol>
     * <li value="-1"> 2px dash, 2px space</li>
     * <li> 5px dash, 5px space</li>
     * <li> 10px dash, 10px space</li>
     * <li> 20px dash, 20px space</li>
     * <li> 20px dash, 10px space, 10px dash, 10px dash</li>
     * <li> 20px dash, 5px space, 10px dash, 5px space</li></ol>
     * @type Array
     * @default ['2, 2', '5, 5', '10, 10', '20, 20', '20, 10, 10, 10', '20, 5, 10, 5']
     * @see http://www.w3.org/TR/SVG/painting.html#StrokeProperties
     */
    this.dashArray = ["2, 2", "5, 5", "10, 10", "20, 20", "20, 10, 10, 10", "20, 5, 10, 5"];
};

JXG.SVGRenderer.prototype = new AbstractRenderer();

JXG.extend(
    JXG.SVGRenderer.prototype,
    /** @lends JXG.SVGRenderer.prototype */ {
        /**
         * Creates an arrow DOM node. Arrows are displayed in SVG with a <em>marker</em> tag.
         * @private
         * @param {JXG.GeometryElement} el A JSXGraph element, preferably one that can have an arrow attached.
         * @param {String} [idAppendix=''] A string that is added to the node's id.
         * @returns {Node} Reference to the node added to the DOM.
         */
        _createArrowHead: function (el, idAppendix, type) {
            var node2,
                node3,
                id = el.id + "Triangle",
                //type = null,
                v,
                h;

            if (Type.exists(idAppendix)) {
                id += idAppendix;
            }
            node2 = this.createPrim("marker", id);

            node2.setAttributeNS(null, "stroke", Type.evaluate(el.visProp.strokecolor));
            node2.setAttributeNS(
                null,
                "stroke-opacity",
                Type.evaluate(el.visProp.strokeopacity)
            );
            node2.setAttributeNS(null, "fill", Type.evaluate(el.visProp.strokecolor));
            node2.setAttributeNS(null, "fill-opacity", Type.evaluate(el.visProp.strokeopacity));
            node2.setAttributeNS(null, "stroke-width", 0); // this is the stroke-width of the arrow head.
            // Should be zero to simplify the calculations

            node2.setAttributeNS(null, "orient", "auto");
            node2.setAttributeNS(null, "markerUnits", "strokeWidth"); // 'strokeWidth' 'userSpaceOnUse');

            /*
               Types 1, 2:
               The arrow head is an isosceles triangle with base length 10 and height 10.

               Type 3:
               A rectangle

               Types 4, 5, 6:
               Defined by Bezier curves from mp_arrowheads.html

               In any case but type 3 the arrow head is 10 units long,
               type 3 is 10 unitsb high.
               These 10 units are scaled to strokeWidth * arrowSize pixels, see
               this._setArrowWidth().

               See also abstractRenderer.updateLine() where the line path is shortened accordingly.

               Changes here are also necessary in setArrowWidth().

               So far, lines with arrow heads are shortenend to avoid overlapping of
               arrow head and line. This is not the case for curves, yet.
               Therefore, the offset refX has to be adapted to the path type.
            */
            node3 = this.container.ownerDocument.createElementNS(this.svgNamespace, "path");
            h = 5;
            if (idAppendix === "End") {
                // First arrow
                //type = a.typeFirst;
                // if (JXG.exists(ev_fa.type)) {
                //     type = Type.evaluate(ev_fa.type);
                // }

                v = 0;
                if (type === 2) {
                    node3.setAttributeNS(null, "d", "M 10,0 L 0,5 L 10,10 L 5,5 z");
                } else if (type === 3) {
                    node3.setAttributeNS(null, "d", "M 0,0 L 3.33,0 L 3.33,10 L 0,10 z");
                } else if (type === 4) {
                    // insetRatio:0.8 tipAngle:45 wingCurve:15 tailCurve:0
                    h = 3.31;
                    node3.setAttributeNS(
                        null,
                        "d",
                        "M 0.00,3.31 C 3.53,3.84 7.13,4.50 10.00,6.63 C 9.33,5.52 8.67,4.42 8.00,3.31 C 8.67,2.21 9.33,1.10 10.00,0.00 C 7.13,2.13 3.53,2.79 0.00,3.31"
                    );
                } else if (type === 5) {
                    // insetRatio:0.9 tipAngle:40 wingCurve:5 tailCurve:15
                    h = 3.28;
                    node3.setAttributeNS(
                        null,
                        "d",
                        "M 0.00,3.28 C 3.39,4.19 6.81,5.07 10.00,6.55 C 9.38,5.56 9.00,4.44 9.00,3.28 C 9.00,2.11 9.38,0.99 10.00,0.00 C 6.81,1.49 3.39,2.37 0.00,3.28"
                    );
                } else if (type === 6) {
                    // insetRatio:0.9 tipAngle:35 wingCurve:5 tailCurve:0
                    h = 2.84;
                    node3.setAttributeNS(
                        null,
                        "d",
                        "M 0.00,2.84 C 3.39,3.59 6.79,4.35 10.00,5.68 C 9.67,4.73 9.33,3.78 9.00,2.84 C 9.33,1.89 9.67,0.95 10.00,0.00 C 6.79,1.33 3.39,2.09 0.00,2.84"
                    );
                } else if (type === 7) {
                    // insetRatio:0.9 tipAngle:60 wingCurve:30 tailCurve:0
                    h = 5.2;
                    node3.setAttributeNS(
                        null,
                        "d",
                        "M 0.00,5.20 C 4.04,5.20 7.99,6.92 10.00,10.39 M 10.00,0.00 C 7.99,3.47 4.04,5.20 0.00,5.20"
                    );
                } else {
                    // type == 1 or > 6
                    node3.setAttributeNS(null, "d", "M 10,0 L 0,5 L 10,10 z");
                }
                if (
                    /*!Type.exists(el.rendNode.getTotalLength) && */ el.elementClass ===
                    Const.OBJECT_CLASS_LINE
                ) {
                    if (type === 2) {
                        v = 4.9;
                    } else if (type === 3) {
                        v = 3.3;
                    } else if (type === 4 || type === 5 || type === 6) {
                        v = 6.66;
                    } else if (type === 7) {
                        v = 0.0;
                    } else {
                        v = 10.0;
                    }
                }
            } else {
                // Last arrow
                // if (JXG.exists(ev_la.type)) {
                //     type = Type.evaluate(ev_la.type);
                // }
                //type = a.typeLast;

                v = 10.0;
                if (type === 2) {
                    node3.setAttributeNS(null, "d", "M 0,0 L 10,5 L 0,10 L 5,5 z");
                } else if (type === 3) {
                    v = 3.3;
                    node3.setAttributeNS(null, "d", "M 0,0 L 3.33,0 L 3.33,10 L 0,10 z");
                } else if (type === 4) {
                    // insetRatio:0.8 tipAngle:45 wingCurve:15 tailCurve:0
                    h = 3.31;
                    node3.setAttributeNS(
                        null,
                        "d",
                        "M 10.00,3.31 C 6.47,3.84 2.87,4.50 0.00,6.63 C 0.67,5.52 1.33,4.42 2.00,3.31 C 1.33,2.21 0.67,1.10 0.00,0.00 C 2.87,2.13 6.47,2.79 10.00,3.31"
                    );
                } else if (type === 5) {
                    // insetRatio:0.9 tipAngle:40 wingCurve:5 tailCurve:15
                    h = 3.28;
                    node3.setAttributeNS(
                        null,
                        "d",
                        "M 10.00,3.28 C 6.61,4.19 3.19,5.07 0.00,6.55 C 0.62,5.56 1.00,4.44 1.00,3.28 C 1.00,2.11 0.62,0.99 0.00,0.00 C 3.19,1.49 6.61,2.37 10.00,3.28"
                    );
                } else if (type === 6) {
                    // insetRatio:0.9 tipAngle:35 wingCurve:5 tailCurve:0
                    h = 2.84;
                    node3.setAttributeNS(
                        null,
                        "d",
                        "M 10.00,2.84 C 6.61,3.59 3.21,4.35 0.00,5.68 C 0.33,4.73 0.67,3.78 1.00,2.84 C 0.67,1.89 0.33,0.95 0.00,0.00 C 3.21,1.33 6.61,2.09 10.00,2.84"
                    );
                } else if (type === 7) {
                    // insetRatio:0.9 tipAngle:60 wingCurve:30 tailCurve:0
                    h = 5.2;
                    node3.setAttributeNS(
                        null,
                        "d",
                        "M 10.00,5.20 C 5.96,5.20 2.01,6.92 0.00,10.39 M 0.00,0.00 C 2.01,3.47 5.96,5.20 10.00,5.20"
                    );
                } else {
                    // type == 1 or > 6
                    node3.setAttributeNS(null, "d", "M 0,0 L 10,5 L 0,10 z");
                }
                if (
                    /*!Type.exists(el.rendNode.getTotalLength) &&*/ el.elementClass ===
                    Const.OBJECT_CLASS_LINE
                ) {
                    if (type === 2) {
                        v = 5.1;
                    } else if (type === 3) {
                        v = 0.02;
                    } else if (type === 4 || type === 5 || type === 6) {
                        v = 3.33;
                    } else if (type === 7) {
                        v = 10.0;
                    } else {
                        v = 0.05;
                    }
                }
            }
            if (type === 7) {
                node2.setAttributeNS(null, "fill", "none");
                node2.setAttributeNS(null, "stroke-width", 1); // this is the stroke-width of the arrow head.
            }
            node2.setAttributeNS(null, "refY", h);
            node2.setAttributeNS(null, "refX", v);

            node2.appendChild(node3);
            return node2;
        },

        /**
         * Updates color of an arrow DOM node.
         * @param {Node} node The arrow node.
         * @param {String} color Color value in a HTML compatible format, e.g. <tt>#00ff00</tt> or <tt>green</tt> for green.
         * @param {Number} opacity
         * @param {JXG.GeometryElement} el The element the arrows are to be attached to
         */
        _setArrowColor: function (node, color, opacity, el, type) {
            if (node) {
                if (Type.isString(color)) {
                    if (type !== 7) {
                        this._setAttribute(function () {
                            node.setAttributeNS(null, "stroke", color);
                            node.setAttributeNS(null, "fill", color);
                            node.setAttributeNS(null, "stroke-opacity", opacity);
                            node.setAttributeNS(null, "fill-opacity", opacity);
                        }, el.visPropOld.fillcolor);
                    } else {
                        this._setAttribute(function () {
                            node.setAttributeNS(null, "fill", "none");
                            node.setAttributeNS(null, "stroke", color);
                            node.setAttributeNS(null, "stroke-opacity", opacity);
                        }, el.visPropOld.fillcolor);
                    }
                }

                if (this.isIE) {
                    el.rendNode.parentNode.insertBefore(el.rendNode, el.rendNode);
                }
            }
        },

        // Already documented in JXG.AbstractRenderer
        _setArrowWidth: function (node, width, parentNode, size) {
            var s, d;

            if (node) {
                // if (width === 0) {
                //     // display:none does not work well in webkit
                //     node.setAttributeNS(null, 'display', 'none');
                // } else {
                s = width;
                d = s * size;
                node.setAttributeNS(null, "viewBox", 0 + " " + 0 + " " + s * 10 + " " + s * 10);
                node.setAttributeNS(null, "markerHeight", d);
                node.setAttributeNS(null, "markerWidth", d);
                node.setAttributeNS(null, "display", "inherit");
                // }

                if (this.isIE) {
                    parentNode.parentNode.insertBefore(parentNode, parentNode);
                }
            }
        },

        /* ******************************** *
         *  This renderer does not need to
         *  override draw/update* methods
         *  since it provides draw/update*Prim
         *  methods except for some cases like
         *  internal texts or images.
         * ******************************** */

        /* **************************
         *    Lines
         * **************************/

        // documented in AbstractRenderer
        updateTicks: function (ticks) {
            var i,
                j,
                c,
                node,
                x,
                y,
                tickStr = "",
                len = ticks.ticks.length,
                len2,
                str,
                isReal = true;

            for (i = 0; i < len; i++) {
                c = ticks.ticks[i];
                x = c[0];
                y = c[1];

                len2 = x.length;
                str = " M " + x[0] + " " + y[0];
                if (!Type.isNumber(x[0])) {
                    isReal = false;
                }
                for (j = 1; isReal && j < len2; ++j) {
                    if (Type.isNumber(x[j])) {
                        str += " L " + x[j] + " " + y[j];
                    } else {
                        isReal = false;
                    }
                }
                if (isReal) {
                    tickStr += str;
                }
            }

            node = ticks.rendNode;

            if (!Type.exists(node)) {
                node = this.createPrim("path", ticks.id);
                this.appendChildPrim(node, Type.evaluate(ticks.visProp.layer));
                ticks.rendNode = node;
            }

            node.setAttributeNS(null, "stroke", Type.evaluate(ticks.visProp.strokecolor));
            node.setAttributeNS(null, "fill", "none");
            // node.setAttributeNS(null, 'fill', Type.evaluate(ticks.visProp.fillcolor));
            // node.setAttributeNS(null, 'fill-opacity', Type.evaluate(ticks.visProp.fillopacity));
            node.setAttributeNS(
                null,
                "stroke-opacity",
                Type.evaluate(ticks.visProp.strokeopacity)
            );
            node.setAttributeNS(null, "stroke-width", Type.evaluate(ticks.visProp.strokewidth));
            this.updatePathPrim(node, tickStr, ticks.board);
        },

        /* **************************
         *    Text related stuff
         * **************************/

        // Already documented in JXG.AbstractRenderer
        displayCopyright: function (str, fontsize) {
            var node = this.createPrim("text", "licenseText"),
                t;
            node.setAttributeNS(null, "x", "20px");
            node.setAttributeNS(null, "y", 2 + fontsize + "px");
            node.setAttributeNS(
                null,
                "style",
                "font-family:Arial,Helvetica,sans-serif; font-size:" +
                    fontsize +
                    "px; fill:#356AA0;  opacity:0.3;"
            );
            t = this.container.ownerDocument.createTextNode(str);
            node.appendChild(t);
            this.appendChildPrim(node, 0);
        },

        // Already documented in JXG.AbstractRenderer
        drawInternalText: function (el) {
            var node = this.createPrim("text", el.id);

            //node.setAttributeNS(null, "style", "alignment-baseline:middle"); // Not yet supported by Firefox
            // Preserve spaces
            //node.setAttributeNS("http://www.w3.org/XML/1998/namespace", "space", "preserve");
            node.style.whiteSpace = "nowrap";

            el.rendNodeText = this.container.ownerDocument.createTextNode("");
            node.appendChild(el.rendNodeText);
            this.appendChildPrim(node, Type.evaluate(el.visProp.layer));

            return node;
        },

        // Already documented in JXG.AbstractRenderer
        updateInternalText: function (el) {
            var content = el.plaintext,
                v,
                ev_ax = el.getAnchorX(),
                ev_ay = el.getAnchorY();

            if (el.rendNode.getAttributeNS(null, "class") !== el.visProp.cssclass) {
                el.rendNode.setAttributeNS(null, "class", Type.evaluate(el.visProp.cssclass));
                el.needsSizeUpdate = true;
            }

            if (!isNaN(el.coords.scrCoords[1] + el.coords.scrCoords[2])) {
                // Horizontal
                v = el.coords.scrCoords[1];
                if (el.visPropOld.left !== ev_ax + v) {
                    el.rendNode.setAttributeNS(null, "x", v + "px");

                    if (ev_ax === "left") {
                        el.rendNode.setAttributeNS(null, "text-anchor", "start");
                    } else if (ev_ax === "right") {
                        el.rendNode.setAttributeNS(null, "text-anchor", "end");
                    } else if (ev_ax === "middle") {
                        el.rendNode.setAttributeNS(null, "text-anchor", "middle");
                    }
                    el.visPropOld.left = ev_ax + v;
                }

                // Vertical
                v = el.coords.scrCoords[2];
                if (el.visPropOld.top !== ev_ay + v) {
                    el.rendNode.setAttributeNS(null, "y", v + this.vOffsetText * 0.5 + "px");

                    if (ev_ay === "bottom") {
                        el.rendNode.setAttributeNS(
                            null,
                            "dominant-baseline",
                            "text-after-edge"
                        );
                    } else if (ev_ay === "top") {
                        el.rendNode.setAttributeNS(null, "dy", "1.6ex");
                        //el.rendNode.setAttributeNS(null, 'dominant-baseline', 'text-before-edge'); // Not supported by IE, edge
                    } else if (ev_ay === "middle") {
                        //el.rendNode.setAttributeNS(null, 'dominant-baseline', 'middle');
                        el.rendNode.setAttributeNS(null, "dy", "0.6ex");
                    }
                    el.visPropOld.top = ev_ay + v;
                }
            }
            if (el.htmlStr !== content) {
                el.rendNodeText.data = content;
                el.htmlStr = content;
            }
            this.transformImage(el, el.transformations);
        },

        /**
         * Set color and opacity of internal texts.
         * SVG needs its own version.
         * @private
         * @see JXG.AbstractRenderer#updateTextStyle
         * @see JXG.AbstractRenderer#updateInternalTextStyle
         */
        updateInternalTextStyle: function (el, strokeColor, strokeOpacity, duration) {
            this.setObjectFillColor(el, strokeColor, strokeOpacity);
        },

        /* **************************
         *    Image related stuff
         * **************************/

        // Already documented in JXG.AbstractRenderer
        drawImage: function (el) {
            var node = this.createPrim("image", el.id);

            node.setAttributeNS(null, "preserveAspectRatio", "none");
            this.appendChildPrim(node, Type.evaluate(el.visProp.layer));
            el.rendNode = node;

            this.updateImage(el);
        },

        // Already documented in JXG.AbstractRenderer
        transformImage: function (el, t) {
            var s,
                m,
                node = el.rendNode,
                str = "",
                len = t.length;

            if (len > 0) {
                m = this.joinTransforms(el, t);
                s = [m[1][1], m[2][1], m[1][2], m[2][2], m[1][0], m[2][0]].join(",");
                str += " matrix(" + s + ") ";
                node.setAttributeNS(null, "transform", str);
            }
        },

        // Already documented in JXG.AbstractRenderer
        updateImageURL: function (el) {
            var url = Type.evaluate(el.url);

            if (el._src !== url) {
                el.imgIsLoaded = false;
                el.rendNode.setAttributeNS(this.xlinkNamespace, "xlink:href", url);
                el._src = url;

                return true;
            }

            return false;
        },

        // Already documented in JXG.AbstractRenderer
        updateImageStyle: function (el, doHighlight) {
            var css = Type.evaluate(
                doHighlight ? el.visProp.highlightcssclass : el.visProp.cssclass
            );

            el.rendNode.setAttributeNS(null, "class", css);
        },

        // Already documented in JXG.AbstractRenderer
        drawForeignObject: function (el) {
            el.rendNode = this.appendChildPrim(
                this.createPrim("foreignObject", el.id),
                Type.evaluate(el.visProp.layer)
            );

            this.appendNodesToElement(el, "foreignObject");
            this.updateForeignObject(el);
        },

        // Already documented in JXG.AbstractRenderer
        updateForeignObject: function (el) {
            if (el._useUserSize) {
                el.rendNode.style.overflow = "hidden";
            } else {
                el.rendNode.style.overflow = "visible";
            }

            this.updateRectPrim(
                el.rendNode,
                el.coords.scrCoords[1],
                el.coords.scrCoords[2] - el.size[1],
                el.size[0],
                el.size[1]
            );

            el.rendNode.innerHTML = el.content;
            this._updateVisual(el, { stroke: true, dash: true }, true);
        },

        /* **************************
         * Render primitive objects
         * **************************/

        // Already documented in JXG.AbstractRenderer
        appendChildPrim: function (node, level) {
            if (!Type.exists(level)) {
                // trace nodes have level not set
                level = 0;
            } else if (level >= Options.layer.numlayers) {
                level = Options.layer.numlayers - 1;
            }

            this.layer[level].appendChild(node);

            return node;
        },

        // Already documented in JXG.AbstractRenderer
        createPrim: function (type, id) {
            var node = this.container.ownerDocument.createElementNS(this.svgNamespace, type);
            node.setAttributeNS(null, "id", this.container.id + "_" + id);
            node.style.position = "absolute";
            if (type === "path") {
                node.setAttributeNS(null, "stroke-linecap", "round");
                node.setAttributeNS(null, "stroke-linejoin", "round");
                node.setAttributeNS(null, "fill-rule", "evenodd");
            }
            return node;
        },

        // Already documented in JXG.AbstractRenderer
        remove: function (shape) {
            if (Type.exists(shape) && Type.exists(shape.parentNode)) {
                shape.parentNode.removeChild(shape);
            }
        },

        // Already documented in JXG.AbstractRenderer
        setLayer: function (el, level) {
            if (!Type.exists(level)) {
                level = 0;
            } else if (level >= Options.layer.numlayers) {
                level = Options.layer.numlayers - 1;
            }

            this.layer[level].appendChild(el.rendNode);
        },

        // Already documented in JXG.AbstractRenderer
        makeArrows: function (el, a) {
            var node2,
                ev_fa = a.evFirst,
                ev_la = a.evLast;

            // Test if the arrow heads already exist
            if (el.visPropOld.firstarrow === ev_fa && el.visPropOld.lastarrow === ev_la) {
                if (this.isIE && el.visPropCalc.visible && (ev_fa || ev_la)) {
                    el.rendNode.parentNode.insertBefore(el.rendNode, el.rendNode);
                }
                return;
            }

            if (ev_fa) {
                node2 = el.rendNodeTriangleStart;
                if (!Type.exists(node2)) {
                    node2 = this._createArrowHead(el, "End", a.typeFirst);
                    this.defs.appendChild(node2);
                    el.rendNodeTriangleStart = node2;
                    el.rendNode.setAttributeNS(
                        null,
                        "marker-start",
                        "url(#" + this.container.id + "_" + el.id + "TriangleEnd)"
                    );
                } else {
                    this.defs.appendChild(node2);
                }
            } else {
                node2 = el.rendNodeTriangleStart;
                if (Type.exists(node2)) {
                    this.remove(node2);
                }
            }
            if (ev_la) {
                node2 = el.rendNodeTriangleEnd;
                if (!Type.exists(node2)) {
                    node2 = this._createArrowHead(el, "Start", a.typeLast);
                    this.defs.appendChild(node2);
                    el.rendNodeTriangleEnd = node2;
                    el.rendNode.setAttributeNS(
                        null,
                        "marker-end",
                        "url(#" + this.container.id + "_" + el.id + "TriangleStart)"
                    );
                } else {
                    this.defs.appendChild(node2);
                }
            } else {
                node2 = el.rendNodeTriangleEnd;
                if (Type.exists(node2)) {
                    this.remove(node2);
                }
            }
            el.visPropOld.firstarrow = ev_fa;
            el.visPropOld.lastarrow = ev_la;
        },

        // Already documented in JXG.AbstractRenderer
        updateEllipsePrim: function (node, x, y, rx, ry) {
            var huge = 1000000;

            huge = 200000; // IE
            // webkit does not like huge values if the object is dashed
            // iE doesn't like huge values above 216000
            x = Math.abs(x) < huge ? x : (huge * x) / Math.abs(x);
            y = Math.abs(y) < huge ? y : (huge * y) / Math.abs(y);
            rx = Math.abs(rx) < huge ? rx : (huge * rx) / Math.abs(rx);
            ry = Math.abs(ry) < huge ? ry : (huge * ry) / Math.abs(ry);

            node.setAttributeNS(null, "cx", x);
            node.setAttributeNS(null, "cy", y);
            node.setAttributeNS(null, "rx", Math.abs(rx));
            node.setAttributeNS(null, "ry", Math.abs(ry));
        },

        // Already documented in JXG.AbstractRenderer
        updateLinePrim: function (node, p1x, p1y, p2x, p2y) {
            var huge = 1000000;

            huge = 200000; //IE
            if (!isNaN(p1x + p1y + p2x + p2y)) {
                // webkit does not like huge values if the object is dashed
                // IE doesn't like huge values above 216000
                p1x = Math.abs(p1x) < huge ? p1x : (huge * p1x) / Math.abs(p1x);
                p1y = Math.abs(p1y) < huge ? p1y : (huge * p1y) / Math.abs(p1y);
                p2x = Math.abs(p2x) < huge ? p2x : (huge * p2x) / Math.abs(p2x);
                p2y = Math.abs(p2y) < huge ? p2y : (huge * p2y) / Math.abs(p2y);

                node.setAttributeNS(null, "x1", p1x);
                node.setAttributeNS(null, "y1", p1y);
                node.setAttributeNS(null, "x2", p2x);
                node.setAttributeNS(null, "y2", p2y);
            }
        },

        // Already documented in JXG.AbstractRenderer
        updatePathPrim: function (node, pointString) {
            if (pointString === "") {
                pointString = "M 0 0";
            }
            node.setAttributeNS(null, "d", pointString);
        },

        // Already documented in JXG.AbstractRenderer
        updatePathStringPoint: function (el, size, type) {
            var s = "",
                scr = el.coords.scrCoords,
                sqrt32 = size * Math.sqrt(3) * 0.5,
                s05 = size * 0.5;

            if (type === "x") {
                s =
                    " M " +
                    (scr[1] - size) +
                    " " +
                    (scr[2] - size) +
                    " L " +
                    (scr[1] + size) +
                    " " +
                    (scr[2] + size) +
                    " M " +
                    (scr[1] + size) +
                    " " +
                    (scr[2] - size) +
                    " L " +
                    (scr[1] - size) +
                    " " +
                    (scr[2] + size);
            } else if (type === "+") {
                s =
                    " M " +
                    (scr[1] - size) +
                    " " +
                    scr[2] +
                    " L " +
                    (scr[1] + size) +
                    " " +
                    scr[2] +
                    " M " +
                    scr[1] +
                    " " +
                    (scr[2] - size) +
                    " L " +
                    scr[1] +
                    " " +
                    (scr[2] + size);
            } else if (type === "<>") {
                s =
                    " M " +
                    (scr[1] - size) +
                    " " +
                    scr[2] +
                    " L " +
                    scr[1] +
                    " " +
                    (scr[2] + size) +
                    " L " +
                    (scr[1] + size) +
                    " " +
                    scr[2] +
                    " L " +
                    scr[1] +
                    " " +
                    (scr[2] - size) +
                    " Z ";
            } else if (type === "^") {
                s =
                    " M " +
                    scr[1] +
                    " " +
                    (scr[2] - size) +
                    " L " +
                    (scr[1] - sqrt32) +
                    " " +
                    (scr[2] + s05) +
                    " L " +
                    (scr[1] + sqrt32) +
                    " " +
                    (scr[2] + s05) +
                    " Z "; // close path
            } else if (type === "v") {
                s =
                    " M " +
                    scr[1] +
                    " " +
                    (scr[2] + size) +
                    " L " +
                    (scr[1] - sqrt32) +
                    " " +
                    (scr[2] - s05) +
                    " L " +
                    (scr[1] + sqrt32) +
                    " " +
                    (scr[2] - s05) +
                    " Z ";
            } else if (type === ">") {
                s =
                    " M " +
                    (scr[1] + size) +
                    " " +
                    scr[2] +
                    " L " +
                    (scr[1] - s05) +
                    " " +
                    (scr[2] - sqrt32) +
                    " L " +
                    (scr[1] - s05) +
                    " " +
                    (scr[2] + sqrt32) +
                    " Z ";
            } else if (type === "<") {
                s =
                    " M " +
                    (scr[1] - size) +
                    " " +
                    scr[2] +
                    " L " +
                    (scr[1] + s05) +
                    " " +
                    (scr[2] - sqrt32) +
                    " L " +
                    (scr[1] + s05) +
                    " " +
                    (scr[2] + sqrt32) +
                    " Z ";
            }
            return s;
        },

        // Already documented in JXG.AbstractRenderer
        updatePathStringPrim: function (el) {
            var i,
                scr,
                len,
                symbm = " M ",
                symbl = " L ",
                symbc = " C ",
                nextSymb = symbm,
                maxSize = 5000.0,
                pStr = "";

            if (el.numberPoints <= 0) {
                return "";
            }

            len = Math.min(el.points.length, el.numberPoints);

            if (el.bezierDegree === 1) {
                for (i = 0; i < len; i++) {
                    scr = el.points[i].scrCoords;
                    if (isNaN(scr[1]) || isNaN(scr[2])) {
                        // PenUp
                        nextSymb = symbm;
                    } else {
                        // Chrome has problems with values being too far away.
                        scr[1] = Math.max(Math.min(scr[1], maxSize), -maxSize);
                        scr[2] = Math.max(Math.min(scr[2], maxSize), -maxSize);

                        // Attention: first coordinate may be inaccurate if far way
                        //pStr += [nextSymb, scr[1], ' ', scr[2]].join('');
                        pStr += nextSymb + scr[1] + " " + scr[2]; // Seems to be faster now (webkit and firefox)
                        nextSymb = symbl;
                    }
                }
            } else if (el.bezierDegree === 3) {
                i = 0;
                while (i < len) {
                    scr = el.points[i].scrCoords;
                    if (isNaN(scr[1]) || isNaN(scr[2])) {
                        // PenUp
                        nextSymb = symbm;
                    } else {
                        pStr += nextSymb + scr[1] + " " + scr[2];
                        if (nextSymb === symbc) {
                            i += 1;
                            scr = el.points[i].scrCoords;
                            pStr += " " + scr[1] + " " + scr[2];
                            i += 1;
                            scr = el.points[i].scrCoords;
                            pStr += " " + scr[1] + " " + scr[2];
                        }
                        nextSymb = symbc;
                    }
                    i += 1;
                }
            }
            return pStr;
        },

        // Already documented in JXG.AbstractRenderer
        updatePathStringBezierPrim: function (el) {
            var i,
                j,
                k,
                scr,
                lx,
                ly,
                len,
                symbm = " M ",
                symbl = " C ",
                nextSymb = symbm,
                maxSize = 5000.0,
                pStr = "",
                f = Type.evaluate(el.visProp.strokewidth),
                isNoPlot = Type.evaluate(el.visProp.curvetype) !== "plot";

            if (el.numberPoints <= 0) {
                return "";
            }

            if (isNoPlot && el.board.options.curve.RDPsmoothing) {
                el.points = Numerics.RamerDouglasPeucker(el.points, 0.5);
            }

            len = Math.min(el.points.length, el.numberPoints);
            for (j = 1; j < 3; j++) {
                nextSymb = symbm;
                for (i = 0; i < len; i++) {
                    scr = el.points[i].scrCoords;

                    if (isNaN(scr[1]) || isNaN(scr[2])) {
                        // PenUp
                        nextSymb = symbm;
                    } else {
                        // Chrome has problems with values being too far away.
                        scr[1] = Math.max(Math.min(scr[1], maxSize), -maxSize);
                        scr[2] = Math.max(Math.min(scr[2], maxSize), -maxSize);

                        // Attention: first coordinate may be inaccurate if far way
                        if (nextSymb === symbm) {
                            //pStr += [nextSymb, scr[1], ' ', scr[2]].join('');
                            pStr += nextSymb + scr[1] + " " + scr[2]; // Seems to be faster now (webkit and firefox)
                        } else {
                            k = 2 * j;
                            pStr += [
                                nextSymb,
                                lx + (scr[1] - lx) * 0.333 + f * (k * Math.random() - j),
                                " ",
                                ly + (scr[2] - ly) * 0.333 + f * (k * Math.random() - j),
                                " ",
                                lx + (scr[1] - lx) * 0.666 + f * (k * Math.random() - j),
                                " ",
                                ly + (scr[2] - ly) * 0.666 + f * (k * Math.random() - j),
                                " ",
                                scr[1],
                                " ",
                                scr[2]
                            ].join("");
                        }

                        nextSymb = symbl;
                        lx = scr[1];
                        ly = scr[2];
                    }
                }
            }
            return pStr;
        },

        // Already documented in JXG.AbstractRenderer
        updatePolygonPrim: function (node, el) {
            var i,
                pStr = "",
                scrCoords,
                len = el.vertices.length;

            node.setAttributeNS(null, "stroke", "none");
            node.setAttributeNS(null, "fill-rule", "evenodd");
            if (el.elType === "polygonalchain") {
                len++;
            }

            for (i = 0; i < len - 1; i++) {
                if (el.vertices[i].isReal) {
                    scrCoords = el.vertices[i].coords.scrCoords;
                    pStr = pStr + scrCoords[1] + "," + scrCoords[2];
                } else {
                    node.setAttributeNS(null, "points", "");
                    return;
                }

                if (i < len - 2) {
                    pStr += " ";
                }
            }
            if (pStr.indexOf("NaN") === -1) {
                node.setAttributeNS(null, "points", pStr);
            }
        },

        // Already documented in JXG.AbstractRenderer
        updateRectPrim: function (node, x, y, w, h) {
            node.setAttributeNS(null, "x", x);
            node.setAttributeNS(null, "y", y);
            node.setAttributeNS(null, "width", w);
            node.setAttributeNS(null, "height", h);
        },

        /* **************************
         *  Set Attributes
         * **************************/

        // documented in JXG.AbstractRenderer
        setPropertyPrim: function (node, key, val) {
            if (key === "stroked") {
                return;
            }
            node.setAttributeNS(null, key, val);
        },

        display: function (el, val) {
            var node;

            if (el && el.rendNode) {
                el.visPropOld.visible = val;
                node = el.rendNode;
                if (val) {
                    node.setAttributeNS(null, "display", "inline");
                    node.style.visibility = "inherit";
                } else {
                    node.setAttributeNS(null, "display", "none");
                    node.style.visibility = "hidden";
                }
            }
        },

        // documented in JXG.AbstractRenderer
        show: function (el) {
            JXG.deprecated("Board.renderer.show()", "Board.renderer.display()");
            this.display(el, true);
            // var node;
            //
            // if (el && el.rendNode) {
            //     node = el.rendNode;
            //     node.setAttributeNS(null, 'display', 'inline');
            //     node.style.visibility = "inherit";
            // }
        },

        // documented in JXG.AbstractRenderer
        hide: function (el) {
            JXG.deprecated("Board.renderer.hide()", "Board.renderer.display()");
            this.display(el, false);
            // var node;
            //
            // if (el && el.rendNode) {
            //     node = el.rendNode;
            //     node.setAttributeNS(null, 'display', 'none');
            //     node.style.visibility = "hidden";
            // }
        },

        // documented in JXG.AbstractRenderer
        setBuffering: function (el, type) {
            el.rendNode.setAttribute("buffered-rendering", type);
        },

        // documented in JXG.AbstractRenderer
        setDashStyle: function (el) {
            var dashStyle = Type.evaluate(el.visProp.dash),
                node = el.rendNode;

            if (dashStyle > 0) {
                node.setAttributeNS(null, "stroke-dasharray", this.dashArray[dashStyle - 1]);
            } else {
                if (node.hasAttributeNS(null, "stroke-dasharray")) {
                    node.removeAttributeNS(null, "stroke-dasharray");
                }
            }
        },

        // documented in JXG.AbstractRenderer
        setGradient: function (el) {
            var fillNode = el.rendNode,
                node,
                node2,
                node3,
                ev_g = Type.evaluate(el.visProp.gradient);

            if (ev_g === "linear" || ev_g === "radial") {
                node = this.createPrim(ev_g + "Gradient", el.id + "_gradient");
                node2 = this.createPrim("stop", el.id + "_gradient1");
                node3 = this.createPrim("stop", el.id + "_gradient2");
                node.appendChild(node2);
                node.appendChild(node3);
                this.defs.appendChild(node);
                fillNode.setAttributeNS(
                    null,
                    "style",
                    "fill:url(#" + this.container.id + "_" + el.id + "_gradient)"
                );
                el.gradNode1 = node2;
                el.gradNode2 = node3;
                el.gradNode = node;
            } else {
                fillNode.removeAttributeNS(null, "style");
            }
        },

        /**
         * Set the gradient angle for linear color gradients.
         *
         * @private
         * @param {SVGnode} node SVG gradient node of an arbitrary JSXGraph element.
         * @param {Number} radians angle value in radians. 0 is horizontal from left to right, Pi/4 is vertical from top to bottom.
         */
        updateGradientAngle: function (node, radians) {
            // Angles:
            // 0: ->
            // 90: down
            // 180: <-
            // 90: up
            var f = 1.0,
                co = Math.cos(radians),
                si = Math.sin(radians);

            if (Math.abs(co) > Math.abs(si)) {
                f /= Math.abs(co);
            } else {
                f /= Math.abs(si);
            }

            if (co >= 0) {
                node.setAttributeNS(null, "x1", 0);
                node.setAttributeNS(null, "x2", co * f);
            } else {
                node.setAttributeNS(null, "x1", -co * f);
                node.setAttributeNS(null, "x2", 0);
            }
            if (si >= 0) {
                node.setAttributeNS(null, "y1", 0);
                node.setAttributeNS(null, "y2", si * f);
            } else {
                node.setAttributeNS(null, "y1", -si * f);
                node.setAttributeNS(null, "y2", 0);
            }
        },

        /**
         * Set circles for radial color gradients.
         *
         * @private
         * @param {SVGnode} node SVG gradient node
         * @param {Number} cx SVG value cx (value between 0 and 1)
         * @param {Number} cy  SVG value cy (value between 0 and 1)
         * @param {Number} r  SVG value r (value between 0 and 1)
         * @param {Number} fx  SVG value fx (value between 0 and 1)
         * @param {Number} fy  SVG value fy (value between 0 and 1)
         * @param {Number} fr  SVG value fr (value between 0 and 1)
         */
        updateGradientCircle: function (node, cx, cy, r, fx, fy, fr) {
            node.setAttributeNS(null, "cx", cx * 100 + "%"); // Center first color
            node.setAttributeNS(null, "cy", cy * 100 + "%");
            node.setAttributeNS(null, "r", r * 100 + "%");
            node.setAttributeNS(null, "fx", fx * 100 + "%"); // Center second color / focal point
            node.setAttributeNS(null, "fy", fy * 100 + "%");
            node.setAttributeNS(null, "fr", fr * 100 + "%");
        },

        // documented in JXG.AbstractRenderer
        updateGradient: function (el) {
            var col,
                op,
                node2 = el.gradNode1,
                node3 = el.gradNode2,
                ev_g = Type.evaluate(el.visProp.gradient);

            if (!Type.exists(node2) || !Type.exists(node3)) {
                return;
            }

            op = Type.evaluate(el.visProp.fillopacity);
            op = op > 0 ? op : 0;
            col = Type.evaluate(el.visProp.fillcolor);

            node2.setAttributeNS(null, "style", "stop-color:" + col + ";stop-opacity:" + op);
            node3.setAttributeNS(
                null,
                "style",
                "stop-color:" +
                    Type.evaluate(el.visProp.gradientsecondcolor) +
                    ";stop-opacity:" +
                    Type.evaluate(el.visProp.gradientsecondopacity)
            );
            node2.setAttributeNS(
                null,
                "offset",
                Type.evaluate(el.visProp.gradientstartoffset) * 100 + "%"
            );
            node3.setAttributeNS(
                null,
                "offset",
                Type.evaluate(el.visProp.gradientendoffset) * 100 + "%"
            );
            if (ev_g === "linear") {
                this.updateGradientAngle(el.gradNode, Type.evaluate(el.visProp.gradientangle));
            } else if (ev_g === "radial") {
                this.updateGradientCircle(
                    el.gradNode,
                    Type.evaluate(el.visProp.gradientcx),
                    Type.evaluate(el.visProp.gradientcy),
                    Type.evaluate(el.visProp.gradientr),
                    Type.evaluate(el.visProp.gradientfx),
                    Type.evaluate(el.visProp.gradientfy),
                    Type.evaluate(el.visProp.gradientfr)
                );
            }
        },

        // documented in JXG.AbstractRenderer
        setObjectTransition: function (el, duration) {
            var node,
                transitionStr,
                i,
                len,
                nodes = ["rendNode", "rendNodeTriangleStart", "rendNodeTriangleEnd"];

            if (duration === undefined) {
                duration = Type.evaluate(el.visProp.transitionduration);
            }

            if (duration === el.visPropOld.transitionduration) {
                return;
            }

            if (
                el.elementClass === Const.OBJECT_CLASS_TEXT &&
                Type.evaluate(el.visProp.display) === "html"
            ) {
                transitionStr = " color " + duration + "ms," + " opacity " + duration + "ms";
            } else {
                transitionStr =
                    " fill " +
                    duration +
                    "ms," +
                    " fill-opacity " +
                    duration +
                    "ms," +
                    " stroke " +
                    duration +
                    "ms," +
                    " stroke-opacity " +
                    duration +
                    "ms";
            }

            len = nodes.length;
            for (i = 0; i < len; ++i) {
                if (el[nodes[i]]) {
                    node = el[nodes[i]];
                    node.style.transition = transitionStr;
                }
            }

            el.visPropOld.transitionduration = duration;
        },

        /**
         * Call user-defined function to set visual attributes.
         * If "testAttribute" is the empty string, the function
         * is called immediately, otherwise it is called in a timeOut.
         *
         * This is necessary to realize smooth transitions but avoid transitions
         * when first creating the objects.
         *
         * Usually, the string in testAttribute is the visPropOld attribute
         * of the values which are set.
         *
         * @param {Function} setFunc       Some function which usually sets some attributes
         * @param {String} testAttribute If this string is the empty string  the function is called immediately,
         *                               otherwise it is called in a setImeout.
         * @see JXG.SVGRenderer#setObjectFillColor
         * @see JXG.SVGRenderer#setObjectStrokeColor
         * @see JXG.SVGRenderer#_setArrowColor
         * @private
         */
        _setAttribute: function (setFunc, testAttribute) {
            if (testAttribute === "") {
                setFunc();
            } else {
                window.setTimeout(setFunc, 1);
            }
        },

        // documented in JXG.AbstractRenderer
        setObjectFillColor: function (el, color, opacity, rendNode) {
            var node,
                c,
                rgbo,
                oo,
                rgba = Type.evaluate(color),
                o = Type.evaluate(opacity),
                grad = Type.evaluate(el.visProp.gradient);

            o = o > 0 ? o : 0;

            // TODO  save gradient and gradientangle
            if (
                el.visPropOld.fillcolor === rgba &&
                el.visPropOld.fillopacity === o &&
                grad === null
            ) {
                return;
            }

            if (Type.exists(rgba) && rgba !== false) {
                if (rgba.length !== 9) {
                    // RGB, not RGBA
                    c = rgba;
                    oo = o;
                } else {
                    // True RGBA, not RGB
                    rgbo = Color.rgba2rgbo(rgba);
                    c = rgbo[0];
                    oo = o * rgbo[1];
                }

                if (rendNode === undefined) {
                    node = el.rendNode;
                } else {
                    node = rendNode;
                }

                if (c !== "none") {
                    this._setAttribute(function () {
                        node.setAttributeNS(null, "fill", c);
                    }, el.visPropOld.fillcolor);
                }

                if (el.type === JXG.OBJECT_TYPE_IMAGE) {
                    this._setAttribute(function () {
                        node.setAttributeNS(null, "opacity", oo);
                    }, el.visPropOld.fillopacity);
                    //node.style['opacity'] = oo;  // This would overwrite values set by CSS class.
                } else {
                    if (c === "none") {
                        // This is done only for non-images
                        // because images have no fill color.
                        oo = 0;
                        // This is necessary if there is a foreignObject below.
                        node.setAttributeNS(null, "pointer-events", "visibleStroke");
                    } else {
                        // This is the default
                        node.setAttributeNS(null, "pointer-events", "visiblePainted");
                    }
                    this._setAttribute(function () {
                        node.setAttributeNS(null, "fill-opacity", oo);
                    }, el.visPropOld.fillopacity);
                }

                if (grad === "linear" || grad === "radial") {
                    this.updateGradient(el);
                }
            }
            el.visPropOld.fillcolor = rgba;
            el.visPropOld.fillopacity = o;
        },

        // documented in JXG.AbstractRenderer
        setObjectStrokeColor: function (el, color, opacity) {
            var rgba = Type.evaluate(color),
                c,
                rgbo,
                o = Type.evaluate(opacity),
                oo,
                node;

            o = o > 0 ? o : 0;

            if (el.visPropOld.strokecolor === rgba && el.visPropOld.strokeopacity === o) {
                return;
            }

            if (Type.exists(rgba) && rgba !== false) {
                if (rgba.length !== 9) {
                    // RGB, not RGBA
                    c = rgba;
                    oo = o;
                } else {
                    // True RGBA, not RGB
                    rgbo = Color.rgba2rgbo(rgba);
                    c = rgbo[0];
                    oo = o * rgbo[1];
                }

                node = el.rendNode;

                if (el.elementClass === Const.OBJECT_CLASS_TEXT) {
                    if (Type.evaluate(el.visProp.display) === "html") {
                        this._setAttribute(function () {
                            node.style.color = c;
                            node.style.opacity = oo;
                        }, el.visPropOld.strokecolor);
                    } else {
                        this._setAttribute(function () {
                            node.setAttributeNS(null, "style", "fill:" + c);
                            node.setAttributeNS(null, "style", "fill-opacity:" + oo);
                        }, el.visPropOld.strokecolor);
                    }
                } else {
                    this._setAttribute(function () {
                        node.setAttributeNS(null, "stroke", c);
                        node.setAttributeNS(null, "stroke-opacity", oo);
                    }, el.visPropOld.strokecolor);
                }

                if (
                    el.elementClass === Const.OBJECT_CLASS_CURVE ||
                    el.elementClass === Const.OBJECT_CLASS_LINE
                ) {
                    if (Type.evaluate(el.visProp.firstarrow)) {
                        this._setArrowColor(
                            el.rendNodeTriangleStart,
                            c,
                            oo,
                            el,
                            el.visPropCalc.typeFirst
                        );
                    }

                    if (Type.evaluate(el.visProp.lastarrow)) {
                        this._setArrowColor(
                            el.rendNodeTriangleEnd,
                            c,
                            oo,
                            el,
                            el.visPropCalc.typeLast
                        );
                    }
                }
            }

            el.visPropOld.strokecolor = rgba;
            el.visPropOld.strokeopacity = o;
        },

        // documented in JXG.AbstractRenderer
        setObjectStrokeWidth: function (el, width) {
            var node,
                w = Type.evaluate(width);

            if (isNaN(w) || el.visPropOld.strokewidth === w) {
                return;
            }

            node = el.rendNode;
            this.setPropertyPrim(node, "stroked", "true");
            if (Type.exists(w)) {
                this.setPropertyPrim(node, "stroke-width", w + "px");

                // if (el.elementClass === Const.OBJECT_CLASS_CURVE ||
                // el.elementClass === Const.OBJECT_CLASS_LINE) {
                //     if (Type.evaluate(el.visProp.firstarrow)) {
                //         this._setArrowWidth(el.rendNodeTriangleStart, w, el.rendNode);
                //     }
                //
                //     if (Type.evaluate(el.visProp.lastarrow)) {
                //         this._setArrowWidth(el.rendNodeTriangleEnd, w, el.rendNode);
                //     }
                // }
            }
            el.visPropOld.strokewidth = w;
        },

        // documented in JXG.AbstractRenderer
        setLineCap: function (el) {
            var capStyle = Type.evaluate(el.visProp.linecap);

            if (
                capStyle === undefined ||
                capStyle === "" ||
                el.visPropOld.linecap === capStyle ||
                !Type.exists(el.rendNode)
            ) {
                return;
            }

            this.setPropertyPrim(el.rendNode, "stroke-linecap", capStyle);
            el.visPropOld.linecap = capStyle;
        },

        // documented in JXG.AbstractRenderer
        setShadow: function (el) {
<<<<<<< HEAD
            var ev_s = Type.evaluate(el.visProp.shadow);
            // ev_c = Type.evaluate(el.visProp.shadowcolor),
            // c;
=======
            var ev_s = Type.evaluate(el.visProp.shadow),
                ev_s_json, c, b, bl, o, op, id, node,
                use_board_filter = true,
                show = false;
>>>>>>> 0b4c102e

            ev_s_json = JSON.stringify(ev_s);
            if (ev_s_json === el.visPropOld.shadow) {
                return;
            }

            if (typeof ev_s === 'boolean') {
                use_board_filter = true;
                show = ev_s;
                c = 'none';
                b = 3;
                bl = 0.1;
                o = [5, 5];
                op = 1;
            } else {
                if (Type.evaluate(ev_s.enabled)) {
                    use_board_filter = false;
                    show = true;
                    c = JXG.rgbParser(Type.evaluate(ev_s.color));
                    b = Type.evaluate(ev_s.blur);
                    bl = Type.evaluate(ev_s.blend);
                    o = Type.evaluate(ev_s.offset);
                    op = Type.evaluate(ev_s.opacity);
                } else {
                    show = false;
                }
            }

            if (Type.exists(el.rendNode)) {
<<<<<<< HEAD
                if (ev_s) {
                    el.rendNode.setAttributeNS(
                        null,
                        "filter",
                        "url(#" + this.container.id + "_" + "f1)"
                    );
=======
                if (show) {
                    if (use_board_filter) {
                        el.rendNode.setAttributeNS(null, 'filter', 'url(#' + this.container.id + '_' + 'f1)');
                    } else {
                        node = this.container.ownerDocument.getElementById(id);
                        if (node) {
                            this.defs.removeChild(node);
                        }
                        id = el.rendNode.id + '_' + 'f1';
                        this.defs.appendChild(this.createShadowFilter(id, c, op, bl, b, o));
                        el.rendNode.setAttributeNS(null, 'filter', 'url(#' + id + ')');
                    }
>>>>>>> 0b4c102e
                } else {
                    el.rendNode.removeAttributeNS(null, "filter");
                }
            }

            el.visPropOld.shadow = ev_s_json;
        },

        /* **************************
         * renderer control
         * **************************/

        // documented in JXG.AbstractRenderer
        suspendRedraw: function () {
            // It seems to be important for the Linux version of firefox
            //this.suspendHandle = this.svgRoot.suspendRedraw(10000);
        },

        // documented in JXG.AbstractRenderer
        unsuspendRedraw: function () {
            //this.svgRoot.unsuspendRedraw(this.suspendHandle);
            //this.svgRoot.unsuspendRedrawAll();
            //this.svgRoot.forceRedraw();
        },

        // documented in AbstractRenderer
        resize: function (w, h) {
            // this.svgRoot.style.width  = parseFloat(w) + 'px';
            // this.svgRoot.style.height = parseFloat(h) + 'px';

            this.svgRoot.setAttribute("width", parseFloat(w));
            this.svgRoot.setAttribute("height", parseFloat(h));
            // this.svgRoot.setAttribute('width',  '100%');
            // this.svgRoot.setAttribute('height', '100%');
        },

        // documented in JXG.AbstractRenderer
        createTouchpoints: function (n) {
            var i, na1, na2, node;
            this.touchpoints = [];
            for (i = 0; i < n; i++) {
                na1 = "touchpoint1_" + i;
                node = this.createPrim("path", na1);
                this.appendChildPrim(node, 19);
                node.setAttributeNS(null, "d", "M 0 0");
                this.touchpoints.push(node);

                this.setPropertyPrim(node, "stroked", "true");
                this.setPropertyPrim(node, "stroke-width", "1px");
                node.setAttributeNS(null, "stroke", "#000000");
                node.setAttributeNS(null, "stroke-opacity", 1.0);
                node.setAttributeNS(null, "display", "none");

                na2 = "touchpoint2_" + i;
                node = this.createPrim("ellipse", na2);
                this.appendChildPrim(node, 19);
                this.updateEllipsePrim(node, 0, 0, 0, 0);
                this.touchpoints.push(node);

                this.setPropertyPrim(node, "stroked", "true");
                this.setPropertyPrim(node, "stroke-width", "1px");
                node.setAttributeNS(null, "stroke", "#000000");
                node.setAttributeNS(null, "stroke-opacity", 1.0);
                node.setAttributeNS(null, "fill", "#ffffff");
                node.setAttributeNS(null, "fill-opacity", 0.0);

                node.setAttributeNS(null, "display", "none");
            }
        },

        // documented in JXG.AbstractRenderer
        showTouchpoint: function (i) {
            if (this.touchpoints && i >= 0 && 2 * i < this.touchpoints.length) {
                this.touchpoints[2 * i].setAttributeNS(null, "display", "inline");
                this.touchpoints[2 * i + 1].setAttributeNS(null, "display", "inline");
            }
        },

        // documented in JXG.AbstractRenderer
        hideTouchpoint: function (i) {
            if (this.touchpoints && i >= 0 && 2 * i < this.touchpoints.length) {
                this.touchpoints[2 * i].setAttributeNS(null, "display", "none");
                this.touchpoints[2 * i + 1].setAttributeNS(null, "display", "none");
            }
        },

        // documented in JXG.AbstractRenderer
        updateTouchpoint: function (i, pos) {
            var x,
                y,
                d = 37;

            if (this.touchpoints && i >= 0 && 2 * i < this.touchpoints.length) {
                x = pos[0];
                y = pos[1];

                this.touchpoints[2 * i].setAttributeNS(
                    null,
                    "d",
                    "M " +
                        (x - d) +
                        " " +
                        y +
                        " " +
                        "L " +
                        (x + d) +
                        " " +
                        y +
                        " " +
                        "M " +
                        x +
                        " " +
                        (y - d) +
                        " " +
                        "L " +
                        x +
                        " " +
                        (y + d)
                );
                this.updateEllipsePrim(this.touchpoints[2 * i + 1], pos[0], pos[1], 25, 25);
            }
        },

        /**
         * Walk recursively through the DOM subtree of a node and collect all
         * value attributes together with the id of that node.
         * <b>Attention:</b> Only values of nodes having a valid id are taken.
         * @param  {Node} node   root node of DOM subtree that will be searched recursively.
         * @return {Array}      Array with entries of the form [id, value]
         * @private
         */
        _getValuesOfDOMElements: function (node) {
            var values = [];
            if (node.nodeType === 1) {
                node = node.firstChild;
                while (node) {
                    if (node.id !== undefined && node.value !== undefined) {
                        values.push([node.id, node.value]);
                    }
                    values = values.concat(this._getValuesOfDOMElements(node));
                    node = node.nextSibling;
                }
            }
            return values;
        },

        _getDataUri: function (url, callback) {
            var image = new Image();

            image.onload = function () {
                var canvas = document.createElement("canvas");
                canvas.width = this.naturalWidth; // or 'width' if you want a special/scaled size
                canvas.height = this.naturalHeight; // or 'height' if you want a special/scaled size

                canvas.getContext("2d").drawImage(this, 0, 0);

                callback(canvas.toDataURL("image/png"));
                canvas.remove();
            };

            image.src = url;
        },

        _getImgDataURL: function (svgRoot) {
            var images, len, canvas, ctx, ur, i;

            images = svgRoot.getElementsByTagName("image");
            len = images.length;
            if (len > 0) {
                canvas = document.createElement("canvas");
                //img = new Image();
                for (i = 0; i < len; i++) {
                    images[i].setAttribute("crossorigin", "anonymous");
                    //img.src = images[i].href;
                    //img.onload = function() {
                    // img.crossOrigin = "anonymous";
                    ctx = canvas.getContext("2d");
                    canvas.width = images[i].getAttribute("width");
                    canvas.height = images[i].getAttribute("height");
                    try {
                        ctx.drawImage(images[i], 0, 0, canvas.width, canvas.height);

                        // If the image is not png, the format must be specified here
                        ur = canvas.toDataURL();
                        images[i].setAttribute("xlink:href", ur);
                    } catch (err) {
                        console.log("CORS problem! Image can not be used", err);
                    }
                }
                //canvas.remove();
            }
            return true;
        },

        /**
         * Return a data URI of the SVG code representeing the construction.
         * The SVG code of the construction is base64 encoded. The return string starts
         * with "data:image/svg+xml;base64,...".
         *
         * @param {Boolean} ignoreTexts If true, the foreignObject tag is set to display=none.
         * This is necessary for older versions of Safari. Default: false
         * @returns {String}  data URI string
         */
        dumpToDataURI: function (ignoreTexts) {
            var svgRoot = this.svgRoot,
                btoa = window.btoa || Base64.encode,
                svg,
                virtualNode,
                doc,
                i,
                len,
                values = [];

            // Move all HTML tags (beside the SVG root) of the container
            // to the foreignObject element inside of the svgRoot node
            // Problem:
            // input values are not copied. This can be verified by looking at an innerHTML output
            // of an input element. Therefore, we do it "by hand".
            if (this.container.hasChildNodes() && Type.exists(this.foreignObjLayer)) {
                if (!ignoreTexts) {
                    this.foreignObjLayer.setAttribute("display", "inline");
                }
                while (svgRoot.nextSibling) {
                    // Copy all value attributes
                    values = values.concat(this._getValuesOfDOMElements(svgRoot.nextSibling));

                    this.foreignObjLayer.appendChild(svgRoot.nextSibling);
                }
            }

            this._getImgDataURL(svgRoot);

            // Convert the SVG graphic into a string containing SVG code
            svgRoot.setAttribute("xmlns", "http://www.w3.org/2000/svg");
            svg = new XMLSerializer().serializeToString(svgRoot);

            if (ignoreTexts !== true) {
                // Handle SVG texts
                // Insert all value attributes back into the svg string
                len = values.length;
                for (i = 0; i < len; i++) {
                    svg = svg.replace(
                        'id="' + values[i][0] + '"',
                        'id="' + values[i][0] + '" value="' + values[i][1] + '"'
                    );
                }
            }

            // if (false) {
            //     // Debug: use example svg image
            //     svg = '<svg xmlns="http://www.w3.org/2000/svg" version="1.0" width="220" height="220"><rect width="66" height="30" x="21" y="32" stroke="#204a87" stroke-width="2" fill="none" /></svg>';
            // }

            // In IE we have to remove the namespace again.
            if ((svg.match(/xmlns="http:\/\/www.w3.org\/2000\/svg"/g) || []).length > 1) {
                svg = svg.replace(/xmlns="http:\/\/www.w3.org\/2000\/svg"/g, "");
            }

            // Safari fails if the svg string contains a "&nbsp;"
            // Obsolete with Safari 12+
            svg = svg.replace(/&nbsp;/g, " ");

            // Move all HTML tags back from
            // the foreignObject element to the container
            if (Type.exists(this.foreignObjLayer) && this.foreignObjLayer.hasChildNodes()) {
                // Restore all HTML elements
                while (this.foreignObjLayer.firstChild) {
                    this.container.appendChild(this.foreignObjLayer.firstChild);
                }
                this.foreignObjLayer.setAttribute("display", "none");
            }

            return "data:image/svg+xml;base64," + btoa(unescape(encodeURIComponent(svg)));
        },

        /**
         * Convert the SVG construction into an HTML canvas image.
         * This works for all SVG supporting browsers. Implemented as Promise.
         * <p>
         * For IE, it is realized as function.
         * It works from version 9, with the exception that HTML texts
         * are ignored on IE. The drawing is done with a delay of
         * 200 ms. Otherwise there would be problems with IE.
         *
         * @param {String} canvasId Id of an HTML canvas element
         * @param {Number} w Width in pixel of the dumped image, i.e. of the canvas tag.
         * @param {Number} h Height in pixel of the dumped image, i.e. of the canvas tag.
         * @param {Boolean} ignoreTexts If true, the foreignObject tag is taken out from the SVG root.
         * This is necessary for older versions of Safari. Default: false
         * @returns {Promise}  Promise object
         *
         * @example
         * 	board.renderer.dumpToCanvas('canvas').then(function() { console.log('done'); });
         *
         * @example
         *  // IE 11 example:
         * 	board.renderer.dumpToCanvas('canvas');
         * 	setTimeout(function() { console.log('done'); }, 400);
         */
        dumpToCanvas: function (canvasId, w, h, ignoreTexts) {
            var svg,
                tmpImg,
                cv,
                ctx,
                doc = this.container.ownerDocument;

            // Prepare the canvas element
            cv = doc.getElementById(canvasId);

            // Clear the canvas
            /* eslint-disable no-self-assign */
            cv.width = cv.width;
            /* eslint-enable no-self-assign */

            ctx = cv.getContext("2d");
            if (w !== undefined && h !== undefined) {
                cv.style.width = parseFloat(w) + "px";
                cv.style.height = parseFloat(h) + "px";
                // Scale twice the CSS size to make the image crisp
                // cv.setAttribute('width', 2 * parseFloat(wOrg));
                // cv.setAttribute('height', 2 * parseFloat(hOrg));
                // ctx.scale(2 * wOrg / w, 2 * hOrg / h);
                cv.setAttribute("width", parseFloat(w));
                cv.setAttribute("height", parseFloat(h));
            }

            // Display the SVG string as data-uri in an HTML img.
            tmpImg = new Image();
            svg = this.dumpToDataURI(ignoreTexts);
            tmpImg.src = svg;

            // Finally, draw the HTML img in the canvas.
            if (!("Promise" in window)) {
                tmpImg.onload = function () {
                    // IE needs a pause...
                    // Seems to be broken
                    window.setTimeout(function () {
                        try {
                            ctx.drawImage(tmpImg, 0, 0, w, h);
                        } catch (err) {
                            console.log("screenshots not longer supported on IE");
                        }
                    }, 200);
                };
                return this;
            }

            return new Promise(function (resolve, reject) {
                try {
                    tmpImg.onload = function () {
                        ctx.drawImage(tmpImg, 0, 0, w, h);
                        resolve();
                    };
                } catch (e) {
                    reject(e);
                }
            });
        },

        /**
         * Display SVG image in html img-tag which enables
         * easy download for the user.
         *
         * Support:
         * <ul>
         * <li> IE: No
         * <li> Edge: full
         * <li>Firefox: full
         * <li> Chrome: full
         * <li> Safari: full (No text support in versions prior to 12).
         * </ul>
         *
         * @param {JXG.Board} board Link to the board.
         * @param {String} imgId Optional id of an img object. If given and different from the empty string,
         * the screenshot is copied to this img object. The width and height will be set to the values of the
         * JSXGraph container.
         * @param {Boolean} ignoreTexts If set to true, the foreignObject is taken out of the
         *  SVGRoot and texts are not displayed. This is mandatory for Safari. Default: false
         * @return {Object}       the svg renderer object
         */
        screenshot: function (board, imgId, ignoreTexts) {
            var node,
                doc = this.container.ownerDocument,
                parent = this.container.parentNode,
                cPos,
                canvas,
                id,
                img,
                button,
                buttonText,
                w,
                h,
                bas = board.attr.screenshot,
                zbar,
                zbarDisplay,
                cssTxt,
                newImg = false,
                _copyCanvasToImg,
                isDebug = false;

            if (this.type === "no") {
                return this;
            }

            w = bas.scale * this.container.getBoundingClientRect().width;
            h = bas.scale * this.container.getBoundingClientRect().height;

            if (imgId === undefined || imgId === "") {
                newImg = true;
                img = new Image(); //doc.createElement('img');
                img.style.width = w + "px";
                img.style.height = h + "px";
            } else {
                newImg = false;
                img = doc.getElementById(imgId);
            }
            // img.crossOrigin = 'anonymous';

            // Create div which contains canvas element and close button
            if (newImg) {
                node = doc.createElement("div");
                node.style.cssText = bas.css;
                node.style.width = w + "px";
                node.style.height = h + "px";
                node.style.zIndex = this.container.style.zIndex + 120;

                // Try to position the div exactly over the JSXGraph board
                node.style.position = "absolute";
                node.style.top = this.container.offsetTop + "px";
                node.style.left = this.container.offsetLeft + "px";
            }

            if (!isDebug) {
                // Create canvas element and add it to the DOM
                // It will be removed after the image has been stored.
                canvas = doc.createElement("canvas");
                id = Math.random().toString(36).substr(2, 5);
                canvas.setAttribute("id", id);
                canvas.setAttribute("width", w);
                canvas.setAttribute("height", h);
                canvas.style.width = w + "px";
                canvas.style.height = w + "px";
                canvas.style.display = "none";
                parent.appendChild(canvas);
            } else {
                // Debug: use canvas element 'jxgbox_canvas' from jsxdev/dump.html
                id = "jxgbox_canvas";
                // canvas = document.getElementById(id);
                canvas = doc.getElementById(id);
            }

            if (newImg) {
                // Create close button
                button = doc.createElement("span");
                buttonText = doc.createTextNode("\u2716");
                button.style.cssText = bas.cssButton;
                button.appendChild(buttonText);
                button.onclick = function () {
                    node.parentNode.removeChild(node);
                };

                // Add all nodes
                node.appendChild(img);
                node.appendChild(button);
                parent.insertBefore(node, this.container.nextSibling);
            }

            // Hide navigation bar in board
            // zbar = document.getElementById(this.container.id + '_navigationbar');
            zbar = doc.getElementById(this.container.id + "_navigationbar");
            if (Type.exists(zbar)) {
                zbarDisplay = zbar.style.display;
                zbar.style.display = "none";
            }

            _copyCanvasToImg = function () {
                // Show image in img tag
                img.src = canvas.toDataURL("image/png");

                // Remove canvas node
                if (!isDebug) {
                    parent.removeChild(canvas);
                }
            };

            // Create screenshot in image element
            if ("Promise" in window) {
                this.dumpToCanvas(id, w, h, ignoreTexts).then(_copyCanvasToImg);
            } else {
                // IE
                this.dumpToCanvas(id, w, h, ignoreTexts);
                window.setTimeout(_copyCanvasToImg, 200);
            }

            // Show navigation bar in board
            if (Type.exists(zbar)) {
                zbar.style.display = zbarDisplay;
            }

            return this;
        }
    }
);

export default JXG.SVGRenderer;<|MERGE_RESOLUTION|>--- conflicted
+++ resolved
@@ -112,56 +112,6 @@
     this.defs = this.container.ownerDocument.createElementNS(this.svgNamespace, "defs");
     this.svgRoot.appendChild(this.defs);
 
-<<<<<<< HEAD
-    /**
-     * Filters are used to apply shadows.
-     * @type Node
-     * @see http://www.w3.org/TR/SVG/filters.html#FilterElement
-     */
-    this.filter = this.container.ownerDocument.createElementNS(this.svgNamespace, "filter");
-    this.filter.setAttributeNS(null, "id", this.container.id + "_" + "f1");
-    /*
-        this.filter.setAttributeNS(null, 'x', '-100%');
-        this.filter.setAttributeNS(null, 'y', '-100%');
-        this.filter.setAttributeNS(null, 'width', '400%');
-        this.filter.setAttributeNS(null, 'height', '400%');
-        //this.filter.setAttributeNS(null, 'filterUnits', 'userSpaceOnUse');
-        */
-    this.filter.setAttributeNS(null, "width", "300%");
-    this.filter.setAttributeNS(null, "height", "300%");
-    this.filter.setAttributeNS(null, "filterUnits", "userSpaceOnUse");
-
-    this.feOffset = this.container.ownerDocument.createElementNS(this.svgNamespace, "feOffset");
-    this.feOffset.setAttributeNS(null, "in", "SourceAlpha"); // b/w: SourceAlpha, Color: SourceGraphic
-    this.feOffset.setAttributeNS(null, "result", "offOut");
-    this.feOffset.setAttributeNS(null, "dx", "5");
-    this.feOffset.setAttributeNS(null, "dy", "5");
-    this.filter.appendChild(this.feOffset);
-
-    // this.feColor = this.container.ownerDocument.createElementNS(this.svgNamespace, 'feColorMatrix');
-    // this.feColor.setAttributeNS(null, 'in', 'offOut');
-    // this.feColor.setAttributeNS(null, 'result', 'colorOut');
-    // this.feColor.setAttributeNS(null, 'type', 'matrix');
-    // this.feColor.setAttributeNS(null, 'values', '0.1 0 0 0 0  0 0.1 0 0 0  0 0 0.1 0 50  0 0 0 1 0');
-    // this.filter.appendChild(this.feColor);
-
-    this.feGaussianBlur = this.container.ownerDocument.createElementNS(
-        this.svgNamespace,
-        "feGaussianBlur"
-    );
-    this.feGaussianBlur.setAttributeNS(null, "in", "offOut");
-    this.feGaussianBlur.setAttributeNS(null, "result", "blurOut");
-    this.feGaussianBlur.setAttributeNS(null, "stdDeviation", "3");
-    this.filter.appendChild(this.feGaussianBlur);
-
-    this.feBlend = this.container.ownerDocument.createElementNS(this.svgNamespace, "feBlend");
-    this.feBlend.setAttributeNS(null, "in", "SourceGraphic");
-    this.feBlend.setAttributeNS(null, "in2", "blurOut");
-    this.feBlend.setAttributeNS(null, "mode", "normal");
-    this.filter.appendChild(this.feBlend);
-
-    this.defs.appendChild(this.filter);
-=======
         /**
          * Filters are used to apply shadows.
          * @type Node
@@ -248,33 +198,6 @@
             this.layer[i] = this.container.ownerDocument.createElementNS(this.svgNamespace, 'g');
             this.svgRoot.appendChild(this.layer[i]);
         }
-
-        // Already documented in JXG.AbstractRenderer
-        this.supportsForeignObject = document.implementation.hasFeature("http://w3.org/TR/SVG11/feature#Extensibility", "1.1");
-
-        if (this.supportsForeignObject) {
-            this.foreignObjLayer = this.container.ownerDocument.createElementNS(this.svgNamespace, 'foreignObject');
-            this.foreignObjLayer.setAttribute("display", "none");
-            this.foreignObjLayer.setAttribute("x", 0);
-            this.foreignObjLayer.setAttribute("y", 0);
-            this.foreignObjLayer.setAttribute("width", "100%");
-            this.foreignObjLayer.setAttribute("height", "100%");
-            this.foreignObjLayer.setAttribute('id', this.container.id + '_foreignObj');
-            this.svgRoot.appendChild(this.foreignObjLayer);
-        }
->>>>>>> 0b4c102e
-
-    /**
-     * JSXGraph uses a layer system to sort the elements on the board. This puts certain types of elements in front
-     * of other types of elements. For the order used see {@link JXG.Options.layer}. The number of layers is documented
-     * there, too. The higher the number, the "more on top" are the elements on this layer.
-     * @type Array
-     */
-    this.layer = [];
-    for (i = 0; i < Options.layer.numlayers; i++) {
-        this.layer[i] = this.container.ownerDocument.createElementNS(this.svgNamespace, "g");
-        this.svgRoot.appendChild(this.layer[i]);
-    }
 
     // Already documented in JXG.AbstractRenderer
     this.supportsForeignObject = document.implementation.hasFeature(
@@ -1764,16 +1687,10 @@
 
         // documented in JXG.AbstractRenderer
         setShadow: function (el) {
-<<<<<<< HEAD
-            var ev_s = Type.evaluate(el.visProp.shadow);
-            // ev_c = Type.evaluate(el.visProp.shadowcolor),
-            // c;
-=======
             var ev_s = Type.evaluate(el.visProp.shadow),
                 ev_s_json, c, b, bl, o, op, id, node,
                 use_board_filter = true,
                 show = false;
->>>>>>> 0b4c102e
 
             ev_s_json = JSON.stringify(ev_s);
             if (ev_s_json === el.visPropOld.shadow) {
@@ -1803,14 +1720,6 @@
             }
 
             if (Type.exists(el.rendNode)) {
-<<<<<<< HEAD
-                if (ev_s) {
-                    el.rendNode.setAttributeNS(
-                        null,
-                        "filter",
-                        "url(#" + this.container.id + "_" + "f1)"
-                    );
-=======
                 if (show) {
                     if (use_board_filter) {
                         el.rendNode.setAttributeNS(null, 'filter', 'url(#' + this.container.id + '_' + 'f1)');
@@ -1823,9 +1732,8 @@
                         this.defs.appendChild(this.createShadowFilter(id, c, op, bl, b, o));
                         el.rendNode.setAttributeNS(null, 'filter', 'url(#' + id + ')');
                     }
->>>>>>> 0b4c102e
                 } else {
-                    el.rendNode.removeAttributeNS(null, "filter");
+                    el.rendNode.removeAttributeNS(null, 'filter');
                 }
             }
 
