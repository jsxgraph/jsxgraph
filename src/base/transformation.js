--- conflicted
+++ resolved
@@ -1,4 +1,3 @@
-<<<<<<< HEAD
 /*
     Copyright 2008-2025
         Matthias Ehmann,
@@ -220,13 +219,13 @@
 
             this.isNumericMatrix = true;
             for (i = 0; i < params.length; i++) {
-                if (typeof params[i] !== "number") {
+                if (typeof params[i] !== 'number') {
                     this.isNumericMatrix = false;
                     break;
                 }
             }
 
-            if (type === "translate") {
+            if (type === 'translate') {
                 if (params.length !== 2) {
                     throw new Error("JSXGraph: translate transformation needs 2 parameters.");
                 }
@@ -235,7 +234,7 @@
                     this.matrix[1][0] = this.evalParam(0);
                     this.matrix[2][0] = this.evalParam(1);
                 };
-            } else if (type === "scale") {
+            } else if (type === 'scale') {
                 if (params.length !== 2) {
                     throw new Error("JSXGraph: scale transformation needs 2 parameters.");
                 }
@@ -245,7 +244,7 @@
                     this.matrix[2][2] = this.evalParam(1); // y
                 };
                 // Input: line or two points
-            } else if (type === "reflect") {
+            } else if (type === 'reflect') {
                 // line or two points
                 if (params.length < 4) {
                     params[0] = board.select(params[0]);
@@ -305,7 +304,7 @@
                     this.matrix[2][0] =
                         yoff * (1 - this.matrix[2][2]) - xoff * this.matrix[2][1];
                 };
-            } else if (type === "rotate") {
+            } else if (type === 'rotate') {
                 if (params.length === 3) {
                     // angle, x, y
                     this.evalParam = Type.createEvalFunction(board, params, 3);
@@ -348,7 +347,7 @@
                         this.matrix[2][0] = y * (1 - co) - x * si;
                     }
                 };
-            } else if (type === "shear") {
+            } else if (type === 'shear') {
                 if (params.length !== 2) {
                     throw new Error("JSXGraph: shear transformation needs 2 parameters.");
                 }
@@ -358,7 +357,7 @@
                     this.matrix[1][2] = this.evalParam(0);
                     this.matrix[2][1] = this.evalParam(1);
                 };
-            } else if (type === "generic") {
+            } else if (type === 'generic') {
                 if (params.length !== 9) {
                     throw new Error("JSXGraph: generic transformation needs 9 parameters.");
                 }
@@ -376,7 +375,7 @@
                     this.matrix[2][1] = this.evalParam(7);
                     this.matrix[2][2] = this.evalParam(8);
                 };
-            } else if (type === "matrix") {
+            } else if (type === 'matrix') {
                 if (params.length !== 1) {
                     throw new Error("JSXGraph: transformation of type 'matrix' needs 1 parameter.");
                 }
@@ -477,13 +476,13 @@
 
             this.isNumericMatrix = true;
             for (i = 0; i < params.length; i++) {
-                if (typeof params[i] !== "number") {
+                if (typeof params[i] !== 'number') {
                     this.isNumericMatrix = false;
                     break;
                 }
             }
 
-            if (type === "translate") {
+            if (type === 'translate') {
                 if (params.length !== 3) {
                     throw new Error("JSXGraph: 3D translate transformation needs 3 parameters.");
                 }
@@ -1256,1310 +1255,6 @@
  * Rotate with angle a around the normal vector (0, 0, 1) through the point p.
  * </dd>
  * </dl>
- * @example
- *    var bound = [-5, 5];
- *    var view = board.create('view3d',
- *        [[-6, -3], [8, 8],
- *        [bound, bound, bound]];
- *
- *    var slid = board.create('slider', [[-4, 4], [0, 4], [0, 0, 5]])
- *
- *    var p1 = view.create('point3d', [1, 2, 2], { name: 'drag me', size: 5 });
- *
- *    // translate from p1 by some fixed or function amount
- *    var t1 = view.create('transform3d', [2, 3, 2], { type: 'translate' });
- *    var t2 = view.create('transform3d', [()=>slid.Value()+3,0,0], { type: 'translate' })
- *
- *    view.create('point3d', [p1, t1], { name: 'translate fixed', size: 5 });
- *    view.create('point3d', [p1, t2], { name: 'translate by func', size: 5 });
- * </pre><div id="JXG6c7d7404-758a-44eb-802c-0001" class="jxgbox" style="width: 300px; height: 300px;"></div>
- * <script type="text/javascript">
- *    var board = JXG.JSXGraph.initBoard('JXG6c7d7404-758a-44eb-802c-0001',
- *             {boundingbox: [-8, 8, 8,-8], pan: {enabled: false}, axis: false, showcopyright: false, shownavigation: false});
- *    var bound = [-5, 5];
- *    var view = board.create('view3d',
- *        [[-6, -3], [8, 8],
- *        [bound, bound, bound]]);
- *
- *    var slid = board.create('slider', [[-4, 4], [0, 4], [0, 0, 5]])
- *
- *    var p1 = view.create('point3d', [1, 2, 2], { name: 'drag me', size: 5 });
- *
- *    // translate from p1 by some fixed or function amount
- *    var t1 = view.create('transform3d', [2, 3, 2], { type: 'translate' });
- *    var t2 = view.create('transform3d', [()=>slid.Value()+3,0,0], { type: 'translate' })
- *
- *    view.create('point3d', [p1, t1], { name: 'translate fixed', size: 5 });
- *    view.create('point3d', [p1, t2], { name: 'translate by slider', size: 5 });
- * </script><pre>
- *
- */
-JXG.createTransform3D = function (board, parents, attributes) {
-    return new JXG.Transformation(board, attributes.type, parents, true);
-};
-
-JXG.registerElement('transform3d', JXG.createTransform3D);
-
-export default JXG.Transformation;
-
-=======
-/*
-    Copyright 2008-2025
-        Matthias Ehmann,
-        Michael Gerhaeuser,
-        Carsten Miller,
-        Bianca Valentin,
-        Alfred Wassermann,
-        Peter Wilfahrt
-
-    This file is part of JSXGraph.
-
-    JSXGraph is free software dual licensed under the GNU LGPL or MIT License.
-
-    You can redistribute it and/or modify it under the terms of the
-
-      * GNU Lesser General Public License as published by
-        the Free Software Foundation, either version 3 of the License, or
-        (at your option) any later version
-      OR
-      * MIT License: https://github.com/jsxgraph/jsxgraph/blob/master/LICENSE.MIT
-
-    JSXGraph is distributed in the hope that it will be useful,
-    but WITHOUT ANY WARRANTY; without even the implied warranty of
-    MERCHANTABILITY or FITNESS FOR A PARTICULAR PURPOSE.  See the
-    GNU Lesser General Public License for more details.
-
-    You should have received a copy of the GNU Lesser General Public License and
-    the MIT License along with JSXGraph. If not, see <https://www.gnu.org/licenses/>
-    and <https://opensource.org/licenses/MIT/>.
- */
-
-/*global JXG: true, define: true*/
-/*jslint nomen: true, plusplus: true*/
-
-/**
- * @fileoverview This file contains code for transformations of geometrical objects.
- */
-
-import JXG from "../jxg.js";
-import Const from "./constants.js";
-import Mat from "../math/math.js";
-import Type from "../utils/type.js";
-
-/**
- * A transformation consists of a 3x3 matrix, i.e. it is a projective transformation.
- * @class Creates a new transformation object. Do not use this constructor to create a transformation.
- * Use {@link JXG.Board#create} with
- * type {@link Transformation} instead.
- * @constructor
- * @param {JXG.Board} board The board the transformation is part of.
- * @param {String} type Can be
- * <ul><li> 'translate'
- * <li> 'scale'
- * <li> 'reflect'
- * <li> 'rotate'
- * <li> 'shear'
- * <li> 'generic'
- * <li> 'matrix'
- * </ul>
- * @param {Object} params The parameters depend on the transformation type
- *
- * <p>
- * Translation matrix:
- * <pre>
- * ( 1  0  0)   ( z )
- * ( a  1  0) * ( x )
- * ( b  0  1)   ( y )
- * </pre>
- *
- * <p>
- * Scale matrix:
- * <pre>
- * ( 1  0  0)   ( z )
- * ( 0  a  0) * ( x )
- * ( 0  0  b)   ( y )
- * </pre>
- *
- * <p>
- * A rotation matrix with angle a (in Radians)
- * <pre>
- * ( 1    0        0      )   ( z )
- * ( 0    cos(a)   -sin(a)) * ( x )
- * ( 0    sin(a)   cos(a) )   ( y )
- * </pre>
- *
- * <p>
- * Shear matrix:
- * <pre>
- * ( 1  0  0)   ( z )
- * ( 0  1  a) * ( x )
- * ( 0  b  1)   ( y )
- * </pre>
- *
- * <p>Generic transformation:
- * <pre>
- * ( a  b  c )   ( z )
- * ( d  e  f ) * ( x )
- * ( g  h  i )   ( y )
- * </pre>
- *
- */
-JXG.Transformation = function (board, type, params, is3D) {
-    this.elementClass = Const.OBJECT_CLASS_OTHER;
-    this.type = Const.OBJECT_TYPE_TRANSFORMATION;
-
-    if (is3D) {
-        this.is3D = true;
-        this.matrix = [
-            [1, 0, 0, 0],
-            [0, 1, 0, 0],
-            [0, 0, 1, 0],
-            [0, 0, 0, 1]
-        ];
-    } else {
-        this.is3D = false;
-        this.matrix = [
-            [1, 0, 0],
-            [0, 1, 0],
-            [0, 0, 1]
-        ];
-    }
-
-    this.board = board;
-    this.isNumericMatrix = false;
-    if (this.is3D) {
-        this.setMatrix3D(params[0] /* view3d */, type, params.slice(1));
-    } else {
-        this.setMatrix(board, type, params);
-    }
-
-    this.methodMap = {
-        apply: "apply",
-        applyOnce: "applyOnce",
-        bindTo: "bindTo",
-        bind: "bindTo",
-        melt: "melt",
-        meltTo: "meltTo"
-    };
-};
-
-JXG.Transformation.prototype = {};
-
-JXG.extend(
-    JXG.Transformation.prototype,
-    /** @lends JXG.Transformation.prototype */ {
-        /**
-         * Updates the numerical data for the transformation, i.e. the entry of the subobject matrix.
-         * @returns {JXG.Transform} returns pointer to itself
-         */
-        update: function () {
-            return this;
-        },
-
-        /**
-         * Set the transformation matrix for different types of standard transforms.
-         * @param {JXG.Board} board
-         * @param {String} type   Transformation type, possible values are
-         *                        'translate', 'scale', 'reflect', 'rotate',
-         *                        'shear', 'generic'.
-         * @param {Array} params Parameters for the various transformation types.
-         *
-         * <p>A transformation with a generic matrix looks like:
-         * <pre>
-         * ( a  b  c )   ( z )
-         * ( d  e  f ) * ( x )
-         * ( g  h  i )   ( y )
-         * </pre>
-         *
-         * The transformation matrix then looks like:
-         * <p>
-         * Translation matrix:
-         * <pre>
-         * ( 1  0  0)   ( z )
-         * ( a  1  0) * ( x )
-         * ( b  0  1)   ( y )
-         * </pre>
-         *
-         * <p>
-         * Scale matrix:
-         * <pre>
-         * ( 1  0  0)   ( z )
-         * ( 0  a  0) * ( x )
-         * ( 0  0  b)   ( y )
-         * </pre>
-         *
-         * <p>
-         * A rotation matrix with angle a (in Radians)
-         * <pre>
-         * ( 1    0        0      )   ( z )
-         * ( 0    cos(a)   -sin(a)) * ( x )
-         * ( 0    sin(a)   cos(a) )   ( y )
-         * </pre>
-         *
-         * <p>
-         * Shear matrix:
-         * <pre>
-         * ( 1  0  0)   ( z )
-         * ( 0  1  a) * ( x )
-         * ( 0  b  1)   ( y )
-         * </pre>
-         *
-         * <p>Generic transformation (9 parameters):
-         * <pre>
-         * ( a  b  c )   ( z )
-         * ( d  e  f ) * ( x )
-         * ( g  h  i )   ( y )
-         * </pre>
-         *
-         * <p>Matrix:
-         * <pre>
-         * (         )   ( z )
-         * (    M    ) * ( x )
-         * (         )   ( y )
-         * </pre>
-         */
-        setMatrix: function (board, type, params) {
-            var i;
-                // e, obj; // Handle dependencies
-
-            this.isNumericMatrix = true;
-            for (i = 0; i < params.length; i++) {
-                if (typeof params[i] !== 'number') {
-                    this.isNumericMatrix = false;
-                    break;
-                }
-            }
-
-            if (type === 'translate') {
-                if (params.length !== 2) {
-                    throw new Error("JSXGraph: translate transformation needs 2 parameters.");
-                }
-                this.evalParam = Type.createEvalFunction(board, params, 2);
-                this.update = function () {
-                    this.matrix[1][0] = this.evalParam(0);
-                    this.matrix[2][0] = this.evalParam(1);
-                };
-            } else if (type === 'scale') {
-                if (params.length !== 2) {
-                    throw new Error("JSXGraph: scale transformation needs 2 parameters.");
-                }
-                this.evalParam = Type.createEvalFunction(board, params, 2);
-                this.update = function () {
-                    this.matrix[1][1] = this.evalParam(0); // x
-                    this.matrix[2][2] = this.evalParam(1); // y
-                };
-                // Input: line or two points
-            } else if (type === 'reflect') {
-                // line or two points
-                if (params.length < 4) {
-                    params[0] = board.select(params[0]);
-                }
-
-                // two points
-                if (params.length === 2) {
-                    params[1] = board.select(params[1]);
-                }
-
-                // 4 coordinates [px,py,qx,qy]
-                if (params.length === 4) {
-                    this.evalParam = Type.createEvalFunction(board, params, 4);
-                }
-
-                this.update = function () {
-                    var x, y, z, xoff, yoff, d, v, p;
-                    // Determine homogeneous coordinates of reflections axis
-                    // line
-                    if (params.length === 1) {
-                        v = params[0].stdform;
-                    } else if (params.length === 2) {
-                        // two points
-                        v = Mat.crossProduct(
-                            params[1].coords.usrCoords,
-                            params[0].coords.usrCoords
-                        );
-                    } else if (params.length === 4) {
-                        // two points coordinates [px,py,qx,qy]
-                        v = Mat.crossProduct(
-                            [1, this.evalParam(2), this.evalParam(3)],
-                            [1, this.evalParam(0), this.evalParam(1)]
-                        );
-                    }
-
-                    // Project origin to the line. This gives a finite point p
-                    x = v[1];
-                    y = v[2];
-                    z = v[0];
-                    p = [-z * x, -z * y, x * x + y * y];
-                    d = p[2];
-
-                    // Normalize p
-                    xoff = p[0] / p[2];
-                    yoff = p[1] / p[2];
-
-                    // x, y is the direction of the line
-                    x = -v[2];
-                    y = v[1];
-
-                    this.matrix[1][1] = (x * x - y * y) / d;
-                    this.matrix[1][2] = (2 * x * y) / d;
-                    this.matrix[2][1] = this.matrix[1][2];
-                    this.matrix[2][2] = -this.matrix[1][1];
-                    this.matrix[1][0] =
-                        xoff * (1 - this.matrix[1][1]) - yoff * this.matrix[1][2];
-                    this.matrix[2][0] =
-                        yoff * (1 - this.matrix[2][2]) - xoff * this.matrix[2][1];
-                };
-            } else if (type === 'rotate') {
-                if (params.length === 3) {
-                    // angle, x, y
-                    this.evalParam = Type.createEvalFunction(board, params, 3);
-                } else if (params.length > 0 && params.length <= 2) {
-                    // angle, p or angle
-                    this.evalParam = Type.createEvalFunction(board, params, 1);
-
-                    if (params.length === 2 && !Type.isArray(params[1])) {
-                        params[1] = board.select(params[1]);
-                    }
-                }
-
-                this.update = function () {
-                    var x,
-                        y,
-                        beta = this.evalParam(0),
-                        co = Math.cos(beta),
-                        si = Math.sin(beta);
-
-                    this.matrix[1][1] = co;
-                    this.matrix[1][2] = -si;
-                    this.matrix[2][1] = si;
-                    this.matrix[2][2] = co;
-
-                    // rotate around [x,y] otherwise rotate around [0,0]
-                    if (params.length > 1) {
-                        if (params.length === 3) {
-                            x = this.evalParam(1);
-                            y = this.evalParam(2);
-                        } else {
-                            if (Type.isArray(params[1])) {
-                                x = params[1][0];
-                                y = params[1][1];
-                            } else {
-                                x = params[1].X();
-                                y = params[1].Y();
-                            }
-                        }
-                        this.matrix[1][0] = x * (1 - co) + y * si;
-                        this.matrix[2][0] = y * (1 - co) - x * si;
-                    }
-                };
-            } else if (type === 'shear') {
-                if (params.length !== 2) {
-                    throw new Error("JSXGraph: shear transformation needs 2 parameters.");
-                }
-
-                this.evalParam = Type.createEvalFunction(board, params, 2);
-                this.update = function () {
-                    this.matrix[1][2] = this.evalParam(0);
-                    this.matrix[2][1] = this.evalParam(1);
-                };
-            } else if (type === 'generic') {
-                if (params.length !== 9) {
-                    throw new Error("JSXGraph: generic transformation needs 9 parameters.");
-                }
-
-                this.evalParam = Type.createEvalFunction(board, params, 9);
-
-                this.update = function () {
-                    this.matrix[0][0] = this.evalParam(0);
-                    this.matrix[0][1] = this.evalParam(1);
-                    this.matrix[0][2] = this.evalParam(2);
-                    this.matrix[1][0] = this.evalParam(3);
-                    this.matrix[1][1] = this.evalParam(4);
-                    this.matrix[1][2] = this.evalParam(5);
-                    this.matrix[2][0] = this.evalParam(6);
-                    this.matrix[2][1] = this.evalParam(7);
-                    this.matrix[2][2] = this.evalParam(8);
-                };
-            } else if (type === 'matrix') {
-                if (params.length !== 1) {
-                    throw new Error("JSXGraph: transformation of type 'matrix' needs 1 parameter.");
-                }
-
-                this.evalParam = params[0].slice();
-                this.update = function () {
-                    var i, j;
-                    for (i = 0; i < 3; i++) {
-                        for (j = 0; j < 3; j++) {
-                            this.matrix[i][j] = Type.evaluate(this.evalParam[i][j]);
-                        }
-                    }
-                };
-            }
-
-            // Handle dependencies
-            // NO: transformations do not have method addParents
-            // if (Type.exists(this.evalParam)) {
-            //     for (e in this.evalParam.deps) {
-            //         obj = this.evalParam.deps[e];
-            //         this.addParents(obj);
-            //         obj.addChild(this);
-            //     }
-            // }
-        },
-
-        /**
-         * Set the 3D transformation matrix for different types of standard transforms.
-         * @param {JXG.Board} board
-         * @param {String} type   Transformation type, possible values are
-         *                        'translate', 'scale', 'rotate',
-         *                        'rotateX', 'rotateY', 'rotateZ',
-         *                        'shear', 'generic'.
-         * @param {Array} params Parameters for the various transformation types.
-         *
-         * <p>A transformation with a generic matrix looks like:
-         * <pre>
-         * ( a  b  c  d)   ( w )
-         * ( e  f  g  h) * ( x )
-         * ( i  j  k  l)   ( y )
-         * ( m  n  o  p)   ( z )
-         * </pre>
-         *
-         * The transformation matrix then looks like:
-         * <p>
-         * Translation matrix:
-         * <pre>
-         * ( 1  0  0  0)   ( w )
-         * ( a  1  0  0) * ( x )
-         * ( b  0  1  0)   ( y )
-         * ( c  0  0  1)   ( z )
-         * </pre>
-         *
-         * <p>
-         * Scale matrix:
-         * <pre>
-         * ( 1  0  0  0)   ( w )
-         * ( 0  a  0  0) * ( x )
-         * ( 0  0  b  0)   ( y )
-         * ( 0  0  0  c)   ( z )
-         * </pre>
-         *
-         * <p>
-         * rotateX: a rotation matrix with angle a (in Radians)
-         * <pre>
-         * ( 1    0        0             )   ( z )
-         * ( 0    1        0         0   ) * ( x )
-         * ( 0    0      cos(a)   -sin(a)) * ( x )
-         * ( 0    0      sin(a)   cos(a) )   ( y )
-         * </pre>
-         *
-         * <p>
-         * rotateY: a rotation matrix with angle a (in Radians)
-         * <pre>
-         * ( 1      0       0           )   ( z )
-         * ( 0    cos(a)    0    -sin(a)) * ( x )
-         * ( 0      0       1       0   ) * ( x )
-         * ( 0    sin(a)    0    cos(a) )   ( y )
-         * </pre>
-         *
-         * <p>
-         * rotateZ: a rotation matrix with angle a (in Radians)
-         * <pre>
-         * ( 1      0                0  )   ( z )
-         * ( 0    cos(a)   -sin(a)   0  ) * ( x )
-         * ( 0    sin(a)   cos(a)    0  )   ( y )
-         * ( 0      0         0      1  ) * ( x )
-         * </pre>
-         *
-         * <p>
-         * rotate: a rotation matrix with angle a (in Radians)
-         * and normal <i>n</i>.
-         *
-         */
-        setMatrix3D: function(view, type, params) {
-            var i,
-                board = view.board;
-
-            this.isNumericMatrix = true;
-            for (i = 0; i < params.length; i++) {
-                if (typeof params[i] !== 'number') {
-                    this.isNumericMatrix = false;
-                    break;
-                }
-            }
-
-            if (type === 'translate') {
-                if (params.length !== 3) {
-                    throw new Error("JSXGraph: 3D translate transformation needs 3 parameters.");
-                }
-                this.evalParam = Type.createEvalFunction(board, params, 3);
-                this.update = function () {
-                    this.matrix[1][0] = this.evalParam(0);
-                    this.matrix[2][0] = this.evalParam(1);
-                    this.matrix[3][0] = this.evalParam(2);
-                };
-            } else if (type === 'scale') {
-                if (params.length !== 3 && params.length !== 4) {
-                    throw new Error("JSXGraph: 3D scale transformation needs either 3 or 4 parameters.");
-                }
-                this.evalParam = Type.createEvalFunction(board, params, 3);
-                this.update = function () {
-                    var x = this.evalParam(0),
-                        y = this.evalParam(1),
-                        z = this.evalParam(2);
-
-                    this.matrix[1][1] = x;
-                    this.matrix[2][2] = y;
-                    this.matrix[3][3] = z;
-                };
-            } else if (type === 'rotateX') {
-                params.splice(1, 0, [1, 0, 0]);
-                this.setMatrix3D(view, 'rotate', params);
-            } else if (type === 'rotateY') {
-                params.splice(1, 0, [0, 1, 0]);
-                this.setMatrix3D(view, 'rotate', params);
-            } else if (type === 'rotateZ') {
-                params.splice(1, 0, [0, 0, 1]);
-                this.setMatrix3D(view, 'rotate', params);
-            } else if (type === 'rotate') {
-                if (params.length < 2) {
-                    throw new Error("JSXGraph: 3D rotate transformation needs 2 or 3 parameters.");
-                }
-                if (params.length === 3 && !Type.isFunction(params[2]) && !Type.isArray(params[2])) {
-                    this.evalParam = Type.createEvalFunction(board, params, 2);
-                    params[2] = view.select(params[2]);
-                } else {
-                    this.evalParam = Type.createEvalFunction(board, params, params.length);
-                }
-                this.update = function () {
-                    var a = this.evalParam(0), // angle
-                        n = this.evalParam(1), // normal
-                        p = [1, 0, 0, 0],
-                        co = Math.cos(a),
-                        si = Math.sin(a),
-                        n1, n2, n3,
-                        m1 = [
-                            [1, 0, 0, 0],
-                            [0, 1, 0, 0],
-                            [0, 0, 1, 0],
-                            [0, 0, 0, 1]
-                        ],
-                        m2 = [
-                            [1, 0, 0, 0],
-                            [0, 1, 0, 0],
-                            [0, 0, 1, 0],
-                            [0, 0, 0, 1]
-                        ],
-                        nrm = Mat.norm(n);
-
-                    if (n.length === 3) {
-                        n1 = n[0] / nrm;
-                        n2 = n[1] / nrm;
-                        n3 = n[2] / nrm;
-                    } else {
-                        n1 = n[1] / nrm;
-                        n2 = n[2] / nrm;
-                        n3 = n[3] / nrm;
-                    }
-                    if (params.length === 3) {
-                        if (params.length === 3 && Type.exists(params[2].is3D)) {
-                            p = params[2].coords.slice();
-                        } else {
-                            p = this.evalParam(2);
-                        }
-                        if (p.length === 3) {
-                            p.unshift(1);
-                        }
-                        m1[1][0] = -p[1];
-                        m1[2][0] = -p[2];
-                        m1[3][0] = -p[3];
-
-                        m2[1][0] = p[1];
-                        m2[2][0] = p[2];
-                        m2[3][0] = p[3];
-                    }
-
-                    this.matrix = [
-                        [1, 0, 0, 0],
-                        [0, n1 * n1 * (1 - co) +      co, n1 * n2 * (1 - co) - n3 * si, n1 * n3 * (1 - co) + n2 * si],
-                        [0, n2 * n1 * (1 - co) + n3 * si, n2 * n2 * (1 - co) +      co, n2 * n3 * (1 - co) - n1 * si],
-                        [0, n3 * n1 * (1 - co) - n2 * si, n3 * n2 * (1 - co) + n1 * si, n3 * n3 * (1 - co) +      co]
-                    ];
-                    this.matrix = Mat.matMatMult(this.matrix, m1);
-                    this.matrix = Mat.matMatMult(m2, this.matrix);
-                };
-            }
-        },
-
-        /**
-         * Transform a point element, that are: {@link Point}, {@link Text}, {@link Image}, {@link Point3D}.
-         * First, the transformation matrix is updated, then do the matrix-vector-multiplication.
-         * <p>
-         * Restricted to 2D transformations.
-         *
-         * @private
-         * @param {JXG.GeometryElement} p element which is transformed
-         * @param {String} 'self' Apply the transformation to the initialCoords instead of the coords if this is set.
-         * @returns {Array}
-         */
-        apply: function (p, self) {
-            var c;
-
-            this.update();
-            if (this.is3D) {
-                c = p.coords;
-            } else if (Type.exists(self)) {
-                c = p.initialCoords.usrCoords;
-            } else {
-                c = p.coords.usrCoords;
-            }
-
-            return Mat.matVecMult(this.matrix, c);
-        },
-
-        /**
-         * Applies a transformation once to a point element, that are: {@link Point}, {@link Text}, {@link Image}, {@link Point3D} or to an array of such elements.
-         * If it is a free 2D point, then it can be dragged around later
-         * and will overwrite the transformed coordinates.
-         * @param {JXG.Point|Array} p
-         */
-        applyOnce: function (p) {
-            var c, len, i;
-
-            if (!Type.isArray(p)) {
-                p = [p];
-            }
-
-            len = p.length;
-            for (i = 0; i < len; i++) {
-                this.update();
-                if (this.is3D) {
-                    p[i].coords = Mat.matVecMult(this.matrix, p[i].coords);
-                } else {
-                    c = Mat.matVecMult(this.matrix, p[i].coords.usrCoords);
-                    p[i].coords.setCoordinates(Const.COORDS_BY_USER, c);
-                }
-            }
-        },
-
-        /**
-         * Binds a transformation to a GeometryElement or an array of elements. In every update of the
-         * GeometryElement(s), the transformation is executed. That means, in order to immediately
-         * apply the transformation after calling bindTo, a call of board.update() has to follow.
-         * <p>
-         * The transformation is simply appended to the existing list of transformations of the object.
-         * It is not fused (melt) with an existing transformation.
-         *
-         * @param  {Array|JXG.Object} el JXG.Object or array of JXG.Object to
-         *                            which the transformation is bound to.
-         * @see JXG.Transformation.meltTo
-         */
-        bindTo: function (el) {
-            var i, len;
-            if (Type.isArray(el)) {
-                len = el.length;
-
-                for (i = 0; i < len; i++) {
-                    el[i].transformations.push(this);
-                }
-            } else {
-                el.transformations.push(this);
-            }
-        },
-
-        /**
-         * Binds a transformation to a GeometryElement or an array of elements. In every update of the
-         * GeometryElement(s), the transformation is executed. That means, in order to immediately
-         * apply the transformation after calling meltTo, a call of board.update() has to follow.
-         * <p>
-         * In case the last transformation of the element and this transformation are static,
-         * i.e. the transformation matrices do not depend on other elements,
-         * the transformation will be fused into (multiplied with) the last transformation of
-         * the element. Thus, the list of transformations is kept small.
-         * If the transformation will be the first transformation ot the element, it will be cloned
-         * to prevent side effects.
-         *
-         * @param  {Array|JXG.Object} el JXG.Object or array of JXG.Objects to
-         *                            which the transformation is bound to.
-         *
-         * @see JXG.Transformation#bindTo
-         */
-        meltTo: function (el) {
-            var i, elt, t;
-
-            if (Type.isArray(el)) {
-                for (i = 0; i < el.length; i++) {
-                    this.meltTo(el[i]);
-                }
-            } else {
-                elt = el.transformations;
-                if (elt.length > 0 &&
-                    elt[elt.length - 1].isNumericMatrix &&
-                    this.isNumericMatrix
-                ) {
-                    elt[elt.length - 1].melt(this);
-                } else {
-                    // Use a clone of the transformation.
-                    // Otherwise, if the transformation is meltTo twice
-                    // the transformation will be changed.
-                    t = this.clone();
-                    elt.push(t);
-                }
-            }
-        },
-
-        /**
-         * Create a copy of the transformation in case it is static, i.e.
-         * if the transformation matrix does not depend on other elements.
-         * <p>
-         * If the transformation matrix is not static, null will be returned.
-         *
-         * @returns {JXG.Transformation}
-         */
-        clone: function() {
-            var t = null;
-
-            if (this.isNumericMatrix) {
-                t = new JXG.Transformation(this.board, 'none', []);
-                t.matrix = this.matrix.slice();
-            }
-
-            return t;
-        },
-
-        /**
-         * Unused
-         * @deprecated Use setAttribute
-         * @param term
-         */
-        setProperty: function (term) {
-            JXG.deprecated("Transformation.setProperty()", "Transformation.setAttribute()");
-        },
-
-        /**
-         * Empty method. Unused.
-         * @param {Object} term Key-value pairs of the attributes.
-         */
-        setAttribute: function (term) {},
-
-        /**
-         * Combine two transformations to one transformation. This only works if
-         * both of transformation matrices consist of numbers solely, and do not
-         * contain functions.
-         *
-         * Multiplies the transformation with a transformation t from the left.
-         * i.e. (this) = (t) join (this)
-         * @param  {JXG.Transform} t Transformation which is the left multiplicand
-         * @returns {JXG.Transform} the transformation object.
-         */
-        melt: function (t) {
-            var res = [];
-
-            this.update();
-            t.update();
-
-            res = Mat.matMatMult(t.matrix, this.matrix);
-
-            this.update = function () {
-                this.matrix = res;
-            };
-
-            return this;
-        },
-
-        // Documented in element.js
-        // Not yet, since transformations are not listed in board.objects.
-        getParents: function () {
-            var p = [[].concat.apply([], this.matrix)];
-
-            if (this.parents.length !== 0) {
-                p = this.parents;
-            }
-
-            return p;
-        }
-    }
-);
-
-/**
- * @class Define projective 2D transformations like translation, rotation, reflection.
- * @pseudo
- * @description A transformation consists of a 3x3 matrix, i.e. it is a projective transformation.
- * <p>
- * Internally, a transformation is applied to an element by multiplying the 3x3 matrix from the left to
- * the homogeneous coordinates of the element. JSXGraph represents homogeneous coordinates in the order
- * (z, x, y). The matrix has the form
- * <pre>
- * ( a  b  c )   ( z )
- * ( d  e  f ) * ( x )
- * ( g  h  i )   ( y )
- * </pre>
- * where in general a=1. If b = c = 0, the transformation is called <i>affine</i>.
- * In this case, finite points will stay finite. This is not the case for general projective coordinates.
- * <p>
- * Transformations acting on texts and images are considered to be affine, i.e. b and c are ignored.
- *
- * @name Transformation
- * @augments JXG.Transformation
- * @constructor
- * @type JXG.Transformation
- * @throws {Exception} If the element cannot be constructed with the given parent objects an exception is thrown.
- * @param {number|function|JXG.GeometryElement} parameters The parameters depend on the transformation type, supplied as attribute 'type'.
- * Possible transformation types are
- * <ul>
- * <li> 'translate'
- * <li> 'scale'
- * <li> 'reflect'
- * <li> 'rotate'
- * <li> 'shear'
- * <li> 'generic'
- * <li> 'matrix'
- * </ul>
- * <p>Valid parameters for these types are:
- * <dl>
- * <dt><b><tt>type:"translate"</tt></b></dt><dd><b>x, y</b> Translation vector (two numbers or functions).
- * The transformation matrix for x = a and y = b has the form:
- * <pre>
- * ( 1  0  0)   ( z )
- * ( a  1  0) * ( x )
- * ( b  0  1)   ( y )
- * </pre>
- * </dd>
- * <dt><b><tt>type:"scale"</tt></b></dt><dd><b>scale_x, scale_y</b> Scale vector (two numbers or functions).
- * The transformation matrix for scale_x = a and scale_y = b has the form:
- * <pre>
- * ( 1  0  0)   ( z )
- * ( 0  a  0) * ( x )
- * ( 0  0  b)   ( y )
- * </pre>
- * </dd>
- * <dt><b><tt>type:"rotate"</tt></b></dt><dd> <b>alpha, [point | x, y]</b> The parameters are the angle value in Radians
- *     (a number or function), and optionally a coordinate pair (two numbers or functions) or a point element defining the
- *                rotation center. If the rotation center is not given, the transformation rotates around (0,0).
- * The transformation matrix for angle a and rotating around (0, 0) has the form:
- * <pre>
- * ( 1    0        0      )   ( z )
- * ( 0    cos(a)   -sin(a)) * ( x )
- * ( 0    sin(a)   cos(a) )   ( y )
- * </pre>
- * </dd>
- * <dt><b><tt>type:"shear"</tt></b></dt><dd><b>shear_x, shear_y</b> Shear vector (two numbers or functions).
- * The transformation matrix for shear_x = a and shear_y = b has the form:
- * <pre>
- * ( 1  0  0)   ( z )
- * ( 0  1  a) * ( x )
- * ( 0  b  1)   ( y )
- * </pre>
- * </dd>
- * <dt><b><tt>type:"reflect"</tt></b></dt><dd>The parameters can either be:
- *    <ul>
- *      <li> <b>line</b> a line element,
- *      <li> <b>p, q</b> two point elements,
- *      <li> <b>p_x, p_y, q_x, q_y</b> four numbers or functions  determining a line through points (p_x, p_y) and (q_x, q_y).
- *    </ul>
- * </dd>
- * <dt><b><tt>type:"generic"</tt></b></dt><dd><b>a, b, c, d, e, f, g, h, i</b> Nine matrix entries (numbers or functions)
- *  for a generic projective transformation.
- * The matrix has the form
- * <pre>
- * ( a  b  c )   ( z )
- * ( d  e  f ) * ( x )
- * ( g  h  i )   ( y )
- * </pre>
- * </dd>
- * <dt><b><tt>type:"matrix"</tt></b></dt><dd><b>M</b> 3x3 transformation matrix containing numbers or functions</dd>
- * </dl>
- *
- *
- * @see JXG.Transformation#setMatrix
- *
- * @example
- * // The point B is determined by taking twice the vector A from the origin
- *
- * var p0 = board.create('point', [0, 3], {name: 'A'}),
- *     t = board.create('transform', [function(){ return p0.X(); }, "Y(A)"], {type: 'translate'}),
- *     p1 = board.create('point', [p0, t], {color: 'blue'});
- *
- * </pre><div class="jxgbox" id="JXG14167b0c-2ad3-11e5-8dd9-901b0e1b8723" style="width: 300px; height: 300px;"></div>
- * <script type="text/javascript">
- *     (function() {
- *         var board = JXG.JSXGraph.initBoard('JXG14167b0c-2ad3-11e5-8dd9-901b0e1b8723',
- *             {boundingbox: [-8, 8, 8,-8], axis: true, showcopyright: false, shownavigation: false});
- *     var p0 = board.create('point', [0, 3], {name: 'A'}),
- *         t = board.create('transform', [function(){ return p0.X(); }, "Y(A)"], {type:'translate'}),
- *         p1 = board.create('point', [p0, t], {color: 'blue'});
- *
- *     })();
- *
- * </script><pre>
- *
- * @example
- * // The point B is the result of scaling the point A with factor 2 in horizontal direction
- * // and with factor 0.5 in vertical direction.
- *
- * var p1 = board.create('point', [1, 1]),
- *     t = board.create('transform', [2, 0.5], {type: 'scale'}),
- *     p2 = board.create('point', [p1, t], {color: 'blue'});
- *
- * </pre><div class="jxgbox" id="JXGa6827a72-2ad3-11e5-8dd9-901b0e1b8723" style="width: 300px; height: 300px;"></div>
- * <script type="text/javascript">
- *     (function() {
- *         var board = JXG.JSXGraph.initBoard('JXGa6827a72-2ad3-11e5-8dd9-901b0e1b8723',
- *             {boundingbox: [-8, 8, 8,-8], axis: true, showcopyright: false, shownavigation: false});
- *     var p1 = board.create('point', [1, 1]),
- *         t = board.create('transform', [2, 0.5], {type: 'scale'}),
- *         p2 = board.create('point', [p1, t], {color: 'blue'});
- *
- *     })();
- *
- * </script><pre>
- *
- * @example
- * // The point B is rotated around C which gives point D. The angle is determined
- * // by the vertical height of point A.
- *
- * var p0 = board.create('point', [0, 3], {name: 'A'}),
- *     p1 = board.create('point', [1, 1]),
- *     p2 = board.create('point', [2, 1], {name:'C', fixed: true}),
- *
- *     // angle, rotation center:
- *     t = board.create('transform', ['Y(A)', p2], {type: 'rotate'}),
- *     p3 = board.create('point', [p1, t], {color: 'blue'});
- *
- * </pre><div class="jxgbox" id="JXG747cf11e-2ad4-11e5-8dd9-901b0e1b8723" style="width: 300px; height: 300px;"></div>
- * <script type="text/javascript">
- *     (function() {
- *         var board = JXG.JSXGraph.initBoard('JXG747cf11e-2ad4-11e5-8dd9-901b0e1b8723',
- *             {boundingbox: [-8, 8, 8,-8], axis: true, showcopyright: false, shownavigation: false});
- *     var p0 = board.create('point', [0, 3], {name: 'A'}),
- *         p1 = board.create('point', [1, 1]),
- *         p2 = board.create('point', [2, 1], {name:'C', fixed: true}),
- *
- *         // angle, rotation center:
- *         t = board.create('transform', ['Y(A)', p2], {type: 'rotate'}),
- *         p3 = board.create('point', [p1, t], {color: 'blue'});
- *
- *     })();
- *
- * </script><pre>
- *
- * @example
- * // A concatenation of several transformations.
- * var p1 = board.create('point', [1, 1]),
- *     t1 = board.create('transform', [-2, -1], {type: 'translate'}),
- *     t2 = board.create('transform', [Math.PI/4], {type: 'rotate'}),
- *     t3 = board.create('transform', [2, 1], {type: 'translate'}),
- *     p2 = board.create('point', [p1, [t1, t2, t3]], {color: 'blue'});
- *
- * </pre><div class="jxgbox" id="JXGf516d3de-2ad5-11e5-8dd9-901b0e1b8723" style="width: 300px; height: 300px;"></div>
- * <script type="text/javascript">
- *     (function() {
- *         var board = JXG.JSXGraph.initBoard('JXGf516d3de-2ad5-11e5-8dd9-901b0e1b8723',
- *             {boundingbox: [-8, 8, 8,-8], axis: true, showcopyright: false, shownavigation: false});
- *     var p1 = board.create('point', [1, 1]),
- *         t1 = board.create('transform', [-2, -1], {type:'translate'}),
- *         t2 = board.create('transform', [Math.PI/4], {type:'rotate'}),
- *         t3 = board.create('transform', [2, 1], {type:'translate'}),
- *         p2 = board.create('point', [p1, [t1, t2, t3]], {color: 'blue'});
- *
- *     })();
- *
- * </script><pre>
- *
- * @example
- * // Reflection of point A
- * var p1 = board.create('point', [1, 1]),
- *     p2 = board.create('point', [1, 3]),
- *     p3 = board.create('point', [-2, 0]),
- *     l = board.create('line', [p2, p3]),
- *     t = board.create('transform', [l], {type: 'reflect'}),  // Possible are l, l.id, l.name
- *     p4 = board.create('point', [p1, t], {color: 'blue'});
- *
- * </pre><div class="jxgbox" id="JXG6f374a04-2ad6-11e5-8dd9-901b0e1b8723" style="width: 300px; height: 300px;"></div>
- * <script type="text/javascript">
- *     (function() {
- *         var board = JXG.JSXGraph.initBoard('JXG6f374a04-2ad6-11e5-8dd9-901b0e1b8723',
- *             {boundingbox: [-8, 8, 8,-8], axis: true, showcopyright: false, shownavigation: false});
- *     var p1 = board.create('point', [1, 1]),
- *         p2 = board.create('point', [1, 3]),
- *         p3 = board.create('point', [-2, 0]),
- *         l = board.create('line', [p2, p3]),
- *         t = board.create('transform', [l], {type:'reflect'}),  // Possible are l, l.id, l.name
- *         p4 = board.create('point', [p1, t], {color: 'blue'});
- *
- *     })();
- *
- * </script><pre>
- *
- * @example
- * // Type: 'matrix'
- *         var y = board.create('slider', [[-3, 1], [-3, 4], [0, 1, 6]]);
- *         var t1 = board.create('transform', [
- *             [
- *                 [1, 0, 0],
- *                 [0, 1, 0],
- *                 [() => y.Value(), 0, 1]
- *             ]
- *         ], {type: 'matrix'});
- *
- *         var A = board.create('point', [2, -3]);
- *         var B = board.create('point', [A, t1]);
- *
- * </pre><div id="JXGd2bfd46c-3c0c-45c5-a92b-583fad0eb3ec" class="jxgbox" style="width: 300px; height: 300px;"></div>
- * <script type="text/javascript">
- *     (function() {
- *         var board = JXG.JSXGraph.initBoard('JXGd2bfd46c-3c0c-45c5-a92b-583fad0eb3ec',
- *             {boundingbox: [-8, 8, 8,-8], axis: true, showcopyright: false, shownavigation: false});
- *             var y = board.create('slider', [[-3, 1], [-3, 4], [0, 1, 6]]);
- *             var t1 = board.create('transform', [
- *                 [
- *                     [1, 0, 0],
- *                     [0, 1, 0],
- *                     [() => y.Value(), 0, 1]
- *                 ]
- *             ], {type: 'matrix'});
- *
- *             var A = board.create('point', [2, -3]);
- *             var B = board.create('point', [A, t1]);
- *
- *     })();
- *
- * </script><pre>
- *
- * @example
- * // One time application of a transform to points A, B
- * var p1 = board.create('point', [1, 1]),
- *     p2 = board.create('point', [-1, -2]),
- *     t = board.create('transform', [3, 2], {type: 'shear'});
- * t.applyOnce([p1, p2]);
- *
- * </pre><div class="jxgbox" id="JXGb6cee1c4-2ad6-11e5-8dd9-901b0e1b8723" style="width: 300px; height: 300px;"></div>
- * <script type="text/javascript">
- *     (function() {
- *         var board = JXG.JSXGraph.initBoard('JXGb6cee1c4-2ad6-11e5-8dd9-901b0e1b8723',
- *             {boundingbox: [-8, 8, 8, -8], axis: true, showcopyright: false, shownavigation: false});
- *     var p1 = board.create('point', [1, 1]),
- *         p2 = board.create('point', [-1, -2]),
- *         t = board.create('transform', [3, 2], {type: 'shear'});
- *     t.applyOnce([p1, p2]);
- *
- *     })();
- *
- * </script><pre>
- *
- * @example
- * // Construct a square of side length 2 with the
- * // help of transformations
- *     var sq = [],
- *         right = board.create('transform', [2, 0], {type: 'translate'}),
- *         up = board.create('transform', [0, 2], {type: 'translate'}),
- *         pol, rot, p0;
- *
- *     // The first point is free
- *     sq[0] = board.create('point', [0, 0], {name: 'Drag me'}),
- *
- *     // Construct the other free points by transformations
- *     sq[1] = board.create('point', [sq[0], right]),
- *     sq[2] = board.create('point', [sq[0], [right, up]]),
- *     sq[3] = board.create('point', [sq[0], up]),
- *
- *     // Polygon through these four points
- *     pol = board.create('polygon', sq, {
- *             fillColor:'blue',
- *             gradient:'radial',
- *             gradientsecondcolor:'white',
- *             gradientSecondOpacity:'0'
- *     }),
- *
- *     p0 = board.create('point', [0, 3], {name: 'angle'}),
- *     // Rotate the square around point sq[0] by dragging A vertically.
- *     rot = board.create('transform', ['Y(angle)', sq[0]], {type: 'rotate'});
- *
- *     // Apply the rotation to all but the first point of the square
- *     rot.bindTo(sq.slice(1));
- *
- * </pre><div class="jxgbox" id="JXGc7f9097e-2ad7-11e5-8dd9-901b0e1b8723" style="width: 300px; height: 300px;"></div>
- * <script type="text/javascript">
- *     (function() {
- *         var board = JXG.JSXGraph.initBoard('JXGc7f9097e-2ad7-11e5-8dd9-901b0e1b8723',
- *             {boundingbox: [-8, 8, 8,-8], axis: true, showcopyright: false, shownavigation: false});
- *     // Construct a square of side length 2 with the
- *     // help of transformations
- *     var sq = [],
- *         right = board.create('transform', [2, 0], {type: 'translate'}),
- *         up = board.create('transform', [0, 2], {type: 'translate'}),
- *         pol, rot, p0;
- *
- *     // The first point is free
- *     sq[0] = board.create('point', [0, 0], {name: 'Drag me'}),
- *
- *     // Construct the other free points by transformations
- *     sq[1] = board.create('point', [sq[0], right]),
- *     sq[2] = board.create('point', [sq[0], [right, up]]),
- *     sq[3] = board.create('point', [sq[0], up]),
- *
- *     // Polygon through these four points
- *     pol = board.create('polygon', sq, {
- *             fillColor:'blue',
- *             gradient:'radial',
- *             gradientsecondcolor:'white',
- *             gradientSecondOpacity:'0'
- *     }),
- *
- *     p0 = board.create('point', [0, 3], {name: 'angle'}),
- *     // Rotate the square around point sq[0] by dragging A vertically.
- *     rot = board.create('transform', ['Y(angle)', sq[0]], {type: 'rotate'});
- *
- *     // Apply the rotation to all but the first point of the square
- *     rot.bindTo(sq.slice(1));
- *
- *     })();
- *
- * </script><pre>
- *
- * @example
- * // Text transformation
- * var p0 = board.create('point', [0, 0], {name: 'p_0'});
- * var p1 = board.create('point', [3, 0], {name: 'p_1'});
- * var txt = board.create('text',[0.5, 0, 'Hello World'], {display:'html'});
- *
- * // If p_0 is dragged, translate p_1 and text accordingly
- * var tOff = board.create('transform', [() => p0.X(), () => p0.Y()], {type:'translate'});
- * tOff.bindTo(txt);
- * tOff.bindTo(p1);
- *
- * // Rotate text around p_0 by dragging point p_1
- * var tRot = board.create('transform', [
- *     () => Math.atan2(p1.Y() - p0.Y(), p1.X() - p0.X()), p0], {type:'rotate'});
- * tRot.bindTo(txt);
- *
- * // Scale text by dragging point "p_1"
- * // We do this by
- * // - moving text by -p_0 (inverse of transformation tOff),
- * // - scale the text (because scaling is relative to (0,0))
- * // - move the text back by +p_0
- * var tOffInv = board.create('transform', [
- *         () => -p0.X(),
- *         () => -p0.Y()
- * ], {type:'translate'});
- * var tScale = board.create('transform', [
- *         // Some scaling factor
- *         () => p1.Dist(p0) / 3,
- *         () => p1.Dist(p0) / 3
- * ], {type:'scale'});
- * tOffInv.bindTo(txt); tScale.bindTo(txt); tOff.bindTo(txt);
- *
- * </pre><div id="JXG50d6d546-3b91-41dd-8c0f-3eaa6cff7e66" class="jxgbox" style="width: 300px; height: 300px;"></div>
- * <script type="text/javascript">
- *     (function() {
- *         var board = JXG.JSXGraph.initBoard('JXG50d6d546-3b91-41dd-8c0f-3eaa6cff7e66',
- *             {boundingbox: [-5, 5, 5, -5], axis: true, showcopyright: false, shownavigation: false});
- *     var p0 = board.create('point', [0, 0], {name: 'p_0'});
- *     var p1 = board.create('point', [3, 0], {name: 'p_1'});
- *     var txt = board.create('text',[0.5, 0, 'Hello World'], {display:'html'});
- *
- *     // If p_0 is dragged, translate p_1 and text accordingly
- *     var tOff = board.create('transform', [() => p0.X(), () => p0.Y()], {type:'translate'});
- *     tOff.bindTo(txt);
- *     tOff.bindTo(p1);
- *
- *     // Rotate text around p_0 by dragging point p_1
- *     var tRot = board.create('transform', [
- *         () => Math.atan2(p1.Y() - p0.Y(), p1.X() - p0.X()), p0], {type:'rotate'});
- *     tRot.bindTo(txt);
- *
- *     // Scale text by dragging point "p_1"
- *     // We do this by
- *     // - moving text by -p_0 (inverse of transformation tOff),
- *     // - scale the text (because scaling is relative to (0,0))
- *     // - move the text back by +p_0
- *     var tOffInv = board.create('transform', [
- *             () => -p0.X(),
- *             () => -p0.Y()
- *     ], {type:'translate'});
- *     var tScale = board.create('transform', [
- *             // Some scaling factor
- *             () => p1.Dist(p0) / 3,
- *             () => p1.Dist(p0) / 3
- *     ], {type:'scale'});
- *     tOffInv.bindTo(txt); tScale.bindTo(txt); tOff.bindTo(txt);
- *
- *     })();
- *
- * </script><pre>
- *
- */
-JXG.createTransform = function (board, parents, attributes) {
-    return new JXG.Transformation(board, attributes.type, parents);
-};
-
-JXG.registerElement('transform', JXG.createTransform);
-
-/**
- * @class Define projective 3D transformations like translation, rotation, reflection.
- * @pseudo
- * @description A transformation consists of a 4x4 matrix, i.e. it is a projective transformation.
- * <p>
- * Internally, a transformation is applied to an element by multiplying the 4x4 matrix from the left to
- * the homogeneous coordinates of the element. JSXGraph represents homogeneous coordinates in the order
- * (w, x, y, z). If the coordinate is a finite point, w=1. The matrix has the form
- * <pre>
- * ( a b c d)   ( w )
- * ( e f g h) * ( x )
- * ( i j k l)   ( y )
- * ( m n o p)   ( z )
- * </pre>
- * where in general a=1. If b = c = d = 0, the transformation is called <i>affine</i>.
- * In this case, finite points will stay finite. This is not the case for general projective coordinates.
- * <p>
- *
- * @name Transformation3D
- * @augments JXG.Transformation
- * @constructor
- * @type JXG.Transformation
- * @throws {Exception} If the element cannot be constructed with the given parent objects an exception is thrown.
- * @param {number|function|JXG.GeometryElement3D} parameters The parameters depend on the transformation type, supplied as attribute 'type'.
- *  Possible transformation types are
- * <ul>
- * <li> 'translate'
- * <li> 'scale'
- * <li> 'rotate'
- * <li> 'rotateX'
- * <li> 'rotateY'
- * <li> 'rotateZ'
- * </ul>
- * <p>Valid parameters for these types are:
- * <dl>
- * <dt><b><tt>type:"translate"</tt></b></dt><dd><b>x, y, z</b> Translation vector (three numbers or functions).
- * The transformation matrix for x = a, y = b, and z = c has the form:
- * <pre>
- * ( 1  0  0  0)   ( w )
- * ( a  1  0  0) * ( x )
- * ( b  0  1  0)   ( y )
- * ( c  0  0  c)   ( z )
- * </pre>
- * </dd>
- * <dt><b><tt>type:"scale"</tt></b></dt><dd><b>scale_x, scale_y, scale_z</b> Scale vector (three numbers or functions).
- * The transformation matrix for scale_x = a, scale_y = b, scale_z = c has the form:
- * <pre>
- * ( 1  0  0  0)   ( w )
- * ( 0  a  0  0) * ( x )
- * ( 0  0  b  0)   ( y )
- * ( 0  0  0  c)   ( z )
- * </pre>
- * </dd>
- * <dt><b><tt>type:"rotate"</tt></b></dt><dd><b>a, n, [p=[0,0,0]]</b> angle (in radians), normal, [point].
- * Rotate with angle a around the normal vector n through the point p.
- * </dd>
- * <dt><b><tt>type:"rotateX"</tt></b></dt><dd><b>a, [p=[0,0,0]]</b> angle (in radians), [point].
- * Rotate with angle a around the normal vector (1, 0, 0) through the point p.
- * </dd>
- * <dt><b><tt>type:"rotateY"</tt></b></dt><dd><b>a, [p=[0,0,0]]</b> angle (in radians), [point].
- * Rotate with angle a around the normal vector (0, 1, 0) through the point p.
- * </dd>
- * <dt><b><tt>type:"rotateZ"</tt></b></dt><dd><b>a, [p=[0,0,0]]</b> angle (in radians), [point].
- * Rotate with angle a around the normal vector (0, 0, 1) through the point p.
- * </dd>
- * </dl>
  *
  * @example
  * var bound = [-5, 5];
@@ -2627,4 +1322,3 @@
 JXG.registerElement('transform3d', JXG.createTransform3D);
 
 export default JXG.Transformation;
->>>>>>> 76575604
