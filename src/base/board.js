--- conflicted
+++ resolved
@@ -708,12 +708,9 @@
         trigger: 'trigger',
         setAttribute: 'setAttribute',
         setBoundingBox: 'setBoundingBox',
-<<<<<<< HEAD
+        setView: 'setBoundingBox',
+        getBoundingBox: 'getBoundingBox',
         getView: 'getBoundingBox',
-        getBoundingBox: 'getBoundingBox',
-=======
-        setView: 'setBoundingBox',
->>>>>>> 30add13b
         migratePoint: 'migratePoint',
         colorblind: 'emulateColorblindness',
         suspendUpdate: 'suspendUpdate',
