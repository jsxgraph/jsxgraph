--- conflicted
+++ resolved
@@ -749,10 +749,7 @@
         zoomOut: 'zoomOut',
         zoom100: 'zoom100',
         zoomElements: 'zoomElements',
-<<<<<<< HEAD
-=======
         scale: 'scale',
->>>>>>> 80422330
         scaleX: 'scaleX',
         scaleY: 'scaleY',
         remove: 'removeObject',
