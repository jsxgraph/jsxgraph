--- conflicted
+++ resolved
@@ -258,37 +258,21 @@
 
     /**
      * This stores the factor which was applied by setScaleX(factor).
-<<<<<<< HEAD
-     * @name JXG.Board.scaleX
-=======
      * @name JXG.Board.scaleFactorX
->>>>>>> f4ec0af1
      * @type Number
      * @private
      * @ignore
      */
-<<<<<<< HEAD
-    this.scaleX = 1;
-
-    /**
-     * This stores the factor which was applied by setScaleY(factor).
-     * @name JXG.Board.scaleY
-=======
     this.scaleFactorX = 1;
 
     /**
      * This stores the factor which was applied by setScaleY(factor).
      * @name JXG.Board.scaleFactorY
->>>>>>> f4ec0af1
      * @type Number
      * @private
      * @ignore
      */
-<<<<<<< HEAD
-    this.scaleY = 1;
-=======
     this.scaleFactorY = 1;
->>>>>>> f4ec0af1
 
     /**
      * Keep aspect ratio if bounding box is set and the width/height ratio differs from the
@@ -742,13 +726,8 @@
         zoomOut: 'zoomOut',
         zoom100: 'zoom100',
         zoomElements: 'zoomElements',
-<<<<<<< HEAD
-        setScaleX: 'setScaleX',
-        setScaleY: 'setScaleY',
-=======
         scaleX: 'scaleX',
         scaleY: 'scaleY',
->>>>>>> f4ec0af1
         remove: 'removeObject',
         removeObject: 'removeObject'
     };
@@ -4692,17 +4671,10 @@
          * @param {Number} factor
          * @returns {JXG.Board} Reference to the board
          */
-<<<<<<< HEAD
-        setScaleX: function (factor) {
-            this.unitX = this.unitX / Type.evaluate(this.scaleX);
-            this.scaleX = Type.createFunction(factor, this.board, null, true);
-            this.unitX = this.unitX * Type.evaluate(this.scaleX);
-=======
         scaleX: function (factor) {
             this.unitX = this.unitX / Type.evaluate(this.scaleFactorX);
             this.scaleFactorX = Type.createFunction(factor, this.board, null, true);
             this.unitX = this.unitX * Type.evaluate(this.scaleFactorX);
->>>>>>> f4ec0af1
             this.applyZoom();
 
             return this;
@@ -4716,17 +4688,10 @@
          * @param {Number} factor
          * @returns {JXG.Board} Reference to the board
          */
-<<<<<<< HEAD
-        setScaleY: function (factor) {
-            this.unitY = this.unitY / Type.evaluate(this.scaleY);
-            this.scaleY = Type.createFunction(factor, this.board, null, true);
-            this.unitY = this.unitY * Type.evaluate(this.scaleY);
-=======
         scaleY: function (factor) {
             this.unitY = this.unitY / Type.evaluate(this.scaleFactorY);
             this.scaleFactorY = Type.createFunction(factor, this.board, null, true);
             this.unitY = this.unitY * Type.evaluate(this.scaleFactorY);
->>>>>>> f4ec0af1
             this.applyZoom();
 
             return this;
