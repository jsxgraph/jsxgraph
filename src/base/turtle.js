--- conflicted
+++ resolved
@@ -161,53 +161,6 @@
     }
 
     this.init(x, y, dir);
-
-    this.methodMap = Type.deepCopy(this.methodMap, {
-        forward: "forward",
-        fd: "forward",
-        back: "back",
-        bk: "back",
-        right: "right",
-        rt: "right",
-        left: "left",
-        lt: "left",
-        penUp: "penUp",
-        pu: "penUp",
-        penDown: "penDown",
-        pd: "penDown",
-        clearScreen: "clearScreen",
-        cs: "clearScreen",
-        clean: "clean",
-        setPos: "setPos",
-        home: "home",
-        hideTurtle: "hideTurtle",
-        ht: "hideTurtle",
-        showTurtle: "showTurtle",
-        st: "showTurtle",
-        penSize: "setPenSize",
-        penColor: "setPenColor",
-        pushTurtle: "pushTurtle",
-        push: "pushTurtle",
-        popTurtle: "popTurtle",
-        pop: "popTurtle",
-        lookTo: "lookTo",
-        pos: "pos",
-        moveTo: "moveTo",
-        X: "X",
-        Y: "Y"
-    });
-
-    return this;
-};
-
-<<<<<<< HEAD
-JXG.Turtle.prototype = new GeometryElement();
-
-JXG.extend(
-    JXG.Turtle.prototype,
-    /** @lends JXG.Turtle.prototype */ {
-=======
-        this.init(x, y, dir);
 
         this.methodMap = Type.deepCopy(this.methodMap, {
             forward: 'forward',
@@ -247,13 +200,14 @@
             Y: 'Y'
         });
 
-        return this;
-    };
-
-    JXG.Turtle.prototype = new GeometryElement();
-
-    JXG.extend(JXG.Turtle.prototype, /** @lends JXG.Turtle.prototype */ {
->>>>>>> 040a93f4
+    return this;
+};
+
+JXG.Turtle.prototype = new GeometryElement();
+
+JXG.extend(
+    JXG.Turtle.prototype,
+    /** @lends JXG.Turtle.prototype */ {
         /**
          * Initialize a new turtle or reinitialize a turtle after {@link JXG.Turtle#clearScreen}.
          * @private
