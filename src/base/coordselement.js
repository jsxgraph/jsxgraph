--- conflicted
+++ resolved
@@ -158,16 +158,10 @@
         setGliderPosition: "setGliderPosition",
         addConstraint: "addConstraint",
         dist: "Dist",
-<<<<<<< HEAD
-        onPolygon: "onPolygon",
-        startAnimation: "startAnimation",
-        stopAnimation: "stopAnimation",
-=======
         Dist: "Dist",
         onPolygon: "onPolygon",
         startAnimation: "startAnimation",
         stopAnimation: "stopAnimation"
->>>>>>> 30add13b
     });
 
     /*
