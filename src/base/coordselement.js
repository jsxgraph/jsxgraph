--- conflicted
+++ resolved
@@ -1,4 +1,3 @@
-<<<<<<< HEAD
 /*
     Copyright 2008-2025
         Matthias Ehmann,
@@ -210,7 +209,7 @@
                 fromParent = false;
             }
 
-            if (!this.evalVisProp('frozen')) {
+            if (this.evalVisProp('frozen') !== true) {
                 this.updateConstraint();
             }
 
@@ -1035,2508 +1034,6 @@
 
                     if (Type.isPoint(pEl) && pEl !== this && pEl.visPropCalc.visible) {
                         pCoords = Geometry.projectPointToPoint(this, pEl, this.board);
-                        if (ev_au === "screen") {
-                            d = pCoords.distance(Const.COORDS_BY_SCREEN, this.coords);
-                        } else {
-                            d = pCoords.distance(Const.COORDS_BY_USER, this.coords);
-                        }
-
-                        if (d < ev_ad && d < dMax) {
-                            dMax = d;
-                            c = pCoords;
-                        }
-                    }
-                }
-
-                if (c !== null) {
-                    this.coords.setCoordinates(Const.COORDS_BY_USER, c.usrCoords);
-                }
-            }
-
-            return this;
-        },
-
-        /**
-         * Alias for {@link JXG.CoordsElement#handleSnapToPoints}.
-         *
-         * @param {Boolean} force force snapping independent of what the snaptogrid attribute says
-         * @returns {JXG.CoordsElement} Reference to this element
-         */
-        snapToPoints: function (force) {
-            return this.handleSnapToPoints(force);
-        },
-
-        /**
-         * A point can change its type from free point to glider
-         * and vice versa. If it is given an array of attractor elements
-         * (attribute attractors) and the attribute attractorDistance
-         * then the point will be made a glider if it less than attractorDistance
-         * apart from one of its attractor elements.
-         * If attractorDistance is equal to zero, the point stays in its
-         * current form.
-         * @returns {JXG.CoordsElement} Reference to this element
-         */
-        handleAttractors: function () {
-            var i,
-                el,
-                projCoords,
-                d = 0.0,
-                projection,
-                ev_au = this.evalVisProp('attractorunit'),
-                ev_ad = this.evalVisProp('attractordistance'),
-                ev_sd = this.evalVisProp('snatchdistance'),
-                ev_a = this.evalVisProp('attractors'),
-                len = ev_a.length;
-
-            if (ev_ad === 0.0) {
-                return;
-            }
-
-            for (i = 0; i < len; i++) {
-                el = this.board.select(ev_a[i]);
-
-                if (Type.exists(el) && el !== this) {
-                    if (Type.isPoint(el)) {
-                        projCoords = Geometry.projectPointToPoint(this, el, this.board);
-                    } else if (el.elementClass === Const.OBJECT_CLASS_LINE) {
-                        projection = Geometry.projectCoordsToSegment(
-                            this.coords.usrCoords,
-                            el.point1.coords.usrCoords,
-                            el.point2.coords.usrCoords
-                        );
-                        if (!el.evalVisProp('straightfirst') && projection[1] < 0.0) {
-                            projCoords = el.point1.coords;
-                        } else if (
-                            !el.evalVisProp('straightlast') &&
-                            projection[1] > 1.0
-                        ) {
-                            projCoords = el.point2.coords;
-                        } else {
-                            projCoords = new Coords(
-                                Const.COORDS_BY_USER,
-                                projection[0],
-                                this.board
-                            );
-                        }
-                    } else if (el.elementClass === Const.OBJECT_CLASS_CIRCLE) {
-                        projCoords = Geometry.projectPointToCircle(this, el, this.board);
-                    } else if (el.elementClass === Const.OBJECT_CLASS_CURVE) {
-                        projCoords = Geometry.projectPointToCurve(this, el, this.board)[0];
-                    } else if (el.type === Const.OBJECT_TYPE_TURTLE) {
-                        projCoords = Geometry.projectPointToTurtle(this, el, this.board)[0];
-                    } else if (el.type === Const.OBJECT_TYPE_POLYGON) {
-                        projCoords = new Coords(
-                            Const.COORDS_BY_USER,
-                            Geometry.projectCoordsToPolygon(this.coords.usrCoords, el),
-                            this.board
-                        );
-                    }
-
-                    if (ev_au === "screen") {
-                        d = projCoords.distance(Const.COORDS_BY_SCREEN, this.coords);
-                    } else {
-                        d = projCoords.distance(Const.COORDS_BY_USER, this.coords);
-                    }
-
-                    if (d < ev_ad) {
-                        if (
-                            !(
-                                this.type === Const.OBJECT_TYPE_GLIDER &&
-                                (el === this.slideObject ||
-                                    (this.slideObject &&
-                                        this.onPolygon &&
-                                        this.slideObject.parentPolygon === el))
-                            )
-                        ) {
-                            this.makeGlider(el);
-                        }
-                        break; // bind the point to the first attractor in its list.
-                    }
-                    if (
-                        d >= ev_sd &&
-                        (el === this.slideObject ||
-                            (this.slideObject &&
-                                this.onPolygon &&
-                                this.slideObject.parentPolygon === el))
-                    ) {
-                        this.popSlideObject();
-                    }
-                }
-            }
-
-            return this;
-        },
-
-        /**
-         * Sets coordinates and calls the elements's update() method.
-         * @param {Number} method The type of coordinates used here.
-         * Possible values are {@link JXG.COORDS_BY_USER} and {@link JXG.COORDS_BY_SCREEN}.
-         * @param {Array} coords coordinates <tt>([z], x, y)</tt> in screen/user units
-         * @returns {JXG.CoordsElement} this element
-         */
-        setPositionDirectly: function (method, coords) {
-            var i,
-                c, dc, m,
-                oldCoords = this.coords,
-                newCoords;
-
-            if (this.relativeCoords) {
-                c = new Coords(method, coords, this.board);
-                if (this.evalVisProp('islabel')) {
-                    dc = Statistics.subtract(c.scrCoords, oldCoords.scrCoords);
-                    this.relativeCoords.scrCoords[1] += dc[1];
-                    this.relativeCoords.scrCoords[2] += dc[2];
-                } else {
-                    dc = Statistics.subtract(c.usrCoords, oldCoords.usrCoords);
-                    this.relativeCoords.usrCoords[1] += dc[1];
-                    this.relativeCoords.usrCoords[2] += dc[2];
-                }
-
-                return this;
-            }
-
-            this.coords.setCoordinates(method, coords);
-            this.handleSnapToGrid();
-            this.handleSnapToPoints();
-            this.handleAttractors();
-
-            // Here, we set the object's "actualCoords", because
-            // coords and initialCoords coincide since transformations
-            // for these elements are handled in the renderers.
-            this.actualCoords.setCoordinates(Const.COORDS_BY_USER, this.coords.usrCoords);
-
-            // The element's coords have been set above to the new position `coords`.
-            // Now, determine the preimage of `coords`, prior to all transformations.
-            // This is needed for free elements that have a transformation bound to it.
-            if (this.transformations.length > 0) {
-                if (method === Const.COORDS_BY_SCREEN) {
-                    newCoords = new Coords(method, coords, this.board).usrCoords;
-                } else {
-                    if (coords.length === 2) {
-                        coords = [1].concat(coords);
-                    }
-                    newCoords = coords;
-                }
-                m = [[1, 0, 0], [0, 1, 0], [0, 0, 1]];
-                for (i = 0; i < this.transformations.length; i++) {
-                    m = Mat.matMatMult(this.transformations[i].matrix, m);
-                }
-                newCoords = Mat.matVecMult(Mat.inverse(m), newCoords);
-
-                this.initialCoords.setCoordinates(Const.COORDS_BY_USER, newCoords);
-                if (this.elementClass !== Const.OBJECT_CLASS_POINT) {
-                    // This is necessary for images and texts.
-                    this.coords.setCoordinates(Const.COORDS_BY_USER, newCoords);
-                }
-            }
-            this.prepareUpdate().update();
-
-            // If the user suspends the board updates we need to recalculate the relative position of
-            // the point on the slide object. This is done in updateGlider() which is NOT called during the
-            // update process triggered by unsuspendUpdate.
-            if (this.board.isSuspendedUpdate && this.type === Const.OBJECT_TYPE_GLIDER) {
-                this.updateGlider();
-            }
-
-            return this;
-        },
-
-        /**
-         * Translates the point by <tt>tv = (x, y)</tt>.
-         * @param {Number} method The type of coordinates used here.
-         * Possible values are {@link JXG.COORDS_BY_USER} and {@link JXG.COORDS_BY_SCREEN}.
-         * @param {Array} tv (x, y)
-         * @returns {JXG.CoordsElement}
-         */
-        setPositionByTransform: function (method, tv) {
-            var t;
-
-            tv = new Coords(method, tv, this.board);
-            t = this.board.create("transform", tv.usrCoords.slice(1), {
-                type: "translate"
-            });
-
-            if (
-                this.transformations.length > 0 &&
-                this.transformations[this.transformations.length - 1].isNumericMatrix
-            ) {
-                this.transformations[this.transformations.length - 1].melt(t);
-            } else {
-                this.addTransform(this, t);
-            }
-
-            this.prepareUpdate().update();
-
-            return this;
-        },
-
-        /**
-         * Sets coordinates and calls the element's update() method.
-         * @param {Number} method The type of coordinates used here.
-         * Possible values are {@link JXG.COORDS_BY_USER} and {@link JXG.COORDS_BY_SCREEN}.
-         * @param {Array} coords coordinates in screen/user units
-         * @returns {JXG.CoordsElement}
-         */
-        setPosition: function (method, coords) {
-            return this.setPositionDirectly(method, coords);
-        },
-
-        /**
-         * Sets the position of a glider relative to the defining elements
-         * of the {@link JXG.Point#slideObject}.
-         * @param {Number} x
-         * @returns {JXG.Point} Reference to the point element.
-         */
-        setGliderPosition: function (x) {
-            if (this.type === Const.OBJECT_TYPE_GLIDER) {
-                this.position = x;
-                this.board.update();
-            }
-
-            return this;
-        },
-
-        /**
-         * Convert the point to glider and update the construction.
-         * To move the point visual onto the glider, a call of board update is necessary.
-         * @param {String|Object} slide The object the point will be bound to.
-         */
-        makeGlider: function (slide) {
-            var slideobj = this.board.select(slide),
-                onPolygon = false,
-                min, i, dist;
-
-            if (slideobj.type === Const.OBJECT_TYPE_POLYGON) {
-                // Search for the closest edge of the polygon.
-                min = Number.MAX_VALUE;
-                for (i = 0; i < slideobj.borders.length; i++) {
-                    dist = JXG.Math.Geometry.distPointLine(
-                        this.coords.usrCoords,
-                        slideobj.borders[i].stdform
-                    );
-                    if (dist < min) {
-                        min = dist;
-                        slide = slideobj.borders[i];
-                    }
-                }
-                slideobj = this.board.select(slide);
-                onPolygon = true;
-            }
-
-            /* Gliders on Ticks are forbidden */
-            if (!Type.exists(slideobj)) {
-                throw new Error("JSXGraph: slide object undefined.");
-            } else if (slideobj.type === Const.OBJECT_TYPE_TICKS) {
-                throw new Error("JSXGraph: gliders on ticks are not possible.");
-            }
-
-            this.slideObject = this.board.select(slide);
-            this.slideObjects.push(this.slideObject);
-            this.addParents(slide);
-
-            this.type = Const.OBJECT_TYPE_GLIDER;
-            this.elType = 'glider';
-            this.visProp.snapwidth = -1; // By default, deactivate snapWidth
-            this.slideObject.addChild(this);
-            this.isDraggable = true;
-            this.onPolygon = onPolygon;
-
-            this.generatePolynomial = function () {
-                return this.slideObject.generatePolynomial(this);
-            };
-
-            // Determine the initial value of this.position
-            this.updateGlider();
-            this.needsUpdateFromParent = true;
-            this.updateGliderFromParent();
-
-            return this;
-        },
-
-        /**
-         * Remove the last slideObject. If there are more than one elements the point is bound to,
-         * the second last element is the new active slideObject.
-         */
-        popSlideObject: function () {
-            if (this.slideObjects.length > 0) {
-                this.slideObjects.pop();
-
-                // It may not be sufficient to remove the point from
-                // the list of childElement. For complex dependencies
-                // one may have to go to the list of ancestor and descendants.  A.W.
-                // Yes indeed, see #51 on github bug tracker
-                //   delete this.slideObject.childElements[this.id];
-                this.slideObject.removeChild(this);
-
-                if (this.slideObjects.length === 0) {
-                    this.type = this._org_type;
-                    if (this.type === Const.OBJECT_TYPE_POINT) {
-                        this.elType = "point";
-                    } else if (this.elementClass === Const.OBJECT_CLASS_TEXT) {
-                        this.elType = "text";
-                    } else if (this.type === Const.OBJECT_TYPE_IMAGE) {
-                        this.elType = "image";
-                    } else if (this.type === Const.OBJECT_TYPE_FOREIGNOBJECT) {
-                        this.elType = "foreignobject";
-                    }
-
-                    this.slideObject = null;
-                } else {
-                    this.slideObject = this.slideObjects[this.slideObjects.length - 1];
-                }
-            }
-        },
-
-        /**
-         * Converts a calculated element into a free element,
-         * i.e. it will delete all ancestors and transformations and,
-         * if the element is currently a glider, will remove the slideObject reference.
-         */
-        free: function () {
-            var ancestorId, ancestor;
-            // child;
-
-            if (this.type !== Const.OBJECT_TYPE_GLIDER) {
-                // remove all transformations
-                this.transformations.length = 0;
-
-                delete this.updateConstraint;
-                this.isConstrained = false;
-                // this.updateConstraint = function () {
-                //     return this;
-                // };
-
-                if (!this.isDraggable) {
-                    this.isDraggable = true;
-
-                    if (this.elementClass === Const.OBJECT_CLASS_POINT) {
-                        this.type = Const.OBJECT_TYPE_POINT;
-                        this.elType = "point";
-                    }
-
-                    this.XEval = function () {
-                        return this.coords.usrCoords[1];
-                    };
-
-                    this.YEval = function () {
-                        return this.coords.usrCoords[2];
-                    };
-
-                    this.ZEval = function () {
-                        return this.coords.usrCoords[0];
-                    };
-
-                    this.Xjc = null;
-                    this.Yjc = null;
-                } else {
-                    return;
-                }
-            }
-
-            // a free point does not depend on anything. And instead of running through tons of descendants and ancestor
-            // structures, where we eventually are going to visit a lot of objects twice or thrice with hard to read and
-            // comprehend code, just run once through all objects and delete all references to this point and its label.
-            for (ancestorId in this.board.objects) {
-                if (this.board.objects.hasOwnProperty(ancestorId)) {
-                    ancestor = this.board.objects[ancestorId];
-
-                    if (ancestor.descendants) {
-                        delete ancestor.descendants[this.id];
-                        delete ancestor.childElements[this.id];
-
-                        if (this.hasLabel) {
-                            delete ancestor.descendants[this.label.id];
-                            delete ancestor.childElements[this.label.id];
-                        }
-                    }
-                }
-            }
-
-            // A free point does not depend on anything. Remove all ancestors.
-            this.ancestors = {}; // only remove the reference
-            this.parents = [];
-
-            // Completely remove all slideObjects of the element
-            this.slideObject = null;
-            this.slideObjects = [];
-            if (this.elementClass === Const.OBJECT_CLASS_POINT) {
-                this.type = Const.OBJECT_TYPE_POINT;
-                this.elType = "point";
-            } else if (this.elementClass === Const.OBJECT_CLASS_TEXT) {
-                this.type = this._org_type;
-                this.elType = "text";
-            } else if (this.elementClass === Const.OBJECT_CLASS_OTHER) {
-                this.type = this._org_type;
-                this.elType = "image";
-            }
-        },
-
-        /**
-         * Convert the point to CAS point and call update().
-         * @param {Array} terms [[zterm], xterm, yterm] defining terms for the z, x and y coordinate.
-         * The z-coordinate is optional and it is used for homogeneous coordinates.
-         * The coordinates may be either <ul>
-         *   <li>a JavaScript function,</li>
-         *   <li>a string containing GEONExT syntax. This string will be converted into a JavaScript
-         *     function here,</li>
-         *   <li>a Number</li>
-         *   <li>a pointer to a slider object. This will be converted into a call of the Value()-method
-         *     of this slider.</li>
-         *   </ul>
-         * @see JXG.GeonextParser#geonext2JS
-         */
-        addConstraint: function (terms) {
-            var i, v,
-                newfuncs = [],
-                what = ["X", "Y"],
-                makeConstFunction = function (z) {
-                    return function () {
-                        return z;
-                    };
-                },
-                makeSliderFunction = function (a) {
-                    return function () {
-                        return a.Value();
-                    };
-                };
-
-            if (this.elementClass === Const.OBJECT_CLASS_POINT) {
-                this.type = Const.OBJECT_TYPE_CAS;
-            }
-
-            this.isDraggable = false;
-
-            for (i = 0; i < terms.length; i++) {
-                v = terms[i];
-
-                if (Type.isString(v)) {
-                    // Convert GEONExT syntax into JavaScript syntax
-                    //t  = JXG.GeonextParser.geonext2JS(v, this.board);
-                    //newfuncs[i] = new Function('','return ' + t + ';');
-                    //v = GeonextParser.replaceNameById(v, this.board);
-                    newfuncs[i] = this.board.jc.snippet(v, true, null, true);
-                    this.addParentsFromJCFunctions([newfuncs[i]]);
-
-                    // Store original term as 'Xjc' or 'Yjc'
-                    if (terms.length === 2) {
-                        this[what[i] + "jc"] = terms[i];
-                    }
-                } else if (Type.isFunction(v)) {
-                    newfuncs[i] = v;
-                } else if (Type.isNumber(v)) {
-                    newfuncs[i] = makeConstFunction(v);
-                } else if (Type.isObject(v) && Type.isFunction(v.Value)) {
-                    // Slider
-                    newfuncs[i] = makeSliderFunction(v);
-                }
-
-                newfuncs[i].origin = v;
-            }
-
-            // Intersection function
-            if (terms.length === 1) {
-                this.updateConstraint = function () {
-                    var c = newfuncs[0]();
-
-                    // Array
-                    if (Type.isArray(c)) {
-                        this.coords.setCoordinates(Const.COORDS_BY_USER, c);
-                        // Coords object
-                    } else {
-                        this.coords = c;
-                    }
-                    return this;
-                };
-                // Euclidean coordinates
-            } else if (terms.length === 2) {
-                this.XEval = newfuncs[0];
-                this.YEval = newfuncs[1];
-                this.addParents([newfuncs[0].origin, newfuncs[1].origin]);
-
-                this.updateConstraint = function () {
-                    this.coords.setCoordinates(Const.COORDS_BY_USER, [
-                        this.XEval(),
-                        this.YEval()
-                    ]);
-                    return this;
-                };
-                // Homogeneous coordinates
-            } else {
-                this.ZEval = newfuncs[0];
-                this.XEval = newfuncs[1];
-                this.YEval = newfuncs[2];
-
-                this.addParents([newfuncs[0].origin, newfuncs[1].origin, newfuncs[2].origin]);
-
-                this.updateConstraint = function () {
-                    this.coords.setCoordinates(Const.COORDS_BY_USER, [
-                        this.ZEval(),
-                        this.XEval(),
-                        this.YEval()
-                    ]);
-                    return this;
-                };
-            }
-            this.isConstrained = true;
-
-            /**
-             * We have to do an update. Otherwise, elements relying on this point will receive NaN.
-             */
-            this.prepareUpdate().update();
-            if (!this.board.isSuspendedUpdate) {
-                this.updateVisibility().updateRenderer();
-                if (this.hasLabel) {
-                    this.label.fullUpdate();
-                }
-            }
-
-            return this;
-        },
-
-        /**
-         * In case there is an attribute "anchor", the element is bound to
-         * this anchor element.
-         * This is handled with this.relativeCoords. If the element is a label
-         * relativeCoords are given in scrCoords, otherwise in usrCoords.
-         * @param{Array} coordinates Offset from the anchor element. These are the values for this.relativeCoords.
-         * In case of a label, coordinates are screen coordinates. Otherwise, coordinates are user coordinates.
-         * @param{Boolean} isLabel Yes/no
-         * @private
-         */
-        addAnchor: function (coordinates, isLabel) {
-            if (isLabel) {
-                this.relativeCoords = new Coords(
-                    Const.COORDS_BY_SCREEN,
-                    coordinates.slice(0, 2),
-                    this.board
-                );
-            } else {
-                this.relativeCoords = new Coords(Const.COORDS_BY_USER, coordinates, this.board);
-            }
-            this.element.addChild(this);
-            if (isLabel) {
-                this.addParents(this.element);
-            }
-
-            this.XEval = function () {
-                var sx, coords, anchor, ev_o;
-
-                if (this.evalVisProp('islabel')) {
-                    ev_o = this.evalVisProp('offset');
-                    sx = parseFloat(ev_o[0]);
-                    anchor = this.element.getLabelAnchor();
-                    coords = new Coords(
-                        Const.COORDS_BY_SCREEN,
-                        [sx + this.relativeCoords.scrCoords[1] + anchor.scrCoords[1], 0],
-                        this.board
-                    );
-
-                    return coords.usrCoords[1];
-                }
-
-                anchor = this.element.getTextAnchor();
-                return this.relativeCoords.usrCoords[1] + anchor.usrCoords[1];
-            };
-
-            this.YEval = function () {
-                var sy, coords, anchor, ev_o;
-
-                if (this.evalVisProp('islabel')) {
-                    ev_o = this.evalVisProp('offset');
-                    sy = -parseFloat(ev_o[1]);
-                    anchor = this.element.getLabelAnchor();
-                    coords = new Coords(
-                        Const.COORDS_BY_SCREEN,
-                        [0, sy + this.relativeCoords.scrCoords[2] + anchor.scrCoords[2]],
-                        this.board
-                    );
-
-                    return coords.usrCoords[2];
-                }
-
-                anchor = this.element.getTextAnchor();
-                return this.relativeCoords.usrCoords[2] + anchor.usrCoords[2];
-            };
-
-            this.ZEval = Type.createFunction(1, this.board, "");
-
-            this.updateConstraint = function () {
-                this.coords.setCoordinates(Const.COORDS_BY_USER, [
-                    this.ZEval(),
-                    this.XEval(),
-                    this.YEval()
-                ]);
-            };
-            this.isConstrained = true;
-
-            this.updateConstraint();
-        },
-
-        /**
-         * Applies the transformations of the element.
-         * This method applies to text and images. Point transformations are handled differently.
-         * @param {Boolean} fromParent True if the drag comes from a child element. Unused.
-         * @returns {JXG.CoordsElement} Reference to itself.
-         */
-        updateTransform: function (fromParent) {
-            var c, i;
-
-            if (this.transformations.length === 0 || this.baseElement === null) {
-                return this;
-            }
-
-            // This method is called for non-points only.
-            // Here, we set the object's "actualCoords", because
-            // coords and initialCoords coincide since transformations
-            // for these elements are handled in the renderers.
-
-            this.transformations[0].update();
-            if (this === this.baseElement) {
-                // Case of bindTo
-                c = this.transformations[0].apply(this, "self");
-            } else {
-                c = this.transformations[0].apply(this.baseElement);
-            }
-            for (i = 1; i < this.transformations.length; i++) {
-                this.transformations[i].update();
-                c = Mat.matVecMult(this.transformations[i].matrix, c);
-            }
-            this.actualCoords.setCoordinates(Const.COORDS_BY_USER, c);
-
-            return this;
-        },
-
-        /**
-         * Add transformations to this element.
-         * @param {JXG.GeometryElement} el
-         * @param {JXG.Transformation|Array} transform Either one {@link JXG.Transformation}
-         * or an array of {@link JXG.Transformation}s.
-         * @returns {JXG.CoordsElement} Reference to itself.
-         */
-        addTransform: function (el, transform) {
-            var i,
-                list = Type.isArray(transform) ? transform : [transform],
-                len = list.length;
-
-            // There is only one baseElement possible
-            if (this.transformations.length === 0) {
-                this.baseElement = el;
-            }
-
-            for (i = 0; i < len; i++) {
-                this.transformations.push(list[i]);
-            }
-
-            return this;
-        },
-
-        /**
-         * Animate the point.
-         * @param {Number|Function} direction The direction the glider is animated. Can be +1 or -1.
-         * @param {Number|Function} stepCount The number of steps in which the parent element is divided.
-         * Must be at least 1.
-         * @param {Number|Function} delay Time in msec between two animation steps. Default is 250.
-         * @returns {JXG.CoordsElement} Reference to iself.
-         *
-         * @name Glider#startAnimation
-         * @see Glider#stopAnimation
-         * @function
-         * @example
-         * // Divide the circle line into 6 steps and
-         * // visit every step 330 msec counterclockwise.
-         * var ci = board.create('circle', [[-1,2], [2,1]]);
-         * var gl = board.create('glider', [0,2, ci]);
-         * gl.startAnimation(-1, 6, 330);
-         *
-         * </pre><div id="JXG0f35a50e-e99d-11e8-a1ca-04d3b0c2aad3" class="jxgbox" style="width: 300px; height: 300px;"></div>
-         * <script type="text/javascript">
-         *     (function() {
-         *         var board = JXG.JSXGraph.initBoard('JXG0f35a50e-e99d-11e8-a1ca-04d3b0c2aad3',
-         *             {boundingbox: [-8, 8, 8,-8], axis: true, showcopyright: false, shownavigation: false});
-         *     // Divide the circle line into 6 steps and
-         *     // visit every step 330 msec counterclockwise.
-         *     var ci = board.create('circle', [[-1,2], [2,1]]);
-         *     var gl = board.create('glider', [0,2, ci]);
-         *     gl.startAnimation(-1, 6, 330);
-         *
-         *     })();
-         *
-         * </script><pre>
-         * @example
-         * //animate example closed curve
-         * var c1 = board.create('curve',[(u)=>4*Math.cos(u),(u)=>2*Math.sin(u)+2,0,2*Math.PI]);
-         * var p2 = board.create('glider', [c1]);
-         * var button1 = board.create('button', [1, 7, 'start animation',function(){p2.startAnimation(1,8)}]);
-         * var button2 = board.create('button', [1, 5, 'stop animation',function(){p2.stopAnimation()}]);
-         * </pre><div class="jxgbox" id="JXG10e885ea-b05d-4e7d-a473-bac2554bce68" style="width: 200px; height: 200px;"></div>
-         * <script type="text/javascript">
-         *   var gpex4_board = JXG.JSXGraph.initBoard('JXG10e885ea-b05d-4e7d-a473-bac2554bce68', {boundingbox: [-1, 10, 10, -1], axis: true, showcopyright: false, shownavigation: false});
-         *   var gpex4_c1 = gpex4_board.create('curve',[(u)=>4*Math.cos(u)+4,(u)=>2*Math.sin(u)+2,0,2*Math.PI]);
-         *   var gpex4_p2 = gpex4_board.create('glider', [gpex4_c1]);
-         *   gpex4_board.create('button', [1, 7, 'start animation',function(){gpex4_p2.startAnimation(1,8)}]);
-         *   gpex4_board.create('button', [1, 5, 'stop animation',function(){gpex4_p2.stopAnimation()}]);
-         * </script><pre>
-         *
-         * @example
-         * // Divide the slider area into 20 steps and
-         * // visit every step 30 msec.
-         * var n = board.create('slider',[[-2,4],[2,4],[1,5,100]],{name:'n'});
-         * n.startAnimation(1, 20, 30);
-         *
-         * </pre><div id="JXG40ce04b8-e99c-11e8-a1ca-04d3b0c2aad3" class="jxgbox" style="width: 300px; height: 300px;"></div>
-         * <script type="text/javascript">
-         *     (function() {
-         *         var board = JXG.JSXGraph.initBoard('JXG40ce04b8-e99c-11e8-a1ca-04d3b0c2aad3',
-         *             {boundingbox: [-8, 8, 8,-8], axis: true, showcopyright: false, shownavigation: false});
-         *     // Divide the slider area into 20 steps and
-         *     // visit every step 30 msec.
-         *     var n = board.create('slider',[[-2,4],[2,4],[1,5,100]],{name:'n'});
-         *     n.startAnimation(1, 20, 30);
-         *
-         *     })();
-         * </script><pre>
-         *
-         */
-        startAnimation: function (direction, stepCount, delay) {
-            var dir = Type.evaluate(direction),
-                sc = Type.evaluate(stepCount),
-                that = this;
-
-            delay = Type.evaluate(delay) || 250;
-
-            if (this.type === Const.OBJECT_TYPE_GLIDER && !Type.exists(this.intervalCode)) {
-                this.intervalCode = window.setInterval(function () {
-                    that._anim(dir, sc);
-                }, delay);
-
-                if (!Type.exists(this.intervalCount)) {
-                    this.intervalCount = 0;
-                }
-            }
-            return this;
-        },
-
-        /**
-         * Stop animation.
-         * @name Glider#stopAnimation
-         * @see Glider#startAnimation
-         * @function
-         * @returns {JXG.CoordsElement} Reference to itself.
-         */
-        stopAnimation: function () {
-            if (Type.exists(this.intervalCode)) {
-                window.clearInterval(this.intervalCode);
-                delete this.intervalCode;
-            }
-
-            return this;
-        },
-
-        /**
-         * Starts an animation which moves the point along a given path in given time.
-         * @param {Array|function} path The path the point is moved on.
-         * This can be either an array of arrays or containing x and y values of the points of
-         * the path, or an array of points, or a function taking the amount of elapsed time since the animation
-         * has started and returns an array containing a x and a y value or NaN.
-         * In case of NaN the animation stops.
-         * @param {Number} time The time in milliseconds in which to finish the animation
-         * @param {Object} [options] Optional settings for the animation.
-         * @param {function} [options.callback] A function that is called as soon as the animation is finished.
-         * @param {Boolean} [options.interpolate=true] If <tt>path</tt> is an array moveAlong()
-         * will interpolate the path
-         * using {@link JXG.Math.Numerics.Neville}. Set this flag to false if you don't want to use interpolation.
-         * @returns {JXG.CoordsElement} Reference to itself.
-         * @see JXG.CoordsElement#moveTo
-         * @see JXG.CoordsElement#visit
-         * @see JXG.CoordsElement#moveAlongES6
-         * @see JXG.GeometryElement#animate
-         */
-        moveAlong: function (path, time, options) {
-            options = options || {};
-
-            var i,
-                neville,
-                interpath = [],
-                p = [],
-                delay = this.board.attr.animationdelay,
-                steps = time / delay,
-                len,
-                pos,
-                part,
-                makeFakeFunction = function (i, j) {
-                    return function () {
-                        return path[i][j];
-                    };
-                };
-
-            if (Type.isArray(path)) {
-                len = path.length;
-                for (i = 0; i < len; i++) {
-                    if (Type.isPoint(path[i])) {
-                        p[i] = path[i];
-                    } else {
-                        p[i] = {
-                            elementClass: Const.OBJECT_CLASS_POINT,
-                            X: makeFakeFunction(i, 0),
-                            Y: makeFakeFunction(i, 1)
-                        };
-                    }
-                }
-
-                time = time || 0;
-                if (time === 0) {
-                    this.setPosition(Const.COORDS_BY_USER, [
-                        p[p.length - 1].X(),
-                        p[p.length - 1].Y()
-                    ]);
-                    return this.board.update(this);
-                }
-
-                if (!Type.exists(options.interpolate) || options.interpolate) {
-                    neville = Numerics.Neville(p);
-                    for (i = 0; i < steps; i++) {
-                        interpath[i] = [];
-                        interpath[i][0] = neville[0](((steps - i) / steps) * neville[3]());
-                        interpath[i][1] = neville[1](((steps - i) / steps) * neville[3]());
-                    }
-                } else {
-                    len = path.length - 1;
-                    for (i = 0; i < steps; ++i) {
-                        pos = Math.floor((i / steps) * len);
-                        part = (i / steps) * len - pos;
-
-                        interpath[i] = [];
-                        interpath[i][0] = (1.0 - part) * p[pos].X() + part * p[pos + 1].X();
-                        interpath[i][1] = (1.0 - part) * p[pos].Y() + part * p[pos + 1].Y();
-                    }
-                    interpath.push([p[len].X(), p[len].Y()]);
-                    interpath.reverse();
-                    /*
-                    for (i = 0; i < steps; i++) {
-                        interpath[i] = [];
-                        interpath[i][0] = path[Math.floor((steps - i) / steps * (path.length - 1))][0];
-                        interpath[i][1] = path[Math.floor((steps - i) / steps * (path.length - 1))][1];
-                    }
-                    */
-                }
-
-                this.animationPath = interpath;
-            } else if (Type.isFunction(path)) {
-                this.animationPath = path;
-                this.animationStart = new Date().getTime();
-            }
-
-            this.animationCallback = options.callback;
-            this.board.addAnimation(this);
-
-            return this;
-        },
-
-        /**
-         * Starts an animated point movement towards the given coordinates <tt>where</tt>.
-         * The animation is done after <tt>time</tt> milliseconds.
-         * If the second parameter is not given or is equal to 0, setPosition() is called, see
-         * {@link JXG.CoordsElement#setPosition},
-         * i.e. the coordinates are changed without animation.
-         * @param {Array} where Array containing the x and y coordinate of the target location.
-         * @param {Number} [time] Number of milliseconds the animation should last.
-         * @param {Object} [options] Optional settings for the animation
-         * @param {function} [options.callback] A function that is called as soon as the animation is finished.
-         * @param {String} [options.effect='<>'|'>'|'<'] animation effects like speed fade in and out. possible values are
-         * '<>' for speed increase on start and slow down at the end (default), '<' for speed up, '>' for slow down, and '--' for constant speed during
-         * the whole animation.
-         * @returns {JXG.CoordsElement} Reference to itself.
-         * @see JXG.CoordsElement#setPosition
-         * @see JXG.CoordsElement#moveAlong
-         * @see JXG.CoordsElement#visit
-         * @see JXG.CoordsElement#moveToES6
-         * @see JXG.GeometryElement#animate
-         * @example
-         * // moveTo() with different easing options and callback options
-         * let yInit = 3
-         * let [A, B, C, D] = ['==', '<>', '<', '>'].map((s) => board.create('point', [4, yInit--], { name: s, label: { fontSize: 24 } }))
-         * let seg = board.create('segment', [A, [() => A.X(), 0]])  // shows linear
-         *
-         * let isLeftRight = true;
-         * let buttonMove = board.create('button', [-2, 4, 'left',
-         * () => {
-         *    isLeftRight = !isLeftRight;
-         *    buttonMove.rendNodeButton.innerHTML = isLeftRight ? 'left' : 'right'
-         *    let x = isLeftRight ? 4 : -4
-         *    let sym = isLeftRight ? 'triangleleft' : 'triangleright'
-         *
-         *    A.moveTo([x, 3], 1000, { callback: () => A.setAttribute({ face: sym, size: 5 }) })
-         *    B.moveTo([x, 2], 1000, { callback: () => B.setAttribute({ face: sym, size: 5 }), effect: "<>" })
-         *    C.moveTo([x, 1], 1000, { callback: () => C.setAttribute({ face: sym, size: 5 }), effect: "<" })
-         *    D.moveTo([x, 0], 1000, { callback: () => D.setAttribute({ face: sym, size: 5 }), effect: ">" })
-         *
-         * }]);
-         *
-         * </pre><div id="JXG0f35a50e-e99d-11e8-a1ca-04d3b0c2aad4" class="jxgbox" style="width: 300px; height: 300px;"></div>
-         * <script type="text/javascript">
-         * {
-         * let board = JXG.JSXGraph.initBoard('JXG0f35a50e-e99d-11e8-a1ca-04d3b0c2aad4')
-         * let yInit = 3
-         * let [A, B, C, D] = ['==', '<>', '<', '>'].map((s) => board.create('point', [4, yInit--], { name: s, label: { fontSize: 24 } }))
-         * let seg = board.create('segment', [A, [() => A.X(), 0]])  // shows linear
-         *
-         * let isLeftRight = true;
-         * let buttonMove = board.create('button', [-2, 4, 'left',
-         * () => {
-         *    isLeftRight = !isLeftRight;
-         *    buttonMove.rendNodeButton.innerHTML = isLeftRight ? 'left' : 'right'
-         *    let x = isLeftRight ? 4 : -4
-         *    let sym = isLeftRight ? 'triangleleft' : 'triangleright'
-         *
-         *    A.moveTo([x, 3], 1000, { callback: () => A.setAttribute({ face: sym, size: 5 }) })
-         *    B.moveTo([x, 2], 1000, { callback: () => B.setAttribute({ face: sym, size: 5 }), effect: "<>" })
-         *    C.moveTo([x, 1], 1000, { callback: () => C.setAttribute({ face: sym, size: 5 }), effect: "<" })
-         *    D.moveTo([x, 0], 1000, { callback: () => D.setAttribute({ face: sym, size: 5 }), effect: ">" })
-         *
-         * }]);
-         *}
-         *</script><pre>
-         */
-        moveTo: function (where, time, options) {
-            options = options || {};
-            where = new Coords(Const.COORDS_BY_USER, where, this.board);
-
-            var i,
-                delay = this.board.attr.animationdelay,
-                steps = Math.ceil(time / delay),
-                coords = [],
-                X = this.coords.usrCoords[1],
-                Y = this.coords.usrCoords[2],
-                dX = where.usrCoords[1] - X,
-                dY = where.usrCoords[2] - Y,
-                /** @ignore */
-                stepFun = function (i) {
-                    var x = i / steps;  // absolute progress of the animatin
-
-                    if (options.effect) {
-                        if (options.effect === "<>") {
-                            return Math.pow(Math.sin((x * Math.PI) / 2), 2);
-                        }
-                        if (options.effect === "<") {   // cubic ease in
-                            return x * x * x;
-                        }
-                        if (options.effect === ">") {   // cubic ease out
-                            return 1 - Math.pow(1 - x, 3);
-                        }
-                        if (options.effect === "==") {
-                            return i / steps;       // linear
-                        }
-                        throw new Error("valid effects are '==', '<>', '>', and '<'.");
-                    }
-                    return i / steps;  // default
-                };
-
-            if (
-                !Type.exists(time) ||
-                time === 0 ||
-                Math.abs(where.usrCoords[0] - this.coords.usrCoords[0]) > Mat.eps
-            ) {
-                this.setPosition(Const.COORDS_BY_USER, where.usrCoords);
-                return this.board.update(this);
-            }
-
-            // In case there is no callback and we are already at the endpoint we can stop here
-            if (
-                !Type.exists(options.callback) &&
-                Math.abs(dX) < Mat.eps &&
-                Math.abs(dY) < Mat.eps
-            ) {
-                return this;
-            }
-
-            for (i = steps; i >= 0; i--) {
-                coords[steps - i] = [
-                    where.usrCoords[0],
-                    X + dX * stepFun(i),
-                    Y + dY * stepFun(i)
-                ];
-            }
-
-            this.animationPath = coords;
-            this.animationCallback = options.callback;
-            this.board.addAnimation(this);
-
-            return this;
-        },
-
-        /**
-         * Starts an animated point movement towards the given coordinates <tt>where</tt>. After arriving at
-         * <tt>where</tt> the point moves back to where it started. The animation is done after <tt>time</tt>
-         * milliseconds.
-         * @param {Array} where Array containing the x and y coordinate of the target location.
-         * @param {Number} time Number of milliseconds the animation should last.
-         * @param {Object} [options] Optional settings for the animation
-         * @param {function} [options.callback] A function that is called as soon as the animation is finished.
-         * @param {String} [options.effect='<>'|'>'|'<'] animation effects like speed fade in and out. possible values are
-         * '<>' for speed increase on start and slow down at the end (default), '<' for speed up, '>' for slow down, and '--' for constant speed during
-         * the whole animation.
-         * @param {Number} [options.repeat=1] How often this animation should be repeated.
-         * @returns {JXG.CoordsElement} Reference to itself.
-         * @see JXG.CoordsElement#moveAlong
-         * @see JXG.CoordsElement#moveTo
-         * @see JXG.CoordsElement#visitES6
-         * @see JXG.GeometryElement#animate
-         * @example
-         * // visit() with different easing options
-         * let yInit = 3
-         * let [A, B, C, D] = ['==', '<>', '<', '>'].map((s) => board.create('point', [4, yInit--], { name: s, label: { fontSize: 24 } }))
-         * let seg = board.create('segment', [A, [() => A.X(), 0]])  // shows linear
-         *
-         *let isLeftRight = true;
-         *let buttonVisit = board.create('button', [0, 4, 'visit',
-         *    () => {
-         *        let x = isLeftRight ? 4 : -4
-         *
-         *        A.visit([-x, 3], 4000, { effect: "==", repeat: 2 })  // linear
-         *        B.visit([-x, 2], 4000, { effect: "<>", repeat: 2 })
-         *        C.visit([-x, 1], 4000, { effect: "<", repeat: 2 })
-         *        D.visit([-x, 0], 4000, { effect: ">", repeat: 2 })
-         *    }])
-         *
-         * </pre><div id="JXG0f35a50e-e99d-11e8-a1ca-04d3b0c2aad5" class="jxgbox" style="width: 300px; height: 300px;"></div>
-         * <script type="text/javascript">
-         * {
-         *  let board = JXG.JSXGraph.initBoard('JXG0f35a50e-e99d-11e8-a1ca-04d3b0c2aad5')
-         * let yInit = 3
-         * let [A, B, C, D] = ['==', '<>', '<', '>'].map((s) => board.create('point', [4, yInit--], { name: s, label: { fontSize: 24 } }))
-         * let seg = board.create('segment', [A, [() => A.X(), 0]])  // shows linear
-         *
-         * let isLeftRight = true;
-         * let buttonVisit = board.create('button', [0, 4, 'visit',
-         *    () => {
-         *        let x = isLeftRight ? 4 : -4
-         *
-         *        A.visit([-x, 3], 4000, { effect: "==", repeat: 2 })  // linear
-         *        B.visit([-x, 2], 4000, { effect: "<>", repeat: 2 })
-         *        C.visit([-x, 1], 4000, { effect: "<", repeat: 2 })
-         *        D.visit([-x, 0], 4000, { effect: ">", repeat: 2 })
-         *    }])
-         *   }
-         * </script><pre>
-         *
-         */
-        visit: function (where, time, options) {
-            where = new Coords(Const.COORDS_BY_USER, where, this.board);
-
-            var i,
-                j,
-                steps,
-                delay = this.board.attr.animationdelay,
-                coords = [],
-                X = this.coords.usrCoords[1],
-                Y = this.coords.usrCoords[2],
-                dX = where.usrCoords[1] - X,
-                dY = where.usrCoords[2] - Y,
-                /** @ignore */
-                stepFun = function (i) {
-                    var x = i < steps / 2 ? (2 * i) / steps : (2 * (steps - i)) / steps;
-
-                    if (options.effect) {
-                        if (options.effect === "<>") {        // slow at beginning and end
-                            return Math.pow(Math.sin((x * Math.PI) / 2), 2);
-                        }
-                        if (options.effect === "<") {   // cubic ease in
-                            return x * x * x;
-                        }
-                        if (options.effect === ">") {   // cubic ease out
-                            return 1 - Math.pow(1 - x, 3);
-                        }
-                        if (options.effect === "==") {
-                            return x;       // linear
-                        }
-                        throw new Error("valid effects are '==', '<>', '>', and '<'.");
-
-                    }
-                    return x;
-                };
-
-            // support legacy interface where the third parameter was the number of repeats
-            if (Type.isNumber(options)) {
-                options = { repeat: options };
-            } else {
-                options = options || {};
-                if (!Type.exists(options.repeat)) {
-                    options.repeat = 1;
-                }
-            }
-
-            steps = Math.ceil(time / (delay * options.repeat));
-
-            for (j = 0; j < options.repeat; j++) {
-                for (i = steps; i >= 0; i--) {
-                    coords[j * (steps + 1) + steps - i] = [
-                        where.usrCoords[0],
-                        X + dX * stepFun(i),
-                        Y + dY * stepFun(i)
-                    ];
-                }
-            }
-            this.animationPath = coords;
-            this.animationCallback = options.callback;
-            this.board.addAnimation(this);
-
-            return this;
-        },
-
-        /**
-         * ES6 version of {@link JXG.CoordsElement#moveAlong} using a promise.
-         *
-         * @param {Array} where Array containing the x and y coordinate of the target location.
-         * @param {Number} [time] Number of milliseconds the animation should last.
-         * @param {Object} [options] Optional settings for the animation
-         * @returns Promise
-         * @see JXG.CoordsElement#moveAlong
-         * @example
-         * var A = board.create('point', [4, 4]);
-         * A.moveAlongES6([[3, -2], [4, 0], [3, 1], [4, 4]], 2000)
-         *     .then(() => A.moveToES6([-3, -3], 1000));
-         *
-         * </pre><div id="JXGa45032e5-a517-4f1d-868a-65d698d344cf" class="jxgbox" style="width: 300px; height: 300px;"></div>
-         * <script type="text/javascript">
-         *     (function() {
-         *         var board = JXG.JSXGraph.initBoard('JXGa45032e5-a517-4f1d-868a-65d698d344cf',
-         *             {boundingbox: [-8, 8, 8,-8], axis: true, showcopyright: false, shownavigation: false});
-         *     var A = board.create('point', [4, 4]);
-         *     A.moveAlongES6([[3, -2], [4, 0], [3, 1], [4, 4]], 2000)
-         *         .then(() => A.moveToES6([-3, -3], 1000));
-         *
-         *     })();
-         *
-         * </script><pre>
-         *
-         */
-        moveAlongES6: function (path, time, options) {
-            return new Promise((resolve, reject) => {
-                if (Type.exists(options) && Type.exists(options.callback)) {
-                    options.callback = resolve;
-                } else {
-                    options = {
-                        callback: resolve
-                    };
-                }
-                this.moveAlong(path, time, options);
-            });
-        },
-
-        /**
-         * ES6 version of {@link JXG.CoordsElement#moveTo} using a promise.
-         *
-         * @param {Array} where Array containing the x and y coordinate of the target location.
-         * @param {Number} [time] Number of milliseconds the animation should last.
-         * @param {Object} [options] Optional settings for the animation
-         * @returns Promise
-         * @see JXG.CoordsElement#moveTo
-         *
-         * @example
-         * var A = board.create('point', [4, 4]);
-         * A.moveToES6([-3, 3], 1000)
-         *     .then(() => A.moveToES6([-3, -3], 1000))
-         *     .then(() => A.moveToES6([3, -3], 1000))
-         *     .then(() => A.moveToES6([3, -3], 1000));
-         *
-         * </pre><div id="JXGabdc7771-34f0-4655-bb7b-fc329e773b89" class="jxgbox" style="width: 300px; height: 300px;"></div>
-         * <script type="text/javascript">
-         *     (function() {
-         *         var board = JXG.JSXGraph.initBoard('JXGabdc7771-34f0-4655-bb7b-fc329e773b89',
-         *             {boundingbox: [-8, 8, 8,-8], axis: true, showcopyright: false, shownavigation: false});
-         *     var A = board.create('point', [4, 4]);
-         *     A.moveToES6([-3, 3], 1000)
-         *         .then(() => A.moveToES6([-3, -3], 1000))
-         *         .then(() => A.moveToES6([3, -3], 1000))
-         *         .then(() => A.moveToES6([3, -3], 1000));
-         *
-         *     })();
-         *
-         * </script><pre>
-         *
-         * @example
-         *         var A = board.create('point', [4, 4]);
-         *         A.moveToES6([-3, 3], 1000)
-         *             .then(function() {
-         *                 return A.moveToES6([-3, -3], 1000);
-         *             }).then(function() {
-         *                 return A.moveToES6([ 3, -3], 1000);
-         *             }).then(function() {
-         *                 return A.moveToES6([ 3, -3], 1000);
-         *             }).then(function() {
-         *                 return A.moveAlongES6([[3, -2], [4, 0], [3, 1], [4, 4]], 5000);
-         *             }).then(function() {
-         *                 return A.visitES6([-4, -4], 3000);
-         *             });
-         *
-         * </pre><div id="JXGa9439ce5-516d-4dba-9233-2a4ad9589995" class="jxgbox" style="width: 300px; height: 300px;"></div>
-         * <script type="text/javascript">
-         *     (function() {
-         *         var board = JXG.JSXGraph.initBoard('JXGa9439ce5-516d-4dba-9233-2a4ad9589995',
-         *             {boundingbox: [-8, 8, 8,-8], axis: true, showcopyright: false, shownavigation: false});
-         *             var A = board.create('point', [4, 4]);
-         *             A.moveToES6([-3, 3], 1000)
-         *                 .then(function() {
-         *                     return A.moveToES6([-3, -3], 1000);
-         *                 }).then(function() {
-         *                     return A.moveToES6([ 3, -3], 1000);
-         *                 }).then(function() {
-         *                     return A.moveToES6([ 3, -3], 1000);
-         *                 }).then(function() {
-         *                     return A.moveAlongES6([[3, -2], [4, 0], [3, 1], [4, 4]], 5000);
-         *                 }).then(function() {
-         *                     return A.visitES6([-4, -4], 3000);
-         *                 });
-         *
-         *     })();
-         *
-         * </script><pre>
-         *
-         */
-        moveToES6: function (where, time, options) {
-            return new Promise((resolve, reject) => {
-                if (Type.exists(options) && Type.exists(options.callback)) {
-                    options.callback = resolve;
-                } else {
-                    options = {
-                        callback: resolve
-                    };
-                }
-                this.moveTo(where, time, options);
-            });
-        },
-
-        /**
-         * ES6 version of {@link JXG.CoordsElement#moveVisit} using a promise.
-         *
-         * @param {Array} where Array containing the x and y coordinate of the target location.
-         * @param {Number} [time] Number of milliseconds the animation should last.
-         * @param {Object} [options] Optional settings for the animation
-         * @returns Promise
-         * @see JXG.CoordsElement#visit
-         * @example
-         * var A = board.create('point', [4, 4]);
-         * A.visitES6([-4, -4], 3000)
-         *     .then(() => A.moveToES6([-3, 3], 1000));
-         *
-         * </pre><div id="JXG640f1fd2-05ec-46cb-b977-36d96648ce41" class="jxgbox" style="width: 300px; height: 300px;"></div>
-         * <script type="text/javascript">
-         *     (function() {
-         *         var board = JXG.JSXGraph.initBoard('JXG640f1fd2-05ec-46cb-b977-36d96648ce41',
-         *             {boundingbox: [-8, 8, 8,-8], axis: true, showcopyright: false, shownavigation: false});
-         *     var A = board.create('point', [4, 4]);
-         *     A.visitES6([-4, -4], 3000)
-         *         .then(() => A.moveToES6([-3, 3], 1000));
-         *
-         *     })();
-         *
-         * </script><pre>
-         *
-         */
-        visitES6: function (where, time, options) {
-            return new Promise((resolve, reject) => {
-                if (Type.exists(options) && Type.exists(options.callback)) {
-                    options.callback = resolve;
-                } else {
-                    options = {
-                        callback: resolve
-                    };
-                }
-                this.visit(where, time, options);
-            });
-        },
-
-        /**
-         * Animates a glider. Is called by the browser after startAnimation is called.
-         * @param {Number} direction The direction the glider is animated.
-         * @param {Number} stepCount The number of steps in which the parent element is divided.
-         * Must be at least 1.
-         * @see JXG.CoordsElement#startAnimation
-         * @see JXG.CoordsElement#stopAnimation
-         * @private
-         * @returns {JXG.CoordsElement} Reference to itself.
-         */
-        _anim: function (direction, stepCount) {
-            var dX, dY, alpha, startPoint, newX, radius, sp1c, sp2c, res;
-
-            this.intervalCount += 1;
-            if (this.intervalCount > stepCount) {
-                this.intervalCount = 0;
-            }
-
-            if (this.slideObject.elementClass === Const.OBJECT_CLASS_LINE) {
-                sp1c = this.slideObject.point1.coords.scrCoords;
-                sp2c = this.slideObject.point2.coords.scrCoords;
-
-                dX = Math.round(((sp2c[1] - sp1c[1]) * this.intervalCount) / stepCount);
-                dY = Math.round(((sp2c[2] - sp1c[2]) * this.intervalCount) / stepCount);
-                if (direction > 0) {
-                    startPoint = this.slideObject.point1;
-                } else {
-                    startPoint = this.slideObject.point2;
-                    dX *= -1;
-                    dY *= -1;
-                }
-
-                this.coords.setCoordinates(Const.COORDS_BY_SCREEN, [
-                    startPoint.coords.scrCoords[1] + dX,
-                    startPoint.coords.scrCoords[2] + dY
-                ]);
-            } else if (this.slideObject.elementClass === Const.OBJECT_CLASS_CURVE) {
-                if (direction > 0) {
-                    newX = (this.slideObject.maxX() - this.slideObject.minX()) * this.intervalCount / stepCount + this.slideObject.minX();
-                } else {
-                    newX = -(this.slideObject.maxX() - this.slideObject.minX()) * this.intervalCount / stepCount + this.slideObject.maxX();
-                }
-                this.coords.setCoordinates(Const.COORDS_BY_USER, [this.slideObject.X(newX), this.slideObject.Y(newX)]);
-
-                res = Geometry.projectPointToCurve(this, this.slideObject, this.board);
-                this.coords = res[0];
-                this.position = res[1];
-            } else if (this.slideObject.elementClass === Const.OBJECT_CLASS_CIRCLE) {
-                alpha = 2 * Math.PI;
-                if (direction < 0) {
-                    alpha *= this.intervalCount / stepCount;
-                } else {
-                    alpha *= (stepCount - this.intervalCount) / stepCount;
-                }
-                radius = this.slideObject.Radius();
-
-                this.coords.setCoordinates(Const.COORDS_BY_USER, [
-                    this.slideObject.center.coords.usrCoords[1] + radius * Math.cos(alpha),
-                    this.slideObject.center.coords.usrCoords[2] + radius * Math.sin(alpha)
-                ]);
-            }
-
-            this.board.update(this);
-            return this;
-        },
-
-        // documented in GeometryElement
-        getTextAnchor: function () {
-            return this.coords;
-        },
-
-        // documented in GeometryElement
-        getLabelAnchor: function () {
-            return this.coords;
-        },
-
-        // documented in element.js
-        getParents: function () {
-            var p = [this.Z(), this.X(), this.Y()];
-
-            if (this.parents.length !== 0) {
-                p = this.parents;
-            }
-
-            if (this.type === Const.OBJECT_TYPE_GLIDER) {
-                p = [this.X(), this.Y(), this.slideObject.id];
-            }
-
-            return p;
-        }
-    }
-);
-
-/**
- * Generic method to create point, text or image.
- * Determines the type of the construction, i.e. free, or constrained by function,
- * transformation or of glider type.
- * @param{Object} Callback Object type, e.g. JXG.Point, JXG.Text or JXG.Image
- * @param{Object} board Link to the board object
- * @param{Array} coords Array with coordinates. This may be: array of numbers, function
- * returning an array of numbers, array of functions returning a number, object and transformation.
- * If the attribute "slideObject" exists, a glider element is constructed.
- * @param{Object} attr Attributes object
- * @param{Object} arg1 Optional argument 1: in case of text this is the text content,
- * in case of an image this is the url.
- * @param{Array} arg2 Optional argument 2: in case of image this is an array containing the size of
- * the image.
- * @returns{Object} returns the created object or false.
- */
-JXG.CoordsElement.create = function (Callback, board, coords, attr, arg1, arg2) {
-    var el,
-        isConstrained = false,
-        i;
-
-    for (i = 0; i < coords.length; i++) {
-        if (Type.isFunction(coords[i]) || Type.isString(coords[i])) {
-            isConstrained = true;
-        }
-    }
-
-    if (!isConstrained) {
-        if (Type.isNumber(coords[0]) && Type.isNumber(coords[1])) {
-            el = new Callback(board, coords, attr, arg1, arg2);
-
-            if (Type.exists(attr.slideobject)) {
-                el.makeGlider(attr.slideobject);
-            } else {
-                // Free element
-                el.baseElement = el;
-            }
-            el.isDraggable = true;
-        } else if (Type.isObject(coords[0]) && Type.isTransformationOrArray(coords[1])) {
-            // Transformation
-            // TODO less general specification of isObject
-            el = new Callback(board, [0, 0], attr, arg1, arg2);
-            el.addTransform(coords[0], coords[1]);
-            el.isDraggable = false;
-        } else {
-            return false;
-        }
-    } else {
-        el = new Callback(board, [0, 0], attr, arg1, arg2);
-        el.addConstraint(coords);
-    }
-
-    el.handleSnapToGrid();
-    el.handleSnapToPoints();
-    el.handleAttractors();
-
-    el.addParents(coords);
-    return el;
-};
-
-export default JXG.CoordsElement;
-=======
-/*
-    Copyright 2008-2025
-        Matthias Ehmann,
-        Michael Gerhaeuser,
-        Carsten Miller,
-        Alfred Wassermann
-
-    This file is part of JSXGraph.
-
-    JSXGraph is free software dual licensed under the GNU LGPL or MIT License.
-
-    You can redistribute it and/or modify it under the terms of the
-
-      * GNU Lesser General Public License as published by
-        the Free Software Foundation, either version 3 of the License, or
-        (at your option) any later version
-      OR
-      * MIT License: https://github.com/jsxgraph/jsxgraph/blob/master/LICENSE.MIT
-
-    JSXGraph is distributed in the hope that it will be useful,
-    but WITHOUT ANY WARRANTY; without even the implied warranty of
-    MERCHANTABILITY or FITNESS FOR A PARTICULAR PURPOSE.  See the
-    GNU Lesser General Public License for more details.
-
-    You should have received a copy of the GNU Lesser General Public License and
-    the MIT License along with JSXGraph. If not, see <https://www.gnu.org/licenses/>
-    and <https://opensource.org/licenses/MIT/>.
- */
-
-/*global JXG: true, define: true, console: true, window: true*/
-/*jslint nomen: true, plusplus: true*/
-
-/**
- * @fileoverview The geometry object CoordsElement is defined in this file.
- * This object provides the coordinate handling of points, images and texts.
- */
-
-import JXG from "../jxg.js";
-import Mat from "../math/math.js";
-import Geometry from "../math/geometry.js";
-import Numerics from "../math/numerics.js";
-import Statistics from "../math/statistics.js";
-import Coords from "./coords.js";
-import Const from "./constants.js";
-import Type from "../utils/type.js";
-
-/**
- * An element containing coords is a basic geometric element.
- * This is a parent class for points, images and texts.
- * It holds common methods for
- * all kind of coordinate elements like points, texts and images.
- * It can not be used directly.
- * @class Creates a new coords element object. It is a parent class for points, images and texts.
- * Do not use this constructor to create an element.
- *
- * @private
- * @augments JXG.GeometryElement
- * @param {Array} coordinates An array with the affine user coordinates of the point.
- * {@link JXG.Options#elements}, and - optionally - a name and an id.
- */
-JXG.CoordsElement = function (coordinates, isLabel) {
-    var i;
-
-    if (!Type.exists(coordinates)) {
-        coordinates = [1, 0, 0];
-    }
-
-    for (i = 0; i < coordinates.length; ++i) {
-        coordinates[i] = parseFloat(coordinates[i]);
-    }
-
-    /**
-     * Coordinates of the element.
-     * @type JXG.Coords
-     * @private
-     */
-    this.coords = new Coords(Const.COORDS_BY_USER, coordinates, this.board);
-
-    // initialCoords and actualCoords are needed to handle transformations
-    // and dragging of objects simultaneously.
-    // actualCoords are needed for non-points since the visible objects
-    // is transformed in the renderer.
-    // For labels and other relative texts, actualCoords is ignored, see
-    // board.initMoveObject
-    this.initialCoords = new Coords(Const.COORDS_BY_USER, coordinates, this.board);
-    this.actualCoords = new Coords(Const.COORDS_BY_USER, coordinates, this.board);
-
-    /**
-     * Relative position on a slide element (line, circle, curve) if element is a glider on this element.
-     * @type Number
-     * @private
-     */
-    this.position = null;
-
-    /**
-     * True if there the method this.updateConstraint() has been set. It is
-     * probably different from the prototype function() {return this;}.
-     * Used in updateCoords fo glider elements.
-     *
-     * @see JXG.CoordsElement#updateCoords
-     * @type Boolean
-     * @private
-     */
-    this.isConstrained = false;
-
-    /**
-     * Determines whether the element slides on a polygon if point is a glider.
-     * @type Boolean
-     * @default false
-     * @private
-     */
-    this.onPolygon = false;
-
-    /**
-     * When used as a glider this member stores the object, where to glide on.
-     * To set the object to glide on use the method
-     * {@link JXG.Point#makeGlider} and DO NOT set this property directly
-     * as it will break the dependency tree.
-     * @type JXG.GeometryElement
-     */
-    this.slideObject = null;
-
-    /**
-     * List of elements the element is bound to, i.e. the element glides on.
-     * Only the last entry is active.
-     * Use {@link JXG.Point#popSlideObject} to remove the currently active slideObject.
-     */
-    this.slideObjects = [];
-
-    /**
-     * A {@link JXG.CoordsElement#updateGlider} call is usually followed
-     * by a general {@link JXG.Board#update} which calls
-     * {@link JXG.CoordsElement#updateGliderFromParent}.
-     * To prevent double updates, {@link JXG.CoordsElement#needsUpdateFromParent}
-     * is set to false in updateGlider() and reset to true in the following call to
-     * {@link JXG.CoordsElement#updateGliderFromParent}
-     * @type Boolean
-     */
-    this.needsUpdateFromParent = true;
-
-    /**
-     * Stores the groups of this element in an array of Group.
-     * @type Array
-     * @see JXG.Group
-     * @private
-     */
-    this.groups = [];
-
-    /*
-     * Do we need this?
-     */
-    this.Xjc = null;
-    this.Yjc = null;
-
-    // documented in GeometryElement
-    this.methodMap = Type.deepCopy(this.methodMap, {
-        move: "moveTo",
-        moveTo: "moveTo",
-        moveAlong: "moveAlong",
-        visit: "visit",
-        glide: "makeGlider",
-        makeGlider: "makeGlider",
-        intersect: "makeIntersection",
-        makeIntersection: "makeIntersection",
-        X: "X",
-        Y: "Y",
-        Coords: "Coords",
-        free: "free",
-        setPosition: "setGliderPosition",
-        setGliderPosition: "setGliderPosition",
-        addConstraint: "addConstraint",
-        dist: "Dist",
-        Dist: "Dist",
-        onPolygon: "onPolygon",
-        startAnimation: "startAnimation",
-        stopAnimation: "stopAnimation"
-    });
-
-    /*
-     * this.element may have been set by the object constructor.
-     */
-    if (Type.exists(this.element)) {
-        this.addAnchor(coordinates, isLabel);
-    }
-    this.isDraggable = true;
-};
-
-JXG.extend(
-    JXG.CoordsElement.prototype,
-    /** @lends JXG.CoordsElement.prototype */ {
-        /**
-         * Dummy function for unconstrained points or gliders.
-         * @private
-         */
-        updateConstraint: function () {
-            return this;
-        },
-
-        /**
-         * Updates the coordinates of the element.
-         * @private
-         */
-        updateCoords: function (fromParent) {
-            if (!this.needsUpdate) {
-                return this;
-            }
-
-            if (!Type.exists(fromParent)) {
-                fromParent = false;
-            }
-
-            if (this.evalVisProp('frozen') !== true) {
-                this.updateConstraint();
-            }
-
-            /*
-             * We need to calculate the new coordinates no matter of the elements visibility because
-             * a child could be visible and depend on the coordinates of the element/point (e.g. perpendicular).
-             *
-             * Check if the element is a glider and calculate new coords in dependency of this.slideObject.
-             * This function is called with fromParent==true in case it is a glider element for example if
-             * the defining elements of the line or circle have been changed.
-             */
-            if (this.type === Const.OBJECT_TYPE_GLIDER) {
-                if (this.isConstrained) {
-                    fromParent = false;
-                }
-
-                if (fromParent) {
-                    this.updateGliderFromParent();
-                } else {
-                    this.updateGlider();
-                }
-            }
-            this.updateTransform(fromParent);
-
-            return this;
-        },
-
-        /**
-         * Update of glider in case of dragging the glider or setting the postion of the glider.
-         * The relative position of the glider has to be updated.
-         *
-         * In case of a glider on a line:
-         * If the second point is an ideal point, then -1 < this.position < 1,
-         * this.position==+/-1 equals point2, this.position==0 equals point1
-         *
-         * If the first point is an ideal point, then 0 < this.position < 2
-         * this.position==0  or 2 equals point1, this.position==1 equals point2
-         *
-         * @private
-         */
-        updateGlider: function () {
-            var i, d, v,
-                p1c, p2c, poly, cc, pos,
-                angle, sgn, alpha, beta,
-                delta = 2.0 * Math.PI,
-                cp, c, invMat,
-                newCoords, newPos,
-                doRound = false,
-                ev_sw,
-                snappedTo, snapValues,
-                slide = this.slideObject,
-                res, cu,
-                slides = [],
-                isTransformed;
-
-            this.needsUpdateFromParent = false;
-            if (slide.elementClass === Const.OBJECT_CLASS_CIRCLE) {
-                if (this.evalVisProp('isgeonext')) {
-                    delta = 1.0;
-                }
-                newCoords = Geometry.projectPointToCircle(this, slide, this.board);
-                newPos =
-                    Geometry.rad(
-                        [slide.center.X() + 1.0, slide.center.Y()],
-                        slide.center,
-                        this
-                    ) / delta;
-            } else if (slide.elementClass === Const.OBJECT_CLASS_LINE) {
-                /*
-                 * onPolygon==true: the point is a slider on a segment and this segment is one of the
-                 * "borders" of a polygon.
-                 * This is a GEONExT feature.
-                 */
-                if (this.onPolygon) {
-                    p1c = slide.point1.coords.usrCoords;
-                    p2c = slide.point2.coords.usrCoords;
-                    i = 1;
-                    d = p2c[i] - p1c[i];
-
-                    if (Math.abs(d) < Mat.eps) {
-                        i = 2;
-                        d = p2c[i] - p1c[i];
-                    }
-
-                    cc = Geometry.projectPointToLine(this, slide, this.board);
-                    pos = (cc.usrCoords[i] - p1c[i]) / d;
-                    poly = slide.parentPolygon;
-
-                    if (pos < 0) {
-                        for (i = 0; i < poly.borders.length; i++) {
-                            if (slide === poly.borders[i]) {
-                                slide =
-                                    poly.borders[
-                                    (i - 1 + poly.borders.length) % poly.borders.length
-                                    ];
-                                break;
-                            }
-                        }
-                    } else if (pos > 1.0) {
-                        for (i = 0; i < poly.borders.length; i++) {
-                            if (slide === poly.borders[i]) {
-                                slide =
-                                    poly.borders[
-                                    (i + 1 + poly.borders.length) % poly.borders.length
-                                    ];
-                                break;
-                            }
-                        }
-                    }
-
-                    // If the slide object has changed, save the change to the glider.
-                    if (slide.id !== this.slideObject.id) {
-                        this.slideObject = slide;
-                    }
-                }
-
-                p1c = slide.point1.coords;
-                p2c = slide.point2.coords;
-
-                // Distance between the two defining points
-                d = p1c.distance(Const.COORDS_BY_USER, p2c);
-
-                // The defining points are identical
-                if (d < Mat.eps) {
-                    //this.coords.setCoordinates(Const.COORDS_BY_USER, p1c);
-                    newCoords = p1c;
-                    doRound = true;
-                    newPos = 0.0;
-                } else {
-                    newCoords = Geometry.projectPointToLine(this, slide, this.board);
-                    p1c = p1c.usrCoords.slice(0);
-                    p2c = p2c.usrCoords.slice(0);
-
-                    // The second point is an ideal point
-                    if (Math.abs(p2c[0]) < Mat.eps) {
-                        i = 1;
-                        d = p2c[i];
-
-                        if (Math.abs(d) < Mat.eps) {
-                            i = 2;
-                            d = p2c[i];
-                        }
-
-                        d = (newCoords.usrCoords[i] - p1c[i]) / d;
-                        sgn = d >= 0 ? 1 : -1;
-                        d = Math.abs(d);
-                        newPos = (sgn * d) / (d + 1);
-
-                        // The first point is an ideal point
-                    } else if (Math.abs(p1c[0]) < Mat.eps) {
-                        i = 1;
-                        d = p1c[i];
-
-                        if (Math.abs(d) < Mat.eps) {
-                            i = 2;
-                            d = p1c[i];
-                        }
-
-                        d = (newCoords.usrCoords[i] - p2c[i]) / d;
-
-                        // 1.0 - d/(1-d);
-                        if (d < 0.0) {
-                            newPos = (1 - 2.0 * d) / (1.0 - d);
-                        } else {
-                            newPos = 1 / (d + 1);
-                        }
-                    } else {
-                        i = 1;
-                        d = p2c[i] - p1c[i];
-
-                        if (Math.abs(d) < Mat.eps) {
-                            i = 2;
-                            d = p2c[i] - p1c[i];
-                        }
-                        newPos = (newCoords.usrCoords[i] - p1c[i]) / d;
-                    }
-                }
-
-                // Snap the glider to snap values.
-                snappedTo = this.findClosestSnapValue(newPos);
-                if (snappedTo !== null) {
-                    snapValues = this.evalVisProp('snapvalues');
-                    newPos = (snapValues[snappedTo] - this._smin) / (this._smax - this._smin);
-                    this.update(true);
-                } else {
-                    // Snap the glider point of the slider into its appropriate position
-                    // First, recalculate the new value of this.position
-                    // Second, call update(fromParent==true) to make the positioning snappier.
-                    ev_sw = this.evalVisProp('snapwidth');
-                    if (
-                        ev_sw > 0.0 && Math.abs(this._smax - this._smin) >= Mat.eps
-                    ) {
-                        newPos = Math.max(Math.min(newPos, 1), 0);
-                        // v = newPos * (this._smax - this._smin) + this._smin;
-                        // v = Math.round(v / ev_sw) * ev_sw;
-                        v = newPos * (this._smax - this._smin);
-                        v = Math.round(v / ev_sw) * ev_sw + this._smin;
-                        newPos = (v - this._smin) / (this._smax - this._smin);
-                        this.update(true);
-                    }
-                }
-
-                p1c = slide.point1.coords;
-                if (
-                    !slide.evalVisProp('straightfirst') &&
-                    Math.abs(p1c.usrCoords[0]) > Mat.eps &&
-                    newPos < 0
-                ) {
-                    newCoords = p1c;
-                    doRound = true;
-                    newPos = 0;
-                }
-
-                p2c = slide.point2.coords;
-                if (
-                    !slide.evalVisProp('straightlast') &&
-                    Math.abs(p2c.usrCoords[0]) > Mat.eps &&
-                    newPos > 1
-                ) {
-                    newCoords = p2c;
-                    doRound = true;
-                    newPos = 1;
-                }
-            } else if (slide.type === Const.OBJECT_TYPE_TURTLE) {
-                // In case, the point is a constrained glider.
-                this.updateConstraint();
-                res = Geometry.projectPointToTurtle(this, slide, this.board);
-                newCoords = res[0];
-                newPos = res[1]; // save position for the overwriting below
-            } else if (slide.elementClass === Const.OBJECT_CLASS_CURVE) {
-                if (
-                    slide.type === Const.OBJECT_TYPE_ARC ||
-                    slide.type === Const.OBJECT_TYPE_SECTOR
-                ) {
-                    newCoords = Geometry.projectPointToCircle(this, slide, this.board);
-
-                    angle = Geometry.rad(slide.radiuspoint, slide.center, this);
-                    alpha = 0.0;
-                    beta = Geometry.rad(slide.radiuspoint, slide.center, slide.anglepoint);
-                    newPos = angle;
-
-                    ev_sw = slide.evalVisProp('selection');
-                    if (
-                        (ev_sw === "minor" && beta > Math.PI) ||
-                        (ev_sw === "major" && beta < Math.PI)
-                    ) {
-                        alpha = beta;
-                        beta = 2 * Math.PI;
-                    }
-
-                    // Correct the position if we are outside of the sector/arc
-                    if (angle < alpha || angle > beta) {
-                        newPos = beta;
-
-                        if (
-                            (angle < alpha && angle > alpha * 0.5) ||
-                            (angle > beta && angle > beta * 0.5 + Math.PI)
-                        ) {
-                            newPos = alpha;
-                        }
-
-                        this.needsUpdateFromParent = true;
-                        this.updateGliderFromParent();
-                    }
-
-                    delta = beta - alpha;
-                    if (this.visProp.isgeonext) {
-                        delta = 1.0;
-                    }
-                    if (Math.abs(delta) > Mat.eps) {
-                        newPos /= delta;
-                    }
-                } else {
-                    // In case, the point is a constrained glider.
-                    this.updateConstraint();
-
-                    // Handle the case if the curve comes from a transformation of a continuous curve.
-                    if (slide.transformations.length > 0) {
-                        isTransformed = false;
-                        // TODO this might buggy, see the recursion
-                        // in line.js getCurveTangentDir
-                        res = slide.getTransformationSource();
-                        if (res[0]) {
-                            isTransformed = res[0];
-                            slides.push(slide);
-                            slides.push(res[1]);
-                        }
-                        // Recurse
-                        while (res[0] && Type.exists(res[1]._transformationSource)) {
-                            res = res[1].getTransformationSource();
-                            slides.push(res[1]);
-                        }
-
-                        cu = this.coords.usrCoords;
-                        if (isTransformed) {
-                            for (i = 0; i < slides.length; i++) {
-                                slides[i].updateTransformMatrix();
-                                invMat = Mat.inverse(slides[i].transformMat);
-                                cu = Mat.matVecMult(invMat, cu);
-                            }
-                            cp = new Coords(Const.COORDS_BY_USER, cu, this.board).usrCoords;
-                            c = Geometry.projectCoordsToCurve(
-                                cp[1],
-                                cp[2],
-                                this.position || 0,
-                                slides[slides.length - 1],
-                                this.board
-                            );
-                            // projectPointCurve() already would apply the transformation.
-                            // Since we are projecting on the original curve, we have to do
-                            // the transformations "by hand".
-                            cu = c[0].usrCoords;
-                            for (i = slides.length - 2; i >= 0; i--) {
-                                cu = Mat.matVecMult(slides[i].transformMat, cu);
-                            }
-                            c[0] = new Coords(Const.COORDS_BY_USER, cu, this.board);
-                        } else {
-                            slide.updateTransformMatrix();
-                            invMat = Mat.inverse(slide.transformMat);
-                            cu = Mat.matVecMult(invMat, cu);
-                            cp = new Coords(Const.COORDS_BY_USER, cu, this.board).usrCoords;
-                            c = Geometry.projectCoordsToCurve(
-                                cp[1],
-                                cp[2],
-                                this.position || 0,
-                                slide,
-                                this.board
-                            );
-                        }
-
-                        newCoords = c[0];
-                        newPos = c[1];
-                    } else {
-                        res = Geometry.projectPointToCurve(this, slide, this.board);
-                        newCoords = res[0];
-                        newPos = res[1]; // save position for the overwriting below
-                    }
-                }
-            } else if (Type.isPoint(slide)) {
-                //this.coords.setCoordinates(Const.COORDS_BY_USER, Geometry.projectPointToPoint(this, slide, this.board).usrCoords, false);
-                newCoords = Geometry.projectPointToPoint(this, slide, this.board);
-                newPos = this.position; // save position for the overwriting below
-            }
-
-            this.coords.setCoordinates(Const.COORDS_BY_USER, newCoords.usrCoords, doRound);
-            this.position = newPos;
-        },
-
-        /**
-         * Find the closest entry in snapValues that is within snapValueDistance of pos.
-         *
-         * @param {Number} pos Value for which snapping is calculated.
-         * @returns {Number} Index of the value to snap to, or null.
-         * @private
-         */
-        findClosestSnapValue: function (pos) {
-            var i, d,
-                snapValues, snapValueDistance,
-                snappedTo = null;
-
-            // Snap the glider to snap values.
-            snapValues = this.evalVisProp('snapvalues');
-            snapValueDistance = this.evalVisProp('snapvaluedistance');
-
-            if (Type.isArray(snapValues) &&
-                Math.abs(this._smax - this._smin) >= Mat.eps &&
-                snapValueDistance > 0.0) {
-                for (i = 0; i < snapValues.length; i++) {
-                    d = Math.abs(pos * (this._smax - this._smin) + this._smin - snapValues[i]);
-                    if (d < snapValueDistance) {
-                        snapValueDistance = d;
-                        snappedTo = i;
-                    }
-                }
-            }
-
-            return snappedTo;
-        },
-
-        /**
-         * Update of a glider in case a parent element has been updated. That means the
-         * relative position of the glider stays the same.
-         * @private
-         */
-        updateGliderFromParent: function () {
-            var p1c, p2c, r, lbda, c,
-                slide = this.slideObject,
-                slides = [],
-                res, i, isTransformed,
-                baseangle, alpha, angle, beta,
-                delta = 2.0 * Math.PI;
-
-            if (!this.needsUpdateFromParent) {
-                this.needsUpdateFromParent = true;
-                return;
-            }
-
-            if (slide.elementClass === Const.OBJECT_CLASS_CIRCLE) {
-                r = slide.Radius();
-                if (this.evalVisProp('isgeonext')) {
-                    delta = 1.0;
-                }
-                c = [
-                    slide.center.X() + r * Math.cos(this.position * delta),
-                    slide.center.Y() + r * Math.sin(this.position * delta)
-                ];
-            } else if (slide.elementClass === Const.OBJECT_CLASS_LINE) {
-                p1c = slide.point1.coords.usrCoords;
-                p2c = slide.point2.coords.usrCoords;
-
-                // If one of the defining points of the line does not exist,
-                // the glider should disappear
-                if (
-                    (p1c[0] === 0 && p1c[1] === 0 && p1c[2] === 0) ||
-                    (p2c[0] === 0 && p2c[1] === 0 && p2c[2] === 0)
-                ) {
-                    c = [0, 0, 0];
-                    // The second point is an ideal point
-                } else if (Math.abs(p2c[0]) < Mat.eps) {
-                    lbda = Math.min(Math.abs(this.position), 1 - Mat.eps);
-                    lbda /= 1.0 - lbda;
-
-                    if (this.position < 0) {
-                        lbda = -lbda;
-                    }
-
-                    c = [
-                        p1c[0] + lbda * p2c[0],
-                        p1c[1] + lbda * p2c[1],
-                        p1c[2] + lbda * p2c[2]
-                    ];
-                    // The first point is an ideal point
-                } else if (Math.abs(p1c[0]) < Mat.eps) {
-                    lbda = Math.max(this.position, Mat.eps);
-                    lbda = Math.min(lbda, 2 - Mat.eps);
-
-                    if (lbda > 1) {
-                        lbda = (lbda - 1) / (lbda - 2);
-                    } else {
-                        lbda = (1 - lbda) / lbda;
-                    }
-
-                    c = [
-                        p2c[0] + lbda * p1c[0],
-                        p2c[1] + lbda * p1c[1],
-                        p2c[2] + lbda * p1c[2]
-                    ];
-                } else {
-                    lbda = this.position;
-                    c = [
-                        p1c[0] + lbda * (p2c[0] - p1c[0]),
-                        p1c[1] + lbda * (p2c[1] - p1c[1]),
-                        p1c[2] + lbda * (p2c[2] - p1c[2])
-                    ];
-                }
-            } else if (slide.type === Const.OBJECT_TYPE_TURTLE) {
-                this.coords.setCoordinates(Const.COORDS_BY_USER, [
-                    slide.Z(this.position),
-                    slide.X(this.position),
-                    slide.Y(this.position)
-                ]);
-                // In case, the point is a constrained glider.
-                this.updateConstraint();
-                c = Geometry.projectPointToTurtle(this, slide, this.board)[0].usrCoords;
-            } else if (slide.elementClass === Const.OBJECT_CLASS_CURVE) {
-                // Handle the case if the curve comes from a transformation of a continuous curve.
-                isTransformed = false;
-                res = slide.getTransformationSource();
-                if (res[0]) {
-                    isTransformed = res[0];
-                    slides.push(slide);
-                    slides.push(res[1]);
-                }
-                // Recurse
-                while (res[0] && Type.exists(res[1]._transformationSource)) {
-                    res = res[1].getTransformationSource();
-                    slides.push(res[1]);
-                }
-                if (isTransformed) {
-                    this.coords.setCoordinates(Const.COORDS_BY_USER, [
-                        slides[slides.length - 1].Z(this.position),
-                        slides[slides.length - 1].X(this.position),
-                        slides[slides.length - 1].Y(this.position)
-                    ]);
-                } else {
-                    this.coords.setCoordinates(Const.COORDS_BY_USER, [
-                        slide.Z(this.position),
-                        slide.X(this.position),
-                        slide.Y(this.position)
-                    ]);
-                }
-
-                if (
-                    slide.type === Const.OBJECT_TYPE_ARC ||
-                    slide.type === Const.OBJECT_TYPE_SECTOR
-                ) {
-                    baseangle = Geometry.rad(
-                        [slide.center.X() + 1, slide.center.Y()],
-                        slide.center,
-                        slide.radiuspoint
-                    );
-
-                    alpha = 0.0;
-                    beta = Geometry.rad(slide.radiuspoint, slide.center, slide.anglepoint);
-
-                    if (
-                        (slide.visProp.selection === "minor" && beta > Math.PI) ||
-                        (slide.visProp.selection === "major" && beta < Math.PI)
-                    ) {
-                        alpha = beta;
-                        beta = 2 * Math.PI;
-                    }
-
-                    delta = beta - alpha;
-                    if (this.evalVisProp('isgeonext')) {
-                        delta = 1.0;
-                    }
-                    angle = this.position * delta;
-
-                    // Correct the position if we are outside of the sector/arc
-                    if (angle < alpha || angle > beta) {
-                        angle = beta;
-
-                        if (
-                            (angle < alpha && angle > alpha * 0.5) ||
-                            (angle > beta && angle > beta * 0.5 + Math.PI)
-                        ) {
-                            angle = alpha;
-                        }
-
-                        this.position = angle;
-                        if (Math.abs(delta) > Mat.eps) {
-                            this.position /= delta;
-                        }
-                    }
-
-                    r = slide.Radius();
-                    c = [
-                        slide.center.X() + r * Math.cos(this.position * delta + baseangle),
-                        slide.center.Y() + r * Math.sin(this.position * delta + baseangle)
-                    ];
-                } else {
-                    // In case, the point is a constrained glider.
-                    this.updateConstraint();
-
-                    if (isTransformed) {
-                        c = Geometry.projectPointToCurve(
-                            this,
-                            slides[slides.length - 1],
-                            this.board
-                        )[0].usrCoords;
-                        // projectPointCurve() already would do the transformation.
-                        // But since we are projecting on the original curve, we have to do
-                        // the transformation "by hand".
-                        for (i = slides.length - 2; i >= 0; i--) {
-                            c = new Coords(
-                                Const.COORDS_BY_USER,
-                                Mat.matVecMult(slides[i].transformMat, c),
-                                this.board
-                            ).usrCoords;
-                        }
-                    } else {
-                        c = Geometry.projectPointToCurve(this, slide, this.board)[0].usrCoords;
-                    }
-                }
-            } else if (Type.isPoint(slide)) {
-                c = Geometry.projectPointToPoint(this, slide, this.board).usrCoords;
-            }
-
-            this.coords.setCoordinates(Const.COORDS_BY_USER, c, false);
-        },
-
-        updateRendererGeneric: function (rendererMethod) {
-            //var wasReal;
-
-            if (!this.needsUpdate || !this.board.renderer) {
-                return this;
-            }
-
-            if (this.visPropCalc.visible) {
-                //wasReal = this.isReal;
-                this.isReal = !isNaN(this.coords.usrCoords[1] + this.coords.usrCoords[2]);
-                //Homogeneous coords: ideal point
-                this.isReal =
-                    Math.abs(this.coords.usrCoords[0]) > Mat.eps ? this.isReal : false;
-
-                if (
-                    // wasReal &&
-                    !this.isReal
-                ) {
-                    this.updateVisibility(false);
-                }
-            }
-
-            // Call the renderer only if element is visible.
-            // Update the position
-            if (this.visPropCalc.visible) {
-                this.board.renderer[rendererMethod](this);
-            }
-
-            // Update the label if visible.
-            if (
-                this.hasLabel &&
-                this.visPropCalc.visible &&
-                this.label &&
-                this.label.visPropCalc.visible &&
-                this.isReal
-            ) {
-                this.label.update();
-                this.board.renderer.updateText(this.label);
-            }
-
-            // Update rendNode display
-            this.setDisplayRendNode();
-            // if (this.visPropCalc.visible !== this.visPropOld.visible) {
-            //     this.board.renderer.display(this, this.visPropCalc.visible);
-            //     this.visPropOld.visible = this.visPropCalc.visible;
-            //
-            //     if (this.hasLabel) {
-            //         this.board.renderer.display(this.label, this.label.visPropCalc.visible);
-            //     }
-            // }
-
-            this.needsUpdate = false;
-            return this;
-        },
-
-        /**
-         * Getter method for x, this is used by for CAS-points to access point coordinates.
-         * @returns {Number} User coordinate of point in x direction.
-         */
-        X: function () {
-            return this.coords.usrCoords[1];
-        },
-
-        /**
-         * Getter method for y, this is used by CAS-points to access point coordinates.
-         * @returns {Number} User coordinate of point in y direction.
-         */
-        Y: function () {
-            return this.coords.usrCoords[2];
-        },
-
-        /**
-         * Getter method for z, this is used by CAS-points to access point coordinates.
-         * @returns {Number} User coordinate of point in z direction.
-         */
-        Z: function () {
-            return this.coords.usrCoords[0];
-        },
-
-        /**
-         * Getter method for coordinates x, y and (optional) z.
-         * @param {Number|String} [digits='auto'] Truncating rule for the digits in the infobox.
-         * <ul>
-         * <li>'auto': done automatically by JXG.autoDigits()
-         * <li>'none': no truncation
-         * <li>number: truncate after "number digits" with JXG.toFixed()
-         * </ul>
-         * @param {Boolean} [withZ=false] If set to true the return value will be <tt>(x | y | z)</tt> instead of <tt>(x, y)</tt>.
-         * @returns {String} User coordinates of point.
-         */
-        Coords: function (withZ) {
-            if (withZ) {
-                return this.coords.usrCoords.slice();
-            }
-            return this.coords.usrCoords.slice(1);
-        },
-        // Coords: function (digits, withZ) {
-        //     var arr, sep;
-
-        //     digits = digits || 'auto';
-
-        //     if (withZ) {
-        //         sep = ' | ';
-        //     } else {
-        //         sep = ', ';
-        //     }
-
-        //     if (digits === 'none') {
-        //         arr = [this.X(), sep, this.Y()];
-        //         if (withZ) {
-        //             arr.push(sep, this.Z());
-        //         }
-
-        //     } else if (digits === 'auto') {
-        //         if (this.useLocale()) {
-        //             arr = [this.formatNumberLocale(this.X()), sep, this.formatNumberLocale(this.Y())];
-        //             if (withZ) {
-        //                 arr.push(sep, this.formatNumberLocale(this.Z()));
-        //             }
-        //         } else {
-        //             arr = [Type.autoDigits(this.X()), sep, Type.autoDigits(this.Y())];
-        //             if (withZ) {
-        //                 arr.push(sep, Type.autoDigits(this.Z()));
-        //             }
-        //         }
-
-        //     } else {
-        //         if (this.useLocale()) {
-        //             arr = [this.formatNumberLocale(this.X(), digits), sep, this.formatNumberLocale(this.Y(), digits)];
-        //             if (withZ) {
-        //                 arr.push(sep, this.formatNumberLocale(this.Z(), digits));
-        //             }
-        //         } else {
-        //             arr = [Type.toFixed(this.X(), digits), sep, Type.toFixed(this.Y(), digits)];
-        //             if (withZ) {
-        //                 arr.push(sep, Type.toFixed(this.Z(), digits));
-        //             }
-        //         }
-        //     }
-
-        //     return '(' + arr.join('') + ')';
-        // },
-
-        /**
-         * New evaluation of the function term.
-         * This is required for CAS-points: Their XTerm() method is
-         * overwritten in {@link JXG.CoordsElement#addConstraint}.
-         *
-         * @returns {Number} User coordinate of point in x direction.
-         * @private
-         */
-        XEval: function () {
-            return this.coords.usrCoords[1];
-        },
-
-        /**
-         * New evaluation of the function term.
-         * This is required for CAS-points: Their YTerm() method is overwritten
-         * in {@link JXG.CoordsElement#addConstraint}.
-         *
-         * @returns {Number} User coordinate of point in y direction.
-         * @private
-         */
-        YEval: function () {
-            return this.coords.usrCoords[2];
-        },
-
-        /**
-         * New evaluation of the function term.
-         * This is required for CAS-points: Their ZTerm() method is overwritten in
-         * {@link JXG.CoordsElement#addConstraint}.
-         *
-         * @returns {Number} User coordinate of point in z direction.
-         * @private
-         */
-        ZEval: function () {
-            return this.coords.usrCoords[0];
-        },
-
-        /**
-         * Getter method for the distance to a second point, this is required for CAS-elements.
-         * Here, function inlining seems to be worthwile (for plotting).
-         * @param {JXG.Point} point2 The point to which the distance shall be calculated.
-         * @returns {Number} Distance in user coordinate to the given point
-         */
-        Dist: function (point2) {
-            if (this.isReal && point2.isReal) {
-                return this.coords.distance(Const.COORDS_BY_USER, point2.coords);
-            }
-            return NaN;
-        },
-
-        /**
-         * Alias for {@link JXG.Element#handleSnapToGrid}
-         * @param {Boolean} force force snapping independent of what the snaptogrid attribute says
-         * @returns {JXG.CoordsElement} Reference to this element
-         */
-        snapToGrid: function (force) {
-            return this.handleSnapToGrid(force);
-        },
-
-        /**
-         * Let a point snap to the nearest point in distance of
-         * {@link JXG.Point#attractorDistance}.
-         * The function uses the coords object of the point as
-         * its actual position.
-         * @param {Boolean} force force snapping independent of what the snaptogrid attribute says
-         * @returns {JXG.CoordsElement} Reference to this element
-         */
-        handleSnapToPoints: function (force) {
-            var i,
-                pEl,
-                pCoords,
-                d = 0,
-                len,
-                dMax = Infinity,
-                c = null,
-                ev_au,
-                ev_ad,
-                ev_is2p = this.evalVisProp('ignoredsnaptopoints'),
-                len2,
-                j,
-                ignore = false;
-
-            len = this.board.objectsList.length;
-
-            if (ev_is2p) {
-                len2 = ev_is2p.length;
-            }
-
-            if (this.evalVisProp('snaptopoints') || force) {
-                ev_au = this.evalVisProp('attractorunit');
-                ev_ad = this.evalVisProp('attractordistance');
-
-                for (i = 0; i < len; i++) {
-                    pEl = this.board.objectsList[i];
-
-                    if (ev_is2p) {
-                        ignore = false;
-                        for (j = 0; j < len2; j++) {
-                            if (pEl === this.board.select(ev_is2p[j])) {
-                                ignore = true;
-                                break;
-                            }
-                        }
-                        if (ignore) {
-                            continue;
-                        }
-                    }
-
-                    if (Type.isPoint(pEl) && pEl !== this && pEl.visPropCalc.visible) {
-                        pCoords = Geometry.projectPointToPoint(this, pEl, this.board);
                         if (ev_au === 'screen') {
                             d = pCoords.distance(Const.COORDS_BY_SCREEN, this.coords);
                         } else {
@@ -5024,5 +2521,4 @@
     return el;
 };
 
-export default JXG.CoordsElement;
->>>>>>> 76575604
+export default JXG.CoordsElement;