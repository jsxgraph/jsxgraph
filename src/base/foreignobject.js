--- conflicted
+++ resolved
@@ -1,487 +1,3 @@
-<<<<<<< HEAD
-/*
-    Copyright 2008-2025
-        Matthias Ehmann,
-        Michael Gerhaeuser,
-        Carsten Miller,
-        Bianca Valentin,
-        Alfred Wassermann,
-        Peter Wilfahrt
-
-    This file is part of JSXGraph.
-
-    JSXGraph is free software dual licensed under the GNU LGPL or MIT License.
-
-    You can redistribute it and/or modify it under the terms of the
-
-      * GNU Lesser General Public License as published by
-        the Free Software Foundation, either version 3 of the License, or
-        (at your option) any later version
-      OR
-      * MIT License: https://github.com/jsxgraph/jsxgraph/blob/master/LICENSE.MIT
-
-    JSXGraph is distributed in the hope that it will be useful,
-    but WITHOUT ANY WARRANTY; without even the implied warranty of
-    MERCHANTABILITY or FITNESS FOR A PARTICULAR PURPOSE.  See the
-    GNU Lesser General Public License for more details.
-
-    You should have received a copy of the GNU Lesser General Public License and
-    the MIT License along with JSXGraph. If not, see <https://www.gnu.org/licenses/>
-    and <https://opensource.org/licenses/MIT/>.
- */
-
-/*global JXG: true, define: true, window: true*/
-/*jslint nomen: true, plusplus: true*/
-
-/**
- * @fileoverview In this file the ForeignObject element is defined.
- */
-
-import JXG from "../jxg.js";
-import Const from "./constants.js";
-import Coords from "./coords.js";
-import GeometryElement from "./element.js";
-import Mat from "../math/math.js";
-import Type from "../utils/type.js";
-import CoordsElement from "./coordselement.js";
-
-/**
- * Construct and handle SVG foreignObjects.
- *
- * @class Creates a new foreignObject object. Do not use this constructor to create a foreignObject. Use {@link JXG.Board#create} with
- * type {@link foreignobject} instead.
- * @augments JXG.GeometryElement
- * @augments JXG.CoordsElement
- * @param {string|JXG.Board} board The board the new foreignObject is drawn on.
- * @param {Array} coordinates An array with the user coordinates of the foreignObject.
- * @param {Object} attributes An object containing visual and - optionally - a name and an id.
- * @param {string|function} url An URL string or a function returning an URL string.
- * @param  {Array} size Array containing width and height of the foreignObject in user coordinates.
- *
- */
-JXG.ForeignObject = function (board, coords, attributes, content, size) {
-    this.constructor(
-        board,
-        attributes,
-        Const.OBJECT_TYPE_FOREIGNOBJECT,
-        Const.OBJECT_CLASS_OTHER
-    );
-    this.element = this.board.select(attributes.anchor);
-    this.coordsConstructor(coords);
-
-    this._useUserSize = false;
-
-    /**
-     * Array of length two containing [width, height] of the foreignObject in pixel.
-     * @type Array
-     */
-    this.size = [1, 1];
-    if (Type.exists(size) && size.length > 0) {
-        this._useUserSize = true;
-
-        this.W = Type.createFunction(size[0], this.board, "");
-        this.H = Type.createFunction(size[1], this.board, "");
-        this.addParentsFromJCFunctions([this.W, this.H]);
-
-        this.usrSize = [this.W(), this.H()];
-    }
-
-    // this.size = [Math.abs(this.usrSize[0] * board.unitX), Math.abs(this.usrSize[1] * board.unitY)];
-
-    /**
-     * 'href' of the foreignObject.
-     * @type {string}
-     */
-    this.content = content;
-
-    this.elType = "foreignobject";
-
-    // span contains the anchor point and the two vectors
-    // spanning the foreignObject rectangle.
-    // this.span = [
-    //     this.coords.usrCoords.slice(0),
-    //     [this.coords.usrCoords[0], this.W(), 0],
-    //     [this.coords.usrCoords[0], 0, this.H()]
-    // ];
-    //this.parent = board.select(attributes.anchor);
-
-    this.id = this.board.setId(this, "Im");
-
-    this.board.renderer.drawForeignObject(this);
-    this.board.finalizeAdding(this);
-
-    this.methodMap = JXG.deepCopy(this.methodMap, {
-        addTransformation: "addTransform",
-        trans: "addTransform",
-        W: "W",
-        Width: "W",
-        H: "H",
-        Height: "H"
-    });
-};
-
-JXG.ForeignObject.prototype = new GeometryElement();
-Type.copyPrototypeMethods(JXG.ForeignObject, CoordsElement, "coordsConstructor");
-
-JXG.extend(
-    JXG.ForeignObject.prototype,
-    /** @lends JXG.ForeignObject.prototype */ {
-        /**
-         * Checks whether (x,y) is over or near the image;
-         * @param {Number} x Coordinate in x direction, screen coordinates.
-         * @param {Number} y Coordinate in y direction, screen coordinates.
-         * @returns {Boolean} True if (x,y) is over the image, False otherwise.
-         */
-        hasPoint: function (x, y) {
-            var dx, dy, r, type, prec, c, v, p, dot,
-                len = this.transformations.length;
-
-            if (Type.isObject(this.evalVisProp('precision'))) {
-                type = this.board._inputDevice;
-                prec = this.evalVisProp('precision.' + type);
-            } else {
-                // 'inherit'
-                prec = this.board.options.precision.hasPoint;
-            }
-
-            // Easy case: no transformation
-            if (len === 0) {
-                dx = x - this.coords.scrCoords[1];
-                dy = this.coords.scrCoords[2] - y;
-                r = prec;
-
-                return dx >= -r && dx - this.size[0] <= r && dy >= -r && dy - this.size[1] <= r;
-            }
-
-            // foreignObject is transformed
-            c = new Coords(Const.COORDS_BY_SCREEN, [x, y], this.board);
-            // v is the vector from anchor point to the drag point
-            c = c.usrCoords;
-            v = [c[0] - this.span[0][0], c[1] - this.span[0][1], c[2] - this.span[0][2]];
-            dot = Mat.innerProduct; // shortcut
-
-            // Project the drag point to the sides.
-            p = dot(v, this.span[1]);
-            if (0 <= p && p <= dot(this.span[1], this.span[1])) {
-                p = dot(v, this.span[2]);
-
-                if (0 <= p && p <= dot(this.span[2], this.span[2])) {
-                    return true;
-                }
-            }
-            return false;
-        },
-
-        /**
-         * Recalculate the coordinates of lower left corner and the width and height.
-         *
-         * @returns {JXG.ForeignObject} A reference to the element
-         * @private
-         */
-        update: function (fromParent) {
-            if (!this.needsUpdate) {
-                return this;
-            }
-            this.updateCoords(fromParent);
-            this.updateSize();
-            // this.updateSpan();
-            return this;
-        },
-
-        /**
-         * Send an update request to the renderer.
-         * @private
-         */
-        updateRenderer: function () {
-            return this.updateRendererGeneric("updateForeignObject");
-        },
-
-        /**
-         * Updates the internal arrays containing size of the foreignObject.
-         * @returns {JXG.ForeignObject} A reference to the element
-         * @private
-         */
-        updateSize: function () {
-            var bb = [0, 0];
-
-            if (this._useUserSize) {
-                this.usrSize = [this.W(), this.H()];
-                this.size = [
-                    Math.abs(this.usrSize[0] * this.board.unitX),
-                    Math.abs(this.usrSize[1] * this.board.unitY)
-                ];
-            } else {
-                if (this.rendNode.hasChildNodes()) {
-                    bb = this.rendNode.childNodes[0].getBoundingClientRect();
-                    this.size = [bb.width, bb.height];
-                }
-            }
-
-            return this;
-        },
-
-        /**
-         * Update the anchor point of the foreignObject, i.e. the lower left corner
-         * and the two vectors which span the rectangle.
-         * @returns {JXG.ForeignObject} A reference to the element
-         * @private
-         *
-         */
-        updateSpan: function () {
-            var i,
-                j,
-                len = this.transformations.length,
-                v = [];
-
-            if (len === 0) {
-                this.span = [
-                    [this.Z(), this.X(), this.Y()],
-                    [this.Z(), this.W(), 0],
-                    [this.Z(), 0, this.H()]
-                ];
-            } else {
-                // v contains the three defining corners of the rectangle/image
-                v[0] = [this.Z(), this.X(), this.Y()];
-                v[1] = [this.Z(), this.X() + this.W(), this.Y()];
-                v[2] = [this.Z(), this.X(), this.Y() + this.H()];
-
-                // Transform the three corners
-                for (i = 0; i < len; i++) {
-                    for (j = 0; j < 3; j++) {
-                        v[j] = Mat.matVecMult(this.transformations[i].matrix, v[j]);
-                    }
-                }
-                // Normalize the vectors
-                for (j = 0; j < 3; j++) {
-                    v[j][1] /= v[j][0];
-                    v[j][2] /= v[j][0];
-                    v[j][0] /= v[j][0];
-                }
-                // Compute the two vectors spanning the rectangle
-                // by subtracting the anchor point.
-                for (j = 1; j < 3; j++) {
-                    v[j][0] -= v[0][0];
-                    v[j][1] -= v[0][1];
-                    v[j][2] -= v[0][2];
-                }
-                this.span = v;
-            }
-
-            return this;
-        },
-
-        addTransform: function (transform) {
-            var i;
-
-            if (Type.isArray(transform)) {
-                for (i = 0; i < transform.length; i++) {
-                    this.transformations.push(transform[i]);
-                }
-            } else {
-                this.transformations.push(transform);
-            }
-
-            return this;
-        },
-
-        // Documented in element.js
-        getParents: function () {
-            var p = [this.url, [this.Z(), this.X(), this.Y()], this.usrSize];
-
-            if (this.parents.length !== 0) {
-                p = this.parents;
-            }
-
-            return p;
-        },
-
-        /**
-         * Set the width and height of the foreignObject. After setting a new size,
-         * board.update() or foreignobject.fullUpdate()
-         * has to be called to make the change visible.
-         * @param  {numbe|function|string} width  Number, function or string
-         *                            that determines the new width of the foreignObject
-         * @param  {number|function|string} height Number, function or string
-         *                            that determines the new height of the foreignObject
-         * @returns {JXG.ForeignObject} A reference to the element
-         *
-         */
-        setSize: function (width, height) {
-            this.W = Type.createFunction(width, this.board, "");
-            this.H = Type.createFunction(height, this.board, "");
-            this._useUserSize = true;
-            this.addParentsFromJCFunctions([this.W, this.H]);
-
-            return this;
-        },
-
-        /**
-         * Returns the width of the foreignObject in user coordinates.
-         * @returns {number} width of the image in user coordinates
-         */
-        W: function () {}, // Needed for docs, defined in constructor
-
-        /**
-         * Returns the height of the foreignObject in user coordinates.
-         * @returns {number} height of the image in user coordinates
-         */
-        H: function () {} // Needed for docs, defined in constructor
-    }
-);
-
-/**
- * @class Display any HTML content in an SVG foreignObject container - even below other elements.
- * <p>
- * Instead of board.create('foreignobject') the shortcut board.create('fo') may be used.
- *
- * <p style="background-color:#dddddd; padding:10px"><b>NOTE:</b> In Safari up to version 15, a foreignObject does not obey the layer structure
- * if it contains &lt;video&gt; or &lt;iframe&gt; tags, as well as elements which are
- * positioned with <tt>position:absolute|relative|fixed</tt>. In this  case, the foreignobject will be
- * "above" the JSXGraph construction.
- * </p>
- *
- * @pseudo
- * @name ForeignObject
- * @augments JXG.ForeignObject
- * @constructor
- * @type JXG.ForeignObject
- *
- * @param {String} content HTML content of the foreignObject. May also be &lt;video&gt; or &lt;iframe&gt;
- * @param {Array} position Position of the foreignObject given by [x, y] in user coordinates. Same as for images.
- * @param {Array} [size] (Optional) argument size of the foreignObject in user coordinates. If not given, size is specified by the HTML attributes
- * or CSS properties of the content.
- *
- * @see Image
- *
- * @example
- * var p = board.create('point', [1, 7], {size: 16});
- * var fo = board.create('foreignobject', [
- *     '&lt;video width="300" height="200" src="https://eucbeniki.sio.si/vega2/278/Video_metanje_oge_.mp4" type="html5video" controls&gt;',
- *     [0, -3], [9, 6]],
- *     {layer: 8, fixed: true}
- *  );
- *
- * </pre><div id="JXG0c122f2c-3671-4a28-80a9-f4c523eeda89" class="jxgbox" style="width: 500px; height: 500px;"></div>
- * <script type="text/javascript">
- *     (function() {
- *         var board = JXG.JSXGraph.initBoard('JXG0c122f2c-3671-4a28-80a9-f4c523eeda89',
- *             {boundingbox: [-8, 8, 8,-8], axis: true, showcopyright: false, shownavigation: false});
- *     var p = board.create('point', [1, 7], {size: 16});
- *     var fo = board.create('foreignobject', [
- *         '<video width="300" height="200" src="https://eucbeniki.sio.si/vega2/278/Video_metanje_oge_.mp4" type="html5video" controls>',
- *         [0, -3], [9, 6]],
- *         {layer: 8, fixed: true}
- *      );
- *
- *     })();
- *
- * </script><pre>
- *
- * @example
- * var p = board.create('point', [1, 7], {size: 16});
- * var fo = board.create('fo', [
- *     '&lt;div style="background-color:blue; color: yellow; padding:20px; width:200px; height:50px; "&gt;Hello&lt;/div&gt;',
- *     [-7, -6]],
- *     {layer: 1, fixed: false}
- *  );
- *
- * </pre><div id="JXG1759c868-1a4a-4767-802c-91f84902e3ec" class="jxgbox" style="width: 500px; height: 500px;"></div>
- * <script type="text/javascript">
- *     (function() {
- *         var board = JXG.JSXGraph.initBoard('JXG1759c868-1a4a-4767-802c-91f84902e3ec',
- *             {boundingbox: [-8, 8, 8,-8], axis: true, showcopyright: false, shownavigation: false});
- *     var p = board.create('point', [1, 7], {size: 16});
- *     var fo = board.create('foreignobject', [
- *         '<div style="background-color:blue; color: yellow; padding:20px; width:200px; height:50px; ">Hello</div>',
- *         [-7, -6]],
- *         {layer: 1, fixed: false}
- *      );
- *
- *     })();
- *
- * </script><pre>
- *
- * @example
- * board.renderer.container.style.backgroundColor = 'lightblue';
- * var points = [];
- * points.push( board.create('point', [-2, 3.5], {fixed:false,color: 'yellow', size: 6,name:'6 am'}) );
- * points.push( board.create('point', [0, 3.5],  {fixed:false,color: 'yellow', size: 6,name:'12 pm'}) );
- * points.push( board.create('point', [2, 3.5],  {fixed:false,color: 'yellow', size: 6,name:'6 pm'}) );
- *
- * var fo = board.create('fo', [
- *     '&lt;video width="100%" height="100%" src="https://benedu.net/moodle/aaimg/ajx_img/astro/tr/1vd.mp4" type="html5video" controls&gt;',
- *     [-6, -4], [12, 8]],
- *     {layer: 0, fixed: true}
- *  );
- *
- * var f = JXG.Math.Numerics.lagrangePolynomial(points);
- * var graph = board.create('functiongraph', [f, -10, 10], {fixed:true,strokeWidth:3, layer: 8});
- *
- * </pre><div id="JXGc3fc5520-13aa-4f66-abaa-42e9dc3fbf3f" class="jxgbox" style="width: 500px; height: 500px;"></div>
- * <script type="text/javascript">
- *     (function() {
- *         var board = JXG.JSXGraph.initBoard('JXGc3fc5520-13aa-4f66-abaa-42e9dc3fbf3f',
- *             {boundingbox: [-6,4,6,-4], axis: true, showcopyright: false, shownavigation: false});
- *     board.renderer.container.style.backgroundColor = 'lightblue';
- *     var points = [];
- *     points.push( board.create('point', [-2, 3.5], {fixed:false,color: 'yellow', size: 6,name:'6 am'}) );
- *     points.push( board.create('point', [0, 3.5],  {fixed:false,color: 'yellow', size: 6,name:'12 pm'}) );
- *     points.push( board.create('point', [2, 3.5],  {fixed:false,color: 'yellow', size: 6,name:'6 pm'}) );
- *
- *     var fo = board.create('fo', [
- *         '<video width="100%" height="100%" src="https://benedu.net/moodle/aaimg/ajx_img/astro/tr/1vd.mp4" type="html5video" controls>',
- *         [-6, -4], [12, 8]],
- *         {layer: 0, fixed: true}
- *      );
- *
- *     var f = JXG.Math.Numerics.lagrangePolynomial(points);
- *     var graph = board.create('functiongraph', [f, -10, 10], {fixed:true,strokeWidth:3, layer: 8});
- *
- *     })();
- *
- * </script><pre>
- *
- * Video "24-hour time-lapse in Cascais, Portugal. Produced by Nuno Miguel Duarte" adapted from
- * <a href="https://www.pbslearningmedia.org/resource/buac18-k2-sci-ess-sunposition/changing-position-of-the-sun-in-the-sky/">https://www.pbslearningmedia.org/resource/buac18-k2-sci-ess-sunposition/changing-position-of-the-sun-in-the-sky/</a>,
- * ©2016 Nuno Miguel Duarte.
- *
- */
-JXG.createForeignObject = function (board, parents, attributes) {
-    var attr,
-        fo,
-        content = parents[0],
-        coords = parents[1],
-        size = [];
-
-    if (parents.length >= 2) {
-        size = parents[2];
-    }
-
-    attr = Type.copyAttributes(attributes, board.options, "foreignobject");
-    fo = CoordsElement.create(JXG.ForeignObject, board, coords, attr, content, size);
-    if (!fo) {
-        throw new Error(
-            "JSXGraph: Can't create foreignObject with parent types '" +
-                typeof parents[0] +
-                "' and '" +
-                typeof parents[1] +
-                "'." +
-                "\nPossible parent types: [string, [x, y], [w, h]], [string, [x, y]], [element,transformation]"
-        );
-    }
-
-    return fo;
-};
-
-JXG.registerElement("foreignobject", JXG.createForeignObject);
-JXG.registerElement("fo", JXG.createForeignObject);
-
-export default JXG.ForeignObject;
-// export default {
-//     ForeignObject: JXG.ForeignObject,
-//     createForeignobject: JXG.createForeignObject
-// };
-=======
 /*
     Copyright 2008-2025
         Matthias Ehmann,
@@ -963,5 +479,4 @@
 // export default {
 //     ForeignObject: JXG.ForeignObject,
 //     createForeignobject: JXG.createForeignObject
-// };
->>>>>>> 76575604
+// };