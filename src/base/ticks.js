--- conflicted
+++ resolved
@@ -1101,17 +1101,12 @@
                 }
             } else {
                 // line style
-<<<<<<< HEAD
-                if (style === "infinite") {
-=======
                 if (style === 'infinite') {
-                    // Emergency fix to make infinite tick lines backward compatible
-                    // Problematic are infinite ticks which have set tickendings:[0,1] for some reason.
+                    // Problematic are infinite ticks which have set tickendings:[0,1].
                     // For example, this is the default setting for minor ticks
                     if (Type.evaluate(this.visProp.ignoreinfinitetickendings)) {
                         te0 = te1 = true;
                     }
->>>>>>> f6a731b2
                     intersection = Geometry.meetLineBoard(lineStdForm, this.board);
 
                     if (te0 && te1) {
