--- conflicted
+++ resolved
@@ -1,1509 +1,3 @@
-<<<<<<< HEAD
-/*
-    Copyright 2008-2025
-        Matthias Ehmann,
-        Michael Gerhaeuser,
-        Carsten Miller,
-        Bianca Valentin,
-        Alfred Wassermann,
-        Peter Wilfahrt
-
-    This file is part of JSXGraph.
-
-    JSXGraph is free software dual licensed under the GNU LGPL or MIT License.
-
-    You can redistribute it and/or modify it under the terms of the
-
-      * GNU Lesser General Public License as published by
-        the Free Software Foundation, either version 3 of the License, or
-        (at your option) any later version
-      OR
-      * MIT License: https://github.com/jsxgraph/jsxgraph/blob/master/LICENSE.MIT
-
-    JSXGraph is distributed in the hope that it will be useful,
-    but WITHOUT ANY WARRANTY; without even the implied warranty of
-    MERCHANTABILITY or FITNESS FOR A PARTICULAR PURPOSE.  See the
-    GNU Lesser General Public License for more details.
-
-    You should have received a copy of the GNU Lesser General Public License and
-    the MIT License along with JSXGraph. If not, see <https://www.gnu.org/licenses/>
-    and <https://opensource.org/licenses/MIT/>.
- */
-
-/*global JXG: true, define: true, window: true*/
-/*jslint nomen: true, plusplus: true*/
-
-/**
- * @fileoverview In this file the Text element is defined.
- */
-
-import JXG from "../jxg.js";
-import Const from "./constants.js";
-import GeometryElement from "./element.js";
-import GeonextParser from "../parser/geonext.js";
-import Env from "../utils/env.js";
-import Type from "../utils/type.js";
-import Mat from "../math/math.js";
-import CoordsElement from "./coordselement.js";
-
-var priv = {
-    /**
-     * @class
-     * @ignore
-     */
-    HTMLSliderInputEventHandler: function () {
-        this._val = parseFloat(this.rendNodeRange.value);
-        this.rendNodeOut.value = this.rendNodeRange.value;
-        this.board.update();
-    }
-};
-
-/**
- * Construct and handle texts.
- *
- * The coordinates can be relative to the coordinates of an element
- * given in {@link JXG.Options#text.anchor}.
- *
- * MathJax, HTML and GEONExT syntax can be handled.
- * @class Creates a new text object. Do not use this constructor to create a text. Use {@link JXG.Board#create} with
- * type {@link Text} instead.
- * @augments JXG.GeometryElement
- * @augments JXG.CoordsElement
- * @param {string|JXG.Board} board The board the new text is drawn on.
- * @param {Array} coordinates An array with the user coordinates of the text.
- * @param {Object} attributes An object containing visual properties and optional a name and a id.
- * @param {string|function} content A string or a function returning a string.
- *
- */
-JXG.Text = function (board, coords, attributes, content) {
-    var tmp;
-
-    this.constructor(board, attributes, Const.OBJECT_TYPE_TEXT, Const.OBJECT_CLASS_TEXT);
-
-    this.element = this.board.select(attributes.anchor);
-    this.coordsConstructor(coords, this.evalVisProp('islabel'));
-
-    this.content = "";
-    this.plaintext = "";
-    this.plaintextOld = null;
-    this.orgText = "";
-
-    this.needsSizeUpdate = false;
-    // Only used by infobox anymore
-    this.hiddenByParent = false;
-
-    /**
-     * Width and height of the text element in pixel.
-     *
-     * @private
-     * @type Array
-     */
-    this.size = [1.0, 1.0];
-    this.id = this.board.setId(this, "T");
-
-    this.board.renderer.drawText(this);
-    this.board.finalizeAdding(this);
-
-    // Set text before drawing
-    // this._createFctUpdateText(content);
-    // this.updateText();
-
-    // Set attribute visible to true. This is necessary to
-    // create all sub-elements for button, input and checkbox
-    tmp = this.visProp.visible;
-    this.visProp.visible = true;
-    this.setText(content);
-    // Restore the correct attribute visible.
-    this.visProp.visible = tmp;
-
-    if (Type.isString(this.content)) {
-        this.notifyParents(this.content);
-    }
-    this.elType = "text";
-
-    this.methodMap = Type.deepCopy(this.methodMap, {
-        setText: "setTextJessieCode",
-        // free: 'free',
-        move: "setCoords",
-        Size: "getSize",
-        setAutoPosition: "setAutoPosition"
-    });
-};
-
-JXG.Text.prototype = new GeometryElement();
-Type.copyPrototypeMethods(JXG.Text, CoordsElement, "coordsConstructor");
-
-JXG.extend(
-    JXG.Text.prototype,
-    /** @lends JXG.Text.prototype */ {
-        /**
-         * @private
-         * @param {Number} x
-         * @param {Number} y
-         * @returns {Boolean}
-        */
-        // Test if the screen coordinates (x,y) are in a small stripe
-        // at the left side or at the right side of the text.
-        // Sensitivity is set in this.board.options.precision.hasPoint.
-        // If dragarea is set to 'all' (default), tests if the screen
-        // coordinates (x,y) are in within the text boundary.
-        hasPoint: function (x, y) {
-            var lft, rt, top, bot, ax, ay, type, r;
-
-            if (Type.isObject(this.evalVisProp('precision'))) {
-                type = this.board._inputDevice;
-                r = this.evalVisProp('precision.' + type);
-            } else {
-                // 'inherit'
-                r = this.board.options.precision.hasPoint;
-            }
-            if (this.transformations.length > 0) {
-                //Transform the mouse/touch coordinates
-                // back to the original position of the text.
-                lft = Mat.matVecMult(
-                    Mat.inverse(this.board.renderer.joinTransforms(this, this.transformations)),
-                    [1, x, y]
-                );
-                x = lft[1];
-                y = lft[2];
-            }
-
-            ax = this.getAnchorX();
-            if (ax === "right") {
-                lft = this.coords.scrCoords[1] - this.size[0];
-            } else if (ax === "middle") {
-                lft = this.coords.scrCoords[1] - 0.5 * this.size[0];
-            } else {
-                lft = this.coords.scrCoords[1];
-            }
-            rt = lft + this.size[0];
-
-            ay = this.getAnchorY();
-            if (ay === "top") {
-                bot = this.coords.scrCoords[2] + this.size[1];
-            } else if (ay === "middle") {
-                bot = this.coords.scrCoords[2] + 0.5 * this.size[1];
-            } else {
-                bot = this.coords.scrCoords[2];
-            }
-            top = bot - this.size[1];
-
-            if (this.evalVisProp('dragarea') === "all") {
-                return x >= lft - r && x < rt + r && y >= top - r && y <= bot + r;
-            }
-            // e.g. 'small'
-            return (
-                y >= top - r &&
-                y <= bot + r &&
-                ((x >= lft - r && x <= lft + 2 * r) || (x >= rt - 2 * r && x <= rt + r))
-            );
-        },
-
-        /**
-         * This sets the updateText function of this element depending on the type of text content passed.
-         * Used by {@link JXG.Text#_setText}.
-         * @param {String|Function|Number} text
-         * @private
-         * @see JXG.Text#_setText
-         */
-        _createFctUpdateText: function (text) {
-            var updateText, e, digits,
-                resolvedText,
-                i, that,
-                ev_p = this.evalVisProp('parse'),
-                ev_um = this.evalVisProp('usemathjax'),
-                ev_uk = this.evalVisProp('usekatex'),
-                convertJessieCode = false;
-
-            this.orgText = text;
-
-            if (Type.isFunction(text)) {
-                /**
-                 * Dynamically created function to update the content
-                 * of a text. Can not be overwritten.
-                 * <p>
-                 * &lt;value&gt; tags will not be evaluated if text is provided by a function
-                 * <p>
-                 * Sets the property <tt>plaintext</tt> of the text element.
-                 *
-                 * @private
-                 */
-                this.updateText = function () {
-                    resolvedText = text().toString(); // Evaluate function
-                    if (ev_p && !ev_um && !ev_uk) {
-                        this.plaintext = this.replaceSub(
-                            this.replaceSup(
-                                this.convertGeonextAndSketchometry2CSS(resolvedText, false)
-                            )
-                        );
-                    } else {
-                        this.plaintext = resolvedText;
-                    }
-                };
-            } else {
-                if (Type.isNumber(text) && this.evalVisProp('formatnumber')) {
-                    if (this.evalVisProp('tofraction')) {
-                        if (ev_um) {
-                            this.content = '\\(' + Type.toFraction(text, true) + '\\)';
-                        } else {
-                            this.content = Type.toFraction(text, ev_uk);
-                        }
-                    } else {
-                        digits = this.evalVisProp('digits');
-                        if (this.useLocale()) {
-                            this.content = this.formatNumberLocale(text, digits);
-                        } else {
-                            this.content = Type.toFixed(text, digits);
-                        }
-                    }
-                } else if (Type.isString(text) && ev_p) {
-                    if (this.evalVisProp('useasciimathml')) {
-                        // ASCIIMathML
-                        // value-tags are not supported
-                        this.content = "'`" + text + "`'";
-                    } else if (ev_um || ev_uk) {
-                        // MathJax or KaTeX
-                        // Replace value-tags by functions
-                        // sketchofont is ignored
-                        this.content = this.valueTagToJessieCode(text);
-                        if (!Type.isArray(this.content)) {
-                            // For some reason we don't have to mask backslashes in an array of strings
-                            // anymore.
-                            //
-                            // for (i = 0; i < this.content.length; i++) {
-                            //     this.content[i] = this.content[i].replace(/\\/g, "\\\\"); // Replace single backslash by double
-                            // }
-                            // } else {
-                            this.content = this.content.replace(/\\/g, "\\\\"); // Replace single backslash by double
-                        }
-                    } else {
-                        // No TeX involved.
-                        // Converts GEONExT syntax into JavaScript string
-                        // Short math is allowed
-                        // Replace value-tags by functions
-                        // Avoid geonext2JS calls
-                        this.content = this.poorMansTeX(this.valueTagToJessieCode(text));
-                    }
-                    convertJessieCode = true;
-                } else {
-                    this.content = text;
-                }
-
-                // Generate function which returns the text to be displayed
-                if (convertJessieCode) {
-                    // Convert JessieCode to JS function
-                    if (Type.isArray(this.content)) {
-                        // This is the case if the text contained value-tags.
-                        // These value-tags consist of JessieCode snippets
-                        // which are now replaced by JavaScript functions
-                        that = this;
-                        for (i = 0; i < this.content.length; i++) {
-                            if (this.content[i][0] !== '"') {
-                                this.content[i] = this.board.jc.snippet(this.content[i], true, "", false);
-                                for (e in this.content[i].deps) {
-                                    this.addParents(this.content[i].deps[e]);
-                                    this.content[i].deps[e].addChild(this);
-                                }
-                            }
-                        }
-
-                        updateText = function() {
-                            var i, t,
-                                digits = that.evalVisProp('digits'),
-                                txt = '';
-
-                            for (i = 0; i < that.content.length; i++) {
-                                if (Type.isFunction(that.content[i])) {
-                                    t = that.content[i]();
-                                    if (that.useLocale()) {
-                                        t = that.formatNumberLocale(t, digits);
-                                    } else {
-                                        t = Type.toFixed(t, digits);
-                                    }
-                                } else {
-                                    t = that.content[i];
-                                    // Instead of 't.at(t.length - 1)' also 't.(-1)' should work.
-                                    // However in Moodle 4.2 't.(-1)' returns an empty string.
-                                    // In plain HTML pages it works.
-                                    if (t[0] === '"' && t[t.length - 1] === '"') {
-                                        t = t.slice(1, -1);
-                                    }
-                                }
-
-                                txt += t;
-                            }
-                            return txt;
-                        };
-                    } else {
-                        updateText = this.board.jc.snippet(this.content, true, "", false);
-                        for (e in updateText.deps) {
-                            this.addParents(updateText.deps[e]);
-                            updateText.deps[e].addChild(this);
-                        }
-                    }
-
-                    // Ticks have been escaped in valueTagToJessieCode
-                    this.updateText = function () {
-                        this.plaintext = this.unescapeTicks(updateText());
-                    };
-                } else {
-                    this.updateText = function () {
-                        this.plaintext = this.content; // text;
-                    };
-                }
-            }
-        },
-
-        /**
-         * Defines new content. This is used by {@link JXG.Text#setTextJessieCode} and {@link JXG.Text#setText}. This is required because
-         * JessieCode needs to filter all Texts inserted into the DOM and thus has to replace setText by setTextJessieCode.
-         * @param {String|Function|Number} text
-         * @returns {JXG.Text}
-         * @private
-         */
-        _setText: function (text) {
-            this._createFctUpdateText(text);
-
-            // First evaluation of the string.
-            // We need this for display='internal' and Canvas
-            this.updateText();
-            this.fullUpdate();
-
-            // We do not call updateSize for the infobox to speed up rendering
-            if (!this.board.infobox || this.id !== this.board.infobox.id) {
-                this.updateSize(); // updateSize() is called at least once.
-            }
-
-            // This may slow down canvas renderer
-            // if (this.board.renderer.type === 'canvas') {
-            //     this.board.fullUpdate();
-            // }
-
-            return this;
-        },
-
-        /**
-         * Defines new content but converts &lt; and &gt; to HTML entities before updating the DOM.
-         * @param {String|function} text
-         */
-        setTextJessieCode: function (text) {
-            var s;
-
-            this.visProp.castext = text;
-            if (Type.isFunction(text)) {
-                s = function () {
-                    return Type.sanitizeHTML(text());
-                };
-            } else {
-                if (Type.isNumber(text)) {
-                    s = text;
-                } else {
-                    s = Type.sanitizeHTML(text);
-                }
-            }
-
-            return this._setText(s);
-        },
-
-        /**
-         * Defines new content.
-         * @param {String|function} text
-         * @returns {JXG.Text} Reference to the text object.
-         */
-        setText: function (text) {
-            return this._setText(text);
-        },
-
-        /**
-         * Recompute the width and the height of the text box.
-         * Updates the array {@link JXG.Text#size} with pixel values.
-         * The result may differ from browser to browser
-         * by some pixels.
-         * In canvas an old IEs we use a very crude estimation of the dimensions of
-         * the textbox.
-         * JSXGraph needs {@link JXG.Text#size} for applying rotations in IE and
-         * for aligning text.
-         *
-         * @return {this} [description]
-         */
-        updateSize: function () {
-            var tmp,
-                that,
-                node,
-                ev_d = this.evalVisProp('display');
-
-            if (!Env.isBrowser || this.board.renderer.type === "no") {
-                return this;
-            }
-            node = this.rendNode;
-
-            /**
-             * offsetWidth and offsetHeight seem to be supported for internal vml elements by IE10+ in IE8 mode.
-             */
-            if (ev_d === "html" || this.board.renderer.type === "vml") {
-                if (Type.exists(node.offsetWidth)) {
-                    that = this;
-                    window.setTimeout(function () {
-                        that.size = [node.offsetWidth, node.offsetHeight];
-                        that.needsUpdate = true;
-                        that.updateRenderer();
-                    }, 0);
-                    // In case, there is non-zero padding or borders
-                    // the following approach does not longer work.
-                    // s = [node.offsetWidth, node.offsetHeight];
-                    // if (s[0] === 0 && s[1] === 0) { // Some browsers need some time to set offsetWidth and offsetHeight
-                    //     that = this;
-                    //     window.setTimeout(function () {
-                    //         that.size = [node.offsetWidth, node.offsetHeight];
-                    //         that.needsUpdate = true;
-                    //         that.updateRenderer();
-                    //     }, 0);
-                    // } else {
-                    //     this.size = s;
-                    // }
-                } else {
-                    this.size = this.crudeSizeEstimate();
-                }
-            } else if (ev_d === "internal") {
-                if (this.board.renderer.type === "svg") {
-                    that = this;
-                    window.setTimeout(function () {
-                        try {
-                            tmp = node.getBBox();
-                            that.size = [tmp.width, tmp.height];
-                            that.needsUpdate = true;
-                            that.updateRenderer();
-                        } catch (e) {}
-                    }, 0);
-                } else if (this.board.renderer.type === "canvas") {
-                    this.size = this.crudeSizeEstimate();
-                }
-            }
-
-            return this;
-        },
-
-        /**
-         * A very crude estimation of the dimensions of the textbox in case nothing else is available.
-         * @returns {Array}
-         */
-        crudeSizeEstimate: function () {
-            var ev_fs = parseFloat(this.evalVisProp('fontsize'));
-            return [ev_fs * this.plaintext.length * 0.45, ev_fs * 0.9];
-        },
-
-        /**
-         * Decode unicode entities into characters.
-         * @param {String} string
-         * @returns {String}
-         */
-        utf8_decode: function (string) {
-            return string.replace(/&#x(\w+);/g, function (m, p1) {
-                return String.fromCharCode(parseInt(p1, 16));
-            });
-        },
-
-        /**
-         * Replace _{} by &lt;sub&gt;
-         * @param {String} te String containing _{}.
-         * @returns {String} Given string with _{} replaced by &lt;sub&gt;.
-         */
-        replaceSub: function (te) {
-            if (!te.indexOf) {
-                return te;
-            }
-
-            var j,
-                i = te.indexOf("_{");
-
-            // The regexp in here are not used for filtering but to provide some kind of sugar for label creation,
-            // i.e. replacing _{...} with <sub>...</sub>. What is passed would get out anyway.
-            /*jslint regexp: true*/
-            while (i >= 0) {
-                te = te.slice(0, i) + te.slice(i).replace(/_\{/, "<sub>");
-                j = te.indexOf("}", i + 4);
-                if (j >= 0) {
-                    te = te.slice(0, j) + te.slice(j).replace(/\}/, "</sub>");
-                }
-                i = te.indexOf("_{");
-            }
-
-            i = te.indexOf("_");
-            while (i >= 0) {
-                te = te.slice(0, i) + te.slice(i).replace(/_(.?)/, "<sub>$1</sub>");
-                i = te.indexOf("_");
-            }
-
-            return te;
-        },
-
-        /**
-         * Replace ^{} by &lt;sup&gt;
-         * @param {String} te String containing ^{}.
-         * @returns {String} Given string with ^{} replaced by &lt;sup&gt;.
-         */
-        replaceSup: function (te) {
-            if (!te.indexOf) {
-                return te;
-            }
-
-            var j,
-                i = te.indexOf("^{");
-
-            // The regexp in here are not used for filtering but to provide some kind of sugar for label creation,
-            // i.e. replacing ^{...} with <sup>...</sup>. What is passed would get out anyway.
-            /*jslint regexp: true*/
-            while (i >= 0) {
-                te = te.slice(0, i) + te.slice(i).replace(/\^\{/, "<sup>");
-                j = te.indexOf("}", i + 4);
-                if (j >= 0) {
-                    te = te.slice(0, j) + te.slice(j).replace(/\}/, "</sup>");
-                }
-                i = te.indexOf("^{");
-            }
-
-            i = te.indexOf("^");
-            while (i >= 0) {
-                te = te.slice(0, i) + te.slice(i).replace(/\^(.?)/, "<sup>$1</sup>");
-                i = te.indexOf("^");
-            }
-
-            return te;
-        },
-
-        /**
-         * Return the width of the text element.
-         * @returns {Array} [width, height] in pixel
-         */
-        getSize: function () {
-            return this.size;
-        },
-
-        /**
-         * Move the text to new coordinates.
-         * @param {number} x
-         * @param {number} y
-         * @returns {object} reference to the text object.
-         */
-        setCoords: function (x, y) {
-            var coordsAnchor, dx, dy;
-            if (Type.isArray(x) && x.length > 1) {
-                y = x[1];
-                x = x[0];
-            }
-
-            if (this.evalVisProp('islabel') && Type.exists(this.element)) {
-                coordsAnchor = this.element.getLabelAnchor();
-                dx = (x - coordsAnchor.usrCoords[1]) * this.board.unitX;
-                dy = -(y - coordsAnchor.usrCoords[2]) * this.board.unitY;
-
-                this.relativeCoords.setCoordinates(Const.COORDS_BY_SCREEN, [dx, dy]);
-            } else {
-                this.coords.setCoordinates(Const.COORDS_BY_USER, [x, y]);
-            }
-
-            // this should be a local update, otherwise there might be problems
-            // with the tick update routine resulting in orphaned tick labels
-            this.fullUpdate();
-
-            return this;
-        },
-
-        /**
-         * Evaluates the text.
-         * Then, the update function of the renderer
-         * is called.
-         */
-        update: function (fromParent) {
-            if (!this.needsUpdate) {
-                return this;
-            }
-
-            this.updateCoords(fromParent);
-            this.updateText();
-
-            if (this.evalVisProp('display') === "internal") {
-                if (Type.isString(this.plaintext)) {
-                    this.plaintext = this.utf8_decode(this.plaintext);
-                }
-            }
-
-            this.checkForSizeUpdate();
-            if (this.needsSizeUpdate) {
-                this.updateSize();
-            }
-
-            return this;
-        },
-
-        /**
-         * Used to save updateSize() calls.
-         * Called in JXG.Text.update
-         * That means this.update() has been called.
-         * More tests are in JXG.Renderer.updateTextStyle. The latter tests
-         * are one update off. But this should pose not too many problems, since
-         * it affects fontSize and cssClass changes.
-         *
-         * @private
-         */
-        checkForSizeUpdate: function () {
-            if (this.board.infobox && this.id === this.board.infobox.id) {
-                this.needsSizeUpdate = false;
-            } else {
-                // For some magic reason it is more efficient on the iPad to
-                // call updateSize() for EVERY text element EVERY time.
-                this.needsSizeUpdate = this.plaintextOld !== this.plaintext;
-
-                if (this.needsSizeUpdate) {
-                    this.plaintextOld = this.plaintext;
-                }
-            }
-        },
-
-        /**
-         * The update function of the renderer
-         * is called.
-         * @private
-         */
-        updateRenderer: function () {
-            if (
-                //this.board.updateQuality === this.board.BOARD_QUALITY_HIGH &&
-                this.evalVisProp('autoposition')
-            ) {
-                this.setAutoPosition().updateConstraint();
-            }
-            return this.updateRendererGeneric("updateText");
-        },
-
-        /**
-         * Converts shortened math syntax into correct syntax:  3x instead of 3*x or
-         * (a+b)(3+1) instead of (a+b)*(3+1).
-         *
-         * @private
-         * @param{String} expr Math term
-         * @returns {string} expanded String
-         */
-        expandShortMath: function (expr) {
-            var re = /([)0-9.])\s*([(a-zA-Z_])/g;
-            return expr.replace(re, "$1*$2");
-        },
-
-        /**
-         * Converts the GEONExT syntax of the <value> terms into JavaScript.
-         * Also, all Objects whose name appears in the term are searched and
-         * the text is added as child to these objects.
-         * This method is called if the attribute parse==true is set.
-         *
-         * Obsolete, replaced by JXG.Text.valueTagToJessieCode
-         *
-         * @param{String} contentStr String to be parsed
-         * @param{Boolean} [expand] Optional flag if shortened math syntax is allowed (e.g. 3x instead of 3*x).
-         * @param{Boolean} [avoidGeonext2JS] Optional flag if geonext2JS should be called. For backwards compatibility
-         * this has to be set explicitly to true.
-         * @param{Boolean} [outputTeX] Optional flag which has to be true if the resulting term will be sent to MathJax or KaTeX.
-         * If true, "_" and "^" are NOT replaced by HTML tags sub and sup. Default: false, i.e. the replacement is done.
-         * This flag allows the combination of &lt;value&gt; tag containing calculations with TeX output.
-         *
-         * @deprecated
-         * @private
-         * @see JXG.GeonextParser#geonext2JS
-         * @see JXG.Text#valueTagToJessieCode
-         *
-         */
-        generateTerm: function (contentStr, expand, avoidGeonext2JS) {
-            var res,
-                term,
-                i,
-                j,
-                plaintext = '""';
-
-            // Revert possible jc replacement
-            contentStr = contentStr || "";
-            contentStr = contentStr.replace(/\r/g, "");
-            contentStr = contentStr.replace(/\n/g, "");
-            contentStr = contentStr.replace(/"/g, "'");
-            contentStr = contentStr.replace(/'/g, "\\'");
-
-            // Old GEONExT syntax, not (yet) supported as TeX output.
-            // Otherwise, the else clause should be used.
-            // That means, i.e. the <arc> tag and <sqrt> tag are not
-            // converted into TeX syntax.
-            contentStr = contentStr.replace(/&amp;arc;/g, "&ang;");
-            contentStr = contentStr.replace(/<arc\s*\/>/g, "&ang;");
-            contentStr = contentStr.replace(/&lt;arc\s*\/&gt;/g, "&ang;");
-            contentStr = contentStr.replace(/&lt;sqrt\s*\/&gt;/g, "&radic;");
-
-            contentStr = contentStr.replace(/&lt;value&gt;/g, "<value>");
-            contentStr = contentStr.replace(/&lt;\/value&gt;/g, "</value>");
-
-            // Convert GEONExT syntax into  JavaScript syntax
-            i = contentStr.indexOf("<value>");
-            j = contentStr.indexOf("</value>");
-            if (i >= 0) {
-                while (i >= 0) {
-                    plaintext +=
-                        ' + "' + this.replaceSub(this.replaceSup(contentStr.slice(0, i))) + '"';
-                    // plaintext += ' + "' + this.replaceSub(contentStr.slice(0, i)) + '"';
-
-                    term = contentStr.slice(i + 7, j);
-                    term = term.replace(/\s+/g, ""); // Remove all whitespace
-                    if (expand === true) {
-                        term = this.expandShortMath(term);
-                    }
-                    if (avoidGeonext2JS) {
-                        res = term;
-                    } else {
-                        res = GeonextParser.geonext2JS(term, this.board);
-                    }
-                    res = res.replace(/\\"/g, "'");
-                    res = res.replace(/\\'/g, "'");
-
-                    // GEONExT-Hack: apply rounding once only.
-                    if (res.indexOf("toFixed") < 0) {
-                        // output of a value tag
-                        if (
-                            Type.isNumber(
-                                Type.bind(this.board.jc.snippet(res, true, '', false), this)()
-                            )
-                        ) {
-                            // may also be a string
-                            plaintext += '+(' + res + ').toFixed(' + this.evalVisProp('digits') + ')';
-                        } else {
-                            plaintext += '+(' + res + ')';
-                        }
-                    } else {
-                        plaintext += '+(' + res + ')';
-                    }
-
-                    contentStr = contentStr.slice(j + 8);
-                    i = contentStr.indexOf("<value>");
-                    j = contentStr.indexOf("</value>");
-                }
-            }
-
-            plaintext += ' + "' + this.replaceSub(this.replaceSup(contentStr)) + '"';
-            plaintext = this.convertGeonextAndSketchometry2CSS(plaintext);
-
-            // This should replace e.g. &amp;pi; by &pi;
-            plaintext = plaintext.replace(/&amp;/g, "&");
-            plaintext = plaintext.replace(/"/g, "'");
-
-            return plaintext;
-        },
-
-        /**
-         * Replace value-tags in string by JessieCode functions.
-         * @param {String} contentStr
-         * @returns String
-         * @private
-         * @example
-         * "The x-coordinate of A is &lt;value&gt;X(A)&lt;/value&gt;"
-         *
-         */
-        valueTagToJessieCode: function (contentStr) {
-            var res, term,
-                i, j,
-                expandShortMath = true,
-                textComps = [],
-                tick = '"';
-
-            contentStr = contentStr || "";
-            contentStr = contentStr.replace(/\r/g, "");
-            contentStr = contentStr.replace(/\n/g, "");
-
-            contentStr = contentStr.replace(/&lt;value&gt;/g, "<value>");
-            contentStr = contentStr.replace(/&lt;\/value&gt;/g, "</value>");
-
-            // Convert content of value tag (GEONExT/JessieCode) syntax into JavaScript syntax
-            i = contentStr.indexOf("<value>");
-            j = contentStr.indexOf("</value>");
-            if (i >= 0) {
-                while (i >= 0) {
-                    // Add string fragment before <value> tag
-                    textComps.push(tick + this.escapeTicks(contentStr.slice(0, i)) + tick);
-
-                    term = contentStr.slice(i + 7, j);
-                    term = term.replace(/\s+/g, ""); // Remove all whitespace
-                    if (expandShortMath === true) {
-                        term = this.expandShortMath(term);
-                    }
-                    res = term;
-                    res = res.replace(/\\"/g, "'").replace(/\\'/g, "'");
-
-                    // // Hack: apply rounding once only.
-                    // if (res.indexOf("toFixed") < 0) {
-                    //     // Output of a value tag
-                    //     // Run the JessieCode parser
-                    //     if (
-                    //         Type.isNumber(
-                    //             Type.bind(this.board.jc.snippet(res, true, "", false), this)()
-                    //         )
-                    //     ) {
-                    //         // Output is number
-                    //         // textComps.push(
-                    //         //     '(' + res + ').toFixed(' + this.evalVisProp('digits') + ')'
-                    //         // );
-                    //         textComps.push('(' + res + ')');
-                    //     } else {
-                    //         // Output is a string
-                    //         textComps.push("(" + res + ")");
-                    //     }
-                    // } else {
-                        textComps.push("(" + res + ")");
-                    // }
-                    contentStr = contentStr.slice(j + 8);
-                    i = contentStr.indexOf("<value>");
-                    j = contentStr.indexOf("</value>");
-                }
-            }
-            // Add trailing string fragment
-            textComps.push(tick + this.escapeTicks(contentStr) + tick);
-
-            // return textComps.join(" + ").replace(/&amp;/g, "&");
-            for (i = 0; i < textComps.length; i++) {
-                textComps[i] = textComps[i].replace(/&amp;/g, "&");
-            }
-            return textComps;
-        },
-
-        /**
-         * Simple math rendering using HTML / CSS only. In case of array,
-         * handle each entry separately and return array with the
-         * rendering strings.
-         *
-         * @param {String|Array} s
-         * @returns {String|Array}
-         * @see JXG.Text#convertGeonextAndSketchometry2CSS
-         * @private
-         * @see JXG.Text#replaceSub
-         * @see JXG.Text#replaceSup
-         * @see JXG.Text#convertGeonextAndSketchometry2CSS
-         */
-        poorMansTeX: function (s) {
-            var i, a;
-            if (Type.isArray(s)) {
-                a = [];
-                for (i = 0; i < s.length; i++) {
-                    a.push(this.poorMansTeX(s[i]));
-                }
-                return a;
-            }
-
-            s = s
-                .replace(/<arc\s*\/*>/g, "&ang;")
-                .replace(/&lt;arc\s*\/*&gt;/g, "&ang;")
-                .replace(/<sqrt\s*\/*>/g, "&radic;")
-                .replace(/&lt;sqrt\s*\/*&gt;/g, "&radic;");
-            return this.convertGeonextAndSketchometry2CSS(this.replaceSub(this.replaceSup(s)), true);
-        },
-
-        /**
-         * Replace ticks by URI escape sequences
-         *
-         * @param {String} s
-         * @returns String
-         * @private
-         *
-         */
-        escapeTicks: function (s) {
-            return s.replace(/"/g, "%22").replace(/'/g, "%27");
-        },
-
-        /**
-         * Replace escape sequences for ticks by ticks
-         *
-         * @param {String} s
-         * @returns String
-         * @private
-         */
-        unescapeTicks: function (s) {
-            return s.replace(/%22/g, '"').replace(/%27/g, "'");
-        },
-
-        /**
-         * Converts the GEONExT tags <overline> and <arrow> to
-         * HTML span tags with proper CSS formatting.
-         * @private
-         * @see JXG.Text.poorMansTeX
-         * @see JXG.Text._setText
-         */
-        convertGeonext2CSS: function (s) {
-            if (Type.isString(s)) {
-                s = s.replace(
-                    /(<|&lt;)overline(>|&gt;)/g,
-                    "<span style=text-decoration:overline;>"
-                );
-                s = s.replace(/(<|&lt;)\/overline(>|&gt;)/g, "</span>");
-                s = s.replace(
-                    /(<|&lt;)arrow(>|&gt;)/g,
-                    "<span style=text-decoration:overline;>"
-                );
-                s = s.replace(/(<|&lt;)\/arrow(>|&gt;)/g, "</span>");
-            }
-
-            return s;
-        },
-
-        /**
-         * Converts the sketchometry tag <sketchofont> to
-         * HTML span tags with proper CSS formatting.
-         *
-         * @param {String|Function|Number} s Text
-         * @param {Boolean} escape Flag if ticks should be escaped. Escaping is necessary
-         * if s is a text. It has to be avoided if s is a function returning text.
-         * @private
-         * @see JXG.Text._setText
-         * @see JXG.Text.convertGeonextAndSketchometry2CSS
-         *
-         */
-        convertSketchometry2CSS: function (s, escape) {
-            var t1 = "<span class=\"sketcho sketcho-inherit sketcho-",
-                t2 = "\"></span>";
-
-            if (Type.isString(s)) {
-                if (escape) {
-                    t1 = this.escapeTicks(t1);
-                    t2 = this.escapeTicks(t2);
-                }
-                s = s.replace(/(<|&lt;)sketchofont(>|&gt;)/g, t1);
-                s = s.replace(/(<|&lt;)\/sketchofont(>|&gt;)/g, t2);
-            }
-
-            return s;
-        },
-
-        /**
-         * Alias for convertGeonext2CSS and convertSketchometry2CSS
-         *
-         * @param {String|Function|Number} s Text
-         * @param {Boolean} escape Flag if ticks should be escaped
-         * @private
-         * @see JXG.Text.convertGeonext2CSS
-         * @see JXG.Text.convertSketchometry2CSS
-         */
-        convertGeonextAndSketchometry2CSS: function (s, escape) {
-            s = this.convertGeonext2CSS(s);
-            s = this.convertSketchometry2CSS(s, escape);
-            return s;
-        },
-
-        /**
-         * Finds dependencies in a given term and notifies the parents by adding the
-         * dependent object to the found objects child elements.
-         * @param {String} content String containing dependencies for the given object.
-         * @private
-         */
-        notifyParents: function (content) {
-            var search,
-                res = null;
-
-            // revert possible jc replacement
-            content = content.replace(/&lt;value&gt;/g, "<value>");
-            content = content.replace(/&lt;\/value&gt;/g, "</value>");
-
-            do {
-                search = /<value>([\w\s*/^\-+()[\],<>=!]+)<\/value>/;
-                res = search.exec(content);
-
-                if (res !== null) {
-                    GeonextParser.findDependencies(this, res[1], this.board);
-                    content = content.slice(res.index);
-                    content = content.replace(search, "");
-                }
-            } while (res !== null);
-
-            return this;
-        },
-
-        // documented in element.js
-        getParents: function () {
-            var p;
-            if (this.relativeCoords !== undefined) {
-                // Texts with anchor elements, excluding labels
-                p = [
-                    this.relativeCoords.usrCoords[1],
-                    this.relativeCoords.usrCoords[2],
-                    this.orgText
-                ];
-            } else {
-                // Other texts
-                p = [this.Z(), this.X(), this.Y(), this.orgText];
-            }
-
-            if (this.parents.length !== 0) {
-                p = this.parents;
-            }
-
-            return p;
-        },
-
-        /**
-         * Returns the bounding box of the text element in user coordinates as an
-         * array of length 4: [upper left x, upper left y, lower right x, lower right y].
-         * The method assumes that the lower left corner is at position [el.X(), el.Y()]
-         * of the text element el, i.e. the attributes anchorX, anchorY are ignored.
-         *
-         * <p>
-         * <strong>Attention:</strong> for labels, [0, 0, 0, 0] is returned.
-         *
-         * @returns Array
-         */
-        bounds: function () {
-            var c = this.coords.usrCoords;
-
-            if (
-                this.evalVisProp('islabel') ||
-                this.board.unitY === 0 ||
-                this.board.unitX === 0
-            ) {
-                return [0, 0, 0, 0];
-            }
-            return [
-                c[1],
-                c[2] + this.size[1] / this.board.unitY,
-                c[1] + this.size[0] / this.board.unitX,
-                c[2]
-            ];
-        },
-
-        /**
-         * Returns the value of the attribute "anchorX". If this equals "auto",
-         * returns "left", "middle", or "right", depending on the
-         * value of the attribute "position".
-         * @returns String
-         */
-        getAnchorX: function () {
-            var a = this.evalVisProp('anchorx');
-            if (a === "auto") {
-                switch (this.visProp.position) {
-                    case "top":
-                    case "bot":
-                        return "middle";
-                    case "rt":
-                    case "lrt":
-                    case "urt":
-                        return "left";
-                    case "lft":
-                    case "llft":
-                    case "ulft":
-                    default:
-                        return "right";
-                }
-            }
-            return a;
-        },
-
-        /**
-         * Returns the value of the attribute "anchorY". If this equals "auto",
-         * returns "bottom", "middle", or "top", depending on the
-         * value of the attribute "position".
-         * @returns String
-         */
-        getAnchorY: function () {
-            var a = this.evalVisProp('anchory');
-            if (a === "auto") {
-                switch (this.visProp.position) {
-                    case "top":
-                    case "ulft":
-                    case "urt":
-                        return "bottom";
-                    case "bot":
-                    case "lrt":
-                    case "llft":
-                        return "top";
-                    case "rt":
-                    case "lft":
-                    default:
-                        return "middle";
-                }
-            }
-            return a;
-        },
-
-        /**
-         * Computes the number of overlaps of a box of w pixels width, h pixels height
-         * and center (x, y)
-         *
-         * @private
-         * @param  {Number} x x-coordinate of the center (screen coordinates)
-         * @param  {Number} y y-coordinate of the center (screen coordinates)
-         * @param  {Number} w width of the box in pixel
-         * @param  {Number} h width of the box in pixel
-         * @param  {Array} [whiteList] array of ids which should be ignored
-         * @return {Number}   Number of overlapping elements
-         */
-        getNumberOfConflicts: function (x, y, w, h, whiteList) {
-            whiteList = whiteList || [];
-            var count = 0,
-                i, obj, le,
-                savePointPrecision,
-                saveHasInnerPoints;
-
-            // Set the precision of hasPoint to half the max if label isn't too long
-            savePointPrecision = this.board.options.precision.hasPoint;
-            // this.board.options.precision.hasPoint = Math.max(w, h) * 0.5;
-            this.board.options.precision.hasPoint = (w + h) * 0.25;
-            // TODO:
-            // Make it compatible with the objects' visProp.precision attribute
-            for (i = 0, le = this.board.objectsList.length; i < le; i++) {
-                obj = this.board.objectsList[i];
-                saveHasInnerPoints = obj.visProp.hasinnerpoints;
-                obj.visProp.hasinnerpoints = false;
-                if (
-                    obj.visPropCalc.visible &&
-                    obj.elType !== "axis" &&
-                    obj.elType !== "ticks" &&
-                    obj !== this.board.infobox &&
-                    obj !== this &&
-                    obj.hasPoint(x, y) &&
-                    whiteList.indexOf(obj.id) === -1
-                ) {
-                    count++;
-                }
-                obj.visProp.hasinnerpoints = saveHasInnerPoints;
-            }
-            this.board.options.precision.hasPoint = savePointPrecision;
-
-            return count;
-        },
-
-        /**
-         * Sets the offset of a label element to the position with the least number
-         * of overlaps with other elements, while retaining the distance to its
-         * anchor element. Twelve different angles are possible.
-         *
-         * @returns {JXG.Text} Reference to the text object.
-         */
-        setAutoPosition: function () {
-            var x, y, cx, cy,
-                anchorCoords,
-                // anchorX, anchorY,
-                w = this.size[0],
-                h = this.size[1],
-                start_angle, angle,
-                optimum = {
-                    conflicts: Infinity,
-                    angle: 0,
-                    r: 0
-                },
-                max_r, delta_r,
-                conflicts, offset, r,
-                num_positions = 12,
-                step = (2 * Math.PI) / num_positions,
-                j, dx, dy, co, si;
-
-            if (
-                this === this.board.infobox ||
-                !this.visPropCalc.visible ||
-                !this.evalVisProp('islabel') ||
-                !this.element
-            ) {
-                return this;
-            }
-
-            // anchorX = this.evalVisProp('anchorx');
-            // anchorY = this.evalVisProp('anchory');
-            offset = this.evalVisProp('offset');
-            anchorCoords = this.element.getLabelAnchor();
-            cx = anchorCoords.scrCoords[1];
-            cy = anchorCoords.scrCoords[2];
-
-            // Set dx, dy as the relative position of the center of the label
-            // to its anchor element ignoring anchorx and anchory.
-            dx = offset[0];
-            dy = offset[1];
-
-            conflicts = this.getNumberOfConflicts(cx + dx, cy - dy, w, h, this.evalVisProp('autopositionwhitelist'));
-            if (conflicts === 0) {
-                return this;
-            }
-            // console.log(this.id, conflicts, w, h);
-            // r = Geometry.distance([0, 0], offset, 2);
-
-            r = this.evalVisProp('autopositionmindistance');
-            max_r = this.evalVisProp('autopositionmaxdistance');
-            delta_r = 0.2 * r;
-
-            start_angle = Math.atan2(dy, dx);
-
-            optimum.conflicts = conflicts;
-            optimum.angle = start_angle;
-            optimum.r = r;
-
-            while (optimum.conflicts > 0 && r <= max_r) {
-                for (
-                    j = 1, angle = start_angle + step;
-                    j < num_positions && optimum.conflicts > 0;
-                    j++
-                ) {
-                    co = Math.cos(angle);
-                    si = Math.sin(angle);
-
-                    x = cx + r * co;
-                    y = cy - r * si;
-
-                    conflicts = this.getNumberOfConflicts(x, y, w, h, this.evalVisProp('autopositionwhitelist'));
-                    if (conflicts < optimum.conflicts) {
-                        optimum.conflicts = conflicts;
-                        optimum.angle = angle;
-                        optimum.r = r;
-                    }
-                    if (optimum.conflicts === 0) {
-                        break;
-                    }
-                    angle += step;
-                }
-                r += delta_r;
-            }
-            // console.log(this.id, "after", optimum)
-            r = optimum.r;
-            co = Math.cos(optimum.angle);
-            si = Math.sin(optimum.angle);
-            this.visProp.offset = [r * co, r * si];
-
-            if (co < -0.2) {
-                this.visProp.anchorx = "right";
-            } else if (co > 0.2) {
-                this.visProp.anchorx = "left";
-            } else {
-                this.visProp.anchorx = "middle";
-            }
-
-            return this;
-        }
-    }
-);
-
-/**
- * @class Constructs a text element.
- *
- * The coordinates can either be absolute (i.e. respective to the coordinate system of the board) or be relative to the coordinates of an element
- * given in {@link Text#anchor}.
- * <p>
- * HTML, MathJaX, KaTeX and GEONExT syntax can be handled.
- * <p>
- * There are two ways to display texts:
- * <ul>
- * <li> using the text element of the renderer (canvas or svg). In most cases this is the suitable approach if speed matters.
- * However, advanced rendering like MathJax, KaTeX or HTML/CSS are not possible.
- * <li> using HTML &lt;div&gt;. This is the most flexible approach. The drawback is that HTML can only be display "above" the geometry elements.
- * If HTML should be displayed in an inbetween layer, conder to use an element of type {@link ForeignObject} (available in svg renderer, only).
- * </ul>
- * @pseudo
- * @name Text
- * @augments JXG.Text
- * @constructor
- * @type JXG.Text
- *
- * @param {number,function_number,function_number,function_String,function} z_,x,y,str Parent elements for text elements.
- *                     <p>
- *   Parent elements can be two or three elements of type number, a string containing a GEONE<sub>x</sub>T
- *   constraint, or a function which takes no parameter and returns a number. Every parent element beside the last determines one coordinate.
- *   If a coordinate is
- *   given by a number, the number determines the initial position of a free text. If given by a string or a function that coordinate will be constrained
- *   that means the user won't be able to change the texts's position directly by mouse because it will be calculated automatically depending on the string
- *   or the function's return value. If two parent elements are given the coordinates will be interpreted as 2D affine Euclidean coordinates, if three such
- *   parent elements are given they will be interpreted as homogeneous coordinates.
- *                     <p>
- *                     The text to display may be given as string or as function returning a string.
- *
- * There is the attribute 'display' which takes the values 'html' or 'internal'. In case of 'html' an HTML division tag is created to display
- * the text. In this case it is also possible to use MathJax, KaTeX, or ASCIIMathML. If neither of these is used, basic Math rendering is
- * applied.
- * <p>
- * In case of 'internal', an SVG text element is used to display the text.
- * @see JXG.Text
- * @example
- * // Create a fixed text at position [0,1].
- *   var t1 = board.create('text',[0,1,"Hello World"]);
- * </pre><div class="jxgbox" id="JXG896013aa-f24e-4e83-ad50-7bc7df23f6b7" style="width: 300px; height: 300px;"></div>
- * <script type="text/javascript">
- *   var t1_board = JXG.JSXGraph.initBoard('JXG896013aa-f24e-4e83-ad50-7bc7df23f6b7', {boundingbox: [-3, 6, 5, -3], axis: true, showcopyright: false, shownavigation: false});
- *   var t1 = t1_board.create('text',[0,1,"Hello World"]);
- * </script><pre>
- * @example
- * // Create a variable text at a variable position.
- *   var s = board.create('slider',[[0,4],[3,4],[-2,0,2]]);
- *   var graph = board.create('text',
- *                        [function(x){ return s.Value();}, 1,
- *                         function(){return "The value of s is"+JXG.toFixed(s.Value(), 2);}
- *                        ]
- *                     );
- * </pre><div class="jxgbox" id="JXG5441da79-a48d-48e8-9e53-75594c384a1c" style="width: 300px; height: 300px;"></div>
- * <script type="text/javascript">
- *   var t2_board = JXG.JSXGraph.initBoard('JXG5441da79-a48d-48e8-9e53-75594c384a1c', {boundingbox: [-3, 6, 5, -3], axis: true, showcopyright: false, shownavigation: false});
- *   var s = t2_board.create('slider',[[0,4],[3,4],[-2,0,2]]);
- *   var t2 = t2_board.create('text',[function(x){ return s.Value();}, 1, function(){return "The value of s is "+JXG.toFixed(s.Value(), 2);}]);
- * </script><pre>
- * @example
- * // Create a text bound to the point A
- * var p = board.create('point',[0, 1]),
- *     t = board.create('text',[0, -1,"Hello World"], {anchor: p});
- *
- * </pre><div class="jxgbox" id="JXGff5a64b2-2b9a-11e5-8dd9-901b0e1b8723" style="width: 300px; height: 300px;"></div>
- * <script type="text/javascript">
- *     (function() {
- *         var board = JXG.JSXGraph.initBoard('JXGff5a64b2-2b9a-11e5-8dd9-901b0e1b8723',
- *             {boundingbox: [-8, 8, 8,-8], axis: true, showcopyright: false, shownavigation: false});
- *     var p = board.create('point',[0, 1]),
- *         t = board.create('text',[0, -1,"Hello World"], {anchor: p});
- *
- *     })();
- *
- * </script><pre>
- *
- */
-JXG.createText = function (board, parents, attributes) {
-    var t,
-        attr = Type.copyAttributes(attributes, board.options, "text"),
-        coords = parents.slice(0, -1),
-        content = parents[parents.length - 1];
-
-    // Backwards compatibility
-    attr.anchor = attr.parent || attr.anchor;
-    t = CoordsElement.create(JXG.Text, board, coords, attr, content);
-
-    if (!t) {
-        throw new Error(
-            "JSXGraph: Can't create text with parent types '" +
-                typeof parents[0] +
-                "' and '" +
-                typeof parents[1] +
-                "'." +
-                "\nPossible parent types: [x,y], [z,x,y], [element,transformation]"
-        );
-    }
-
-    if (attr.rotate !== 0) {
-        // This is the default value, i.e. no rotation
-        t.addRotation(attr.rotate);
-    }
-
-    return t;
-};
-
-JXG.registerElement("text", JXG.createText);
-
-/**
- * @class Labels are text objects tied to other elements like points, lines and curves.
- * Labels are handled internally by JSXGraph, only. There is NO constructor "board.create('label', ...)".
- *
- * @description
- * Labels for points are positioned with the attributes {@link Text#anchorX}, {@link Text#anchorX} and {@link Label#offset}.
- * <p>
- * Labels for lines, segments, curves and circles can be controlled additionally by the attributes {@link Label#position} and
- * {@link Label#distance}, i.e. for a segment [A, B] one could use the follwoing attributes:
- * <ul>
- * <li> "position": determines, where in the direction of the segment from A to B the label is placed
- * <li> "distance": determines the (orthogonal) distance of the label from the line segment. It is a factor which is multiplied by the font-size.
- * <li> "offset: [h, v]": a final correction in pixel (horizontally: h, vertically: v)
- * <li> "anchorX" ('left', 'middle', 'right') and "anchorY" ('bottom', 'middle', 'top'): determines which part of the
- * label string is the anchor position that is positioned to the coordinates determined by "position", "distance" and "offset".
- * </ul>
- *
- * @pseudo
- * @name Label
- * @augments JXG.Text
- * @constructor
- * @type JXG.Text
- */
-//  See element.js#createLabel
-
-/**
- * [[x,y], [w px, h px], [range]
- */
-JXG.createHTMLSlider = function (board, parents, attributes) {
-    var t,
-        par,
-        attr = Type.copyAttributes(attributes, board.options, "htmlslider");
-
-    if (parents.length !== 2 || parents[0].length !== 2 || parents[1].length !== 3) {
-        throw new Error(
-            "JSXGraph: Can't create htmlslider with parent types '" +
-                typeof parents[0] +
-                "' and '" +
-                typeof parents[1] +
-                "'." +
-                "\nPossible parents are: [[x,y], [min, start, max]]"
-        );
-    }
-
-    // Backwards compatibility
-    attr.anchor = attr.parent || attr.anchor;
-    attr.fixed = attr.fixed || true;
-
-    par = [
-        parents[0][0],
-        parents[0][1],
-        '<form style="display:inline">' +
-            '<input type="range" /><span></span><input type="text" />' +
-            "</form>"
-    ];
-
-    t = JXG.createText(board, par, attr);
-    t.type = Type.OBJECT_TYPE_HTMLSLIDER;
-
-    t.rendNodeForm = t.rendNode.childNodes[0];
-
-    t.rendNodeRange = t.rendNodeForm.childNodes[0];
-    t.rendNodeRange.min = parents[1][0];
-    t.rendNodeRange.max = parents[1][2];
-    t.rendNodeRange.step = attr.step;
-    t.rendNodeRange.value = parents[1][1];
-
-    t.rendNodeLabel = t.rendNodeForm.childNodes[1];
-    t.rendNodeLabel.id = t.rendNode.id + "_label";
-
-    if (attr.withlabel) {
-        t.rendNodeLabel.innerHTML = t.name + "=";
-    }
-
-    t.rendNodeOut = t.rendNodeForm.childNodes[2];
-    t.rendNodeOut.value = parents[1][1];
-
-    try {
-        t.rendNodeForm.id = t.rendNode.id + "_form";
-        t.rendNodeRange.id = t.rendNode.id + "_range";
-        t.rendNodeOut.id = t.rendNode.id + "_out";
-    } catch (e) {
-        JXG.debug(e);
-    }
-
-    t.rendNodeRange.style.width = attr.widthrange + "px";
-    t.rendNodeRange.style.verticalAlign = "middle";
-    t.rendNodeOut.style.width = attr.widthout + "px";
-
-    t._val = parents[1][1];
-
-    if (JXG.supportsVML()) {
-        /*
-         * OnChange event is used for IE browsers
-         * The range element is supported since IE10
-         */
-        Env.addEvent(t.rendNodeForm, "change", priv.HTMLSliderInputEventHandler, t);
-    } else {
-        /*
-         * OnInput event is used for non-IE browsers
-         */
-        Env.addEvent(t.rendNodeForm, "input", priv.HTMLSliderInputEventHandler, t);
-    }
-
-    t.Value = function () {
-        return this._val;
-    };
-
-    return t;
-};
-
-JXG.registerElement("htmlslider", JXG.createHTMLSlider);
-
-export default JXG.Text;
-// export default {
-//     Text: JXG.Text,
-//     createText: JXG.createText,
-//     createHTMLSlider: JXG.createHTMLSlider
-// };
-=======
 /*
     Copyright 2008-2025
         Matthias Ehmann,
@@ -3312,5 +1806,4 @@
 //     Text: JXG.Text,
 //     createText: JXG.createText,
 //     createHTMLSlider: JXG.createHTMLSlider
-// };
->>>>>>> 76575604
+// };