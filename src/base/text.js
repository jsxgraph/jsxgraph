/*
    Copyright 2008-2014
        Matthias Ehmann,
        Michael Gerhaeuser,
        Carsten Miller,
        Bianca Valentin,
        Alfred Wassermann,
        Peter Wilfahrt

    This file is part of JSXGraph.

    JSXGraph is free software dual licensed under the GNU LGPL or MIT License.

    You can redistribute it and/or modify it under the terms of the

      * GNU Lesser General Public License as published by
        the Free Software Foundation, either version 3 of the License, or
        (at your option) any later version
      OR
      * MIT License: https://github.com/jsxgraph/jsxgraph/blob/master/LICENSE.MIT

    JSXGraph is distributed in the hope that it will be useful,
    but WITHOUT ANY WARRANTY; without even the implied warranty of
    MERCHANTABILITY or FITNESS FOR A PARTICULAR PURPOSE.  See the
    GNU Lesser General Public License for more details.

    You should have received a copy of the GNU Lesser General Public License and
    the MIT License along with JSXGraph. If not, see <http://www.gnu.org/licenses/>
    and <http://opensource.org/licenses/MIT/>.
 */


/*global JXG: true, define: true, window: true*/
/*jslint nomen: true, plusplus: true*/

/* depends:
 jxg
 base/constants
 base/coords
 base/element
 parser/geonext
 math/statistics
 utils/env
 utils/type
 */

/**
 * @fileoverview In this file the Text element is defined.
 */

define([
    'jxg', 'base/constants', 'base/coords', 'base/element', 'parser/geonext', 'math/statistics', 'utils/env', 'utils/type', 'math/math'
], function (JXG, Const, Coords, GeometryElement, GeonextParser, Statistics, Env, Type, Mat) {

    "use strict";

    var priv = {
            HTMLSliderInputEventHandler: function () {
                this._val = parseFloat(this.rendNodeRange.value);
                this.rendNodeOut.value = this.rendNodeRange.value;
                this.board.update();
            }
        };

    /**
     * Construct and handle texts.
     * @class Text: On creation the GEONExT syntax
     * of <value>-terms
     * are converted into JavaScript syntax.
     * The coordinates can be relative to the coordinates of an element "element".
     * @constructor
     * @return A new geometry element Text
     */
    JXG.Text = function (board, content, coords, attributes) {
        this.constructor(board, attributes, Const.OBJECT_TYPE_TEXT, Const.OBJECT_CLASS_TEXT);

        this.element = this.board.select(attributes.anchor);
        this.isDraggable = false;
        this.coordsConstructor(coords, this.visProp.islabel);

        this.content = '';
        this.plaintext = '';
        this.plaintextOld = null;
        this.orgText = '';

        this.needsSizeUpdate = false;

        this.hiddenByParent = false;

        this.size = [1.0, 1.0];
        this.id = this.board.setId(this, 'T');

        // Set text before drawing
        this._setUpdateText(content);
        this.updateText();

        this.board.renderer.drawText(this);

        if (!this.visProp.visible) {
            this.board.renderer.hide(this);
        }

        if (typeof this.content === 'string') {
            this.notifyParents(this.content);
        }

        this.elType = 'text';

        this.methodMap = Type.deepCopy(this.methodMap, {
            setText: 'setTextJessieCode',
            // free: 'free',
            move: 'setCoords'
        });

        return this;
    };

    JXG.Text.prototype = new GeometryElement();
    Type.copyPrototypeMethods(JXG.Text, JXG.CoordsElement, 'coordsConstructor');

    JXG.extend(JXG.Text.prototype, /** @lends JXG.Text.prototype */ {
        /**
         * @private
         * Test if the the screen coordinates (x,y) are in a small stripe
         * at the left side or at the right side of the text.
         * Sensitivity is set in this.board.options.precision.hasPoint.
         * If dragarea is set to 'all' (default), tests if the the screen 
	     * coordinates (x,y) are in within the text boundary.
         * @param {Number} x
         * @param {Number} y
         * @return {Boolean}
         */
        hasPoint: function (x, y) {
            var lft, rt, top, bot,
                r = this.board.options.precision.hasPoint;

            if (this.transformations.length > 0) {
                /**
                 * Transform the mouse/touch coordinates
                 * back to the original position of the text.
                 */
                lft = Mat.matVecMult(Mat.inverse(this.board.renderer.joinTransforms(this, this.transformations)), [1, x, y]);
                x = lft[1];
                y = lft[2];
            }

            if (this.visProp.anchorx === 'right') {
                lft = this.coords.scrCoords[1] - this.size[0];
            } else if (this.visProp.anchorx === 'middle') {
                lft = this.coords.scrCoords[1] - 0.5 * this.size[0];
            } else {
                lft = this.coords.scrCoords[1];
            }
            rt = lft + this.size[0];

            if (this.visProp.anchory === 'top') {
                bot = this.coords.scrCoords[2] + this.size[1];
            } else if (this.visProp.anchory === 'middle') {
                bot = this.coords.scrCoords[2] + 0.5 * this.size[1];
            } else {
                bot = this.coords.scrCoords[2];
            }
            top = bot - this.size[1];

            if (this.visProp.dragarea === 'all') {
                return x >= lft - r && x < rt + r && y >= top - r  && y <= bot + r;
            }

            return (y >= top - r && y <= bot + r) &&
                ((x >= lft - r  && x <= lft + 2 * r) ||
                (x >= rt - 2 * r && x <= rt + r));
        },

        /**
         * This sets the updateText function of this element that depending on the type of text content passed.
         * Used by {@link JXG.Text#_setText} and {@link JXG.Text} constructor.
         * @param {String|Function|Number} text
         * @private
         */
        _setUpdateText: function (text) {
            var updateText;
            
            this.orgText = text;
            if (typeof text === 'function') {
                this.updateText = function () {
                    if (this.visProp.parse && !this.visProp.usemathjax) {
                        this.plaintext = this.replaceSub(this.replaceSup(this.convertGeonext2CSS(text())));
                    } else {
                        this.plaintext = text();
                    }
                };
            } else if (Type.isString(text) && !this.visProp.parse) {
                this.updateText = function () {
                    this.plaintext = text;
                };
            } else {
                if (Type.isNumber(text)) {
                    this.content = text.toFixed(this.visProp.digits);
                } else {
                    if (this.visProp.useasciimathml) {
                        // Convert via ASCIIMathML
                        this.content = "'`" + text + "`'";
                    } else if (this.visProp.usemathjax) {
                        this.content = "'" + text + "'";
                    } else {
                        // Converts GEONExT syntax into JavaScript string
                        this.content = this.generateTerm(text);
                    }
                }
                updateText = this.board.jc.snippet(this.content, true, '', false);
                this.updateText = function () {
                    this.plaintext = updateText();
                };
            }
        },

        /**
         * Defines new content. This is used by {@link JXG.Text#setTextJessieCode} and {@link JXG.Text#setText}. This is required because
         * JessieCode needs to filter all Texts inserted into the DOM and thus has to replace setText by setTextJessieCode.
         * @param {String|Function|Number} text
         * @return {JXG.Text}
         * @private
         */
        _setText: function (text) {
            this._setUpdateText(text);

            // First evaluation of the string.
            // We need this for display='internal' and Canvas
            this.updateText();
            this.prepareUpdate().update().updateRenderer();

            // We do not call updateSize for the infobox to speed up rendering
            if (!this.board.infobox || this.id !== this.board.infobox.id) {
                this.updateSize();    // updateSize() is called at least once.
            }

            return this;
        },

        /**
         * Defines new content but converts &lt; and &gt; to HTML entities before updating the DOM.
         * @param {String|function} text
         */
        setTextJessieCode: function (text) {
            var s;

            this.visProp.castext = text;

            if (typeof text === 'function') {
                s = function () {
                    return Type.sanitizeHTML(text());
                };
            } else {
                if (Type.isNumber(text)) {
                    s = text;
                } else {
                    s = Type.sanitizeHTML(text);
                }
            }

            return this._setText(s);
        },

        /**
         * Defines new content.
         * @param {String|function} text
         * @return {JXG.Text} Reference to the text object.
         */
        setText: function (text) {
            return this._setText(text);
        },

        /**
         * Recompute the width and the height of the text box.
         * Update array this.size with pixel values.
         * The result may differ from browser to browser
         * by some pixels.
         * In canvas an old IEs we use a very crude estimation of the dimensions of
         * the textbox.
         * In JSXGraph this.size is necessary for applying rotations in IE and
         * for aligning text.
         */
        updateSize: function () {
            var tmp, s, that;

            if (!Env.isBrowser || this.board.renderer.type === 'no') {
                return this;
            }

            /**
             * offsetWidth and offsetHeight seem to be supported for internal vml elements by IE10+ in IE8 mode.
             */
            if (this.visProp.display === 'html' || this.board.renderer.type === 'vml') {
                if (JXG.exists(this.rendNode.offsetWidth)) {
                    s = [this.rendNode.offsetWidth, this.rendNode.offsetHeight];
                    if (s[0] === 0 && s[1] === 0) { // Some browsers need some time to set offsetWidth and offsetHeight
                        that = this;
                        window.setTimeout(function () {
                            that.size = [that.rendNode.offsetWidth, that.rendNode.offsetHeight];
                        }, 0);
                    } else {
                        this.size = s;
                    }
                } else {
                    this.size = this.crudeSizeEstimate();
                }
            } else if (this.visProp.display === 'internal') {
                if (this.board.renderer.type === 'svg') {
                    try {
                        tmp = this.rendNode.getBBox();
                        this.size = [tmp.width, tmp.height];
                    } catch (e) {}
                } else if (this.board.renderer.type === 'canvas') {
                    this.size = this.crudeSizeEstimate();
                }
            }

            return this;
        },

        /**
         * A very crude estimation of the dimensions of the textbox in case nothing else is available.
         * @return {Array}
         */
        crudeSizeEstimate: function () {
            return [parseFloat(this.visProp.fontsize) * this.plaintext.length * 0.45, parseFloat(this.visProp.fontsize) * 0.9];
        },

        /**
         * Decode unicode entities into characters.
         * @param {String} string
         * @returns {String}
         */
        utf8_decode : function (string) {
            return string.replace(/&#x(\w+);/g, function (m, p1) {
                return String.fromCharCode(parseInt(p1, 16));
            });
        },

        /**
         * Replace _{} by &lt;sub&gt;
         * @param {String} te String containing _{}.
         * @returns {String} Given string with _{} replaced by &lt;sub&gt;.
         */
        replaceSub: function (te) {
            if (!te.indexOf) {
                return te;
            }

            var j,
                i = te.indexOf('_{');

            // the regexp in here are not used for filtering but to provide some kind of sugar for label creation,
            // i.e. replacing _{...} with <sub>...</sub>. What is passed would get out anyway.
            /*jslint regexp: true*/

            while (i >= 0) {
                te = te.substr(0, i) + te.substr(i).replace(/_\{/, '<sub>');
                j = te.substr(i).indexOf('}');
                if (j >= 0) {
                    te = te.substr(0, j) + te.substr(j).replace(/\}/, '</sub>');
                }
                i = te.indexOf('_{');
            }

            i = te.indexOf('_');
            while (i >= 0) {
                te = te.substr(0, i) + te.substr(i).replace(/_(.?)/, '<sub>$1</sub>');
                i = te.indexOf('_');
            }

            return te;
        },

        /**
         * Replace ^{} by &lt;sup&gt;
         * @param {String} te String containing ^{}.
         * @returns {String} Given string with ^{} replaced by &lt;sup&gt;.
         */
        replaceSup: function (te) {
            if (!te.indexOf) {
                return te;
            }

            var j,
                i = te.indexOf('^{');

            // the regexp in here are not used for filtering but to provide some kind of sugar for label creation,
            // i.e. replacing ^{...} with <sup>...</sup>. What is passed would get out anyway.
            /*jslint regexp: true*/

            while (i >= 0) {
                te = te.substr(0, i) + te.substr(i).replace(/\^\{/, '<sup>');
                j = te.substr(i).indexOf('}');
                if (j >= 0) {
                    te = te.substr(0, j) + te.substr(j).replace(/\}/, '</sup>');
                }
                i = te.indexOf('^{');
            }

            i = te.indexOf('^');
            while (i >= 0) {
                te = te.substr(0, i) + te.substr(i).replace(/\^(.?)/, '<sup>$1</sup>');
                i = te.indexOf('^');
            }

            return te;
        },

        /**
         * Return the width of the text element.
         * @return {Array} [width, height] in pixel
         */
        getSize: function () {
            return this.size;
        },

        /**
         * Move the text to new coordinates.
         * @param {number} x
         * @param {number} y
         * @return {object} reference to the text object.
         */
        setCoords: function (x, y) {
            var coordsAnchor, dx, dy;
            if (Type.isArray(x) && x.length > 1) {
                y = x[1];
                x = x[0];
            }

            if (this.visProp.islabel && Type.exists(this.element)) {
                coordsAnchor = this.element.getLabelAnchor();
                dx = (x - coordsAnchor.usrCoords[1]) * this.board.unitX;
                dy = -(y - coordsAnchor.usrCoords[2]) * this.board.unitY;

                this.relativeCoords.setCoordinates(Const.COORDS_BY_SCREEN, [dx, dy]);
            } else {
                /*
                this.X = function () {
                    return x;
                };

                this.Y = function () {
                    return y;
                };
                */
                this.coords.setCoordinates(Const.COORDS_BY_USER, [x, y]);
            }

            // this should be a local update, otherwise there might be problems
            // with the tick update routine resulting in orphaned tick labels
            this.prepareUpdate().update().updateRenderer();

            return this;
        },

        /*
        free: function () {
            this.X = Type.createFunction(this.X(), this.board, '');
            this.Y = Type.createFunction(this.Y(), this.board, '');

            this.isDraggable = true;
        },
        */

        /**
         * Evaluates the text.
         * Then, the update function of the renderer
         * is called.
         */
        update: function () {
            if (!this.needsUpdate) {
                return this;
            }
            
            if (!this.visProp.frozen && JXG.exists(this.element)) {
                this.updateCoords();
            }

            this.updateText();

            if (this.visProp.display === 'internal') {
                this.plaintext = this.utf8_decode(this.plaintext);
            }

            this.checkForSizeUpdate();
            if (this.needsSizeUpdate) {
                this.updateSize();
            }
            this.updateTransform();

            return this;
        },

        /**
         * Used to save updateSize() calls.
         * Called in JXG.Text.update
         * That means this.update() has been called.
         * More tests are in JXG.Renderer.updateTextStyle. The latter tests
         * are one update off. But this should pose not too many problems, since
         * it affects fontSize and cssClass changes.
         *
         * @private
         */
        checkForSizeUpdate: function () {
            if (this.board.infobox && this.id === this.board.infobox.id) {
                this.needsSizeUpdate = false;
            } else {
                // For some magic reason it is more efficient on the iPad to
                // call updateSize() for EVERY text element EVERY time.
                this.needsSizeUpdate = (this.plaintextOld !== this.plaintext);

                if (this.needsSizeUpdate) {
                    this.plaintextOld = this.plaintext;
                }
            }

        },

        /**
         * Updates the coordinates of the text element.
         */
        updateCoords: function () {
            this.coords.setCoordinates(Const.COORDS_BY_USER, [this.Z(), this.X(), this.Y()]);
        },

        /**
         * The update function of the renderert
         * is called.
         * @private
         */
        updateRenderer: function () {
            if (this.needsUpdate) {
                this.board.renderer.updateText(this);
                this.needsUpdate = false;
            }
            return this;
        },

        /*
        updateTransform: function () {
            var i;

            if (this.transformations.length === 0) {
                return this;
            }

            for (i = 0; i < this.transformations.length; i++) {
                this.transformations[i].update();
            }

            return this;
        },
        */
        
        /**
         * Converts the GEONExT syntax of the <value> terms into JavaScript.
         * Also, all Objects whose name appears in the term are searched and
         * the text is added as child to these objects.
         * @private
         * @see JXG.GeonextParser.geonext2JS.
         */
        generateTerm: function (contentStr) {
            var res, term, i, j,
                plaintext = '""';

            // revert possible jc replacement
            contentStr = contentStr || '';
            contentStr = contentStr.replace(/\r/g, '');
            contentStr = contentStr.replace(/\n/g, '');
            contentStr = contentStr.replace(/"/g, '\'');
            contentStr = contentStr.replace(/'/g, "\\'");

            contentStr = contentStr.replace(/&amp;arc;/g, '&ang;');
            contentStr = contentStr.replace(/<arc\s*\/>/g, '&ang;');
            contentStr = contentStr.replace(/&lt;arc\s*\/&gt;/g, '&ang;');
            contentStr = contentStr.replace(/&lt;sqrt\s*\/&gt;/g, '&radic;');

            contentStr = contentStr.replace(/&lt;value&gt;/g, '<value>');
            contentStr = contentStr.replace(/&lt;\/value&gt;/g, '</value>');

            // Convert GEONExT syntax into  JavaScript syntax
            i = contentStr.indexOf('<value>');
            j = contentStr.indexOf('</value>');
            if (i >= 0) {
                while (i >= 0) {
                    plaintext += ' + "' + this.replaceSub(this.replaceSup(contentStr.slice(0, i))) + '"';
                    term = contentStr.slice(i + 7, j);
                    res = GeonextParser.geonext2JS(term, this.board);
                    res = res.replace(/\\"/g, "'");
                    res = res.replace(/\\'/g, "'");

                    // GEONExT-Hack: apply rounding once only.
                    if (res.indexOf('toFixed') < 0) {
                        // output of a value tag
                        if (Type.isNumber((Type.bind(this.board.jc.snippet(res, true, '', false), this))())) {
                            // may also be a string
                            plaintext += '+(' + res + ').toFixed(' + (this.visProp.digits) + ')';
                        } else {
                            plaintext += '+(' + res + ')';
                        }
                    } else {
                        plaintext += '+(' + res + ')';
                    }

                    contentStr = contentStr.slice(j + 8);
                    i = contentStr.indexOf('<value>');
                    j = contentStr.indexOf('</value>');
                }
            }

            plaintext += ' + "' + this.replaceSub(this.replaceSup(contentStr)) + '"';
            plaintext = this.convertGeonext2CSS(plaintext);

            // This should replace &amp;pi; by &pi;
            plaintext = plaintext.replace(/&amp;/g, '&');
            plaintext = plaintext.replace(/"/g, "'");

            return plaintext;
        },

        /**
         * Converts the GEONExT tags <overline> and <arrow> to
         * HTML span tags with proper CSS formating.
         * @private
         * @see JXG.Text.generateTerm @see JXG.Text._setText
         */
        convertGeonext2CSS: function (s) {
            if (typeof s === 'string') {
                s = s.replace(/<overline>/g, '<span style=text-decoration:overline>');
                s = s.replace(/&lt;overline&gt;/g, '<span style=text-decoration:overline>');
                s = s.replace(/<\/overline>/g, '</span>');
                s = s.replace(/&lt;\/overline&gt;/g, '</span>');
                s = s.replace(/<arrow>/g, '<span style=text-decoration:overline>');
                s = s.replace(/&lt;arrow&gt;/g, '<span style=text-decoration:overline>');
                s = s.replace(/<\/arrow>/g, '</span>');
                s = s.replace(/&lt;\/arrow&gt;/g, '</span>');
            }

            return s;
        },

        /**
         * Finds dependencies in a given term and notifies the parents by adding the
         * dependent object to the found objects child elements.
         * @param {String} content String containing dependencies for the given object.
         * @private
         */
        notifyParents: function (content) {
            var search,
                res = null;

            // revert possible jc replacement
            content = content.replace(/&lt;value&gt;/g, '<value>');
            content = content.replace(/&lt;\/value&gt;/g, '</value>');

            do {
                search = /<value>([\w\s\*\/\^\-\+\(\)\[\],<>=!]+)<\/value>/;
                res = search.exec(content);

                if (res !== null) {
                    GeonextParser.findDependencies(this, res[1], this.board);
                    content = content.substr(res.index);
                    content = content.replace(search, '');
                }
            } while (res !== null);

            return this;
        },

        bounds: function () {
            var c = this.coords.usrCoords;

            return this.visProp.islabel ? [0, 0, 0, 0] : [c[1], c[2] + this.size[1], c[1] + this.size[0], c[2]];
        },

        /**
         * Sets x and y coordinate of the text.
         * @param {Number} method The type of coordinates used here. Possible values are {@link JXG.COORDS_BY_USER} and {@link JXG.COORDS_BY_SCREEN}.
         * @param {Array} coords coordinates in screen/user units
         * @param {Array} oldcoords previous coordinates in screen/user units
         * @returns {JXG.Text} this element
         */
/*         
        setPositionDirectly: function (method, coords, oldcoords) {
            var dc, v,
                c, oldc;

            c = new Coords(method, coords, this.board);
            if (this.relativeCoords) {
                if (!JXG.exists(oldcoords)) {
                    return this;
                }
                oldc = new Coords(method, oldcoords, this.board);
                
                if (this.visProp.islabel) {
                    dc = Statistics.subtract(c.scrCoords, oldc.scrCoords);
                    this.relativeCoords.scrCoords[1] += dc[1];
                    this.relativeCoords.scrCoords[2] += dc[2];
                } else {
                    dc = Statistics.subtract(c.usrCoords, oldc.usrCoords);
                    this.relativeCoords.usrCoords[1] += dc[1];
                    this.relativeCoords.usrCoords[2] += dc[2];
                }
            } else {
                this.coords.setCoordinates(method, coords);
            }

            return this;
        },
<<<<<<< HEAD
*/
=======

        /**
         * Alias for {@link JXG.GeometryElement#handleSnapToGrid}
         * @returns {JXG.Text} Reference to this element
         */
        snapToGrid: function () {
            return this.handleSnapToGrid();
        }

>>>>>>> 4554da41
    });

    /**
     * @class This element is used to provide a constructor for text, which is just a wrapper for element {@link Text}.
     * @pseudo
     * @description
     * @name Text
     * @augments JXG.GeometryElement
     * @constructor
     * @type JXG.Text
     *
     * @param {number,function_number,function_String,function} x,y,str Parent elements for text elements.
     *                     <p>
     *                     x and y are the coordinates of the lower left corner of the text box. The position of the text is fixed,
     *                     x and y are numbers. The position is variable if x or y are functions.
     *                     <p>
     *                     The text to display may be given as string or as function returning a string.
     *
     * There is the attribute 'display' which takes the values 'html' or 'internal'. In case of 'html' a HTML division tag is created to display
     * the text. In this case it is also possible to use ASCIIMathML. Incase of 'internal', a SVG or VML text element is used to display the text.
     * @see JXG.Text
     * @example
     * // Create a fixed text at position [0,1].
     *   var t1 = board.create('text',[0,1,"Hello World"]);
     * </pre><div id="896013aa-f24e-4e83-ad50-7bc7df23f6b7" style="width: 300px; height: 300px;"></div>
     * <script type="text/javascript">
     *   var t1_board = JXG.JSXGraph.initBoard('896013aa-f24e-4e83-ad50-7bc7df23f6b7', {boundingbox: [-3, 6, 5, -3], axis: true, showcopyright: false, shownavigation: false});
     *   var t1 = t1_board.create('text',[0,1,"Hello World"]);
     * </script><pre>
     * @example
     * // Create a variable text at a variable position.
     *   var s = board.create('slider',[[0,4],[3,4],[-2,0,2]]);
     *   var graph = board.create('text',
     *                        [function(x){ return s.Value();}, 1,
     *                         function(){return "The value of s is"+s.Value().toFixed(2);}
     *                        ]
     *                     );
     * </pre><div id="5441da79-a48d-48e8-9e53-75594c384a1c" style="width: 300px; height: 300px;"></div>
     * <script type="text/javascript">
     *   var t2_board = JXG.JSXGraph.initBoard('5441da79-a48d-48e8-9e53-75594c384a1c', {boundingbox: [-3, 6, 5, -3], axis: true, showcopyright: false, shownavigation: false});
     *   var s = t2_board.create('slider',[[0,4],[3,4],[-2,0,2]]);
     *   var t2 = t2_board.create('text',[function(x){ return s.Value();}, 1, function(){return "The value of s is "+s.Value().toFixed(2);}]);
     * </script><pre>
     */
    JXG.createText = function (board, parents, attributes) {
        var t,
            attr = Type.copyAttributes(attributes, board.options, 'text');

        // downwards compatibility
        attr.anchor = attr.parent || attr.anchor;

        t = new JXG.Text(board, parents[parents.length - 1], parents.slice(0, -1), attr);

        if (typeof parents[parents.length - 1] !== 'function') {
            t.parents = parents;
        }

        if (Type.evaluate(attr.rotate) !== 0 && attr.display === 'internal') {
            t.addRotation(Type.evaluate(attr.rotate));
        }

        return t;
    };

    JXG.registerElement('text', JXG.createText);

    /**
     * [[x,y], [w px, h px], [range]
     */
    JXG.createHTMLSlider = function (board, parents, attributes) {
        var t, par,
            attr = Type.copyAttributes(attributes, board.options, 'htmlslider');

        if (parents.length !== 2 || parents[0].length !== 2 || parents[1].length !== 3) {
            throw new Error("JSXGraph: Can't create htmlslider with parent types '" +
                (typeof parents[0]) + "' and '" + (typeof parents[1]) + "'." +
                "\nPossible parents are: [[x,y], [min, start, max]]");
        }

        // backwards compatibility
        attr.anchor = attr.parent || attr.anchor;
        attr.fixed = attr.fixed || true;

        par = [parents[0][0], parents[0][1],
            '<form style="display:inline">' +
            '<input type="range" /><span></span><input type="text" />' +
            '</form>'];

        t = JXG.createText(board, par, attr);
        t.type = Type.OBJECT_TYPE_HTMLSLIDER;

        t.rendNodeForm = t.rendNode.childNodes[0];
        t.rendNodeForm.id = t.rendNode.id + '_form';

        t.rendNodeRange = t.rendNodeForm.childNodes[0];
        t.rendNodeRange.id = t.rendNode.id + '_range';
        t.rendNodeRange.min = parents[1][0];
        t.rendNodeRange.max = parents[1][2];
        t.rendNodeRange.step = attr.step;
        t.rendNodeRange.value = parents[1][1];

        t.rendNodeLabel = t.rendNodeForm.childNodes[1];
        t.rendNodeLabel.id = t.rendNode.id + '_label';

        if (attr.withlabel) {
            t.rendNodeLabel.innerHTML = t.name + '=';
        }

        t.rendNodeOut = t.rendNodeForm.childNodes[2];
        t.rendNodeOut.id = t.rendNode.id + '_out';
        t.rendNodeOut.value = parents[1][1];

        t.rendNodeRange.style.width = attr.widthrange + 'px';
        t.rendNodeRange.style.verticalAlign = 'middle';
        t.rendNodeOut.style.width = attr.widthout + 'px';

        t._val = parents[1][1];

        if (JXG.supportsVML()) {
            /*
            * OnChange event is used for IE browsers
            * The range element is supported since IE10
            */
            Env.addEvent(t.rendNodeForm, 'change', priv.HTMLSliderInputEventHandler, t);
        } else {
            /*
            * OnInput event is used for non-IE browsers
            */
            Env.addEvent(t.rendNodeForm, 'input', priv.HTMLSliderInputEventHandler, t);
        }

        t.Value = function () {
            return this._val;
        };

        return t;
    };

    JXG.registerElement('htmlslider', JXG.createHTMLSlider);

    return {
        Text: JXG.Text,
        createText: JXG.createText,
        createHTMLSlider: JXG.createHTMLSlider
    };
});<|MERGE_RESOLUTION|>--- conflicted
+++ resolved
@@ -708,9 +708,7 @@
 
             return this;
         },
-<<<<<<< HEAD
 */
-=======
 
         /**
          * Alias for {@link JXG.GeometryElement#handleSnapToGrid}
@@ -719,8 +717,6 @@
         snapToGrid: function () {
             return this.handleSnapToGrid();
         }
-
->>>>>>> 4554da41
     });
 
     /**
