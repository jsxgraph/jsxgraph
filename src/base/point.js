--- conflicted
+++ resolved
@@ -1,4 +1,3 @@
-<<<<<<< HEAD
 /*
     Copyright 2008-2025
         Matthias Ehmann,
@@ -67,10 +66,10 @@
     this.element = this.board.select(attributes.anchor);
     this.coordsConstructor(coordinates);
 
-    this.elType = "point";
+    this.elType = 'point';
 
     /* Register point at board. */
-    this.id = this.board.setId(this, "P");
+    this.id = this.board.setId(this, 'P');
     this.board.renderer.drawPoint(this);
     this.board.finalizeAdding(this);
 
@@ -82,7 +81,7 @@
  * Inherits here from {@link JXG.GeometryElement}.
  */
 JXG.Point.prototype = new GeometryElement();
-Type.copyPrototypeMethods(JXG.Point, CoordsElement, "coordsConstructor");
+Type.copyPrototypeMethods(JXG.Point, CoordsElement, 'coordsConstructor');
 
 JXG.extend(
     JXG.Point.prototype,
@@ -109,7 +108,7 @@
                 prec = this.board.options.precision.hasPoint;
             }
             r = parseFloat(this.evalVisProp('size'));
-            if (unit === "user") {
+            if (unit === 'user') {
                 r *= Math.sqrt(Math.abs(this.board.unitX * this.board.unitY));
             }
 
@@ -156,7 +155,7 @@
             this.transformations[0].update();
             if (this === this.baseElement) {
                 // Case of bindTo
-                c = this.transformations[0].apply(this, "self");
+                c = this.transformations[0].apply(this, 'self');
             } else {
                 c = this.transformations[0].apply(this.baseElement);
             }
@@ -174,7 +173,7 @@
          * @private
          */
         updateRenderer: function () {
-            this.updateRendererGeneric("updatePoint");
+            this.updateRendererGeneric('updatePoint');
             return this;
         },
 
@@ -197,10 +196,7 @@
 
             func = Geometry.intersectionFunction(
                 this.board,
-                el1,
-                el2,
-                i,
-                j,
+                el1, el2, i, j,
                 this.visProp.alwaysintersect
             );
             this.addConstraint([func]);
@@ -219,7 +215,7 @@
             }
 
             this.type = Const.OBJECT_TYPE_INTERSECTION;
-            this.elType = "intersection";
+            this.elType = 'intersection';
             this.parents = [el1.id, el2.id, i, j];
 
             this.generatePolynomial = function () {
@@ -494,7 +490,7 @@
 JXG.createPoint = function (board, parents, attributes) {
     var el, attr;
 
-    attr = Type.copyAttributes(attributes, board.options, "point");
+    attr = Type.copyAttributes(attributes, board.options, 'point');
     el = CoordsElement.create(JXG.Point, board, parents, attr);
     if (!el) {
         throw new Error(
@@ -567,7 +563,7 @@
 JXG.createGlider = function (board, parents, attributes) {
     var el,
         coords,
-        attr = Type.copyAttributes(attributes, board.options, "glider");
+        attr = Type.copyAttributes(attributes, board.options, 'glider');
 
     if (parents.length === 1) {
         coords = [0, 0];
@@ -622,7 +618,7 @@
 JXG.createIntersectionPoint = function (board, parents, attributes) {
     var el, el1, el2, func,
         i, j,
-        attr = Type.copyAttributes(attributes, board.options, "intersection");
+        attr = Type.copyAttributes(attributes, board.options, 'intersection');
 
     // make sure we definitely have the indices
     parents.push(0, 0);
@@ -653,7 +649,7 @@
     }
 
     el.type = Const.OBJECT_TYPE_INTERSECTION;
-    el.elType = "intersection";
+    el.elType = 'intersection';
     el.setParents([el1.id, el2.id]);
 
     /**
@@ -685,7 +681,7 @@
 };
 
 /**
- * @class Given a set of intersection points, this is another ("other") intersection point,
+ * @class Given a set of intersection points, this is another ('other') intersection point,
  * @pseudo
  * @description If two elements of type curve, circle or line intersect in more than one point, with this element it is possible
  * to construct the "other" intersection. This is a an intersection which is different from a supplied point or different from any
@@ -841,7 +837,7 @@
     el.addConstraint([func]);
 
     el.type = Const.OBJECT_TYPE_INTERSECTION;
-    el.elType = "otherintersection";
+    el.elType = 'otherintersection';
     el.setParents([el1.id, el2.id]);
     el.addParents(others);
 
@@ -997,7 +993,7 @@
         attributes
     );
 
-    el.elType = "polepoint";
+    el.elType = 'polepoint';
     el.setParents([el1.id, el2.id]);
 
     el1.addChild(el);
@@ -1020,1025 +1016,4 @@
 //     createIntersection: JXG.createIntersectionPoint,
 //     createOtherIntersection: JXG.createOtherIntersectionPoint,
 //     createPolePoint: JXG.createPolePoint
-// };
-=======
-/*
-    Copyright 2008-2025
-        Matthias Ehmann,
-        Michael Gerhaeuser,
-        Carsten Miller,
-        Bianca Valentin,
-        Alfred Wassermann,
-        Peter Wilfahrt
-
-    This file is part of JSXGraph.
-
-    JSXGraph is free software dual licensed under the GNU LGPL or MIT License.
-
-    You can redistribute it and/or modify it under the terms of the
-
-      * GNU Lesser General Public License as published by
-        the Free Software Foundation, either version 3 of the License, or
-        (at your option) any later version
-      OR
-      * MIT License: https://github.com/jsxgraph/jsxgraph/blob/master/LICENSE.MIT
-
-    JSXGraph is distributed in the hope that it will be useful,
-    but WITHOUT ANY WARRANTY; without even the implied warranty of
-    MERCHANTABILITY or FITNESS FOR A PARTICULAR PURPOSE.  See the
-    GNU Lesser General Public License for more details.
-
-    You should have received a copy of the GNU Lesser General Public License and
-    the MIT License along with JSXGraph. If not, see <https://www.gnu.org/licenses/>
-    and <https://opensource.org/licenses/MIT/>.
- */
-
-/*global JXG: true, define: true, console: true, window: true*/
-/*jslint nomen: true, plusplus: true*/
-
-/**
- * @fileoverview The geometry object Point is defined in this file. Point stores all
- * style and functional properties that are required to draw and move a point on
- * a board.
- */
-
-import JXG from "../jxg.js";
-import Options from "../options.js";
-import Mat from "../math/math.js";
-import Geometry from "../math/geometry.js";
-import Const from "./constants.js";
-import GeometryElement from "./element.js";
-import Type from "../utils/type.js";
-import CoordsElement from "./coordselement.js";
-
-/**
- * A point is the basic geometric element. Based on points lines and circles can be constructed which can be intersected
- * which in turn are points again which can be used to construct new lines, circles, polygons, etc. This class holds methods for
- * all kind of points like free points, gliders, and intersection points.
- * @class Creates a new point object. Do not use this constructor to create a point. Use {@link JXG.Board#create} with
- * type {@link Point}, {@link Glider}, or {@link Intersection} instead.
- * @augments JXG.GeometryElement
- * @augments JXG.CoordsElement
- * @param {string|JXG.Board} board The board the new point is drawn on.
- * @param {Array} coordinates An array with the user coordinates of the point.
- * @param {Object} attributes An object containing visual properties like in {@link JXG.Options#point} and
- * {@link JXG.Options#elements}, and optional a name and an id.
- * @see JXG.Board#generateName
- */
-JXG.Point = function (board, coordinates, attributes) {
-    this.constructor(board, attributes, Const.OBJECT_TYPE_POINT, Const.OBJECT_CLASS_POINT);
-    this.element = this.board.select(attributes.anchor);
-    this.coordsConstructor(coordinates);
-
-    this.elType = 'point';
-
-    /* Register point at board. */
-    this.id = this.board.setId(this, 'P');
-    this.board.renderer.drawPoint(this);
-    this.board.finalizeAdding(this);
-
-    this.createGradient();
-    this.createLabel();
-};
-
-/**
- * Inherits here from {@link JXG.GeometryElement}.
- */
-JXG.Point.prototype = new GeometryElement();
-Type.copyPrototypeMethods(JXG.Point, CoordsElement, 'coordsConstructor');
-
-JXG.extend(
-    JXG.Point.prototype,
-    /** @lends JXG.Point.prototype */ {
-        /**
-         * Checks whether (x,y) is near the point.
-         * @param {Number} x Coordinate in x direction, screen coordinates.
-         * @param {Number} y Coordinate in y direction, screen coordinates.
-         * @returns {Boolean} True if (x,y) is near the point, False otherwise.
-         * @private
-         */
-        hasPoint: function (x, y) {
-            var coordsScr = this.coords.scrCoords,
-                r,
-                prec,
-                type,
-                unit = this.evalVisProp('sizeunit');
-
-            if (Type.isObject(this.evalVisProp('precision'))) {
-                type = this.board._inputDevice;
-                prec = this.evalVisProp('precision.' + type);
-            } else {
-                // 'inherit'
-                prec = this.board.options.precision.hasPoint;
-            }
-            r = parseFloat(this.evalVisProp('size'));
-            if (unit === 'user') {
-                r *= Math.sqrt(Math.abs(this.board.unitX * this.board.unitY));
-            }
-
-            r += parseFloat(this.evalVisProp('strokewidth')) * 0.5;
-            if (r < prec) {
-                r = prec;
-            }
-
-            return Math.abs(coordsScr[1] - x) < r + 2 && Math.abs(coordsScr[2] - y) < r + 2;
-        },
-
-        /**
-         * Updates the position of the point.
-         */
-        update: function (fromParent) {
-            if (!this.needsUpdate) {
-                return this;
-            }
-
-            this.updateCoords(fromParent);
-
-            if (this.evalVisProp('trace')) {
-                this.cloneToBackground(true);
-            }
-
-            return this;
-        },
-
-        /**
-         * Applies the transformations of the element to {@link JXG.Point#baseElement}.
-         * Point transformations are relative to a base element.
-         * @param {Boolean} fromParent True if the drag comes from a child element. This is the case if a line
-         *    through two points is dragged. Otherwise, the element is the drag element and we apply the
-         *    the inverse transformation to the baseElement if is different from the element.
-         * @returns {JXG.CoordsElement} Reference to this object.
-         */
-        updateTransform: function (fromParent) {
-            var c, i;
-
-            if (this.transformations.length === 0 || this.baseElement === null) {
-                return this;
-            }
-
-            this.transformations[0].update();
-            if (this === this.baseElement) {
-                // Case of bindTo
-                c = this.transformations[0].apply(this, 'self');
-            } else {
-                c = this.transformations[0].apply(this.baseElement);
-            }
-            for (i = 1; i < this.transformations.length; i++) {
-                this.transformations[i].update();
-                c = Mat.matVecMult(this.transformations[i].matrix, c);
-            }
-            this.coords.setCoordinates(Const.COORDS_BY_USER, c);
-
-            return this;
-        },
-
-        /**
-         * Calls the renderer to update the drawing.
-         * @private
-         */
-        updateRenderer: function () {
-            this.updateRendererGeneric('updatePoint');
-            return this;
-        },
-
-        // documented in JXG.GeometryElement
-        bounds: function () {
-            return this.coords.usrCoords.slice(1).concat(this.coords.usrCoords.slice(1));
-        },
-
-        /**
-         * Convert the point to intersection point and update the construction.
-         * To move the point visual onto the intersection, a call of board update is necessary.
-         *
-         * @param {String|Object} el1, el2, i, j The intersecting objects and the numbers.
-         **/
-        makeIntersection: function (el1, el2, i, j) {
-            var func;
-
-            el1 = this.board.select(el1);
-            el2 = this.board.select(el2);
-
-            func = Geometry.intersectionFunction(
-                this.board,
-                el1, el2, i, j,
-                this.visProp.alwaysintersect
-            );
-            this.addConstraint([func]);
-
-            try {
-                el1.addChild(this);
-                el2.addChild(this);
-            } catch (e) {
-                throw new Error(
-                    "JSXGraph: Can't create 'intersection' with parent types '" +
-                        typeof el1 +
-                        "' and '" +
-                        typeof el2 +
-                        "'."
-                );
-            }
-
-            this.type = Const.OBJECT_TYPE_INTERSECTION;
-            this.elType = 'intersection';
-            this.parents = [el1.id, el2.id, i, j];
-
-            this.generatePolynomial = function () {
-                var poly1 = el1.generatePolynomial(this),
-                    poly2 = el2.generatePolynomial(this);
-
-                if (poly1.length === 0 || poly2.length === 0) {
-                    return [];
-                }
-
-                return [poly1[0], poly2[0]];
-            };
-
-            this.prepareUpdate().update();
-        },
-
-        /**
-         * Set the style of a point.
-         * Used for GEONExT import and should not be used to set the point's face and size.
-         * @param {Number} i Integer to determine the style.
-         * @private
-         */
-        setStyle: function (i) {
-            var facemap = [
-                    // 0-2
-                    "cross",
-                    "cross",
-                    "cross",
-                    // 3-6
-                    "circle",
-                    "circle",
-                    "circle",
-                    "circle",
-                    // 7-9
-                    "square",
-                    "square",
-                    "square",
-                    // 10-12
-                    "plus",
-                    "plus",
-                    "plus"
-                ],
-                sizemap = [
-                    // 0-2
-                    2, 3, 4,
-                    // 3-6
-                    1, 2, 3, 4,
-                    // 7-9
-                    2, 3, 4,
-                    // 10-12
-                    2, 3, 4
-                ];
-
-            this.visProp.face = facemap[i];
-            this.visProp.size = sizemap[i];
-
-            this.board.renderer.changePointStyle(this);
-            return this;
-        },
-
-        /**
-         * @deprecated Use JXG#normalizePointFace instead
-         * @param s
-         * @returns {*}
-         */
-        normalizeFace: function (s) {
-            JXG.deprecated("Point.normalizeFace()", "JXG.normalizePointFace()");
-            return Options.normalizePointFace(s);
-        },
-
-        /**
-         * Set the face of a point element.
-         * @param {String} f String which determines the face of the point. See {@link JXG.GeometryElement#face} for a list of available faces.
-         * @see JXG.GeometryElement#face
-         * @deprecated Use setAttribute()
-         */
-        face: function (f) {
-            JXG.deprecated("Point.face()", "Point.setAttribute()");
-            this.setAttribute({ face: f });
-        },
-
-        /**
-         * Set the size of a point element
-         * @param {Number} s Integer which determines the size of the point.
-         * @see JXG.GeometryElement#size
-         * @deprecated Use setAttribute()
-         */
-        size: function (s) {
-            JXG.deprecated("Point.size()", "Point.setAttribute()");
-            this.setAttribute({ size: s });
-        },
-
-        /**
-         * Test if the point is on (is incident with) element "el".
-         *
-         * @param {JXG.GeometryElement} el
-         * @param {Number} tol
-         * @returns {Boolean}
-         *
-         * @example
-         * var circ = board.create('circle', [[-2, -2], 1]);
-         * var seg = board.create('segment', [[-1, -3], [0,0]]);
-         * var line = board.create('line', [[1, 3], [2, -2]]);
-         * var po = board.create('point', [-1, 0], {color: 'blue'});
-         * var curve = board.create('functiongraph', ['sin(x)'], {strokeColor: 'blue'});
-         * var pol = board.create('polygon', [[2,2], [4,2], [4,3]], {strokeColor: 'blue'});
-         *
-         * var point = board.create('point', [-1, 1], {
-         *               attractors: [line, seg, circ, po, curve, pol],
-         *               attractorDistance: 0.2
-         *             });
-         *
-         * var txt = board.create('text', [-4, 3, function() {
-         *              return 'point on line: ' + point.isOn(line) + '<br>' +
-         *                 'point on seg: ' + point.isOn(seg) + '<br>' +
-         *                 'point on circ = ' + point.isOn(circ) + '<br>' +
-         *                 'point on point = ' + point.isOn(po) + '<br>' +
-         *                 'point on curve = ' + point.isOn(curve) + '<br>' +
-         *                 'point on polygon = ' + point.isOn(pol) + '<br>';
-         * }]);
-         *
-         * </pre><div id="JXG6c7d7404-758a-44eb-802c-e9644b9fab71" class="jxgbox" style="width: 300px; height: 300px;"></div>
-         * <script type="text/javascript">
-         *     (function() {
-         *         var board = JXG.JSXGraph.initBoard('JXG6c7d7404-758a-44eb-802c-e9644b9fab71',
-         *             {boundingbox: [-8, 8, 8,-8], axis: true, showcopyright: false, shownavigation: false});
-         *     var circ = board.create('circle', [[-2, -2], 1]);
-         *     var seg = board.create('segment', [[-1, -3], [0,0]]);
-         *     var line = board.create('line', [[1, 3], [2, -2]]);
-         *     var po = board.create('point', [-1, 0], {color: 'blue'});
-         *     var curve = board.create('functiongraph', ['sin(x)'], {strokeColor: 'blue'});
-         *     var pol = board.create('polygon', [[2,2], [4,2], [4,3]], {strokeColor: 'blue'});
-         *
-         *     var point = board.create('point', [-1, 1], {
-         *                   attractors: [line, seg, circ, po, curve, pol],
-         *                   attractorDistance: 0.2
-         *                 });
-         *
-         *     var txt = board.create('text', [-4, 3, function() {
-         *             return 'point on line: ' + point.isOn(line) + '<br>' +
-         *                     'point on seg: ' + point.isOn(seg) + '<br>' +
-         *                     'point on circ = ' + point.isOn(circ) + '<br>' +
-         *                     'point on point = ' + point.isOn(po) + '<br>' +
-         *                     'point on curve = ' + point.isOn(curve) + '<br>' +
-         *                     'point on polygon = ' + point.isOn(pol) + '<br>';
-         *     }]);
-         *
-         *     })();
-         *
-         * </script><pre>
-         *
-         */
-        isOn: function (el, tol) {
-            var arr, crds;
-
-            tol = tol || Mat.eps;
-
-            if (Type.isPoint(el)) {
-                return this.Dist(el) < tol;
-            } else if (el.elementClass === Const.OBJECT_CLASS_LINE) {
-                if (el.elType === "segment" && !this.evalVisProp('alwaysintersect')) {
-                    arr = JXG.Math.Geometry.projectCoordsToSegment(
-                        this.coords.usrCoords,
-                        el.point1.coords.usrCoords,
-                        el.point2.coords.usrCoords
-                    );
-                    if (
-                        arr[1] >= 0 &&
-                        arr[1] <= 1 &&
-                        Geometry.distPointLine(this.coords.usrCoords, el.stdform) < tol
-                    ) {
-                        return true;
-                    } else {
-                        return false;
-                    }
-                } else {
-                    return Geometry.distPointLine(this.coords.usrCoords, el.stdform) < tol;
-                }
-            } else if (el.elementClass === Const.OBJECT_CLASS_CIRCLE) {
-                if (el.evalVisProp('hasinnerpoints')) {
-                    return this.Dist(el.center) < el.Radius() + tol;
-                }
-                return Math.abs(this.Dist(el.center) - el.Radius()) < tol;
-            } else if (el.elementClass === Const.OBJECT_CLASS_CURVE) {
-                crds = Geometry.projectPointToCurve(this, el, this.board)[0];
-                return Geometry.distance(this.coords.usrCoords, crds.usrCoords, 3) < tol;
-            } else if (el.type === Const.OBJECT_TYPE_POLYGON) {
-                if (el.evalVisProp('hasinnerpoints')) {
-                    if (
-                        el.pnpoly(
-                            this.coords.usrCoords[1],
-                            this.coords.usrCoords[2],
-                            JXG.COORDS_BY_USER
-                        )
-                    ) {
-                        return true;
-                    }
-                }
-                arr = Geometry.projectCoordsToPolygon(this.coords.usrCoords, el);
-                return Geometry.distance(this.coords.usrCoords, arr, 3) < tol;
-            } else if (el.type === Const.OBJECT_TYPE_TURTLE) {
-                crds = Geometry.projectPointToTurtle(this, el, this.board);
-                return Geometry.distance(this.coords.usrCoords, crds.usrCoords, 3) < tol;
-            }
-
-            // TODO: Arc, Sector
-            return false;
-        },
-
-        // Already documented in GeometryElement
-        cloneToBackground: function () {
-            var copy = Type.getCloneObject(this);
-
-            this.board.renderer.drawPoint(copy);
-            this.traces[copy.id] = copy.rendNode;
-
-            return this;
-        }
-    }
-);
-
-/**
- * @class Construct a free or a fixed point. A free point is created if the given parent elements are all numbers
- * and the property fixed is not set or set to false. If one or more parent elements is not a number but a string containing a GEONE<sub>x</sub>T
- * constraint or a function the point will be considered as constrained). That means that the user won't be able to change the point's
- * position directly.
- * @see Glider for a non-free point that is attached to another geometric element.
- * @pseudo
- * @name Point
- * @augments JXG.Point
- * @constructor
- * @type JXG.Point
- * @throws {Exception} If the element cannot be constructed with the given parent objects an exception is thrown.
- * @param {Number,string,function_Number,string,function_Number,string,function} z_,x,y Parent elements can be two or three elements of type number, a string containing a GEONE<sub>x</sub>T
- * constraint, or a function which takes no parameter and returns a number. Every parent element determines one coordinate. If a coordinate is
- * given by a number, the number determines the initial position of a free point. If given by a string or a function that coordinate will be constrained
- * that means the user won't be able to change the point's position directly by mouse because it will be calculated automatically depending on the string
- * or the function's return value. If two parent elements are given the coordinates will be interpreted as 2D affine Euclidean coordinates, if three such
- * parent elements are given they will be interpreted as homogeneous coordinates.
- * @param {JXG.Point_JXG.Transformation_Array} Point,Transformation A point can also be created providing a transformation or an array of transformations.
- * The resulting point is a clone of the base point transformed by the given Transformation. {@see JXG.Transformation}.
- *
- * @example
- * // Create a free point using affine Euclidean coordinates
- * var p1 = board.create('point', [3.5, 2.0]);
- * </pre><div class="jxgbox" id="JXG672f1764-7dfa-4abc-a2c6-81fbbf83e44b" style="width: 200px; height: 200px;"></div>
- * <script type="text/javascript">
- *   var board = JXG.JSXGraph.initBoard('JXG672f1764-7dfa-4abc-a2c6-81fbbf83e44b', {boundingbox: [-1, 5, 5, -1], axis: true, showcopyright: false, shownavigation: false});
- *   var p1 = board.create('point', [3.5, 2.0]);
- * </script><pre>
- * @example
- * // Create a constrained point using anonymous function
- * var p2 = board.create('point', [3.5, function () { return p1.X(); }]);
- * </pre><div class="jxgbox" id="JXG4fd4410c-3383-4e80-b1bb-961f5eeef224" style="width: 200px; height: 200px;"></div>
- * <script type="text/javascript">
- *   var fpex1_board = JXG.JSXGraph.initBoard('JXG4fd4410c-3383-4e80-b1bb-961f5eeef224', {boundingbox: [-1, 5, 5, -1], axis: true, showcopyright: false, shownavigation: false});
- *   var fpex1_p1 = fpex1_board.create('point', [3.5, 2.0]);
- *   var fpex1_p2 = fpex1_board.create('point', [3.5, function () { return fpex1_p1.X(); }]);
- * </script><pre>
- * @example
- * // Create a point using transformations
- * var trans = board.create('transform', [2, 0.5], {type:'scale'});
- * var p3 = board.create('point', [p2, trans]);
- * </pre><div class="jxgbox" id="JXG630afdf3-0a64-46e0-8a44-f51bd197bb8d" style="width: 400px; height: 400px;"></div>
- * <script type="text/javascript">
- *   var fpex2_board = JXG.JSXGraph.initBoard('JXG630afdf3-0a64-46e0-8a44-f51bd197bb8d', {boundingbox: [-1, 9, 9, -1], axis: true, showcopyright: false, shownavigation: false});
- *   var fpex2_trans = fpex2_board.create('transform', [2, 0.5], {type:'scale'});
- *   var fpex2_p2 = fpex2_board.create('point', [3.5, 2.0]);
- *   var fpex2_p3 = fpex2_board.create('point', [fpex2_p2, fpex2_trans]);
- * </script><pre>
- */
-JXG.createPoint = function (board, parents, attributes) {
-    var el, attr;
-
-    attr = Type.copyAttributes(attributes, board.options, 'point');
-    el = CoordsElement.create(JXG.Point, board, parents, attr);
-    if (!el) {
-        throw new Error(
-            "JSXGraph: Can't create point with parent types '" +
-                typeof parents[0] +
-                "' and '" +
-                typeof parents[1] +
-                "'." +
-                "\nPossible parent types: [x,y], [z,x,y], [element,transformation]"
-        );
-    }
-
-    return el;
-};
-
-/**
- * @class A glider is a point bound to a line, circle or curve or even another point.
- * @pseudo
- * @description A glider is a point which lives on another geometric element like a line, circle, curve, turtle.
- * @name Glider
- * @augments JXG.Point
- * @constructor
- * @type JXG.Point
- * @throws {Exception} If the element cannot be constructed with the given parent objects an exception is thrown.
- * @param {Number_Number_Number_JXG.GeometryElement} z_,x_,y_,GlideObject Parent elements can be two or three elements of type number and the object the glider lives on.
- * The coordinates are completely optional. If not given the origin is used. If you provide two numbers for coordinates they will be interpreted as affine Euclidean
- * coordinates, otherwise they will be interpreted as homogeneous coordinates. In any case the point will be projected on the glide object.
- * @example
- * // Create a glider with user defined coordinates. If the coordinates are not on
- * // the circle (like in this case) the point will be projected onto the circle.
- * var p1 = board.create('point', [2.0, 2.0]);
- * var c1 = board.create('circle', [p1, 2.0]);
- * var p2 = board.create('glider', [2.0, 1.5, c1]);
- * </pre><div class="jxgbox" id="JXG4f65f32f-e50a-4b50-9b7c-f6ec41652930" style="width: 300px; height: 300px;"></div>
- * <script type="text/javascript">
- *   var gpex1_board = JXG.JSXGraph.initBoard('JXG4f65f32f-e50a-4b50-9b7c-f6ec41652930', {boundingbox: [-1, 5, 5, -1], axis: true, showcopyright: false, shownavigation: false});
- *   var gpex1_p1 = gpex1_board.create('point', [2.0, 2.0]);
- *   var gpex1_c1 = gpex1_board.create('circle', [gpex1_p1, 2.0]);
- *   var gpex1_p2 = gpex1_board.create('glider', [2.0, 1.5, gpex1_c1]);
- * </script><pre>
- * @example
- * // Create a glider with default coordinates (1,0,0). Same premises as above.
- * var p1 = board.create('point', [2.0, 2.0]);
- * var c1 = board.create('circle', [p1, 2.0]);
- * var p2 = board.create('glider', [c1]);
- * </pre><div class="jxgbox" id="JXG4de7f181-631a-44b1-a12f-bc4d995609e8" style="width: 200px; height: 200px;"></div>
- * <script type="text/javascript">
- *   var gpex2_board = JXG.JSXGraph.initBoard('JXG4de7f181-631a-44b1-a12f-bc4d995609e8', {boundingbox: [-1, 5, 5, -1], axis: true, showcopyright: false, shownavigation: false});
- *   var gpex2_p1 = gpex2_board.create('point', [2.0, 2.0]);
- *   var gpex2_c1 = gpex2_board.create('circle', [gpex2_p1, 2.0]);
- *   var gpex2_p2 = gpex2_board.create('glider', [gpex2_c1]);
- * </script><pre>
- *@example
- * //animate example 2
- * var p1 = board.create('point', [2.0, 2.0]);
- * var c1 = board.create('circle', [p1, 2.0]);
- * var p2 = board.create('glider', [c1]);
- * var button1 = board.create('button', [1, 7, 'start animation',function(){p2.startAnimation(1,4)}]);
- * var button2 = board.create('button', [1, 5, 'stop animation',function(){p2.stopAnimation()}]);
- * </pre><div class="jxgbox" id="JXG4de7f181-631a-44b1-a12f-bc4d133709e8" style="width: 200px; height: 200px;"></div>
- * <script type="text/javascript">
- *   var gpex3_board = JXG.JSXGraph.initBoard('JXG4de7f181-631a-44b1-a12f-bc4d133709e8', {boundingbox: [-1, 10, 10, -1], axis: true, showcopyright: false, shownavigation: false});
- *   var gpex3_p1 = gpex3_board.create('point', [2.0, 2.0]);
- *   var gpex3_c1 = gpex3_board.create('circle', [gpex3_p1, 2.0]);
- *   var gpex3_p2 = gpex3_board.create('glider', [gpex3_c1]);
- *   gpex3_board.create('button', [1, 7, 'start animation',function(){gpex3_p2.startAnimation(1,4)}]);
- *   gpex3_board.create('button', [1, 5, 'stop animation',function(){gpex3_p2.stopAnimation()}]);
- * </script><pre>
- */
-JXG.createGlider = function (board, parents, attributes) {
-    var el,
-        coords,
-        attr = Type.copyAttributes(attributes, board.options, 'glider');
-
-    if (parents.length === 1) {
-        coords = [0, 0];
-    } else {
-        coords = parents.slice(0, 2);
-    }
-    el = board.create("point", coords, attr);
-
-    // eltype is set in here
-    el.makeGlider(parents[parents.length - 1]);
-
-    return el;
-};
-
-/**
- * @class A point intersecting two 1-dimensional elements.
- * It is one point of the set  * consisting of the intersection points of the two elements.
- * The following element types can be (mutually) intersected: line, circle,
- * curve, polygon, polygonal chain.
- *
- * @pseudo
- * @name Intersection
- * @augments JXG.Point
- * @constructor
- * @type JXG.Point
- * @throws {Exception} If the element cannot be constructed with the given parent objects an exception is thrown.
- * @param {JXG.Line,JXG.Circle_JXG.Line,JXG.Circle_Number|Function} el1,el2,i The result will be a intersection point on el1 and el2. i determines the
- * intersection point if two points are available: <ul>
- *   <li>i==0: use the positive square root,</li>
- *   <li>i==1: use the negative square root.</li></ul>
- * @example
- * // Create an intersection point of circle and line
- * var p1 = board.create('point', [4.0, 4.0]);
- * var c1 = board.create('circle', [p1, 2.0]);
- *
- * var p2 = board.create('point', [1.0, 1.0]);
- * var p3 = board.create('point', [5.0, 3.0]);
- * var l1 = board.create('line', [p2, p3]);
- *
- * var i = board.create('intersection', [c1, l1, 0]);
- * </pre><div class="jxgbox" id="JXGe5b0e190-5200-4bc3-b995-b6cc53dc5dc0" style="width: 300px; height: 300px;"></div>
- * <script type="text/javascript">
- *   var ipex1_board = JXG.JSXGraph.initBoard('JXGe5b0e190-5200-4bc3-b995-b6cc53dc5dc0', {boundingbox: [-1, 7, 7, -1], axis: true, showcopyright: false, shownavigation: false});
- *   var ipex1_p1 = ipex1_board.create('point', [4.0, 4.0]);
- *   var ipex1_c1 = ipex1_board.create('circle', [ipex1_p1, 2.0]);
- *   var ipex1_p2 = ipex1_board.create('point', [1.0, 1.0]);
- *   var ipex1_p3 = ipex1_board.create('point', [5.0, 3.0]);
- *   var ipex1_l1 = ipex1_board.create('line', [ipex1_p2, ipex1_p3]);
- *   var ipex1_i = ipex1_board.create('intersection', [ipex1_c1, ipex1_l1, 0]);
- * </script><pre>
- */
-JXG.createIntersectionPoint = function (board, parents, attributes) {
-    var el, el1, el2, func,
-        i, j,
-        attr = Type.copyAttributes(attributes, board.options, 'intersection');
-
-    // make sure we definitely have the indices
-    parents.push(0, 0);
-
-    el1 = board.select(parents[0]);
-    el2 = board.select(parents[1]);
-
-    i = parents[2] || 0;
-    j = parents[3] || 0;
-
-    el = board.create("point", [0, 0, 0], attr);
-
-    // el.visProp.alwaysintersect is evaluated as late as in the returned function
-    func = Geometry.intersectionFunction(board, el1, el2, i, j, el.visProp.alwaysintersect);
-    el.addConstraint([func]);
-
-    try {
-        el1.addChild(el);
-        el2.addChild(el);
-    } catch (e) {
-        throw new Error(
-            "JSXGraph: Can't create 'intersection' with parent types '" +
-                typeof parents[0] +
-                "' and '" +
-                typeof parents[1] +
-                "'."
-        );
-    }
-
-    el.type = Const.OBJECT_TYPE_INTERSECTION;
-    el.elType = 'intersection';
-    el.setParents([el1.id, el2.id]);
-
-    /**
-     * Array of length 2 containing the numbers i and j.
-     * The intersection point is i-th intersection point.
-     * j is unused.
-     * @type Array
-     * @name intersectionNumbers
-     * @memberOf Intersection
-     * @private
-     */
-    el.intersectionNumbers = [i, j];
-    el.getParents = function () {
-        return this.parents.concat(this.intersectionNumbers);
-    };
-
-    el.generatePolynomial = function () {
-        var poly1 = el1.generatePolynomial(el),
-            poly2 = el2.generatePolynomial(el);
-
-        if (poly1.length === 0 || poly2.length === 0) {
-            return [];
-        }
-
-        return [poly1[0], poly2[0]];
-    };
-
-    return el;
-};
-
-/**
- * @class Given a set of intersection points, this is another ('other') intersection point,
- * @pseudo
- * @description If two elements of type curve, circle or line intersect in more than one point, with this element it is possible
- * to construct the "other" intersection. This is a an intersection which is different from a supplied point or different from any
- * point in an array of supplied points. This might be helpful in situtations where one intersection point is already part of the construction
- * or in situtation where the order of the intersection points changes while interacting with the construction.
- *
- * @name OtherIntersection
- * @augments JXG.Point
- * @constructor
- * @type JXG.Point
- * @throws {Exception} If the element cannot be constructed with the given parent objects an exception is thrown.
- * @param {JXG.Line,JXG.Circle_JXG.Line,JXG.Circle_JXG.Point,Array} el1,el2,p Two elements which are intersected and a point or an array of points
- * which have to be different from the new intersection point.
- *
- * @example
- * // Create an intersection point of circle and line
- * var p1 = board.create('point', [2.0, 2.0]);
- * var c1 = board.create('circle', [p1, 2.0]);
- *
- * var p2 = board.create('point', [2.0, 2.0]);
- * var p3 = board.create('point', [2.0, 2.0]);
- * var l1 = board.create('line', [p2, p3]);
- *
- * var p1 = board.create('intersection', [c1, l1, 0]);
- * var p2 = board.create('otherintersection', [c1, l1, p1]);
- * </pre><div class="jxgbox" id="JXG45e25f12-a1de-4257-a466-27a2ae73614c" style="width: 300px; height: 300px;"></div>
- * <script type="text/javascript">
- *   var ipex2_board = JXG.JSXGraph.initBoard('JXG45e25f12-a1de-4257-a466-27a2ae73614c', {boundingbox: [-1, 7, 7, -1], axis: false, showcopyright: false, shownavigation: false});
- *   var ipex2_p1 = ipex2_board.create('point', [4.0, 4.0]);
- *   var ipex2_c1 = ipex2_board.create('circle', [ipex2_p1, 2.0]);
- *   var ipex2_p2 = ipex2_board.create('point', [1.0, 1.0]);
- *   var ipex2_p3 = ipex2_board.create('point', [5.0, 3.0]);
- *   var ipex2_l1 = ipex2_board.create('line', [ipex2_p2, ipex2_p3]);
- *   var ipex2_i = ipex2_board.create('intersection', [ipex2_c1, ipex2_l1, 0], {name:'D'});
- *   var ipex2_j = ipex2_board.create('otherintersection', [ipex2_c1, ipex2_l1, ipex2_i], {name:'E'});
- * </script><pre>
- *
- * @example
- *  // circle / circle
- *  var c1 = board.create('circle', [[0, 0], 3]);
- *  var c2 = board.create('circle', [[2, 2], 3]);
- *
- *  var p1 = board.create('intersection', [c1, c2, 0]);
- *  var p2 = board.create('otherintersection', [c1, c2, p1]);
- *
- * </pre><div id="JXGdb5c974c-3092-4cdf-b5ef-d0af4a912581" class="jxgbox" style="width: 300px; height: 300px;"></div>
- * <script type="text/javascript">
- *     (function() {
- *         var board = JXG.JSXGraph.initBoard('JXGdb5c974c-3092-4cdf-b5ef-d0af4a912581',
- *             {boundingbox: [-8, 8, 8,-8], axis: false, showcopyright: false, shownavigation: false});
- *           var c1 = board.create('circle', [[0, 0], 3]);
- *           var c2 = board.create('circle', [[2, 2], 3]);
- *
- *           var p1 = board.create('intersection', [c1, c2, 0]);
- *           var p2 = board.create('otherintersection', [c1, c2, p1]);
- *     })();
- * </script><pre>
- *
- * @example
- *  // curve / line
- *  var curve = board.create('implicitcurve', ['-(y**2) + x**3 - 2 * x + 1'], { strokeWidth: 2 });
- *  var A = board.create('glider', [-1.5, 1, curve]);
- *  var B = board.create('glider', [0.5, 0.5, curve]);
- *  var line = board.create('line', [A, B], { color: 'black', strokeWidth: 1 });
- *  var C = board.create('otherintersection', [curve, line, [A, B]], {precision: 0.01});
- *  var D = board.create('point', [() => C.X(), () => -C.Y()], { name: '-C = A + B' });
- *
- * </pre><div id="JXG033f15b0-f5f1-4003-ab6a-b7e13e867fbd" class="jxgbox" style="width: 300px; height: 300px;"></div>
- * <script type="text/javascript">
- *     (function() {
- *         var board = JXG.JSXGraph.initBoard('JXG033f15b0-f5f1-4003-ab6a-b7e13e867fbd',
- *             {boundingbox: [-2, 2, 2, -2], axis: false, showcopyright: false, shownavigation: false});
- *           var curve = board.create('implicitcurve', ['-(y**2) + x**3 - 2 * x + 1'], { strokeWidth: 2 });
- *           var A = board.create('glider', [-1.5, 1, curve]);
- *           var B = board.create('glider', [0.5, 0.5, curve]);
- *           var line = board.create('line', [A, B], { color: 'black', strokeWidth: 1 });
- *           var C = board.create('otherintersection', [curve, line, [A, B]], {precision: 0.01});
- *           var D = board.create('point', [() => C.X(), () => -C.Y()], { name: '-C = A + B' });
- *     })();
- * </script><pre>
- *
- * @example
- *  // curve / curve
- *  var c1 = board.create('functiongraph', ['x**2 - 3'], { strokeWidth: 2 });
- *  var A = board.create('point', [0, 2]);
- *  var c2 = board.create('functiongraph', [(x) => -(x**2) + 2 * A.X() * x + A.Y() - A.X()**2], { strokeWidth: 2 });
- *  var p1 = board.create('intersection', [c1, c2]);
- *  var p2 = board.create('otherintersection', [c1, c2, [p1]]);
- *
- * </pre><div id="JXG29359aa9-3066-4f45-9e5d-d74201b991d3" class="jxgbox" style="width: 300px; height: 300px;"></div>
- * <script type="text/javascript">
- *     (function() {
- *         var board = JXG.JSXGraph.initBoard('JXG29359aa9-3066-4f45-9e5d-d74201b991d3',
- *             {boundingbox: [-5, 5, 5, -5], axis: true, showcopyright: false, shownavigation: false});
- *           var c1 = board.create('functiongraph', ['x**2 - 3'], { strokeWidth: 2 });
- *           var A = board.create('point', [0, 2]);
- *           var c2 = board.create('functiongraph', [(x) => -(x**2) + 2 * A.X() * x + A.Y() - A.X()**2], { strokeWidth: 2 });
- *           var p1 = board.create('intersection', [c1, c2]);
- *           var p2 = board.create('otherintersection', [c1, c2, [p1]]);
- *     })();
- * </script><pre>
- *
- */
-JXG.createOtherIntersectionPoint = function (board, parents, attributes) {
-    var el, el1, el2, i,
-    others, func, input,
-    isGood = true,
-    attr = Type.copyAttributes(attributes, board.options, 'otherintersection');
-
-    if (parents.length !== 3) {
-        isGood = false;
-    } else {
-        el1 = board.select(parents[0]);
-        el2 = board.select(parents[1]);
-        if (Type.isArray(parents[2])) {
-            others = parents[2];
-        } else {
-            others = [parents[2]];
-        }
-
-        for (i = 0; i < others.length; i++) {
-            others[i] = board.select(others[i]);
-            if (!Type.isPoint(others[i])) {
-                isGood = false;
-                break;
-            }
-        }
-        if (isGood) {
-            input = [el1, el2];
-            // Sort parent elements in order: curve, circle, line
-            input.sort(function (a, b) { return b.elementClass - a.elementClass; });
-
-            // Two lines are forbidden:
-            if ([Const.OBJECT_CLASS_CIRCLE, Const.OBJECT_CLASS_CURVE].indexOf(input[0].elementClass) < 0) {
-                isGood = false;
-            } else if ([Const.OBJECT_CLASS_CIRCLE, Const.OBJECT_CLASS_CURVE, Const.OBJECT_CLASS_LINE].indexOf(input[1].elementClass) < 0) {
-                isGood = false;
-            }
-        }
-    }
-
-    if (!isGood) {
-        throw new Error(
-            "JSXGraph: Can't create 'other intersection point' with parent types '" +
-                typeof parents[0] + "',  '" + typeof parents[1] + "'and  '" + typeof parents[2] + "'." +
-                "\nPossible parent types: [circle|curve|line,circle|curve|line, point], not two lines"
-        );
-    }
-
-    el = board.create('point', [0, 0, 0], attr);
-    // el.visProp.alwaysintersect is evaluated as late as in the returned function
-    func = Geometry.otherIntersectionFunction(input, others, el.visProp.alwaysintersect, el.visProp.precision);
-    el.addConstraint([func]);
-
-    el.type = Const.OBJECT_TYPE_INTERSECTION;
-    el.elType = 'otherintersection';
-    el.setParents([el1.id, el2.id]);
-    el.addParents(others);
-
-    el1.addChild(el);
-    el2.addChild(el);
-
-    if (el1.elementClass === Const.OBJECT_CLASS_CIRCLE) {
-        // circle, circle|line
-        el.generatePolynomial = function () {
-            var poly1 = el1.generatePolynomial(el),
-                poly2 = el2.generatePolynomial(el);
-
-            if (poly1.length === 0 || poly2.length === 0) {
-                return [];
-            }
-
-            return [poly1[0], poly2[0]];
-        };
-    }
-
-    return el;
-};
-
-/**
- * @class This element is used to provide a constructor for the pole point of a line with respect to a conic or a circle.
- * @pseudo
- * @description The pole point is the unique reciprocal relationship of a line with respect to a conic.
- * The lines tangent to the intersections of a conic and a line intersect at the pole point of that line with respect to that conic.
- * A line tangent to a conic has the pole point of that line with respect to that conic as the tangent point.
- * See {@link https://en.wikipedia.org/wiki/Pole_and_polar} for more information on pole and polar.
- * @name PolePoint
- * @augments JXG.Point
- * @constructor
- * @type JXG.Point
- * @throws {Exception} If the element cannot be constructed with the given parent objects an exception is thrown.
- * @param {JXG.Conic,JXG.Circle_JXG.Point} el1,el2 or
- * @param {JXG.Point_JXG.Conic,JXG.Circle} el1,el2 The result will be the pole point of the line with respect to the conic or the circle.
- * @example
- * // Create the pole point of a line with respect to a conic
- * var p1 = board.create('point', [-1, 2]);
- * var p2 = board.create('point', [ 1, 4]);
- * var p3 = board.create('point', [-1,-2]);
- * var p4 = board.create('point', [ 0, 0]);
- * var p5 = board.create('point', [ 4,-2]);
- * var c1 = board.create('conic',[p1,p2,p3,p4,p5]);
- * var p6 = board.create('point', [-1, 4]);
- * var p7 = board.create('point', [2, -2]);
- * var l1 = board.create('line', [p6, p7]);
- * var p8 = board.create('polepoint', [c1, l1]);
- * </pre><div class="jxgbox" id="JXG7b7233a0-f363-47dd-9df5-8018d0d17a98" class="jxgbox" style="width:400px; height:400px;"></div>
- * <script type='text/javascript'>
- * var ppex1_board = JXG.JSXGraph.initBoard('JXG7b7233a0-f363-47dd-9df5-8018d0d17a98', {boundingbox: [-3, 5, 5, -3], axis: true, showcopyright: false, shownavigation: false});
- * var ppex1_p1 = ppex1_board.create('point', [-1, 2]);
- * var ppex1_p2 = ppex1_board.create('point', [ 1, 4]);
- * var ppex1_p3 = ppex1_board.create('point', [-1,-2]);
- * var ppex1_p4 = ppex1_board.create('point', [ 0, 0]);
- * var ppex1_p5 = ppex1_board.create('point', [ 4,-2]);
- * var ppex1_c1 = ppex1_board.create('conic',[ppex1_p1,ppex1_p2,ppex1_p3,ppex1_p4,ppex1_p5]);
- * var ppex1_p6 = ppex1_board.create('point', [-1, 4]);
- * var ppex1_p7 = ppex1_board.create('point', [2, -2]);
- * var ppex1_l1 = ppex1_board.create('line', [ppex1_p6, ppex1_p7]);
- * var ppex1_p8 = ppex1_board.create('polepoint', [ppex1_c1, ppex1_l1]);
- * </script><pre>
- * @example
- * // Create the pole point of a line with respect to a circle
- * var p1 = board.create('point', [1, 1]);
- * var p2 = board.create('point', [2, 3]);
- * var c1 = board.create('circle',[p1,p2]);
- * var p3 = board.create('point', [-1, 4]);
- * var p4 = board.create('point', [4, -1]);
- * var l1 = board.create('line', [p3, p4]);
- * var p5 = board.create('polepoint', [c1, l1]);
- * </pre><div class="jxgbox" id="JXG7b7233a0-f363-47dd-9df5-9018d0d17a98" class="jxgbox" style="width:400px; height:400px;"></div>
- * <script type='text/javascript'>
- * var ppex2_board = JXG.JSXGraph.initBoard('JXG7b7233a0-f363-47dd-9df5-9018d0d17a98', {boundingbox: [-3, 7, 7, -3], axis: true, showcopyright: false, shownavigation: false});
- * var ppex2_p1 = ppex2_board.create('point', [1, 1]);
- * var ppex2_p2 = ppex2_board.create('point', [2, 3]);
- * var ppex2_c1 = ppex2_board.create('circle',[ppex2_p1,ppex2_p2]);
- * var ppex2_p3 = ppex2_board.create('point', [-1, 4]);
- * var ppex2_p4 = ppex2_board.create('point', [4, -1]);
- * var ppex2_l1 = ppex2_board.create('line', [ppex2_p3, ppex2_p4]);
- * var ppex2_p5 = ppex2_board.create('polepoint', [ppex2_c1, ppex2_l1]);
- * </script><pre>
- */
-JXG.createPolePoint = function (board, parents, attributes) {
-    var el,
-        el1,
-        el2,
-        firstParentIsConic,
-        secondParentIsConic,
-        firstParentIsLine,
-        secondParentIsLine;
-
-    if (parents.length > 1) {
-        firstParentIsConic =
-            parents[0].type === Const.OBJECT_TYPE_CONIC ||
-            parents[0].elementClass === Const.OBJECT_CLASS_CIRCLE;
-        secondParentIsConic =
-            parents[1].type === Const.OBJECT_TYPE_CONIC ||
-            parents[1].elementClass === Const.OBJECT_CLASS_CIRCLE;
-
-        firstParentIsLine = parents[0].elementClass === Const.OBJECT_CLASS_LINE;
-        secondParentIsLine = parents[1].elementClass === Const.OBJECT_CLASS_LINE;
-    }
-
-    /*        if (parents.length !== 2 || !((
-                parents[0].type === Const.OBJECT_TYPE_CONIC ||
-                parents[0].elementClass === Const.OBJECT_CLASS_CIRCLE) &&
-                parents[1].elementClass === Const.OBJECT_CLASS_LINE ||
-                parents[0].elementClass === Const.OBJECT_CLASS_LINE && (
-                parents[1].type === Const.OBJECT_TYPE_CONIC ||
-                parents[1].elementClass === Const.OBJECT_CLASS_CIRCLE))) {*/
-    if (
-        parents.length !== 2 ||
-        !(
-            (firstParentIsConic && secondParentIsLine) ||
-            (firstParentIsLine && secondParentIsConic)
-        )
-    ) {
-        // Failure
-        throw new Error(
-            "JSXGraph: Can't create 'pole point' with parent types '" +
-                typeof parents[0] +
-                "' and '" +
-                typeof parents[1] +
-                "'." +
-                "\nPossible parent type: [conic|circle,line], [line,conic|circle]"
-        );
-    }
-
-    if (secondParentIsLine) {
-        el1 = board.select(parents[0]);
-        el2 = board.select(parents[1]);
-    } else {
-        el1 = board.select(parents[1]);
-        el2 = board.select(parents[0]);
-    }
-
-    el = board.create(
-        "point",
-        [
-            function () {
-                var q = el1.quadraticform,
-                    s = el2.stdform.slice(0, 3);
-
-                return [
-                    JXG.Math.Numerics.det([s, q[1], q[2]]),
-                    JXG.Math.Numerics.det([q[0], s, q[2]]),
-                    JXG.Math.Numerics.det([q[0], q[1], s])
-                ];
-            }
-        ],
-        attributes
-    );
-
-    el.elType = 'polepoint';
-    el.setParents([el1.id, el2.id]);
-
-    el1.addChild(el);
-    el2.addChild(el);
-
-    return el;
-};
-
-JXG.registerElement("point", JXG.createPoint);
-JXG.registerElement("glider", JXG.createGlider);
-JXG.registerElement("intersection", JXG.createIntersectionPoint);
-JXG.registerElement("otherintersection", JXG.createOtherIntersectionPoint);
-JXG.registerElement("polepoint", JXG.createPolePoint);
-
-export default JXG.Point;
-// export default {
-//     Point: JXG.Point,
-//     createPoint: JXG.createPoint,
-//     createGlider: JXG.createGlider,
-//     createIntersection: JXG.createIntersectionPoint,
-//     createOtherIntersection: JXG.createOtherIntersectionPoint,
-//     createPolePoint: JXG.createPolePoint
-// };
->>>>>>> 76575604
+// };