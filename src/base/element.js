--- conflicted
+++ resolved
@@ -2010,35 +2010,21 @@
                 // If no valid snap sizes are available, don't change the coords.
                 if (sX > 0 && sY > 0) {
                     boardBB = this.board.getBoundingBox();
-<<<<<<< HEAD
                     rx = Math.round(x / sX) * sX;
                     ry = Math.round(y / sY) * sY;
-                    rcoords = new JXG.Coords(Const.COORDS_BY_USER, [rx,ry], this.board);
-                    if(!attractToGrid || rcoords.distance(ev_au == 'screen' ? Const.COORDS_BY_SCREEN : Const.COORDS_BY_USER, this.coords)<ev_ad) {
+                    rcoords = new JXG.Coords(Const.COORDS_BY_USER, [rx, ry], this.board);
+                    if (!attractToGrid || rcoords.distance(ev_au == 'screen' ? Const.COORDS_BY_SCREEN : Const.COORDS_BY_USER, this.coords) < ev_ad) {
                         x = rx;
                         y = ry;
-                        // checking whether x and y are still within boundingBox,
-                        // if not, adjust them to remain within the board
+                        // Checking whether x and y are still within boundingBox.
+                        // If not, adjust them to remain within the board.
+                        // Otherwise a point may become invisible.
                         if (!fromParent) {
                             if (x < boardBB[0]) {
                                 x += sX;
                             } else if (x > boardBB[2]) {
                                 x -= sX;
                             }
-=======
-                    x = Math.round(x / sX) * sX;
-                    y = Math.round(y / sY) * sY;
-
-                    // Checking whether x and y are still within boundingBox.
-                    // If not, adjust them to remain within the board.
-                    // Otherwise a point may become invisible.
-                    if (!fromParent) {
-                        if (x < boardBB[0]) {
-                            x += sX;
-                        } else if (x > boardBB[2]) {
-                            x -= sX;
-                        }
->>>>>>> 7a0731ad
 
                             if (y < boardBB[3]) {
                                 y += sY;
