/*
    Copyright 2008-2023
        Matthias Ehmann,
        Michael Gerhaeuser,
        Carsten Miller,
        Bianca Valentin,
        Andreas Walter,
        Alfred Wassermann,
        Peter Wilfahrt

    This file is part of JSXGraph.

    JSXGraph is free software dual licensed under the GNU LGPL or MIT License.

    You can redistribute it and/or modify it under the terms of the

      * GNU Lesser General Public License as published by
        the Free Software Foundation, either version 3 of the License, or
        (at your option) any later version
      OR
      * MIT License: https://github.com/jsxgraph/jsxgraph/blob/master/LICENSE.MIT

    JSXGraph is distributed in the hope that it will be useful,
    but WITHOUT ANY WARRANTY; without even the implied warranty of
    MERCHANTABILITY or FITNESS FOR A PARTICULAR PURPOSE.  See the
    GNU Lesser General Public License for more details.

    You should have received a copy of the GNU Lesser General Public License and
    the MIT License along with JSXGraph. If not, see <https://www.gnu.org/licenses/>
    and <https://opensource.org/licenses/MIT/>.
 */

/*global JXG: true, define: true*/
/*jslint nomen: true, plusplus: true*/

import JXG from "../jxg";

var major = 1,
    minor = 7,
    patch = 0,
    add = 'dev', //'dev' 'beta'
    version = major + '.' + minor + '.' + patch + (add ? '-' + add : ''),
    constants;

constants =
    /** @lends JXG */ {
    /**
     * Constant: the currently used JSXGraph version.
     *
     * @name JXG.version
     * @type String
     */
    version: version,

    /**
     * Constant: the small gray version indicator in the top left corner of every JSXGraph board (if
     * showCopyright is not set to false on board creation).
     *
     * @name JXG.licenseText
     * @type String
     */
    licenseText: "JSXGraph v" + version + " Copyright (C) see https://jsxgraph.org",

    /**
     *  Constant: user coordinates relative to the coordinates system defined by the bounding box.
     *  @name JXG.COORDS_BY_USER
     *  @type Number
     */
    COORDS_BY_USER: 0x0001,

    /**
     *  Constant: screen coordinates in pixel relative to the upper left corner of the div element.
     *  @name JXG.COORDS_BY_SCREEN
     *  @type Number
     */
    COORDS_BY_SCREEN: 0x0002,

    // object types
    OBJECT_TYPE_ARC: 1,
    OBJECT_TYPE_ARROW: 2,
    OBJECT_TYPE_AXIS: 3,
    OBJECT_TYPE_AXISPOINT: 4,
    OBJECT_TYPE_TICKS: 5,
    OBJECT_TYPE_CIRCLE: 6,
    OBJECT_TYPE_CONIC: 7,
    OBJECT_TYPE_CURVE: 8,
    OBJECT_TYPE_GLIDER: 9,
    OBJECT_TYPE_IMAGE: 10,
    OBJECT_TYPE_LINE: 11,
    OBJECT_TYPE_POINT: 12,
    OBJECT_TYPE_SLIDER: 13,
    OBJECT_TYPE_CAS: 14,
    OBJECT_TYPE_GXTCAS: 15,
    OBJECT_TYPE_POLYGON: 16,
    OBJECT_TYPE_SECTOR: 17,
    OBJECT_TYPE_TEXT: 18,
    OBJECT_TYPE_ANGLE: 19,
    OBJECT_TYPE_INTERSECTION: 20,
    OBJECT_TYPE_TURTLE: 21,
    OBJECT_TYPE_VECTOR: 22,
    OBJECT_TYPE_OPROJECT: 23,
    OBJECT_TYPE_GRID: 24,
    OBJECT_TYPE_TANGENT: 25,
    OBJECT_TYPE_HTMLSLIDER: 26,
    OBJECT_TYPE_CHECKBOX: 27,
    OBJECT_TYPE_INPUT: 28,
    OBJECT_TYPE_BUTTON: 29,
    OBJECT_TYPE_TRANSFORMATION: 30,
    OBJECT_TYPE_FOREIGNOBJECT: 31,

    OBJECT_TYPE_VIEW3D: 32,
    OBJECT_TYPE_POINT3D: 33,
    OBJECT_TYPE_LINE3D: 34,
    OBJECT_TYPE_PLANE3D: 35,
    OBJECT_TYPE_CURVE3D: 36,
    OBJECT_TYPE_SURFACE3D: 37,

    // IMPORTANT:
    // ----------
    // For being able to differentiate between the (sketchometry specific) SPECIAL_OBJECT_TYPEs and
    // (core specific) OBJECT_TYPEs, the non-sketchometry types MUST NOT be changed
    // to values > 100.

    // object classes
    OBJECT_CLASS_POINT: 1,
    OBJECT_CLASS_LINE: 2,
    OBJECT_CLASS_CIRCLE: 3,
    OBJECT_CLASS_CURVE: 4,
    OBJECT_CLASS_AREA: 5,
    OBJECT_CLASS_OTHER: 6,
    OBJECT_CLASS_TEXT: 7,
<<<<<<< HEAD
    OBJECT_CLASS_3D: 8
=======
    OBJECT_CLASS_3D: 8,

    // SketchReader constants
    GENTYPE_ABC: 1, // unused
    GENTYPE_AXIS: 2,
    GENTYPE_MID: 3,

    GENTYPE_REFLECTION: 4,
    /**
     * @ignore
     * @deprecated, now use {@link JXG.GENTYPE_REFLECTION_ON_POINT}
     */
    GENTYPE_MIRRORELEMENT: 5,

    GENTYPE_REFLECTION_ON_LINE: 4,
    GENTYPE_REFLECTION_ON_POINT: 5,
    GENTYPE_TANGENT: 6,
    GENTYPE_PARALLEL: 7,
    GENTYPE_BISECTORLINES: 8,
    GENTYPE_BOARDIMG: 9,
    GENTYPE_BISECTOR: 10,
    GENTYPE_NORMAL: 11,
    GENTYPE_POINT: 12,
    GENTYPE_GLIDER: 13,
    GENTYPE_INTERSECTION: 14,
    GENTYPE_CIRCLE: 15,
    /**
     * @ignore
     * @deprecated NOT USED ANY MORE SINCE SKETCHOMETRY 2.0 (only for old constructions needed)
     */
    GENTYPE_CIRCLE2POINTS: 16,

    GENTYPE_LINE: 17,
    GENTYPE_TRIANGLE: 18,
    GENTYPE_QUADRILATERAL: 19,
    GENTYPE_TEXT: 20,
    GENTYPE_POLYGON: 21,
    GENTYPE_REGULARPOLYGON: 22,
    GENTYPE_SECTOR: 23,
    GENTYPE_ANGLE: 24,
    GENTYPE_PLOT: 25,
    GENTYPE_SLIDER: 26,
    GENTYPE_TRUNCATE: 27,
    GENTYPE_JCODE: 28,
    GENTYPE_MOVEMENT: 29,
    GENTYPE_COMBINED: 30,
    GENTYPE_RULER: 31,
    GENTYPE_SLOPETRIANGLE: 32,
    GENTYPE_PERPSEGMENT: 33,
    GENTYPE_LABELMOVEMENT: 34,
    GENTYPE_VECTOR: 35,
    GENTYPE_NONREFLEXANGLE: 36,
    GENTYPE_REFLEXANGLE: 37,
    GENTYPE_PATH: 38,
    GENTYPE_DERIVATIVE: 39,
    // 40 // unused ...
    GENTYPE_DELETE: 41,
    GENTYPE_COPY: 42,
    GENTYPE_MIRROR: 43,
    GENTYPE_ROTATE: 44,
    GENTYPE_ABLATION: 45,
    GENTYPE_MIGRATE: 46,
    GENTYPE_VECTORCOPY: 47,
    GENTYPE_POLYGONCOPY: 48,
    //        GENTYPE_TRANSFORM: 48, // unused
    // 49 ... 50 // unused ...

    // IMPORTANT:
    // ----------
    // For being able to differentiate between the (GUI-specific) CTX and
    // (CORE-specific) non-CTX steps, the non-CTX steps MUST NOT be changed
    // to values > 50.

    GENTYPE_CTX_TYPE_G: 51,
    GENTYPE_CTX_TYPE_P: 52,
    GENTYPE_CTX_TRACE: 53,
    GENTYPE_CTX_VISIBILITY: 54,
    GENTYPE_CTX_CCVISIBILITY: 55, // unused
    GENTYPE_CTX_MPVISIBILITY: 56,
    GENTYPE_CTX_WITHLABEL: 57,
    GENTYPE_CTX_LABEL: 58,
    GENTYPE_CTX_FIXED: 59,
    GENTYPE_CTX_STROKEWIDTH: 60,
    GENTYPE_CTX_LABELSIZE: 61,
    GENTYPE_CTX_SIZE: 62,
    GENTYPE_CTX_FACE: 63,
    GENTYPE_CTX_STRAIGHT: 64,
    GENTYPE_CTX_ARROW: 65,
    GENTYPE_CTX_COLOR: 66,
    GENTYPE_CTX_RADIUS: 67,
    GENTYPE_CTX_COORDS: 68,
    GENTYPE_CTX_TEXT: 69,
    GENTYPE_CTX_ANGLERADIUS: 70,
    GENTYPE_CTX_DOTVISIBILITY: 71,
    GENTYPE_CTX_FILLOPACITY: 72,
    GENTYPE_CTX_PLOT: 73,
    GENTYPE_CTX_SCALE: 74,
    GENTYPE_CTX_SLIDER_BOUND: 75,
    GENTYPE_CTX_POINT1: 76,
    GENTYPE_CTX_POINT2: 77,
    GENTYPE_CTX_LABELSTICKY: 78,
    GENTYPE_CTX_TYPE_I: 79,
    GENTYPE_CTX_HASINNERPOINTS: 80,
    GENTYPE_CTX_SLIDER_STEP: 81,
    GENTYPE_CTX_SNAPTOGRID: 82,
    GENTYPE_CTX_SNAPTOPOINTS: 83,
    GENTYPE_CTX_STROKEDASH: 84,
    GENTYPE_CTX_SLIDER_VALUE: 85,
    GENTYPE_CTX_SECTORBORDERS: 86,
    GENTYPE_CTX_CURVETAU: 87,
    GENTYPE_CTX_SLIDER_POS: 88
>>>>>>> f5bf4c33
};

JXG.extendConstants(JXG, constants);

export default constants;
// const COORDS_BY_SCREEN = constants.COORDS_BY_SCREEN;
// export {constants as default,
//         COORDS_BY_SCREEN};<|MERGE_RESOLUTION|>--- conflicted
+++ resolved
@@ -129,121 +129,7 @@
     OBJECT_CLASS_AREA: 5,
     OBJECT_CLASS_OTHER: 6,
     OBJECT_CLASS_TEXT: 7,
-<<<<<<< HEAD
     OBJECT_CLASS_3D: 8
-=======
-    OBJECT_CLASS_3D: 8,
-
-    // SketchReader constants
-    GENTYPE_ABC: 1, // unused
-    GENTYPE_AXIS: 2,
-    GENTYPE_MID: 3,
-
-    GENTYPE_REFLECTION: 4,
-    /**
-     * @ignore
-     * @deprecated, now use {@link JXG.GENTYPE_REFLECTION_ON_POINT}
-     */
-    GENTYPE_MIRRORELEMENT: 5,
-
-    GENTYPE_REFLECTION_ON_LINE: 4,
-    GENTYPE_REFLECTION_ON_POINT: 5,
-    GENTYPE_TANGENT: 6,
-    GENTYPE_PARALLEL: 7,
-    GENTYPE_BISECTORLINES: 8,
-    GENTYPE_BOARDIMG: 9,
-    GENTYPE_BISECTOR: 10,
-    GENTYPE_NORMAL: 11,
-    GENTYPE_POINT: 12,
-    GENTYPE_GLIDER: 13,
-    GENTYPE_INTERSECTION: 14,
-    GENTYPE_CIRCLE: 15,
-    /**
-     * @ignore
-     * @deprecated NOT USED ANY MORE SINCE SKETCHOMETRY 2.0 (only for old constructions needed)
-     */
-    GENTYPE_CIRCLE2POINTS: 16,
-
-    GENTYPE_LINE: 17,
-    GENTYPE_TRIANGLE: 18,
-    GENTYPE_QUADRILATERAL: 19,
-    GENTYPE_TEXT: 20,
-    GENTYPE_POLYGON: 21,
-    GENTYPE_REGULARPOLYGON: 22,
-    GENTYPE_SECTOR: 23,
-    GENTYPE_ANGLE: 24,
-    GENTYPE_PLOT: 25,
-    GENTYPE_SLIDER: 26,
-    GENTYPE_TRUNCATE: 27,
-    GENTYPE_JCODE: 28,
-    GENTYPE_MOVEMENT: 29,
-    GENTYPE_COMBINED: 30,
-    GENTYPE_RULER: 31,
-    GENTYPE_SLOPETRIANGLE: 32,
-    GENTYPE_PERPSEGMENT: 33,
-    GENTYPE_LABELMOVEMENT: 34,
-    GENTYPE_VECTOR: 35,
-    GENTYPE_NONREFLEXANGLE: 36,
-    GENTYPE_REFLEXANGLE: 37,
-    GENTYPE_PATH: 38,
-    GENTYPE_DERIVATIVE: 39,
-    // 40 // unused ...
-    GENTYPE_DELETE: 41,
-    GENTYPE_COPY: 42,
-    GENTYPE_MIRROR: 43,
-    GENTYPE_ROTATE: 44,
-    GENTYPE_ABLATION: 45,
-    GENTYPE_MIGRATE: 46,
-    GENTYPE_VECTORCOPY: 47,
-    GENTYPE_POLYGONCOPY: 48,
-    //        GENTYPE_TRANSFORM: 48, // unused
-    // 49 ... 50 // unused ...
-
-    // IMPORTANT:
-    // ----------
-    // For being able to differentiate between the (GUI-specific) CTX and
-    // (CORE-specific) non-CTX steps, the non-CTX steps MUST NOT be changed
-    // to values > 50.
-
-    GENTYPE_CTX_TYPE_G: 51,
-    GENTYPE_CTX_TYPE_P: 52,
-    GENTYPE_CTX_TRACE: 53,
-    GENTYPE_CTX_VISIBILITY: 54,
-    GENTYPE_CTX_CCVISIBILITY: 55, // unused
-    GENTYPE_CTX_MPVISIBILITY: 56,
-    GENTYPE_CTX_WITHLABEL: 57,
-    GENTYPE_CTX_LABEL: 58,
-    GENTYPE_CTX_FIXED: 59,
-    GENTYPE_CTX_STROKEWIDTH: 60,
-    GENTYPE_CTX_LABELSIZE: 61,
-    GENTYPE_CTX_SIZE: 62,
-    GENTYPE_CTX_FACE: 63,
-    GENTYPE_CTX_STRAIGHT: 64,
-    GENTYPE_CTX_ARROW: 65,
-    GENTYPE_CTX_COLOR: 66,
-    GENTYPE_CTX_RADIUS: 67,
-    GENTYPE_CTX_COORDS: 68,
-    GENTYPE_CTX_TEXT: 69,
-    GENTYPE_CTX_ANGLERADIUS: 70,
-    GENTYPE_CTX_DOTVISIBILITY: 71,
-    GENTYPE_CTX_FILLOPACITY: 72,
-    GENTYPE_CTX_PLOT: 73,
-    GENTYPE_CTX_SCALE: 74,
-    GENTYPE_CTX_SLIDER_BOUND: 75,
-    GENTYPE_CTX_POINT1: 76,
-    GENTYPE_CTX_POINT2: 77,
-    GENTYPE_CTX_LABELSTICKY: 78,
-    GENTYPE_CTX_TYPE_I: 79,
-    GENTYPE_CTX_HASINNERPOINTS: 80,
-    GENTYPE_CTX_SLIDER_STEP: 81,
-    GENTYPE_CTX_SNAPTOGRID: 82,
-    GENTYPE_CTX_SNAPTOPOINTS: 83,
-    GENTYPE_CTX_STROKEDASH: 84,
-    GENTYPE_CTX_SLIDER_VALUE: 85,
-    GENTYPE_CTX_SECTORBORDERS: 86,
-    GENTYPE_CTX_CURVETAU: 87,
-    GENTYPE_CTX_SLIDER_POS: 88
->>>>>>> f5bf4c33
 };
 
 JXG.extendConstants(JXG, constants);
