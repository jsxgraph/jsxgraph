/*
    Copyright 2008-2024
        Matthias Ehmann,
        Michael Gerhaeuser,
        Carsten Miller,
        Bianca Valentin,
        Andreas Walter,
        Alfred Wassermann,
        Peter Wilfahrt

    This file is part of JSXGraph.

    JSXGraph is free software dual licensed under the GNU LGPL or MIT License.

    You can redistribute it and/or modify it under the terms of the

      * GNU Lesser General Public License as published by
        the Free Software Foundation, either version 3 of the License, or
        (at your option) any later version
      OR
      * MIT License: https://github.com/jsxgraph/jsxgraph/blob/master/LICENSE.MIT

    JSXGraph is distributed in the hope that it will be useful,
    but WITHOUT ANY WARRANTY; without even the implied warranty of
    MERCHANTABILITY or FITNESS FOR A PARTICULAR PURPOSE.  See the
    GNU Lesser General Public License for more details.

    You should have received a copy of the GNU Lesser General Public License and
    the MIT License along with JSXGraph. If not, see <https://www.gnu.org/licenses/>
    and <https://opensource.org/licenses/MIT/>.
 */

/*global JXG: true, define: true*/
/*jslint nomen: true, plusplus: true*/

import JXG from "../jxg.js";

var major = 1,
<<<<<<< HEAD
    minor = 9,
    patch = 3,
    add = 'dev', // 'dev' 'beta'
=======
    minor = 10,
    patch = 0,
    add = 'rc1', // 'dev' 'beta'
>>>>>>> d1931b0d
    version = major + '.' + minor + '.' + patch + (add ? '-' + add : ''),
    constants;

constants =
    /** @lends JXG */ {
    /**
     * Constant: the currently used JSXGraph version.
     *
     * @name JXG.version
     * @type String
     */
    version: version,

    /**
     * Constant: the small gray version indicator in the top left corner of every JSXGraph board (if
     * showCopyright is not set to false on board creation).
     *
     * @name JXG.licenseText
     * @type String
     */
    licenseText: "JSXGraph v" + version + " Copyright (C) see https://jsxgraph.org",

    /**
     *  Constant: user coordinates relative to the coordinates system defined by the bounding box.
     *  @name JXG.COORDS_BY_USER
     *  @type Number
     */
    COORDS_BY_USER: 0x0001,

    /**
     *  Constant: screen coordinates in pixel relative to the upper left corner of the div element.
     *  @name JXG.COORDS_BY_SCREEN
     *  @type Number
     */
    COORDS_BY_SCREEN: 0x0002,

    // object types
    OBJECT_TYPE_ARC: 1,
    OBJECT_TYPE_ARROW: 2,
    OBJECT_TYPE_AXIS: 3,
    OBJECT_TYPE_AXISPOINT: 4,
    OBJECT_TYPE_TICKS: 5,
    OBJECT_TYPE_CIRCLE: 6,
    OBJECT_TYPE_CONIC: 7,
    OBJECT_TYPE_CURVE: 8,
    OBJECT_TYPE_GLIDER: 9,
    OBJECT_TYPE_IMAGE: 10,
    OBJECT_TYPE_LINE: 11,
    OBJECT_TYPE_POINT: 12,
    OBJECT_TYPE_SLIDER: 13,// unused
    OBJECT_TYPE_CAS: 14,
    OBJECT_TYPE_GXTCAS: 15,
    OBJECT_TYPE_POLYGON: 16,
    OBJECT_TYPE_SECTOR: 17,
    OBJECT_TYPE_TEXT: 18,
    OBJECT_TYPE_ANGLE: 19,
    OBJECT_TYPE_INTERSECTION: 20,
    OBJECT_TYPE_TURTLE: 21,
    OBJECT_TYPE_VECTOR: 22,
    OBJECT_TYPE_OPROJECT: 23,
    OBJECT_TYPE_GRID: 24,
    OBJECT_TYPE_TANGENT: 25,
    OBJECT_TYPE_HTMLSLIDER: 26,
    OBJECT_TYPE_CHECKBOX: 27,
    OBJECT_TYPE_INPUT: 28,
    OBJECT_TYPE_BUTTON: 29,
    OBJECT_TYPE_TRANSFORMATION: 30,
    OBJECT_TYPE_FOREIGNOBJECT: 31,

    OBJECT_TYPE_VIEW3D: 32,
    OBJECT_TYPE_POINT3D: 33,
    OBJECT_TYPE_LINE3D: 34,
    OBJECT_TYPE_PLANE3D: 35,
    OBJECT_TYPE_CURVE3D: 36,
    OBJECT_TYPE_SURFACE3D: 37,

    OBJECT_TYPE_MEASUREMENT: 38,

    OBJECT_TYPE_INTERSECTION_LINE3D: 39,
    OBJECT_TYPE_SPHERE3D: 40,
    OBJECT_TYPE_CIRCLE3D: 41,
    OBJECT_TYPE_INTERSECTION_CIRCLE3D: 42,
    OBJECT_TYPE_TEXT3D: 43,

    // IMPORTANT:
    // ----------
    // For being able to differentiate between the (sketchometry specific) SPECIAL_OBJECT_TYPEs and
    // (core specific) OBJECT_TYPEs, the non-sketchometry types MUST NOT be changed
    // to values > 100.

    // object classes
    OBJECT_CLASS_POINT: 1,
    OBJECT_CLASS_LINE: 2,
    OBJECT_CLASS_CIRCLE: 3,
    OBJECT_CLASS_CURVE: 4,
    OBJECT_CLASS_AREA: 5,
    OBJECT_CLASS_OTHER: 6,
    OBJECT_CLASS_TEXT: 7,
    OBJECT_CLASS_3D: 8
};

JXG.extendConstants(JXG, constants);

export default constants;
// const COORDS_BY_SCREEN = constants.COORDS_BY_SCREEN;
// export {constants as default,
//         COORDS_BY_SCREEN};<|MERGE_RESOLUTION|>--- conflicted
+++ resolved
@@ -36,15 +36,9 @@
 import JXG from "../jxg.js";
 
 var major = 1,
-<<<<<<< HEAD
-    minor = 9,
-    patch = 3,
-    add = 'dev', // 'dev' 'beta'
-=======
     minor = 10,
     patch = 0,
     add = 'rc1', // 'dev' 'beta'
->>>>>>> d1931b0d
     version = major + '.' + minor + '.' + patch + (add ? '-' + add : ''),
     constants;
 
