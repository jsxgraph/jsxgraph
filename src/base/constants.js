/*
    Copyright 2008-2025
        Matthias Ehmann,
        Michael Gerhaeuser,
        Carsten Miller,
        Bianca Valentin,
        Andreas Walter,
        Alfred Wassermann,
        Peter Wilfahrt

    This file is part of JSXGraph.

    JSXGraph is free software dual licensed under the GNU LGPL or MIT License.

    You can redistribute it and/or modify it under the terms of the

      * GNU Lesser General Public License as published by
        the Free Software Foundation, either version 3 of the License, or
        (at your option) any later version
      OR
      * MIT License: https://github.com/jsxgraph/jsxgraph/blob/master/LICENSE.MIT

    JSXGraph is distributed in the hope that it will be useful,
    but WITHOUT ANY WARRANTY; without even the implied warranty of
    MERCHANTABILITY or FITNESS FOR A PARTICULAR PURPOSE.  See the
    GNU Lesser General Public License for more details.

    You should have received a copy of the GNU Lesser General Public License and
    the MIT License along with JSXGraph. If not, see <https://www.gnu.org/licenses/>
    and <https://opensource.org/licenses/MIT/>.
 */

/*global JXG: true, define: true*/
/*jslint nomen: true, plusplus: true*/

import JXG from "../jxg.js";

var major = 1,
    minor = 11,
    patch = 1,
<<<<<<< HEAD
    add = 'dev', // 'dev' 'beta'
=======
    add = '', // 'dev' 'beta'
>>>>>>> 21f81772
    version = major + '.' + minor + '.' + patch + (add ? '-' + add : ''),
    constants;

constants =
    /** @lends JXG */ {
    /**
     * Constant: the currently used JSXGraph version.
     *
     * @name JXG.version
     * @type String
     */
    version: version,

    /**
     * Constant: the small gray version indicator in the top left corner of every JSXGraph board (if
     * showCopyright is not set to false on board creation).
     *
     * @name JXG.licenseText
     * @type String
     */
    licenseText: "JSXGraph v" + version + " Copyright (C) see https://jsxgraph.org",

    /**
     *  Constant: user coordinates relative to the coordinates system defined by the bounding box.
     *  @name JXG.COORDS_BY_USER
     *  @type Number
     */
    COORDS_BY_USER: 0x0001,

    /**
     *  Constant: screen coordinates in pixel relative to the upper left corner of the div element.
     *  @name JXG.COORDS_BY_SCREEN
     *  @type Number
     */
    COORDS_BY_SCREEN: 0x0002,

    // object types
    OBJECT_TYPE_ARC: 1,
    OBJECT_TYPE_ARROW: 2,
    OBJECT_TYPE_AXIS: 3,
    OBJECT_TYPE_AXISPOINT: 4,
    OBJECT_TYPE_TICKS: 5,
    OBJECT_TYPE_CIRCLE: 6,
    OBJECT_TYPE_CONIC: 7,
    OBJECT_TYPE_CURVE: 8,
    OBJECT_TYPE_GLIDER: 9,
    OBJECT_TYPE_IMAGE: 10,
    OBJECT_TYPE_LINE: 11,
    OBJECT_TYPE_POINT: 12,
    OBJECT_TYPE_SLIDER: 13,// unused
    OBJECT_TYPE_CAS: 14,
    OBJECT_TYPE_GXTCAS: 15,
    OBJECT_TYPE_POLYGON: 16,
    OBJECT_TYPE_SECTOR: 17,
    OBJECT_TYPE_TEXT: 18,
    OBJECT_TYPE_ANGLE: 19,
    OBJECT_TYPE_INTERSECTION: 20,
    OBJECT_TYPE_TURTLE: 21,
    OBJECT_TYPE_VECTOR: 22,
    OBJECT_TYPE_OPROJECT: 23,
    OBJECT_TYPE_GRID: 24,
    OBJECT_TYPE_TANGENT: 25,
    OBJECT_TYPE_HTMLSLIDER: 26,
    OBJECT_TYPE_CHECKBOX: 27,
    OBJECT_TYPE_INPUT: 28,
    OBJECT_TYPE_BUTTON: 29,
    OBJECT_TYPE_TRANSFORMATION: 30,
    OBJECT_TYPE_FOREIGNOBJECT: 31,

    OBJECT_TYPE_VIEW3D: 32,
    OBJECT_TYPE_POINT3D: 33,
    OBJECT_TYPE_LINE3D: 34,
    OBJECT_TYPE_PLANE3D: 35,
    OBJECT_TYPE_CURVE3D: 36,
    OBJECT_TYPE_SURFACE3D: 37,

    OBJECT_TYPE_MEASUREMENT: 38,

    OBJECT_TYPE_INTERSECTION_LINE3D: 39,
    OBJECT_TYPE_SPHERE3D: 40,
    OBJECT_TYPE_CIRCLE3D: 41,
    OBJECT_TYPE_INTERSECTION_CIRCLE3D: 42,
    OBJECT_TYPE_TEXT3D: 43,
    OBJECT_TYPE_FACE3D: 44,
    OBJECT_TYPE_POLYHEDRON3D: 45,
    OBJECT_TYPE_POLYGON3D: 46,

    // IMPORTANT:
    // ----------
    // For being able to differentiate between the (sketchometry specific) SPECIAL_OBJECT_TYPEs and
    // (core specific) OBJECT_TYPEs, the non-sketchometry types MUST NOT be changed
    // to values > 100.

    // object classes
    OBJECT_CLASS_POINT: 1,
    OBJECT_CLASS_LINE: 2,
    OBJECT_CLASS_CIRCLE: 3,
    OBJECT_CLASS_CURVE: 4,
    OBJECT_CLASS_AREA: 5,
    OBJECT_CLASS_OTHER: 6,
    OBJECT_CLASS_TEXT: 7,
    OBJECT_CLASS_3D: 8
};

JXG.extendConstants(JXG, constants);

export default constants;
// const COORDS_BY_SCREEN = constants.COORDS_BY_SCREEN;
// export {constants as default,
//         COORDS_BY_SCREEN};<|MERGE_RESOLUTION|>--- conflicted
+++ resolved
@@ -37,12 +37,8 @@
 
 var major = 1,
     minor = 11,
-    patch = 1,
-<<<<<<< HEAD
+    patch = 2,
     add = 'dev', // 'dev' 'beta'
-=======
-    add = '', // 'dev' 'beta'
->>>>>>> 21f81772
     version = major + '.' + minor + '.' + patch + (add ? '-' + add : ''),
     constants;
 
