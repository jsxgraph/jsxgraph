--- conflicted
+++ resolved
@@ -1,4 +1,3 @@
-<<<<<<< HEAD
 /*global JXG: true, define: true, escape: true, unescape: true*/
 /*jslint nomen: true, plusplus: true, bitwise: true*/
 
@@ -52,7 +51,7 @@
 
         // See
         // http://ecmanaut.blogspot.ca/2006/07/encoding-decoding-utf8-in-javascript.html
-        if (typeof unescape === "function" && typeof encodeURIComponent === "function") {
+        if (typeof unescape === "function" && typeof encodeURIComponent === 'function') {
             return unescape(encodeURIComponent(string));
         }
 
@@ -235,243 +234,4 @@
     }
 };
 
-export default JXG.Util.UTF8;
-=======
-/*global JXG: true, define: true, escape: true, unescape: true*/
-/*jslint nomen: true, plusplus: true, bitwise: true*/
-
-import JXG from "../jxg.js";
-
-// constants
-var UTF8_ACCEPT = 0,
-    // UTF8_REJECT = 12,
-    UTF8D = [
-        // The first part of the table maps bytes to character classes that
-        // to reduce the size of the transition table and create bitmasks.
-        0, 0, 0, 0, 0, 0, 0, 0, 0, 0, 0, 0, 0, 0, 0, 0, 0, 0, 0, 0, 0, 0, 0, 0, 0, 0, 0, 0, 0,
-        0, 0, 0, 0, 0, 0, 0, 0, 0, 0, 0, 0, 0, 0, 0, 0, 0, 0, 0, 0, 0, 0, 0, 0, 0, 0, 0, 0, 0,
-        0, 0, 0, 0, 0, 0, 0, 0, 0, 0, 0, 0, 0, 0, 0, 0, 0, 0, 0, 0, 0, 0, 0, 0, 0, 0, 0, 0, 0,
-        0, 0, 0, 0, 0, 0, 0, 0, 0, 0, 0, 0, 0, 0, 0, 0, 0, 0, 0, 0, 0, 0, 0, 0, 0, 0, 0, 0, 0,
-        0, 0, 0, 0, 0, 0, 0, 0, 0, 0, 0, 0, 1, 1, 1, 1, 1, 1, 1, 1, 1, 1, 1, 1, 1, 1, 1, 1, 9,
-        9, 9, 9, 9, 9, 9, 9, 9, 9, 9, 9, 9, 9, 9, 9, 7, 7, 7, 7, 7, 7, 7, 7, 7, 7, 7, 7, 7, 7,
-        7, 7, 7, 7, 7, 7, 7, 7, 7, 7, 7, 7, 7, 7, 7, 7, 7, 7, 8, 8, 2, 2, 2, 2, 2, 2, 2, 2, 2,
-        2, 2, 2, 2, 2, 2, 2, 2, 2, 2, 2, 2, 2, 2, 2, 2, 2, 2, 2, 2, 2, 10, 3, 3, 3, 3, 3, 3, 3,
-        3, 3, 3, 3, 3, 4, 3, 3, 11, 6, 6, 6, 5, 8, 8, 8, 8, 8, 8, 8, 8, 8, 8, 8,
-
-        // The second part is a transition table that maps a combination
-        // of a state of the automaton and a character class to a state.
-        0, 12, 24, 36, 60, 96, 84, 12, 12, 12, 48, 72, 12, 12, 12, 12, 12, 12, 12, 12, 12, 12,
-        12, 12, 12, 0, 12, 12, 12, 12, 12, 0, 12, 0, 12, 12, 12, 24, 12, 12, 12, 12, 12, 24, 12,
-        24, 12, 12, 12, 12, 12, 12, 12, 12, 12, 24, 12, 12, 12, 12, 12, 24, 12, 12, 12, 12, 12,
-        12, 12, 24, 12, 12, 12, 12, 12, 12, 12, 12, 12, 36, 12, 36, 12, 12, 12, 36, 12, 12, 12,
-        12, 12, 36, 12, 36, 12, 12, 12, 36, 12, 12, 12, 12, 12, 12, 12, 12, 12, 12
-    ];
-
-// Util namespace
-JXG.Util = JXG.Util || {};
-
-/**
- * UTF8 encoding routines
- * @namespace
- */
-JXG.Util.UTF8 = {
-    /**
-     * Encode a string to utf-8.
-     * @param {String} string
-     * @returns {String} utf8 encoded string
-     */
-    encode: function (string) {
-        var n,
-            c,
-            utftext = "",
-            len = string.length;
-
-        string = string.replace(/\r\n/g, "\n");
-
-        // See
-        // http://ecmanaut.blogspot.ca/2006/07/encoding-decoding-utf8-in-javascript.html
-        if (typeof unescape === "function" && typeof encodeURIComponent === 'function') {
-            return unescape(encodeURIComponent(string));
-        }
-
-        for (n = 0; n < len; n++) {
-            c = string.charCodeAt(n);
-
-            if (c < 128) {
-                utftext += String.fromCharCode(c);
-            } else if (c > 127 && c < 2048) {
-                utftext += String.fromCharCode((c >> 6) | 192);
-                utftext += String.fromCharCode((c & 63) | 128);
-            } else {
-                utftext += String.fromCharCode((c >> 12) | 224);
-                utftext += String.fromCharCode(((c >> 6) & 63) | 128);
-                utftext += String.fromCharCode((c & 63) | 128);
-            }
-        }
-
-        return utftext;
-    },
-
-    /**
-     * Decode a string from utf-8.
-     * @param {String} utftext to decode
-     * @returns {String} utf8 decoded string
-     */
-    decode: function (utftext) {
-        /*
-                 The following code is a translation from C99 to JavaScript.
-
-                 The original C99 code can be found at
-                    https://bjoern.hoehrmann.de/utf-8/decoder/dfa/
-
-                 Original copyright note:
-
-                 Copyright (c) 2008-2009 Bjoern Hoehrmann <bjoern@hoehrmann.de>
-
-                 License: MIT License (see LICENSE.MIT)
-            */
-
-        var i,
-            charCode,
-            type,
-            j = 0,
-            codepoint = 0,
-            state = UTF8_ACCEPT,
-            chars = [],
-            len = utftext.length,
-            results = [];
-
-        for (i = 0; i < len; i++) {
-            charCode = utftext.charCodeAt(i);
-            type = UTF8D[charCode];
-
-            if (state !== UTF8_ACCEPT) {
-                codepoint = (charCode & 0x3f) | (codepoint << 6);
-            } else {
-                codepoint = (0xff >> type) & charCode;
-            }
-
-            state = UTF8D[256 + state + type];
-
-            if (state === UTF8_ACCEPT) {
-                if (codepoint > 0xffff) {
-                    chars.push(0xd7c0 + (codepoint >> 10), 0xdc00 + (codepoint & 0x3ff));
-                } else {
-                    chars.push(codepoint);
-                }
-
-                j++;
-
-                if (j % 10000 === 0) {
-                    results.push(String.fromCharCode.apply(null, chars));
-                    chars = [];
-                }
-            }
-        }
-        results.push(String.fromCharCode.apply(null, chars));
-        return results.join("");
-    },
-
-    /**
-     * Extends the standard charCodeAt() method of the String class to find the ASCII char code of
-     * a character at a given position in a UTF8 encoded string.
-     * @param {String} str
-     * @param {Number} i position of the character
-     * @returns {Number}
-     */
-    asciiCharCodeAt: function (str, i) {
-        var c = str.charCodeAt(i);
-
-        if (c > 255) {
-            switch (c) {
-                case 8364:
-                    c = 128;
-                    break;
-                case 8218:
-                    c = 130;
-                    break;
-                case 402:
-                    c = 131;
-                    break;
-                case 8222:
-                    c = 132;
-                    break;
-                case 8230:
-                    c = 133;
-                    break;
-                case 8224:
-                    c = 134;
-                    break;
-                case 8225:
-                    c = 135;
-                    break;
-                case 710:
-                    c = 136;
-                    break;
-                case 8240:
-                    c = 137;
-                    break;
-                case 352:
-                    c = 138;
-                    break;
-                case 8249:
-                    c = 139;
-                    break;
-                case 338:
-                    c = 140;
-                    break;
-                case 381:
-                    c = 142;
-                    break;
-                case 8216:
-                    c = 145;
-                    break;
-                case 8217:
-                    c = 146;
-                    break;
-                case 8220:
-                    c = 147;
-                    break;
-                case 8221:
-                    c = 148;
-                    break;
-                case 8226:
-                    c = 149;
-                    break;
-                case 8211:
-                    c = 150;
-                    break;
-                case 8212:
-                    c = 151;
-                    break;
-                case 732:
-                    c = 152;
-                    break;
-                case 8482:
-                    c = 153;
-                    break;
-                case 353:
-                    c = 154;
-                    break;
-                case 8250:
-                    c = 155;
-                    break;
-                case 339:
-                    c = 156;
-                    break;
-                case 382:
-                    c = 158;
-                    break;
-                case 376:
-                    c = 159;
-                    break;
-                default:
-                    break;
-            }
-        }
-        return c;
-    }
-};
-
-export default JXG.Util.UTF8;
->>>>>>> 76575604
+export default JXG.Util.UTF8;