<<<<<<< HEAD
/*
    Copyright 2008-2025
        Matthias Ehmann,
        Michael Gerhaeuser,
        Carsten Miller,
        Bianca Valentin,
        Andreas Walter,
        Alfred Wassermann,
        Peter Wilfahrt

    This file is part of JSXGraph.

    JSXGraph is free software dual licensed under the GNU LGPL or MIT License.

    You can redistribute it and/or modify it under the terms of the

      * GNU Lesser General Public License as published by
        the Free Software Foundation, either version 3 of the License, or
        (at your option) any later version
      OR
      * MIT License: https://github.com/jsxgraph/jsxgraph/blob/master/LICENSE.MIT

    JSXGraph is distributed in the hope that it will be useful,
    but WITHOUT ANY WARRANTY; without even the implied warranty of
    MERCHANTABILITY or FITNESS FOR A PARTICULAR PURPOSE.  See the
    GNU Lesser General Public License for more details.

    You should have received a copy of the GNU Lesser General Public License and
    the MIT License along with JSXGraph. If not, see <https://www.gnu.org/licenses/>
    and <https://opensource.org/licenses/MIT/>.
 */

/*global JXG: true, define: true, window: true, document: true, navigator: true, module: true, global: true, self: true, require: true*/
/*jslint nomen: true, plusplus: true*/

/**
 * @fileoverview The functions in this file help with the detection of the environment JSXGraph runs in. We can distinguish
 * between node.js, windows 8 app and browser, what rendering techniques are supported and (most of the time) if the device
 * the browser runs on is a tablet/cell or a desktop computer.
 */

import JXG from "../jxg.js";
import Type from "./type.js";

JXG.extendConstants(
    JXG,
    /** @lends JXG */ {
        // /**
        //  * Determines the property that stores the relevant information in the event object.
        //  * @type String
        //  * @default 'touches'
        //  * @private
        //  */
        // touchProperty: "touches"
    }
);

JXG.extend(
    JXG,
    /** @lends JXG */ {
        /**
         * Determines whether evt is a touch event.
         * @param evt {Event}
         * @returns {Boolean}
         */
        isTouchEvent: function (evt) {
            return JXG.exists(evt['touches']); // Old iOS touch events
        },

        /**
         * Determines whether evt is a pointer event.
         * @param evt {Event}
         * @returns {Boolean}
         */
        isPointerEvent: function (evt) {
            return JXG.exists(evt.pointerId);
        },

        /**
         * Determines whether evt is neither a touch event nor a pointer event.
         * @param evt {Event}
         * @returns {Boolean}
         */
        isMouseEvent: function (evt) {
            return !JXG.isTouchEvent(evt) && !JXG.isPointerEvent(evt);
        },

        /**
         * Determines the number of touch points in a touch event.
         * For other events, -1 is returned.
         * @param evt {Event}
         * @returns {Number}
         */
        getNumberOfTouchPoints: function (evt) {
            var n = -1;

            if (JXG.isTouchEvent(evt)) {
                n = evt['touches'].length;
            }

            return n;
        },

        /**
         * Checks whether an mouse, pointer or touch event evt is the first event of a multitouch event.
         * Attention: When two or more pointer device types are being used concurrently,
         *            it is only checked whether the passed event is the first one of its type!
         * @param evt {Event}
         * @returns {boolean}
         */
        isFirstTouch: function (evt) {
            var touchPoints = JXG.getNumberOfTouchPoints(evt);

            if (JXG.isPointerEvent(evt)) {
                return evt.isPrimary;
            }

            return touchPoints === 1;
        },

        /**
         * A document/window environment is available.
         * @type Boolean
         * @default false
         */
        isBrowser: Type.exists(window) && Type.exists(document) &&
            typeof window === "object" && typeof document === "object",

        /**
         * Features of ECMAScript 6+ are available.
         * @type Boolean
         * @default false
         */
        supportsES6: function () {
            // var testMap;
            /* jshint ignore:start */
            try {
                // This would kill the old uglifyjs: testMap = (a = 0) => a;
                new Function("(a = 0) => a");
                return true;
            } catch (err) {
                return false;
            }
            /* jshint ignore:end */
        },

        /**
         * Detect browser support for VML.
         * @returns {Boolean} True, if the browser supports VML.
         */
        supportsVML: function () {
            // From stackoverflow.com
            return this.isBrowser && !!document.namespaces;
        },

        /**
         * Detect browser support for SVG.
         * @returns {Boolean} True, if the browser supports SVG.
         */
        supportsSVG: function () {
            var svgSupport;
            if (!this.isBrowser) {
                return false;
            }
            svgSupport = !!document.createElementNS && !!document.createElementNS('http://www.w3.org/2000/svg', 'svg').createSVGRect;
            return svgSupport;
        },

        /**
         * Detect browser support for Canvas.
         * @returns {Boolean} True, if the browser supports HTML canvas.
         */
        supportsCanvas: function () {
            var hasCanvas = false;

            // if (this.isNode()) {
            //     try {
            //         // c = typeof module === "object" ? module.require('canvas') : $__canvas;
            //         c = typeof module === "object" ? module.require('canvas') : import('canvas');
            //         hasCanvas = !!c;
            //     } catch (err) {}
            // }

            if (this.isNode()) {
                //try {
                //    JXG.createCanvas(500, 500);
                    hasCanvas = true;
                // } catch (err) {
                //     throw new Error('JXG.createCanvas not available.\n' +
                //         'Install the npm package `canvas`\n' +
                //         'and call:\n' +
                //         '    import { createCanvas } from 'canvas.js'\n' +
                //         '    JXG.createCanvas = createCanvas;\n');
                // }
            }

            return (
                hasCanvas || (this.isBrowser && !!document.createElement('canvas').getContext)
            );
        },

        /**
         * True, if run inside a node.js environment.
         * @returns {Boolean}
         */
        isNode: function () {
            // This is not a 100% sure but should be valid in most cases
            // We are not inside a browser
            /* eslint-disable no-undef */
            return (
                !this.isBrowser &&
                (typeof process !== 'undefined') &&
                (process.release.name.search(/node|io.js/) !== -1)
            /* eslint-enable no-undef */

                // there is a module object (plain node, no requirejs)
                // ((typeof module === "object" && !!module.exports) ||
                //     // there is a global object and requirejs is loaded
                //     (typeof global === "object" &&
                //         global.requirejsVars &&
                //         !global.requirejsVars.isBrowser)
                // )
            );
        },

        /**
         * True if run inside a webworker environment.
         * @returns {Boolean}
         */
        isWebWorker: function () {
            return (
                !this.isBrowser &&
                typeof self === "object" &&
                typeof self.postMessage === "function"
            );
        },

        /**
         * Checks if the environments supports the W3C Pointer Events API {@link https://www.w3.org/TR/pointerevents/}
         * @returns {Boolean}
         */
        supportsPointerEvents: function () {
            return !!(
                (
                    this.isBrowser &&
                    window.navigator &&
                    (window.PointerEvent || // Chrome/Edge/IE11+
                        window.navigator.pointerEnabled || // IE11+
                        window.navigator.msPointerEnabled)
                ) // IE10-
            );
        },

        /**
         * Determine if the current browser supports touch events
         * @returns {Boolean} True, if the browser supports touch events.
         */
        isTouchDevice: function () {
            return this.isBrowser && window.ontouchstart !== undefined;
        },

        /**
         * Detects if the user is using an Android powered device.
         * @returns {Boolean}
         * @deprecated
         */
        isAndroid: function () {
            return (
                Type.exists(navigator) &&
                navigator.userAgent.toLowerCase().indexOf('android') > -1
            );
        },

        /**
         * Detects if the user is using the default Webkit browser on an Android powered device.
         * @returns {Boolean}
         * @deprecated
         */
        isWebkitAndroid: function () {
            return this.isAndroid() && navigator.userAgent.indexOf(" AppleWebKit/") > -1;
        },

        /**
         * Detects if the user is using a Apple iPad / iPhone.
         * @returns {Boolean}
         * @deprecated
         */
        isApple: function () {
            return (
                Type.exists(navigator) &&
                (navigator.userAgent.indexOf('iPad') > -1 ||
                    navigator.userAgent.indexOf('iPhone') > -1)
            );
        },

        /**
         * Detects if the user is using Safari on an Apple device.
         * @returns {Boolean}
         * @deprecated
         */
        isWebkitApple: function () {
            return (
                this.isApple() && navigator.userAgent.search(/Mobile\/[0-9A-Za-z.]*Safari/) > -1
            );
        },

        /**
         * Returns true if the run inside a Windows 8 "Metro" App.
         * @returns {Boolean}
         * @deprecated
         */
        isMetroApp: function () {
            return (
                typeof window === "object" &&
                window.clientInformation &&
                window.clientInformation.appVersion &&
                window.clientInformation.appVersion.indexOf('MSAppHost') > -1
            );
        },

        /**
         * Detects if the user is using a Mozilla browser
         * @returns {Boolean}
         * @deprecated
         */
        isMozilla: function () {
            return (
                Type.exists(navigator) &&
                navigator.userAgent.toLowerCase().indexOf('mozilla') > -1 &&
                navigator.userAgent.toLowerCase().indexOf('apple') === -1
            );
        },

        /**
         * Detects if the user is using a firefoxOS powered device.
         * @returns {Boolean}
         * @deprecated
         */
        isFirefoxOS: function () {
            return (
                Type.exists(navigator) &&
                navigator.userAgent.toLowerCase().indexOf('android') === -1 &&
                navigator.userAgent.toLowerCase().indexOf('apple') === -1 &&
                navigator.userAgent.toLowerCase().indexOf('mobile') > -1 &&
                navigator.userAgent.toLowerCase().indexOf('mozilla') > -1
            );
        },

        /**
         * Detects if the user is using a desktop device, see <a href="https://stackoverflow.com/a/61073480">https://stackoverflow.com/a/61073480</a>.
         * @returns {boolean}
         *
         * @deprecated
         */
        isDesktop: function () {
            return true;
            // console.log("isDesktop", screen.orientation);
            // const navigatorAgent =
            //     navigator.userAgent || navigator.vendor || window.opera;
            // return !(
            //     /(android|bb\d+|meego).+mobile|avantgo|bada\/|blackberry|blazer|compal|elaine|fennec|hiptop|iemobile|ip(hone|od)|iris|kindle|lge |maemo|midp|mmp|mobile.+firefox|netfront|opera m(ob|in)i|palm( os)?|phone|p(ixi|re)\/|plucker|pocket|psp|series([46])0|symbian|treo|up\.(browser|link)|vodafone|wap|windows ce|xda|xiino|android|ipad|playbook|silk/i.test(
            //         navigatorAgent
            //     ) ||
            //     /1207|6310|6590|3gso|4thp|50[1-6]i|770s|802s|a wa|abac|ac(er|oo|s-)|ai(ko|rn)|al(av|ca|co)|amoi|an(ex|ny|yw)|aptu|ar(ch|go)|as(te|us)|attw|au(di|-m|r |s )|avan|be(ck|ll|nq)|bi(lb|rd)|bl(ac|az)|br([ev])w|bumb|bw-([nu])|c55\/|capi|ccwa|cdm-|cell|chtm|cldc|cmd-|co(mp|nd)|craw|da(it|ll|ng)|dbte|dc-s|devi|dica|dmob|do([cp])o|ds(12|-d)|el(49|ai)|em(l2|ul)|er(ic|k0)|esl8|ez([4-7]0|os|wa|ze)|fetc|fly([-_])|g1 u|g560|gene|gf-5|g-mo|go(\.w|od)|gr(ad|un)|haie|hcit|hd-([mpt])|hei-|hi(pt|ta)|hp( i|ip)|hs-c|ht(c([- _agpst])|tp)|hu(aw|tc)|i-(20|go|ma)|i230|iac([ \-/])|ibro|idea|ig01|ikom|im1k|inno|ipaq|iris|ja([tv])a|jbro|jemu|jigs|kddi|keji|kgt([ /])|klon|kpt |kwc-|kyo([ck])|le(no|xi)|lg( g|\/([klu])|50|54|-[a-w])|libw|lynx|m1-w|m3ga|m50\/|ma(te|ui|xo)|mc(01|21|ca)|m-cr|me(rc|ri)|mi(o8|oa|ts)|mmef|mo(01|02|bi|de|do|t([- ov])|zz)|mt(50|p1|v )|mwbp|mywa|n10[0-2]|n20[2-3]|n30([02])|n50([025])|n7(0([01])|10)|ne(([cm])-|on|tf|wf|wg|wt)|nok([6i])|nzph|o2im|op(ti|wv)|oran|owg1|p800|pan([adt])|pdxg|pg(13|-([1-8]|c))|phil|pire|pl(ay|uc)|pn-2|po(ck|rt|se)|prox|psio|pt-g|qa-a|qc(07|12|21|32|60|-[2-7]|i-)|qtek|r380|r600|raks|rim9|ro(ve|zo)|s55\/|sa(ge|ma|mm|ms|ny|va)|sc(01|h-|oo|p-)|sdk\/|se(c([-01])|47|mc|nd|ri)|sgh-|shar|sie([-m])|sk-0|sl(45|id)|sm(al|ar|b3|it|t5)|so(ft|ny)|sp(01|h-|v-|v )|sy(01|mb)|t2(18|50)|t6(00|10|18)|ta(gt|lk)|tcl-|tdg-|tel([im])|tim-|t-mo|to(pl|sh)|ts(70|m-|m3|m5)|tx-9|up(\.b|g1|si)|utst|v400|v750|veri|vi(rg|te)|vk(40|5[0-3]|-v)|vm40|voda|vulc|vx(52|53|60|61|70|80|81|83|85|98)|w3c([- ])|webc|whit|wi(g |nc|nw)|wmlb|wonu|x700|yas-|your|zeto|zte-/i.test(
            //         navigatorAgent.substr(0, 4)
            //     )
            // );
        },

        /**
         * Detects if the user is using a mobile device, see <a href="https://stackoverflow.com/questions/25542814/html5-detecting-if-youre-on-mobile-or-pc-with-javascript">https://stackoverflow.com/questions/25542814/html5-detecting-if-youre-on-mobile-or-pc-with-javascript</a>.
         * @returns {boolean}
         *
         * @deprecated
         *
         */
        isMobile: function () {
            return true;
            // return Type.exists(navigator) && /Android|webOS|iPhone|iPad|iPod|BlackBerry|IEMobile|Opera Mini/i.test(navigator.userAgent);
        },

        /**
         * Internet Explorer version. Works only for IE > 4.
         * @type Number
         * @deprecated
         */
        ieVersion: (function () {
            var div,
                all,
                v = 3;

            if (document === null || typeof document !== 'object') {
                return 0;
            }

            div = document.createElement('div');
            all = div.getElementsByTagName('i');

            do {
                div.innerHTML = "<!--[if gt IE " + (++v) + "]><" + "i><" + "/i><![endif]-->";
            } while (all[0]);

            return v > 4 ? v : undefined;
        })(),

        /**
         * Reads the width and height of an HTML element.
         * @param {String|Object} elementId id of or reference to an HTML DOM node.
         * @returns {Object} An object with the two properties width and height.
         */
        getDimensions: function (elementId, doc) {
            var element,
                display,
                els,
                originalVisibility,
                originalPosition,
                originalDisplay,
                originalWidth,
                originalHeight,
                style,
                pixelDimRegExp = /\d+(\.\d*)?px/;

            if (!this.isBrowser || elementId === null) {
                return {
                    width: 500,
                    height: 500
                };
            }

            doc = doc || document;
            // Borrowed from prototype.js
            element = (Type.isString(elementId)) ? doc.getElementById(elementId) : elementId;
            if (!Type.exists(element)) {
                throw new Error(
                    "\nJSXGraph: HTML container element '" + elementId + "' not found."
                );
            }

            display = element.style.display;

            // Work around a bug in Safari
            if (display !== "none" && display !== null) {
                if (element.clientWidth > 0 && element.clientHeight > 0) {
                    return { width: element.clientWidth, height: element.clientHeight };
                }

                // A parent might be set to display:none; try reading them from styles
                style = window.getComputedStyle ? window.getComputedStyle(element) : element.style;
                return {
                    width: pixelDimRegExp.test(style.width) ? parseFloat(style.width) : 0,
                    height: pixelDimRegExp.test(style.height) ? parseFloat(style.height) : 0
                };
            }

            // All *Width and *Height properties give 0 on elements with display set to none,
            // hence we show the element temporarily
            els = element.style;

            // save style
            originalVisibility = els.visibility;
            originalPosition = els.position;
            originalDisplay = els.display;

            // show element
            els.visibility = 'hidden';
            els.position = 'absolute';
            els.display = 'block';

            // read the dimension
            originalWidth = element.clientWidth;
            originalHeight = element.clientHeight;

            // restore original css values
            els.display = originalDisplay;
            els.position = originalPosition;
            els.visibility = originalVisibility;

            return {
                width: originalWidth,
                height: originalHeight
            };
        },

        /**
         * Adds an event listener to a DOM element.
         * @param {Object} obj Reference to a DOM node.
         * @param {String} type The event to catch, without leading 'on', e.g. 'mousemove' instead of 'onmousemove'.
         * @param {Function} fn The function to call when the event is triggered.
         * @param {Object} owner The scope in which the event trigger is called.
         * @param {Object|Boolean} [options=false] This parameter is passed as the third parameter to the method addEventListener. Depending on the data type it is either
         * an options object or the useCapture Boolean.
         *
         */
        addEvent: function (obj, type, fn, owner, options) {
            var el = function () {
                return fn.apply(owner, arguments);
            };

            el.origin = fn;
            // Check if owner is a board
            if (typeof owner === 'object' && Type.exists(owner.BOARD_MODE_NONE)) {
                owner['x_internal' + type] = owner['x_internal' + type] || [];
                owner['x_internal' + type].push(el);
            }

            // Non-IE browser
            if (Type.exists(obj) && Type.exists(obj.addEventListener)) {
                options = options || false;  // options or useCapture
                obj.addEventListener(type, el, options);
            }

            // IE
            if (Type.exists(obj) && Type.exists(obj.attachEvent)) {
                obj.attachEvent("on" + type, el);
            }
        },

        /**
         * Removes an event listener from a DOM element.
         * @param {Object} obj Reference to a DOM node.
         * @param {String} type The event to catch, without leading 'on', e.g. 'mousemove' instead of 'onmousemove'.
         * @param {Function} fn The function to call when the event is triggered.
         * @param {Object} owner The scope in which the event trigger is called.
         */
        removeEvent: function (obj, type, fn, owner) {
            var i;

            if (!Type.exists(owner)) {
                JXG.debug("no such owner");
                return;
            }

            if (!Type.exists(owner["x_internal" + type])) {
                JXG.debug("removeEvent: no such type: " + type);
                return;
            }

            if (!Type.isArray(owner["x_internal" + type])) {
                JXG.debug("owner[x_internal + " + type + "] is not an array");
                return;
            }

            i = Type.indexOf(owner["x_internal" + type], fn, 'origin');

            if (i === -1) {
                JXG.debug("removeEvent: no such event function in internal list: " + fn);
                return;
            }

            try {
                // Non-IE browser
                if (Type.exists(obj) && Type.exists(obj.removeEventListener)) {
                    obj.removeEventListener(type, owner["x_internal" + type][i], false);
                }

                // IE
                if (Type.exists(obj) && Type.exists(obj.detachEvent)) {
                    obj.detachEvent("on" + type, owner["x_internal" + type][i]);
                }
            } catch (e) {
                JXG.debug("removeEvent: event not registered in browser: (" + type + " -- " + fn + ")");
            }

            owner["x_internal" + type].splice(i, 1);
        },

        /**
         * Removes all events of the given type from a given DOM node; Use with caution and do not use it on a container div
         * of a {@link JXG.Board} because this might corrupt the event handling system.
         * @param {Object} obj Reference to a DOM node.
         * @param {String} type The event to catch, without leading 'on', e.g. 'mousemove' instead of 'onmousemove'.
         * @param {Object} owner The scope in which the event trigger is called.
         */
        removeAllEvents: function (obj, type, owner) {
            var i, len;
            if (owner["x_internal" + type]) {
                len = owner["x_internal" + type].length;

                for (i = len - 1; i >= 0; i--) {
                    JXG.removeEvent(obj, type, owner["x_internal" + type][i].origin, owner);
                }

                if (owner["x_internal" + type].length > 0) {
                    JXG.debug("removeAllEvents: Not all events could be removed.");
                }
            }
        },

        /**
         * Cross browser mouse / pointer / touch coordinates retrieval relative to the documents's top left corner.
         * This method might be a bit outdated today, since pointer events and clientX/Y are omnipresent.
         *
         * @param {Object} [e] The browsers event object. If omitted, <tt>window.event</tt> will be used.
         * @param {Number} [index] If <tt>e</tt> is a touch event, this provides the index of the touch coordinates, i.e. it determines which finger.
         * @param {Object} [doc] The document object.
         * @returns {Array} Contains the position as x,y-coordinates in the first resp. second component.
         */
        getPosition: function (e, index, doc) {
            var i,
                len,
                evtTouches,
                posx = 0,
                posy = 0;

            if (!e) {
                e = window.event;
            }

            doc = doc || document;
            evtTouches = e['touches']; // iOS touch events

            // touchend events have their position in "changedTouches"
            if (Type.exists(evtTouches) && evtTouches.length === 0) {
                evtTouches = e.changedTouches;
            }

            if (Type.exists(index) && Type.exists(evtTouches)) {
                if (index === -1) {
                    len = evtTouches.length;

                    for (i = 0; i < len; i++) {
                        if (evtTouches[i]) {
                            e = evtTouches[i];
                            break;
                        }
                    }
                } else {
                    e = evtTouches[index];
                }
            }

            // Scrolling is ignored.
            // e.clientX is supported since IE6
            if (e.clientX) {
                posx = e.clientX;
                posy = e.clientY;
            }

            return [posx, posy];
        },

        /**
         * Cross browser setting of mouse / pointer / touch coordinates relative to the documents's top left corner.
         * This method might be a bit outdated today, since pointer events and clientX/Y are omnipresent.
         *
         * @param {Object} [e] The browsers event object. If omitted, <tt>window.event</tt> will be used.
         * @param {Array} arr Contains the position to set as x,y-coordinates in the first resp. second component.
         * @param {Number} [index] If <tt>e</tt> is a touch event, this provides the index of the touch coordinates, i.e. it determines which finger.
         * @param {Object} [doc] The document object.
         * @returns {Event}
         */
        setPosition: function (e, arr, index, doc) {
            var i,
                len,
                evtTouches;

            if (!e) {
                e = window.event;
            }

            doc = doc || document;
            evtTouches = e['touches']; // iOS touch events

            // touchend events have their position in "changedTouches"
            if (JXG.exists(evtTouches) && evtTouches.length === 0) {
                evtTouches = e.changedTouches;
            }

            if (JXG.exists(index) && JXG.exists(evtTouches)) {
                if (index === -1) {
                    len = evtTouches.length;

                    for (i = 0; i < len; i++) {
                        if (evtTouches[i]) {
                            evtTouches[i].clientX = arr[0];
                            evtTouches[i].clientY = arr[1];
                            break;
                        }
                    }
                } else {
                    evtTouches[index].clientX = arr[0];
                    evtTouches[index].clientY = arr[1];
                }
            } else if (e.clientX) {
                e.clientX = arr[0];
                e.clientY = arr[1];
            }

            return e;
        },

        /**
         * Calculates recursively the offset of the DOM element in which the board is stored.
         * @param {Object} obj A DOM element
         * @returns {Array} An array with the elements left and top offset.
         */
        getOffset: function (obj) {
            var cPos,
                o = obj,
                o2 = obj,
                l = o.offsetLeft - o.scrollLeft,
                t = o.offsetTop - o.scrollTop;

            cPos = this.getCSSTransform([l, t], o);
            l = cPos[0];
            t = cPos[1];

            /*
             * In Mozilla and Webkit: offsetParent seems to jump at least to the next iframe,
             * if not to the body. In IE and if we are in an position:absolute environment
             * offsetParent walks up the DOM hierarchy.
             * In order to walk up the DOM hierarchy also in Mozilla and Webkit
             * we need the parentNode steps.
             */
            o = o.offsetParent;
            while (o) {
                l += o.offsetLeft;
                t += o.offsetTop;

                if (o.offsetParent) {
                    l += o.clientLeft - o.scrollLeft;
                    t += o.clientTop - o.scrollTop;
                }

                cPos = this.getCSSTransform([l, t], o);
                l = cPos[0];
                t = cPos[1];

                o2 = o2.parentNode;

                while (o2 !== o) {
                    l += o2.clientLeft - o2.scrollLeft;
                    t += o2.clientTop - o2.scrollTop;

                    cPos = this.getCSSTransform([l, t], o2);
                    l = cPos[0];
                    t = cPos[1];

                    o2 = o2.parentNode;
                }
                o = o.offsetParent;
            }

            return [l, t];
        },

        /**
         * Access CSS style sheets.
         * @param {Object} obj A DOM element
         * @param {String} stylename The CSS property to read.
         * @returns The value of the CSS property and <tt>undefined</tt> if it is not set.
         */
        getStyle: function (obj, stylename) {
            var r,
                doc = obj.ownerDocument;

            // Non-IE
            if (doc.defaultView && doc.defaultView.getComputedStyle) {
                r = doc.defaultView.getComputedStyle(obj, null).getPropertyValue(stylename);
                // IE
            } else if (obj.currentStyle && JXG.ieVersion >= 9) {
                r = obj.currentStyle[stylename];
            } else {
                if (obj.style) {
                    // make stylename lower camelcase
                    stylename = stylename.replace(/-([a-z]|[0-9])/gi, function (all, letter) {
                        return letter.toUpperCase();
                    });
                    r = obj.style[stylename];
                }
            }

            return r;
        },

        /**
         * Reads css style sheets of a given element. This method is a getStyle wrapper and
         * defaults the read value to <tt>0</tt> if it can't be parsed as an integer value.
         * @param {DOMElement} el
         * @param {string} css
         * @returns {number}
         */
        getProp: function (el, css) {
            var n = parseInt(this.getStyle(el, css), 10);
            return isNaN(n) ? 0 : n;
        },

        /**
         * Correct position of upper left corner in case of
         * a CSS transformation. Here, only translations are
         * extracted. All scaling transformations are corrected
         * in {@link JXG.Board#getMousePosition}.
         * @param {Array} cPos Previously determined position
         * @param {Object} obj A DOM element
         * @returns {Array} The corrected position.
         */
        getCSSTransform: function (cPos, obj) {
            var i,
                j,
                str,
                arrStr,
                start,
                len,
                len2,
                arr,
                t = [
                    "transform",
                    "webkitTransform",
                    "MozTransform",
                    "msTransform",
                    "oTransform"
                ];

            // Take the first transformation matrix
            len = t.length;

            for (i = 0, str = ""; i < len; i++) {
                if (Type.exists(obj.style[t[i]])) {
                    str = obj.style[t[i]];
                    break;
                }
            }

            /**
             * Extract the coordinates and apply the transformation
             * to cPos
             */
            if (str !== "") {
                start = str.indexOf("(");

                if (start > 0) {
                    len = str.length;
                    arrStr = str.substring(start + 1, len - 1);
                    arr = arrStr.split(",");

                    for (j = 0, len2 = arr.length; j < len2; j++) {
                        arr[j] = parseFloat(arr[j]);
                    }

                    if (str.indexOf('matrix') === 0) {
                        cPos[0] += arr[4];
                        cPos[1] += arr[5];
                    } else if (str.indexOf('translateX') === 0) {
                        cPos[0] += arr[0];
                    } else if (str.indexOf('translateY') === 0) {
                        cPos[1] += arr[0];
                    } else if (str.indexOf('translate') === 0) {
                        cPos[0] += arr[0];
                        cPos[1] += arr[1];
                    }
                }
            }

            // Zoom is used by reveal.js
            if (Type.exists(obj.style.zoom)) {
                str = obj.style.zoom;
                if (str !== "") {
                    cPos[0] *= parseFloat(str);
                    cPos[1] *= parseFloat(str);
                }
            }

            return cPos;
        },

        /**
         * Scaling CSS transformations applied to the div element containing the JSXGraph constructions
         * are determined. In IE prior to 9, 'rotate', 'skew', 'skewX', 'skewY' are not supported.
         * @returns {Array} 3x3 transformation matrix without translation part. See {@link JXG.Board#updateCSSTransforms}.
         */
        getCSSTransformMatrix: function (obj) {
            var i, j, str, arrstr, arr,
                start, len, len2, st,
                doc = obj.ownerDocument,
                t = [
                    "transform",
                    "webkitTransform",
                    "MozTransform",
                    "msTransform",
                    "oTransform"
                ],
                mat = [
                    [1, 0, 0],
                    [0, 1, 0],
                    [0, 0, 1]
                ];

            // This should work on all browsers except IE 6-8
            if (doc.defaultView && doc.defaultView.getComputedStyle) {
                st = doc.defaultView.getComputedStyle(obj, null);
                str =
                    st.getPropertyValue("-webkit-transform") ||
                    st.getPropertyValue("-moz-transform") ||
                    st.getPropertyValue("-ms-transform") ||
                    st.getPropertyValue("-o-transform") ||
                    st.getPropertyValue('transform');
            } else {
                // Take the first transformation matrix
                len = t.length;
                for (i = 0, str = ""; i < len; i++) {
                    if (Type.exists(obj.style[t[i]])) {
                        str = obj.style[t[i]];
                        break;
                    }
                }
            }

            // Convert and reorder the matrix for JSXGraph
            if (str !== "") {
                start = str.indexOf("(");

                if (start > 0) {
                    len = str.length;
                    arrstr = str.substring(start + 1, len - 1);
                    arr = arrstr.split(",");

                    for (j = 0, len2 = arr.length; j < len2; j++) {
                        arr[j] = parseFloat(arr[j]);
                    }

                    if (str.indexOf('matrix') === 0) {
                        mat = [
                            [1, 0, 0],
                            [0, arr[0], arr[1]],
                            [0, arr[2], arr[3]]
                        ];
                    } else if (str.indexOf('scaleX') === 0) {
                        mat[1][1] = arr[0];
                    } else if (str.indexOf('scaleY') === 0) {
                        mat[2][2] = arr[0];
                    } else if (str.indexOf('scale') === 0) {
                        mat[1][1] = arr[0];
                        mat[2][2] = arr[1];
                    }
                }
            }

            // CSS style zoom is used by reveal.js
            // Recursively search for zoom style entries.
            // This is necessary for reveal.js on webkit.
            // It fails if the user does zooming
            if (Type.exists(obj.style.zoom)) {
                str = obj.style.zoom;
                if (str !== "") {
                    mat[1][1] *= parseFloat(str);
                    mat[2][2] *= parseFloat(str);
                }
            }

            return mat;
        },

        /**
         * Process data in timed chunks. Data which takes long to process, either because it is such
         * a huge amount of data or the processing takes some time, causes warnings in browsers about
         * irresponsive scripts. To prevent these warnings, the processing is split into smaller pieces
         * called chunks which will be processed in serial order.
         * Copyright 2009 Nicholas C. Zakas. All rights reserved. MIT Licensed
         * @param {Array} items to do
         * @param {Function} process Function that is applied for every array item
         * @param {Object} context The scope of function process
         * @param {Function} callback This function is called after the last array element has been processed.
         */
        timedChunk: function (items, process, context, callback) {
            //create a clone of the original
            var todo = items.slice(),
                timerFun = function () {
                    var start = +new Date();

                    do {
                        process.call(context, todo.shift());
                    } while (todo.length > 0 && +new Date() - start < 300);

                    if (todo.length > 0) {
                        window.setTimeout(timerFun, 1);
                    } else {
                        callback(items);
                    }
                };

            window.setTimeout(timerFun, 1);
        },

        /**
         * Scale and vertically shift a DOM element (usually a JSXGraph div)
         * inside of a parent DOM
         * element which is set to fullscreen.
         * This is realized with a CSS transformation.
         *
         * @param  {String} wrap_id  id of the parent DOM element which is in fullscreen mode
         * @param  {String} inner_id id of the DOM element which is scaled and shifted
         * @param  {Object} doc      document object or shadow root
         * @param  {Number} scale    Relative size of the JSXGraph board in the fullscreen window.
         *
         * @private
         * @see JXG.Board#toFullscreen
         * @see JXG.Board#fullscreenListener
         *
         */
        scaleJSXGraphDiv: function (wrap_id, inner_id, doc, scale) {
            var w, h, b,
                wi, hi,
                wo, ho, inner,
                scale_l, vshift_l,
                f = scale,
                ratio,
                pseudo_keys = [
                    ":fullscreen",
                    ":-webkit-full-screen",
                    ":-moz-full-screen",
                    ":-ms-fullscreen"
                ],
                len_pseudo = pseudo_keys.length,
                i;

            b = doc.getElementById(wrap_id).getBoundingClientRect();
            h = b.height;
            w = b.width;

            inner = doc.getElementById(inner_id);
            wo = inner._cssFullscreenStore.w;
            ho = inner._cssFullscreenStore.h;
            ratio = ho / wo;

            // Scale the div such that fits into the fullscreen.
            if (wo > w * f) {
                wo = w * f;
                ho = wo * ratio;
            }
            if (ho > h * f) {
                ho = h * f;
                wo = ho / ratio;
            }

            wi = wo;
            hi = ho;
            // Compare the code in this.setBoundingBox()
            if (ratio > 1) {
                // h > w
                if (ratio < h / w) {
                    scale_l =  w * f / wo;
                } else {
                    scale_l =  h * f / ho;
                }
            } else {
                // h <= w
                if (ratio < h / w) {
                    scale_l = w * f / wo;
                } else {
                    scale_l = h * f / ho;
                }
            }
            vshift_l = (h - hi) * 0.5;

            // Set a CSS properties to center the JSXGraph div horizontally and vertically
            // at the first position of the fullscreen pseudo classes.
            for (i = 0; i < len_pseudo; i++) {
                try {
                    inner.style.width = wi + 'px !important';
                    inner.style.height = hi + 'px !important';
                    inner.style.margin = '0 auto';
                    // Add the transform to a possibly already existing transform
                    inner.style.transform = inner._cssFullscreenStore.transform +
                        ' matrix(' + scale_l + ',0,0,' + scale_l + ',0,' + vshift_l + ')';
                    break;
                } catch (err) {
                    JXG.debug("JXG.scaleJSXGraphDiv:\n" + err);
                }
            }
            if (i === len_pseudo) {
                JXG.debug("JXG.scaleJSXGraphDiv: Could not set any CSS property.");
            }
        }

    }
);

export default JXG;
=======
/*
    Copyright 2008-2025
        Matthias Ehmann,
        Michael Gerhaeuser,
        Carsten Miller,
        Bianca Valentin,
        Andreas Walter,
        Alfred Wassermann,
        Peter Wilfahrt

    This file is part of JSXGraph.

    JSXGraph is free software dual licensed under the GNU LGPL or MIT License.

    You can redistribute it and/or modify it under the terms of the

      * GNU Lesser General Public License as published by
        the Free Software Foundation, either version 3 of the License, or
        (at your option) any later version
      OR
      * MIT License: https://github.com/jsxgraph/jsxgraph/blob/master/LICENSE.MIT

    JSXGraph is distributed in the hope that it will be useful,
    but WITHOUT ANY WARRANTY; without even the implied warranty of
    MERCHANTABILITY or FITNESS FOR A PARTICULAR PURPOSE.  See the
    GNU Lesser General Public License for more details.

    You should have received a copy of the GNU Lesser General Public License and
    the MIT License along with JSXGraph. If not, see <https://www.gnu.org/licenses/>
    and <https://opensource.org/licenses/MIT/>.
 */

/*global JXG: true, define: true, window: true, document: true, navigator: true, module: true, global: true, self: true, require: true*/
/*jslint nomen: true, plusplus: true*/

/**
 * @fileoverview The functions in this file help with the detection of the environment JSXGraph runs in. We can distinguish
 * between node.js, windows 8 app and browser, what rendering techniques are supported and (most of the time) if the device
 * the browser runs on is a tablet/cell or a desktop computer.
 */

import JXG from "../jxg.js";
import Type from "./type.js";

JXG.extendConstants(
    JXG,
    /** @lends JXG */ {
        // /**
        //  * Determines the property that stores the relevant information in the event object.
        //  * @type String
        //  * @default 'touches'
        //  * @private
        //  */
        // touchProperty: "touches"
    }
);

JXG.extend(
    JXG,
    /** @lends JXG */ {
        /**
         * Determines whether evt is a touch event.
         * @param evt {Event}
         * @returns {Boolean}
         */
        isTouchEvent: function (evt) {
            return JXG.exists(evt['touches']); // Old iOS touch events
        },

        /**
         * Determines whether evt is a pointer event.
         * @param evt {Event}
         * @returns {Boolean}
         */
        isPointerEvent: function (evt) {
            return JXG.exists(evt.pointerId);
        },

        /**
         * Determines whether evt is neither a touch event nor a pointer event.
         * @param evt {Event}
         * @returns {Boolean}
         */
        isMouseEvent: function (evt) {
            return !JXG.isTouchEvent(evt) && !JXG.isPointerEvent(evt);
        },

        /**
         * Determines the number of touch points in a touch event.
         * For other events, -1 is returned.
         * @param evt {Event}
         * @returns {Number}
         */
        getNumberOfTouchPoints: function (evt) {
            var n = -1;

            if (JXG.isTouchEvent(evt)) {
                n = evt['touches'].length;
            }

            return n;
        },

        /**
         * Checks whether an mouse, pointer or touch event evt is the first event of a multitouch event.
         * Attention: When two or more pointer device types are being used concurrently,
         *            it is only checked whether the passed event is the first one of its type!
         * @param evt {Event}
         * @returns {boolean}
         */
        isFirstTouch: function (evt) {
            var touchPoints = JXG.getNumberOfTouchPoints(evt);

            if (JXG.isPointerEvent(evt)) {
                return evt.isPrimary;
            }

            return touchPoints === 1;
        },

        /**
         * A document/window environment is available.
         * @type Boolean
         * @default false
         */
        isBrowser: Type.exists(window) && Type.exists(document) &&
            typeof window === "object" && typeof document === "object",

        /**
         * Features of ECMAScript 6+ are available.
         * @type Boolean
         * @default false
         */
        supportsES6: function () {
            // var testMap;
            /* jshint ignore:start */
            try {
                // This would kill the old uglifyjs: testMap = (a = 0) => a;
                new Function("(a = 0) => a");
                return true;
            } catch (err) {
                return false;
            }
            /* jshint ignore:end */
        },

        /**
         * Detect browser support for VML.
         * @returns {Boolean} True, if the browser supports VML.
         */
        supportsVML: function () {
            // From stackoverflow.com
            return this.isBrowser && !!document.namespaces;
        },

        /**
         * Detect browser support for SVG.
         * @returns {Boolean} True, if the browser supports SVG.
         */
        supportsSVG: function () {
            var svgSupport;
            if (!this.isBrowser) {
                return false;
            }
            svgSupport = !!document.createElementNS && !!document.createElementNS('http://www.w3.org/2000/svg', 'svg').createSVGRect;
            return svgSupport;
        },

        /**
         * Detect browser support for Canvas.
         * @returns {Boolean} True, if the browser supports HTML canvas.
         */
        supportsCanvas: function () {
            var hasCanvas = false;

            // if (this.isNode()) {
            //     try {
            //         // c = typeof module === "object" ? module.require('canvas') : $__canvas;
            //         c = typeof module === "object" ? module.require('canvas') : import('canvas');
            //         hasCanvas = !!c;
            //     } catch (err) {}
            // }

            if (this.isNode()) {
                //try {
                //    JXG.createCanvas(500, 500);
                    hasCanvas = true;
                // } catch (err) {
                //     throw new Error('JXG.createCanvas not available.\n' +
                //         'Install the npm package `canvas`\n' +
                //         'and call:\n' +
                //         '    import { createCanvas } from 'canvas.js'\n' +
                //         '    JXG.createCanvas = createCanvas;\n');
                // }
            }

            return (
                hasCanvas || (this.isBrowser && !!document.createElement('canvas').getContext)
            );
        },

        /**
         * True, if run inside a node.js environment.
         * @returns {Boolean}
         */
        isNode: function () {
            // This is not a 100% sure but should be valid in most cases
            // We are not inside a browser
            /* eslint-disable no-undef */
            return (
                !this.isBrowser &&
                (typeof process !== 'undefined') &&
                (process.release.name.search(/node|io.js/) !== -1)
            /* eslint-enable no-undef */

                // there is a module object (plain node, no requirejs)
                // ((typeof module === "object" && !!module.exports) ||
                //     // there is a global object and requirejs is loaded
                //     (typeof global === "object" &&
                //         global.requirejsVars &&
                //         !global.requirejsVars.isBrowser)
                // )
            );
        },

        /**
         * True if run inside a webworker environment.
         * @returns {Boolean}
         */
        isWebWorker: function () {
            return (
                !this.isBrowser &&
                typeof self === "object" &&
                typeof self.postMessage === "function"
            );
        },

        /**
         * Checks if the environments supports the W3C Pointer Events API {@link https://www.w3.org/TR/pointerevents/}
         * @returns {Boolean}
         */
        supportsPointerEvents: function () {
            return !!(
                (
                    this.isBrowser &&
                    window.navigator &&
                    (window.PointerEvent || // Chrome/Edge/IE11+
                        window.navigator.pointerEnabled || // IE11+
                        window.navigator.msPointerEnabled)
                ) // IE10-
            );
        },

        /**
         * Determine if the current browser supports touch events
         * @returns {Boolean} True, if the browser supports touch events.
         */
        isTouchDevice: function () {
            return this.isBrowser && window.ontouchstart !== undefined;
        },

        /**
         * Detects if the user is using an Android powered device.
         * @returns {Boolean}
         * @deprecated
         */
        isAndroid: function () {
            return (
                Type.exists(navigator) &&
                navigator.userAgent.toLowerCase().indexOf('android') > -1
            );
        },

        /**
         * Detects if the user is using the default Webkit browser on an Android powered device.
         * @returns {Boolean}
         * @deprecated
         */
        isWebkitAndroid: function () {
            return this.isAndroid() && navigator.userAgent.indexOf(" AppleWebKit/") > -1;
        },

        /**
         * Detects if the user is using a Apple iPad / iPhone.
         * @returns {Boolean}
         * @deprecated
         */
        isApple: function () {
            return (
                Type.exists(navigator) &&
                (navigator.userAgent.indexOf('iPad') > -1 ||
                    navigator.userAgent.indexOf('iPhone') > -1)
            );
        },

        /**
         * Detects if the user is using Safari on an Apple device.
         * See https://evilmartians.com/chronicles/how-to-detect-safari-and-ios-versions-with-ease (2025)
         * @returns {Boolean}
         * @deprecated
         */
        isWebkitApple: function () {
            var is = ('GestureEvent' in window) && // Desktop and mobile
                    (
                        ('ongesturechange' in window) || // mobile webkit browsers and webview iOS
                        (window !== undefined && // Desktop Safari
                         'safari' in window &&
                         'pushNotification' in window.safari)
                    );
            return is;

            // return (
            //     this.isApple() && navigator.userAgent.search(/Mobile\/[0-9A-Za-z.]*Safari/) > -1
            // );
        },

        /**
         * Returns true if the run inside a Windows 8 "Metro" App.
         * @returns {Boolean}
         * @deprecated
         */
        isMetroApp: function () {
            return (
                typeof window === "object" &&
                window.clientInformation &&
                window.clientInformation.appVersion &&
                window.clientInformation.appVersion.indexOf('MSAppHost') > -1
            );
        },

        /**
         * Detects if the user is using a Mozilla browser
         * @returns {Boolean}
         * @deprecated
         */
        isMozilla: function () {
            return (
                Type.exists(navigator) &&
                navigator.userAgent.toLowerCase().indexOf('mozilla') > -1 &&
                navigator.userAgent.toLowerCase().indexOf('apple') === -1
            );
        },

        /**
         * Detects if the user is using a firefoxOS powered device.
         * @returns {Boolean}
         * @deprecated
         */
        isFirefoxOS: function () {
            return (
                Type.exists(navigator) &&
                navigator.userAgent.toLowerCase().indexOf('android') === -1 &&
                navigator.userAgent.toLowerCase().indexOf('apple') === -1 &&
                navigator.userAgent.toLowerCase().indexOf('mobile') > -1 &&
                navigator.userAgent.toLowerCase().indexOf('mozilla') > -1
            );
        },

        /**
         * Detects if the user is using a desktop device, see <a href="https://stackoverflow.com/a/61073480">https://stackoverflow.com/a/61073480</a>.
         * @returns {boolean}
         *
         * @deprecated
         */
        isDesktop: function () {
            return true;
            // console.log("isDesktop", screen.orientation);
            // const navigatorAgent =
            //     navigator.userAgent || navigator.vendor || window.opera;
            // return !(
            //     /(android|bb\d+|meego).+mobile|avantgo|bada\/|blackberry|blazer|compal|elaine|fennec|hiptop|iemobile|ip(hone|od)|iris|kindle|lge |maemo|midp|mmp|mobile.+firefox|netfront|opera m(ob|in)i|palm( os)?|phone|p(ixi|re)\/|plucker|pocket|psp|series([46])0|symbian|treo|up\.(browser|link)|vodafone|wap|windows ce|xda|xiino|android|ipad|playbook|silk/i.test(
            //         navigatorAgent
            //     ) ||
            //     /1207|6310|6590|3gso|4thp|50[1-6]i|770s|802s|a wa|abac|ac(er|oo|s-)|ai(ko|rn)|al(av|ca|co)|amoi|an(ex|ny|yw)|aptu|ar(ch|go)|as(te|us)|attw|au(di|-m|r |s )|avan|be(ck|ll|nq)|bi(lb|rd)|bl(ac|az)|br([ev])w|bumb|bw-([nu])|c55\/|capi|ccwa|cdm-|cell|chtm|cldc|cmd-|co(mp|nd)|craw|da(it|ll|ng)|dbte|dc-s|devi|dica|dmob|do([cp])o|ds(12|-d)|el(49|ai)|em(l2|ul)|er(ic|k0)|esl8|ez([4-7]0|os|wa|ze)|fetc|fly([-_])|g1 u|g560|gene|gf-5|g-mo|go(\.w|od)|gr(ad|un)|haie|hcit|hd-([mpt])|hei-|hi(pt|ta)|hp( i|ip)|hs-c|ht(c([- _agpst])|tp)|hu(aw|tc)|i-(20|go|ma)|i230|iac([ \-/])|ibro|idea|ig01|ikom|im1k|inno|ipaq|iris|ja([tv])a|jbro|jemu|jigs|kddi|keji|kgt([ /])|klon|kpt |kwc-|kyo([ck])|le(no|xi)|lg( g|\/([klu])|50|54|-[a-w])|libw|lynx|m1-w|m3ga|m50\/|ma(te|ui|xo)|mc(01|21|ca)|m-cr|me(rc|ri)|mi(o8|oa|ts)|mmef|mo(01|02|bi|de|do|t([- ov])|zz)|mt(50|p1|v )|mwbp|mywa|n10[0-2]|n20[2-3]|n30([02])|n50([025])|n7(0([01])|10)|ne(([cm])-|on|tf|wf|wg|wt)|nok([6i])|nzph|o2im|op(ti|wv)|oran|owg1|p800|pan([adt])|pdxg|pg(13|-([1-8]|c))|phil|pire|pl(ay|uc)|pn-2|po(ck|rt|se)|prox|psio|pt-g|qa-a|qc(07|12|21|32|60|-[2-7]|i-)|qtek|r380|r600|raks|rim9|ro(ve|zo)|s55\/|sa(ge|ma|mm|ms|ny|va)|sc(01|h-|oo|p-)|sdk\/|se(c([-01])|47|mc|nd|ri)|sgh-|shar|sie([-m])|sk-0|sl(45|id)|sm(al|ar|b3|it|t5)|so(ft|ny)|sp(01|h-|v-|v )|sy(01|mb)|t2(18|50)|t6(00|10|18)|ta(gt|lk)|tcl-|tdg-|tel([im])|tim-|t-mo|to(pl|sh)|ts(70|m-|m3|m5)|tx-9|up(\.b|g1|si)|utst|v400|v750|veri|vi(rg|te)|vk(40|5[0-3]|-v)|vm40|voda|vulc|vx(52|53|60|61|70|80|81|83|85|98)|w3c([- ])|webc|whit|wi(g |nc|nw)|wmlb|wonu|x700|yas-|your|zeto|zte-/i.test(
            //         navigatorAgent.substr(0, 4)
            //     )
            // );
        },

        /**
         * Detects if the user is using a mobile device, see <a href="https://stackoverflow.com/questions/25542814/html5-detecting-if-youre-on-mobile-or-pc-with-javascript">https://stackoverflow.com/questions/25542814/html5-detecting-if-youre-on-mobile-or-pc-with-javascript</a>.
         * @returns {boolean}
         *
         * @deprecated
         *
         */
        isMobile: function () {
            return true;
            // return Type.exists(navigator) && /Android|webOS|iPhone|iPad|iPod|BlackBerry|IEMobile|Opera Mini/i.test(navigator.userAgent);
        },

        /**
         * Internet Explorer version. Works only for IE > 4.
         * @type Number
         * @deprecated
         */
        ieVersion: (function () {
            var div,
                all,
                v = 3;

            if (document === null || typeof document !== 'object') {
                return 0;
            }

            div = document.createElement('div');
            all = div.getElementsByTagName('i');

            do {
                div.innerHTML = "<!--[if gt IE " + (++v) + "]><" + "i><" + "/i><![endif]-->";
            } while (all[0]);

            return v > 4 ? v : undefined;
        })(),

        /**
         * Reads the width and height of an HTML element.
         * @param {String|Object} elementId id of or reference to an HTML DOM node.
         * @returns {Object} An object with the two properties width and height.
         */
        getDimensions: function (elementId, doc) {
            var element,
                display,
                els,
                originalVisibility,
                originalPosition,
                originalDisplay,
                originalWidth,
                originalHeight,
                style,
                pixelDimRegExp = /\d+(\.\d*)?px/;

            if (!this.isBrowser || elementId === null) {
                return {
                    width: 500,
                    height: 500
                };
            }

            doc = doc || document;
            // Borrowed from prototype.js
            element = (Type.isString(elementId)) ? doc.getElementById(elementId) : elementId;
            if (!Type.exists(element)) {
                throw new Error(
                    "\nJSXGraph: HTML container element '" + elementId + "' not found."
                );
            }

            display = element.style.display;

            // Work around a bug in Safari
            if (display !== "none" && display !== null) {
                if (element.clientWidth > 0 && element.clientHeight > 0) {
                    return { width: element.clientWidth, height: element.clientHeight };
                }

                // A parent might be set to display:none; try reading them from styles
                style = window.getComputedStyle ? window.getComputedStyle(element) : element.style;
                return {
                    width: pixelDimRegExp.test(style.width) ? parseFloat(style.width) : 0,
                    height: pixelDimRegExp.test(style.height) ? parseFloat(style.height) : 0
                };
            }

            // All *Width and *Height properties give 0 on elements with display set to none,
            // hence we show the element temporarily
            els = element.style;

            // save style
            originalVisibility = els.visibility;
            originalPosition = els.position;
            originalDisplay = els.display;

            // show element
            els.visibility = 'hidden';
            els.position = 'absolute';
            els.display = 'block';

            // read the dimension
            originalWidth = element.clientWidth;
            originalHeight = element.clientHeight;

            // restore original css values
            els.display = originalDisplay;
            els.position = originalPosition;
            els.visibility = originalVisibility;

            return {
                width: originalWidth,
                height: originalHeight
            };
        },

        /**
         * Adds an event listener to a DOM element.
         * @param {Object} obj Reference to a DOM node.
         * @param {String} type The event to catch, without leading 'on', e.g. 'mousemove' instead of 'onmousemove'.
         * @param {Function} fn The function to call when the event is triggered.
         * @param {Object} owner The scope in which the event trigger is called.
         * @param {Object|Boolean} [options=false] This parameter is passed as the third parameter to the method addEventListener. Depending on the data type it is either
         * an options object or the useCapture Boolean.
         *
         */
        addEvent: function (obj, type, fn, owner, options) {
            var el = function () {
                return fn.apply(owner, arguments);
            };

            el.origin = fn;
            // Check if owner is a board
            if (typeof owner === 'object' && Type.exists(owner.BOARD_MODE_NONE)) {
                owner['x_internal' + type] = owner['x_internal' + type] || [];
                owner['x_internal' + type].push(el);
            }

            // Non-IE browser
            if (Type.exists(obj) && Type.exists(obj.addEventListener)) {
                options = options || false;  // options or useCapture
                obj.addEventListener(type, el, options);
            }

            // IE
            if (Type.exists(obj) && Type.exists(obj.attachEvent)) {
                obj.attachEvent("on" + type, el);
            }
        },

        /**
         * Removes an event listener from a DOM element.
         * @param {Object} obj Reference to a DOM node.
         * @param {String} type The event to catch, without leading 'on', e.g. 'mousemove' instead of 'onmousemove'.
         * @param {Function} fn The function to call when the event is triggered.
         * @param {Object} owner The scope in which the event trigger is called.
         */
        removeEvent: function (obj, type, fn, owner) {
            var i;

            if (!Type.exists(owner)) {
                JXG.debug("no such owner");
                return;
            }

            if (!Type.exists(owner["x_internal" + type])) {
                JXG.debug("removeEvent: no such type: " + type);
                return;
            }

            if (!Type.isArray(owner["x_internal" + type])) {
                JXG.debug("owner[x_internal + " + type + "] is not an array");
                return;
            }

            i = Type.indexOf(owner["x_internal" + type], fn, 'origin');

            if (i === -1) {
                JXG.debug("removeEvent: no such event function in internal list: " + fn);
                return;
            }

            try {
                // Non-IE browser
                if (Type.exists(obj) && Type.exists(obj.removeEventListener)) {
                    obj.removeEventListener(type, owner["x_internal" + type][i], false);
                }

                // IE
                if (Type.exists(obj) && Type.exists(obj.detachEvent)) {
                    obj.detachEvent("on" + type, owner["x_internal" + type][i]);
                }
            } catch (e) {
                JXG.debug("removeEvent: event not registered in browser: (" + type + " -- " + fn + ")");
            }

            owner["x_internal" + type].splice(i, 1);
        },

        /**
         * Removes all events of the given type from a given DOM node; Use with caution and do not use it on a container div
         * of a {@link JXG.Board} because this might corrupt the event handling system.
         * @param {Object} obj Reference to a DOM node.
         * @param {String} type The event to catch, without leading 'on', e.g. 'mousemove' instead of 'onmousemove'.
         * @param {Object} owner The scope in which the event trigger is called.
         */
        removeAllEvents: function (obj, type, owner) {
            var i, len;
            if (owner["x_internal" + type]) {
                len = owner["x_internal" + type].length;

                for (i = len - 1; i >= 0; i--) {
                    JXG.removeEvent(obj, type, owner["x_internal" + type][i].origin, owner);
                }

                if (owner["x_internal" + type].length > 0) {
                    JXG.debug("removeAllEvents: Not all events could be removed.");
                }
            }
        },

        /**
         * Cross browser mouse / pointer / touch coordinates retrieval relative to the documents's top left corner.
         * This method might be a bit outdated today, since pointer events and clientX/Y are omnipresent.
         *
         * @param {Object} [e] The browsers event object. If omitted, <tt>window.event</tt> will be used.
         * @param {Number} [index] If <tt>e</tt> is a touch event, this provides the index of the touch coordinates, i.e. it determines which finger.
         * @param {Object} [doc] The document object.
         * @returns {Array} Contains the position as x,y-coordinates in the first resp. second component.
         */
        getPosition: function (e, index, doc) {
            var i,
                len,
                evtTouches,
                posx = 0,
                posy = 0;

            if (!e) {
                e = window.event;
            }

            doc = doc || document;
            evtTouches = e['touches']; // iOS touch events

            // touchend events have their position in "changedTouches"
            if (Type.exists(evtTouches) && evtTouches.length === 0) {
                evtTouches = e.changedTouches;
            }

            if (Type.exists(index) && Type.exists(evtTouches)) {
                if (index === -1) {
                    len = evtTouches.length;

                    for (i = 0; i < len; i++) {
                        if (evtTouches[i]) {
                            e = evtTouches[i];
                            break;
                        }
                    }
                } else {
                    e = evtTouches[index];
                }
            }

            // Scrolling is ignored.
            // e.clientX is supported since IE6
            if (e.clientX) {
                posx = e.clientX;
                posy = e.clientY;
            }

            return [posx, posy];
        },

        /**
         * Calculates recursively the offset of the DOM element in which the board is stored.
         * @param {Object} obj A DOM element
         * @returns {Array} An array with the elements left and top offset.
         */
        getOffset: function (obj) {
            var cPos,
                o = obj,
                o2 = obj,
                l = o.offsetLeft - o.scrollLeft,
                t = o.offsetTop - o.scrollTop;

            cPos = this.getCSSTransform([l, t], o);
            l = cPos[0];
            t = cPos[1];

            /*
             * In Mozilla and Webkit: offsetParent seems to jump at least to the next iframe,
             * if not to the body. In IE and if we are in an position:absolute environment
             * offsetParent walks up the DOM hierarchy.
             * In order to walk up the DOM hierarchy also in Mozilla and Webkit
             * we need the parentNode steps.
             */
            o = o.offsetParent;
            while (o) {
                l += o.offsetLeft;
                t += o.offsetTop;

                if (o.offsetParent) {
                    l += o.clientLeft - o.scrollLeft;
                    t += o.clientTop - o.scrollTop;
                }

                cPos = this.getCSSTransform([l, t], o);
                l = cPos[0];
                t = cPos[1];

                o2 = o2.parentNode;

                while (o2 !== o) {
                    l += o2.clientLeft - o2.scrollLeft;
                    t += o2.clientTop - o2.scrollTop;

                    cPos = this.getCSSTransform([l, t], o2);
                    l = cPos[0];
                    t = cPos[1];

                    o2 = o2.parentNode;
                }
                o = o.offsetParent;
            }

            return [l, t];
        },

        /**
         * Access CSS style sheets.
         * @param {Object} obj A DOM element
         * @param {String} stylename The CSS property to read.
         * @returns The value of the CSS property and <tt>undefined</tt> if it is not set.
         */
        getStyle: function (obj, stylename) {
            var r,
                doc = obj.ownerDocument;

            // Non-IE
            if (doc.defaultView && doc.defaultView.getComputedStyle) {
                r = doc.defaultView.getComputedStyle(obj, null).getPropertyValue(stylename);
                // IE
            } else if (obj.currentStyle && JXG.ieVersion >= 9) {
                r = obj.currentStyle[stylename];
            } else {
                if (obj.style) {
                    // make stylename lower camelcase
                    stylename = stylename.replace(/-([a-z]|[0-9])/gi, function (all, letter) {
                        return letter.toUpperCase();
                    });
                    r = obj.style[stylename];
                }
            }

            return r;
        },

        /**
         * Reads css style sheets of a given element. This method is a getStyle wrapper and
         * defaults the read value to <tt>0</tt> if it can't be parsed as an integer value.
         * @param {DOMElement} el
         * @param {string} css
         * @returns {number}
         */
        getProp: function (el, css) {
            var n = parseInt(this.getStyle(el, css), 10);
            return isNaN(n) ? 0 : n;
        },

        /**
         * Correct position of upper left corner in case of
         * a CSS transformation. Here, only translations are
         * extracted. All scaling transformations are corrected
         * in {@link JXG.Board#getMousePosition}.
         * @param {Array} cPos Previously determined position
         * @param {Object} obj A DOM element
         * @returns {Array} The corrected position.
         */
        getCSSTransform: function (cPos, obj) {
            var i,
                j,
                str,
                arrStr,
                start,
                len,
                len2,
                arr,
                t = [
                    "transform",
                    "webkitTransform",
                    "MozTransform",
                    "msTransform",
                    "oTransform"
                ];

            // Take the first transformation matrix
            len = t.length;

            for (i = 0, str = ""; i < len; i++) {
                if (Type.exists(obj.style[t[i]])) {
                    str = obj.style[t[i]];
                    break;
                }
            }

            /**
             * Extract the coordinates and apply the transformation
             * to cPos
             */
            if (str !== "") {
                start = str.indexOf("(");

                if (start > 0) {
                    len = str.length;
                    arrStr = str.substring(start + 1, len - 1);
                    arr = arrStr.split(",");

                    for (j = 0, len2 = arr.length; j < len2; j++) {
                        arr[j] = parseFloat(arr[j]);
                    }

                    if (str.indexOf('matrix') === 0) {
                        cPos[0] += arr[4];
                        cPos[1] += arr[5];
                    } else if (str.indexOf('translateX') === 0) {
                        cPos[0] += arr[0];
                    } else if (str.indexOf('translateY') === 0) {
                        cPos[1] += arr[0];
                    } else if (str.indexOf('translate') === 0) {
                        cPos[0] += arr[0];
                        cPos[1] += arr[1];
                    }
                }
            }

            // Zoom is used by reveal.js
            if (Type.exists(obj.style.zoom)) {
                str = obj.style.zoom;
                if (str !== "") {
                    cPos[0] *= parseFloat(str);
                    cPos[1] *= parseFloat(str);
                }
            }

            return cPos;
        },

        /**
         * Scaling CSS transformations applied to the div element containing the JSXGraph constructions
         * are determined. In IE prior to 9, 'rotate', 'skew', 'skewX', 'skewY' are not supported.
         * @returns {Array} 3x3 transformation matrix without translation part. See {@link JXG.Board#updateCSSTransforms}.
         */
        getCSSTransformMatrix: function (obj) {
            var i, j, str, arrstr, arr,
                start, len, len2, st,
                doc = obj.ownerDocument,
                t = [
                    "transform",
                    "webkitTransform",
                    "MozTransform",
                    "msTransform",
                    "oTransform"
                ],
                mat = [
                    [1, 0, 0],
                    [0, 1, 0],
                    [0, 0, 1]
                ];

            // This should work on all browsers except IE 6-8
            if (doc.defaultView && doc.defaultView.getComputedStyle) {
                st = doc.defaultView.getComputedStyle(obj, null);
                str =
                    st.getPropertyValue("-webkit-transform") ||
                    st.getPropertyValue("-moz-transform") ||
                    st.getPropertyValue("-ms-transform") ||
                    st.getPropertyValue("-o-transform") ||
                    st.getPropertyValue('transform');
            } else {
                // Take the first transformation matrix
                len = t.length;
                for (i = 0, str = ""; i < len; i++) {
                    if (Type.exists(obj.style[t[i]])) {
                        str = obj.style[t[i]];
                        break;
                    }
                }
            }

            // Convert and reorder the matrix for JSXGraph
            if (str !== "") {
                start = str.indexOf("(");

                if (start > 0) {
                    len = str.length;
                    arrstr = str.substring(start + 1, len - 1);
                    arr = arrstr.split(",");

                    for (j = 0, len2 = arr.length; j < len2; j++) {
                        arr[j] = parseFloat(arr[j]);
                    }

                    if (str.indexOf('matrix') === 0) {
                        mat = [
                            [1, 0, 0],
                            [0, arr[0], arr[1]],
                            [0, arr[2], arr[3]]
                        ];
                    } else if (str.indexOf('scaleX') === 0) {
                        mat[1][1] = arr[0];
                    } else if (str.indexOf('scaleY') === 0) {
                        mat[2][2] = arr[0];
                    } else if (str.indexOf('scale') === 0) {
                        mat[1][1] = arr[0];
                        mat[2][2] = arr[1];
                    }
                }
            }

            // CSS style zoom is used by reveal.js
            // Recursively search for zoom style entries.
            // This is necessary for reveal.js on webkit.
            // It fails if the user does zooming
            if (Type.exists(obj.style.zoom)) {
                str = obj.style.zoom;
                if (str !== "") {
                    mat[1][1] *= parseFloat(str);
                    mat[2][2] *= parseFloat(str);
                }
            }

            return mat;
        },

        /**
         * Process data in timed chunks. Data which takes long to process, either because it is such
         * a huge amount of data or the processing takes some time, causes warnings in browsers about
         * irresponsive scripts. To prevent these warnings, the processing is split into smaller pieces
         * called chunks which will be processed in serial order.
         * Copyright 2009 Nicholas C. Zakas. All rights reserved. MIT Licensed
         * @param {Array} items to do
         * @param {Function} process Function that is applied for every array item
         * @param {Object} context The scope of function process
         * @param {Function} callback This function is called after the last array element has been processed.
         */
        timedChunk: function (items, process, context, callback) {
            //create a clone of the original
            var todo = items.slice(),
                timerFun = function () {
                    var start = +new Date();

                    do {
                        process.call(context, todo.shift());
                    } while (todo.length > 0 && +new Date() - start < 300);

                    if (todo.length > 0) {
                        window.setTimeout(timerFun, 1);
                    } else {
                        callback(items);
                    }
                };

            window.setTimeout(timerFun, 1);
        },

        /**
         * Scale and vertically shift a DOM element (usually a JSXGraph div)
         * inside of a parent DOM
         * element which is set to fullscreen.
         * This is realized with a CSS transformation.
         *
         * @param  {String} wrap_id  id of the parent DOM element which is in fullscreen mode
         * @param  {String} inner_id id of the DOM element which is scaled and shifted
         * @param  {Object} doc      document object or shadow root
         * @param  {Number} scale    Relative size of the JSXGraph board in the fullscreen window.
         *
         * @private
         * @see JXG.Board#toFullscreen
         * @see JXG.Board#fullscreenListener
         *
         */
        scaleJSXGraphDiv: function (wrap_id, inner_id, doc, scale) {
            var w, h, b,
                wi, hi,
                wo, ho, inner,
                scale_l, vshift_l,
                f = scale,
                ratio,
                pseudo_keys = [
                    ":fullscreen",
                    ":-webkit-full-screen",
                    ":-moz-full-screen",
                    ":-ms-fullscreen"
                ],
                len_pseudo = pseudo_keys.length,
                i;

            b = doc.getElementById(wrap_id).getBoundingClientRect();
            h = b.height;
            w = b.width;

            inner = doc.getElementById(inner_id);
            wo = inner._cssFullscreenStore.w;
            ho = inner._cssFullscreenStore.h;
            ratio = ho / wo;

            // Scale the div such that fits into the fullscreen.
            if (wo > w * f) {
                wo = w * f;
                ho = wo * ratio;
            }
            if (ho > h * f) {
                ho = h * f;
                wo = ho / ratio;
            }

            wi = wo;
            hi = ho;
            // Compare the code in this.setBoundingBox()
            if (ratio > 1) {
                // h > w
                if (ratio < h / w) {
                    scale_l =  w * f / wo;
                } else {
                    scale_l =  h * f / ho;
                }
            } else {
                // h <= w
                if (ratio < h / w) {
                    scale_l = w * f / wo;
                } else {
                    scale_l = h * f / ho;
                }
            }
            vshift_l = (h - hi) * 0.5;

            // Set a CSS properties to center the JSXGraph div horizontally and vertically
            // at the first position of the fullscreen pseudo classes.
            for (i = 0; i < len_pseudo; i++) {
                try {
                    inner.style.width = wi + 'px !important';
                    inner.style.height = hi + 'px !important';
                    inner.style.margin = '0 auto';
                    // Add the transform to a possibly already existing transform
                    inner.style.transform = inner._cssFullscreenStore.transform +
                        ' matrix(' + scale_l + ',0,0,' + scale_l + ',0,' + vshift_l + ')';
                    break;
                } catch (err) {
                    JXG.debug("JXG.scaleJSXGraphDiv:\n" + err);
                }
            }
            if (i === len_pseudo) {
                JXG.debug("JXG.scaleJSXGraphDiv: Could not set any CSS property.");
            }
        }

    }
);

export default JXG;
>>>>>>> 947497ff
<|MERGE_RESOLUTION|>--- conflicted
+++ resolved
@@ -1,2119 +1,1088 @@
-<<<<<<< HEAD
-/*
-    Copyright 2008-2025
-        Matthias Ehmann,
-        Michael Gerhaeuser,
-        Carsten Miller,
-        Bianca Valentin,
-        Andreas Walter,
-        Alfred Wassermann,
-        Peter Wilfahrt
-
-    This file is part of JSXGraph.
-
-    JSXGraph is free software dual licensed under the GNU LGPL or MIT License.
-
-    You can redistribute it and/or modify it under the terms of the
-
-      * GNU Lesser General Public License as published by
-        the Free Software Foundation, either version 3 of the License, or
-        (at your option) any later version
-      OR
-      * MIT License: https://github.com/jsxgraph/jsxgraph/blob/master/LICENSE.MIT
-
-    JSXGraph is distributed in the hope that it will be useful,
-    but WITHOUT ANY WARRANTY; without even the implied warranty of
-    MERCHANTABILITY or FITNESS FOR A PARTICULAR PURPOSE.  See the
-    GNU Lesser General Public License for more details.
-
-    You should have received a copy of the GNU Lesser General Public License and
-    the MIT License along with JSXGraph. If not, see <https://www.gnu.org/licenses/>
-    and <https://opensource.org/licenses/MIT/>.
- */
-
-/*global JXG: true, define: true, window: true, document: true, navigator: true, module: true, global: true, self: true, require: true*/
-/*jslint nomen: true, plusplus: true*/
-
-/**
- * @fileoverview The functions in this file help with the detection of the environment JSXGraph runs in. We can distinguish
- * between node.js, windows 8 app and browser, what rendering techniques are supported and (most of the time) if the device
- * the browser runs on is a tablet/cell or a desktop computer.
- */
-
-import JXG from "../jxg.js";
-import Type from "./type.js";
-
-JXG.extendConstants(
-    JXG,
-    /** @lends JXG */ {
-        // /**
-        //  * Determines the property that stores the relevant information in the event object.
-        //  * @type String
-        //  * @default 'touches'
-        //  * @private
-        //  */
-        // touchProperty: "touches"
-    }
-);
-
-JXG.extend(
-    JXG,
-    /** @lends JXG */ {
-        /**
-         * Determines whether evt is a touch event.
-         * @param evt {Event}
-         * @returns {Boolean}
-         */
-        isTouchEvent: function (evt) {
-            return JXG.exists(evt['touches']); // Old iOS touch events
-        },
-
-        /**
-         * Determines whether evt is a pointer event.
-         * @param evt {Event}
-         * @returns {Boolean}
-         */
-        isPointerEvent: function (evt) {
-            return JXG.exists(evt.pointerId);
-        },
-
-        /**
-         * Determines whether evt is neither a touch event nor a pointer event.
-         * @param evt {Event}
-         * @returns {Boolean}
-         */
-        isMouseEvent: function (evt) {
-            return !JXG.isTouchEvent(evt) && !JXG.isPointerEvent(evt);
-        },
-
-        /**
-         * Determines the number of touch points in a touch event.
-         * For other events, -1 is returned.
-         * @param evt {Event}
-         * @returns {Number}
-         */
-        getNumberOfTouchPoints: function (evt) {
-            var n = -1;
-
-            if (JXG.isTouchEvent(evt)) {
-                n = evt['touches'].length;
-            }
-
-            return n;
-        },
-
-        /**
-         * Checks whether an mouse, pointer or touch event evt is the first event of a multitouch event.
-         * Attention: When two or more pointer device types are being used concurrently,
-         *            it is only checked whether the passed event is the first one of its type!
-         * @param evt {Event}
-         * @returns {boolean}
-         */
-        isFirstTouch: function (evt) {
-            var touchPoints = JXG.getNumberOfTouchPoints(evt);
-
-            if (JXG.isPointerEvent(evt)) {
-                return evt.isPrimary;
-            }
-
-            return touchPoints === 1;
-        },
-
-        /**
-         * A document/window environment is available.
-         * @type Boolean
-         * @default false
-         */
-        isBrowser: Type.exists(window) && Type.exists(document) &&
-            typeof window === "object" && typeof document === "object",
-
-        /**
-         * Features of ECMAScript 6+ are available.
-         * @type Boolean
-         * @default false
-         */
-        supportsES6: function () {
-            // var testMap;
-            /* jshint ignore:start */
-            try {
-                // This would kill the old uglifyjs: testMap = (a = 0) => a;
-                new Function("(a = 0) => a");
-                return true;
-            } catch (err) {
-                return false;
-            }
-            /* jshint ignore:end */
-        },
-
-        /**
-         * Detect browser support for VML.
-         * @returns {Boolean} True, if the browser supports VML.
-         */
-        supportsVML: function () {
-            // From stackoverflow.com
-            return this.isBrowser && !!document.namespaces;
-        },
-
-        /**
-         * Detect browser support for SVG.
-         * @returns {Boolean} True, if the browser supports SVG.
-         */
-        supportsSVG: function () {
-            var svgSupport;
-            if (!this.isBrowser) {
-                return false;
-            }
-            svgSupport = !!document.createElementNS && !!document.createElementNS('http://www.w3.org/2000/svg', 'svg').createSVGRect;
-            return svgSupport;
-        },
-
-        /**
-         * Detect browser support for Canvas.
-         * @returns {Boolean} True, if the browser supports HTML canvas.
-         */
-        supportsCanvas: function () {
-            var hasCanvas = false;
-
-            // if (this.isNode()) {
-            //     try {
-            //         // c = typeof module === "object" ? module.require('canvas') : $__canvas;
-            //         c = typeof module === "object" ? module.require('canvas') : import('canvas');
-            //         hasCanvas = !!c;
-            //     } catch (err) {}
-            // }
-
-            if (this.isNode()) {
-                //try {
-                //    JXG.createCanvas(500, 500);
-                    hasCanvas = true;
-                // } catch (err) {
-                //     throw new Error('JXG.createCanvas not available.\n' +
-                //         'Install the npm package `canvas`\n' +
-                //         'and call:\n' +
-                //         '    import { createCanvas } from 'canvas.js'\n' +
-                //         '    JXG.createCanvas = createCanvas;\n');
-                // }
-            }
-
-            return (
-                hasCanvas || (this.isBrowser && !!document.createElement('canvas').getContext)
-            );
-        },
-
-        /**
-         * True, if run inside a node.js environment.
-         * @returns {Boolean}
-         */
-        isNode: function () {
-            // This is not a 100% sure but should be valid in most cases
-            // We are not inside a browser
-            /* eslint-disable no-undef */
-            return (
-                !this.isBrowser &&
-                (typeof process !== 'undefined') &&
-                (process.release.name.search(/node|io.js/) !== -1)
-            /* eslint-enable no-undef */
-
-                // there is a module object (plain node, no requirejs)
-                // ((typeof module === "object" && !!module.exports) ||
-                //     // there is a global object and requirejs is loaded
-                //     (typeof global === "object" &&
-                //         global.requirejsVars &&
-                //         !global.requirejsVars.isBrowser)
-                // )
-            );
-        },
-
-        /**
-         * True if run inside a webworker environment.
-         * @returns {Boolean}
-         */
-        isWebWorker: function () {
-            return (
-                !this.isBrowser &&
-                typeof self === "object" &&
-                typeof self.postMessage === "function"
-            );
-        },
-
-        /**
-         * Checks if the environments supports the W3C Pointer Events API {@link https://www.w3.org/TR/pointerevents/}
-         * @returns {Boolean}
-         */
-        supportsPointerEvents: function () {
-            return !!(
-                (
-                    this.isBrowser &&
-                    window.navigator &&
-                    (window.PointerEvent || // Chrome/Edge/IE11+
-                        window.navigator.pointerEnabled || // IE11+
-                        window.navigator.msPointerEnabled)
-                ) // IE10-
-            );
-        },
-
-        /**
-         * Determine if the current browser supports touch events
-         * @returns {Boolean} True, if the browser supports touch events.
-         */
-        isTouchDevice: function () {
-            return this.isBrowser && window.ontouchstart !== undefined;
-        },
-
-        /**
-         * Detects if the user is using an Android powered device.
-         * @returns {Boolean}
-         * @deprecated
-         */
-        isAndroid: function () {
-            return (
-                Type.exists(navigator) &&
-                navigator.userAgent.toLowerCase().indexOf('android') > -1
-            );
-        },
-
-        /**
-         * Detects if the user is using the default Webkit browser on an Android powered device.
-         * @returns {Boolean}
-         * @deprecated
-         */
-        isWebkitAndroid: function () {
-            return this.isAndroid() && navigator.userAgent.indexOf(" AppleWebKit/") > -1;
-        },
-
-        /**
-         * Detects if the user is using a Apple iPad / iPhone.
-         * @returns {Boolean}
-         * @deprecated
-         */
-        isApple: function () {
-            return (
-                Type.exists(navigator) &&
-                (navigator.userAgent.indexOf('iPad') > -1 ||
-                    navigator.userAgent.indexOf('iPhone') > -1)
-            );
-        },
-
-        /**
-         * Detects if the user is using Safari on an Apple device.
-         * @returns {Boolean}
-         * @deprecated
-         */
-        isWebkitApple: function () {
-            return (
-                this.isApple() && navigator.userAgent.search(/Mobile\/[0-9A-Za-z.]*Safari/) > -1
-            );
-        },
-
-        /**
-         * Returns true if the run inside a Windows 8 "Metro" App.
-         * @returns {Boolean}
-         * @deprecated
-         */
-        isMetroApp: function () {
-            return (
-                typeof window === "object" &&
-                window.clientInformation &&
-                window.clientInformation.appVersion &&
-                window.clientInformation.appVersion.indexOf('MSAppHost') > -1
-            );
-        },
-
-        /**
-         * Detects if the user is using a Mozilla browser
-         * @returns {Boolean}
-         * @deprecated
-         */
-        isMozilla: function () {
-            return (
-                Type.exists(navigator) &&
-                navigator.userAgent.toLowerCase().indexOf('mozilla') > -1 &&
-                navigator.userAgent.toLowerCase().indexOf('apple') === -1
-            );
-        },
-
-        /**
-         * Detects if the user is using a firefoxOS powered device.
-         * @returns {Boolean}
-         * @deprecated
-         */
-        isFirefoxOS: function () {
-            return (
-                Type.exists(navigator) &&
-                navigator.userAgent.toLowerCase().indexOf('android') === -1 &&
-                navigator.userAgent.toLowerCase().indexOf('apple') === -1 &&
-                navigator.userAgent.toLowerCase().indexOf('mobile') > -1 &&
-                navigator.userAgent.toLowerCase().indexOf('mozilla') > -1
-            );
-        },
-
-        /**
-         * Detects if the user is using a desktop device, see <a href="https://stackoverflow.com/a/61073480">https://stackoverflow.com/a/61073480</a>.
-         * @returns {boolean}
-         *
-         * @deprecated
-         */
-        isDesktop: function () {
-            return true;
-            // console.log("isDesktop", screen.orientation);
-            // const navigatorAgent =
-            //     navigator.userAgent || navigator.vendor || window.opera;
-            // return !(
-            //     /(android|bb\d+|meego).+mobile|avantgo|bada\/|blackberry|blazer|compal|elaine|fennec|hiptop|iemobile|ip(hone|od)|iris|kindle|lge |maemo|midp|mmp|mobile.+firefox|netfront|opera m(ob|in)i|palm( os)?|phone|p(ixi|re)\/|plucker|pocket|psp|series([46])0|symbian|treo|up\.(browser|link)|vodafone|wap|windows ce|xda|xiino|android|ipad|playbook|silk/i.test(
-            //         navigatorAgent
-            //     ) ||
-            //     /1207|6310|6590|3gso|4thp|50[1-6]i|770s|802s|a wa|abac|ac(er|oo|s-)|ai(ko|rn)|al(av|ca|co)|amoi|an(ex|ny|yw)|aptu|ar(ch|go)|as(te|us)|attw|au(di|-m|r |s )|avan|be(ck|ll|nq)|bi(lb|rd)|bl(ac|az)|br([ev])w|bumb|bw-([nu])|c55\/|capi|ccwa|cdm-|cell|chtm|cldc|cmd-|co(mp|nd)|craw|da(it|ll|ng)|dbte|dc-s|devi|dica|dmob|do([cp])o|ds(12|-d)|el(49|ai)|em(l2|ul)|er(ic|k0)|esl8|ez([4-7]0|os|wa|ze)|fetc|fly([-_])|g1 u|g560|gene|gf-5|g-mo|go(\.w|od)|gr(ad|un)|haie|hcit|hd-([mpt])|hei-|hi(pt|ta)|hp( i|ip)|hs-c|ht(c([- _agpst])|tp)|hu(aw|tc)|i-(20|go|ma)|i230|iac([ \-/])|ibro|idea|ig01|ikom|im1k|inno|ipaq|iris|ja([tv])a|jbro|jemu|jigs|kddi|keji|kgt([ /])|klon|kpt |kwc-|kyo([ck])|le(no|xi)|lg( g|\/([klu])|50|54|-[a-w])|libw|lynx|m1-w|m3ga|m50\/|ma(te|ui|xo)|mc(01|21|ca)|m-cr|me(rc|ri)|mi(o8|oa|ts)|mmef|mo(01|02|bi|de|do|t([- ov])|zz)|mt(50|p1|v )|mwbp|mywa|n10[0-2]|n20[2-3]|n30([02])|n50([025])|n7(0([01])|10)|ne(([cm])-|on|tf|wf|wg|wt)|nok([6i])|nzph|o2im|op(ti|wv)|oran|owg1|p800|pan([adt])|pdxg|pg(13|-([1-8]|c))|phil|pire|pl(ay|uc)|pn-2|po(ck|rt|se)|prox|psio|pt-g|qa-a|qc(07|12|21|32|60|-[2-7]|i-)|qtek|r380|r600|raks|rim9|ro(ve|zo)|s55\/|sa(ge|ma|mm|ms|ny|va)|sc(01|h-|oo|p-)|sdk\/|se(c([-01])|47|mc|nd|ri)|sgh-|shar|sie([-m])|sk-0|sl(45|id)|sm(al|ar|b3|it|t5)|so(ft|ny)|sp(01|h-|v-|v )|sy(01|mb)|t2(18|50)|t6(00|10|18)|ta(gt|lk)|tcl-|tdg-|tel([im])|tim-|t-mo|to(pl|sh)|ts(70|m-|m3|m5)|tx-9|up(\.b|g1|si)|utst|v400|v750|veri|vi(rg|te)|vk(40|5[0-3]|-v)|vm40|voda|vulc|vx(52|53|60|61|70|80|81|83|85|98)|w3c([- ])|webc|whit|wi(g |nc|nw)|wmlb|wonu|x700|yas-|your|zeto|zte-/i.test(
-            //         navigatorAgent.substr(0, 4)
-            //     )
-            // );
-        },
-
-        /**
-         * Detects if the user is using a mobile device, see <a href="https://stackoverflow.com/questions/25542814/html5-detecting-if-youre-on-mobile-or-pc-with-javascript">https://stackoverflow.com/questions/25542814/html5-detecting-if-youre-on-mobile-or-pc-with-javascript</a>.
-         * @returns {boolean}
-         *
-         * @deprecated
-         *
-         */
-        isMobile: function () {
-            return true;
-            // return Type.exists(navigator) && /Android|webOS|iPhone|iPad|iPod|BlackBerry|IEMobile|Opera Mini/i.test(navigator.userAgent);
-        },
-
-        /**
-         * Internet Explorer version. Works only for IE > 4.
-         * @type Number
-         * @deprecated
-         */
-        ieVersion: (function () {
-            var div,
-                all,
-                v = 3;
-
-            if (document === null || typeof document !== 'object') {
-                return 0;
-            }
-
-            div = document.createElement('div');
-            all = div.getElementsByTagName('i');
-
-            do {
-                div.innerHTML = "<!--[if gt IE " + (++v) + "]><" + "i><" + "/i><![endif]-->";
-            } while (all[0]);
-
-            return v > 4 ? v : undefined;
-        })(),
-
-        /**
-         * Reads the width and height of an HTML element.
-         * @param {String|Object} elementId id of or reference to an HTML DOM node.
-         * @returns {Object} An object with the two properties width and height.
-         */
-        getDimensions: function (elementId, doc) {
-            var element,
-                display,
-                els,
-                originalVisibility,
-                originalPosition,
-                originalDisplay,
-                originalWidth,
-                originalHeight,
-                style,
-                pixelDimRegExp = /\d+(\.\d*)?px/;
-
-            if (!this.isBrowser || elementId === null) {
-                return {
-                    width: 500,
-                    height: 500
-                };
-            }
-
-            doc = doc || document;
-            // Borrowed from prototype.js
-            element = (Type.isString(elementId)) ? doc.getElementById(elementId) : elementId;
-            if (!Type.exists(element)) {
-                throw new Error(
-                    "\nJSXGraph: HTML container element '" + elementId + "' not found."
-                );
-            }
-
-            display = element.style.display;
-
-            // Work around a bug in Safari
-            if (display !== "none" && display !== null) {
-                if (element.clientWidth > 0 && element.clientHeight > 0) {
-                    return { width: element.clientWidth, height: element.clientHeight };
-                }
-
-                // A parent might be set to display:none; try reading them from styles
-                style = window.getComputedStyle ? window.getComputedStyle(element) : element.style;
-                return {
-                    width: pixelDimRegExp.test(style.width) ? parseFloat(style.width) : 0,
-                    height: pixelDimRegExp.test(style.height) ? parseFloat(style.height) : 0
-                };
-            }
-
-            // All *Width and *Height properties give 0 on elements with display set to none,
-            // hence we show the element temporarily
-            els = element.style;
-
-            // save style
-            originalVisibility = els.visibility;
-            originalPosition = els.position;
-            originalDisplay = els.display;
-
-            // show element
-            els.visibility = 'hidden';
-            els.position = 'absolute';
-            els.display = 'block';
-
-            // read the dimension
-            originalWidth = element.clientWidth;
-            originalHeight = element.clientHeight;
-
-            // restore original css values
-            els.display = originalDisplay;
-            els.position = originalPosition;
-            els.visibility = originalVisibility;
-
-            return {
-                width: originalWidth,
-                height: originalHeight
-            };
-        },
-
-        /**
-         * Adds an event listener to a DOM element.
-         * @param {Object} obj Reference to a DOM node.
-         * @param {String} type The event to catch, without leading 'on', e.g. 'mousemove' instead of 'onmousemove'.
-         * @param {Function} fn The function to call when the event is triggered.
-         * @param {Object} owner The scope in which the event trigger is called.
-         * @param {Object|Boolean} [options=false] This parameter is passed as the third parameter to the method addEventListener. Depending on the data type it is either
-         * an options object or the useCapture Boolean.
-         *
-         */
-        addEvent: function (obj, type, fn, owner, options) {
-            var el = function () {
-                return fn.apply(owner, arguments);
-            };
-
-            el.origin = fn;
-            // Check if owner is a board
-            if (typeof owner === 'object' && Type.exists(owner.BOARD_MODE_NONE)) {
-                owner['x_internal' + type] = owner['x_internal' + type] || [];
-                owner['x_internal' + type].push(el);
-            }
-
-            // Non-IE browser
-            if (Type.exists(obj) && Type.exists(obj.addEventListener)) {
-                options = options || false;  // options or useCapture
-                obj.addEventListener(type, el, options);
-            }
-
-            // IE
-            if (Type.exists(obj) && Type.exists(obj.attachEvent)) {
-                obj.attachEvent("on" + type, el);
-            }
-        },
-
-        /**
-         * Removes an event listener from a DOM element.
-         * @param {Object} obj Reference to a DOM node.
-         * @param {String} type The event to catch, without leading 'on', e.g. 'mousemove' instead of 'onmousemove'.
-         * @param {Function} fn The function to call when the event is triggered.
-         * @param {Object} owner The scope in which the event trigger is called.
-         */
-        removeEvent: function (obj, type, fn, owner) {
-            var i;
-
-            if (!Type.exists(owner)) {
-                JXG.debug("no such owner");
-                return;
-            }
-
-            if (!Type.exists(owner["x_internal" + type])) {
-                JXG.debug("removeEvent: no such type: " + type);
-                return;
-            }
-
-            if (!Type.isArray(owner["x_internal" + type])) {
-                JXG.debug("owner[x_internal + " + type + "] is not an array");
-                return;
-            }
-
-            i = Type.indexOf(owner["x_internal" + type], fn, 'origin');
-
-            if (i === -1) {
-                JXG.debug("removeEvent: no such event function in internal list: " + fn);
-                return;
-            }
-
-            try {
-                // Non-IE browser
-                if (Type.exists(obj) && Type.exists(obj.removeEventListener)) {
-                    obj.removeEventListener(type, owner["x_internal" + type][i], false);
-                }
-
-                // IE
-                if (Type.exists(obj) && Type.exists(obj.detachEvent)) {
-                    obj.detachEvent("on" + type, owner["x_internal" + type][i]);
-                }
-            } catch (e) {
-                JXG.debug("removeEvent: event not registered in browser: (" + type + " -- " + fn + ")");
-            }
-
-            owner["x_internal" + type].splice(i, 1);
-        },
-
-        /**
-         * Removes all events of the given type from a given DOM node; Use with caution and do not use it on a container div
-         * of a {@link JXG.Board} because this might corrupt the event handling system.
-         * @param {Object} obj Reference to a DOM node.
-         * @param {String} type The event to catch, without leading 'on', e.g. 'mousemove' instead of 'onmousemove'.
-         * @param {Object} owner The scope in which the event trigger is called.
-         */
-        removeAllEvents: function (obj, type, owner) {
-            var i, len;
-            if (owner["x_internal" + type]) {
-                len = owner["x_internal" + type].length;
-
-                for (i = len - 1; i >= 0; i--) {
-                    JXG.removeEvent(obj, type, owner["x_internal" + type][i].origin, owner);
-                }
-
-                if (owner["x_internal" + type].length > 0) {
-                    JXG.debug("removeAllEvents: Not all events could be removed.");
-                }
-            }
-        },
-
-        /**
-         * Cross browser mouse / pointer / touch coordinates retrieval relative to the documents's top left corner.
-         * This method might be a bit outdated today, since pointer events and clientX/Y are omnipresent.
-         *
-         * @param {Object} [e] The browsers event object. If omitted, <tt>window.event</tt> will be used.
-         * @param {Number} [index] If <tt>e</tt> is a touch event, this provides the index of the touch coordinates, i.e. it determines which finger.
-         * @param {Object} [doc] The document object.
-         * @returns {Array} Contains the position as x,y-coordinates in the first resp. second component.
-         */
-        getPosition: function (e, index, doc) {
-            var i,
-                len,
-                evtTouches,
-                posx = 0,
-                posy = 0;
-
-            if (!e) {
-                e = window.event;
-            }
-
-            doc = doc || document;
-            evtTouches = e['touches']; // iOS touch events
-
-            // touchend events have their position in "changedTouches"
-            if (Type.exists(evtTouches) && evtTouches.length === 0) {
-                evtTouches = e.changedTouches;
-            }
-
-            if (Type.exists(index) && Type.exists(evtTouches)) {
-                if (index === -1) {
-                    len = evtTouches.length;
-
-                    for (i = 0; i < len; i++) {
-                        if (evtTouches[i]) {
-                            e = evtTouches[i];
-                            break;
-                        }
-                    }
-                } else {
-                    e = evtTouches[index];
-                }
-            }
-
-            // Scrolling is ignored.
-            // e.clientX is supported since IE6
-            if (e.clientX) {
-                posx = e.clientX;
-                posy = e.clientY;
-            }
-
-            return [posx, posy];
-        },
-
-        /**
-         * Cross browser setting of mouse / pointer / touch coordinates relative to the documents's top left corner.
-         * This method might be a bit outdated today, since pointer events and clientX/Y are omnipresent.
-         *
-         * @param {Object} [e] The browsers event object. If omitted, <tt>window.event</tt> will be used.
-         * @param {Array} arr Contains the position to set as x,y-coordinates in the first resp. second component.
-         * @param {Number} [index] If <tt>e</tt> is a touch event, this provides the index of the touch coordinates, i.e. it determines which finger.
-         * @param {Object} [doc] The document object.
-         * @returns {Event}
-         */
-        setPosition: function (e, arr, index, doc) {
-            var i,
-                len,
-                evtTouches;
-
-            if (!e) {
-                e = window.event;
-            }
-
-            doc = doc || document;
-            evtTouches = e['touches']; // iOS touch events
-
-            // touchend events have their position in "changedTouches"
-            if (JXG.exists(evtTouches) && evtTouches.length === 0) {
-                evtTouches = e.changedTouches;
-            }
-
-            if (JXG.exists(index) && JXG.exists(evtTouches)) {
-                if (index === -1) {
-                    len = evtTouches.length;
-
-                    for (i = 0; i < len; i++) {
-                        if (evtTouches[i]) {
-                            evtTouches[i].clientX = arr[0];
-                            evtTouches[i].clientY = arr[1];
-                            break;
-                        }
-                    }
-                } else {
-                    evtTouches[index].clientX = arr[0];
-                    evtTouches[index].clientY = arr[1];
-                }
-            } else if (e.clientX) {
-                e.clientX = arr[0];
-                e.clientY = arr[1];
-            }
-
-            return e;
-        },
-
-        /**
-         * Calculates recursively the offset of the DOM element in which the board is stored.
-         * @param {Object} obj A DOM element
-         * @returns {Array} An array with the elements left and top offset.
-         */
-        getOffset: function (obj) {
-            var cPos,
-                o = obj,
-                o2 = obj,
-                l = o.offsetLeft - o.scrollLeft,
-                t = o.offsetTop - o.scrollTop;
-
-            cPos = this.getCSSTransform([l, t], o);
-            l = cPos[0];
-            t = cPos[1];
-
-            /*
-             * In Mozilla and Webkit: offsetParent seems to jump at least to the next iframe,
-             * if not to the body. In IE and if we are in an position:absolute environment
-             * offsetParent walks up the DOM hierarchy.
-             * In order to walk up the DOM hierarchy also in Mozilla and Webkit
-             * we need the parentNode steps.
-             */
-            o = o.offsetParent;
-            while (o) {
-                l += o.offsetLeft;
-                t += o.offsetTop;
-
-                if (o.offsetParent) {
-                    l += o.clientLeft - o.scrollLeft;
-                    t += o.clientTop - o.scrollTop;
-                }
-
-                cPos = this.getCSSTransform([l, t], o);
-                l = cPos[0];
-                t = cPos[1];
-
-                o2 = o2.parentNode;
-
-                while (o2 !== o) {
-                    l += o2.clientLeft - o2.scrollLeft;
-                    t += o2.clientTop - o2.scrollTop;
-
-                    cPos = this.getCSSTransform([l, t], o2);
-                    l = cPos[0];
-                    t = cPos[1];
-
-                    o2 = o2.parentNode;
-                }
-                o = o.offsetParent;
-            }
-
-            return [l, t];
-        },
-
-        /**
-         * Access CSS style sheets.
-         * @param {Object} obj A DOM element
-         * @param {String} stylename The CSS property to read.
-         * @returns The value of the CSS property and <tt>undefined</tt> if it is not set.
-         */
-        getStyle: function (obj, stylename) {
-            var r,
-                doc = obj.ownerDocument;
-
-            // Non-IE
-            if (doc.defaultView && doc.defaultView.getComputedStyle) {
-                r = doc.defaultView.getComputedStyle(obj, null).getPropertyValue(stylename);
-                // IE
-            } else if (obj.currentStyle && JXG.ieVersion >= 9) {
-                r = obj.currentStyle[stylename];
-            } else {
-                if (obj.style) {
-                    // make stylename lower camelcase
-                    stylename = stylename.replace(/-([a-z]|[0-9])/gi, function (all, letter) {
-                        return letter.toUpperCase();
-                    });
-                    r = obj.style[stylename];
-                }
-            }
-
-            return r;
-        },
-
-        /**
-         * Reads css style sheets of a given element. This method is a getStyle wrapper and
-         * defaults the read value to <tt>0</tt> if it can't be parsed as an integer value.
-         * @param {DOMElement} el
-         * @param {string} css
-         * @returns {number}
-         */
-        getProp: function (el, css) {
-            var n = parseInt(this.getStyle(el, css), 10);
-            return isNaN(n) ? 0 : n;
-        },
-
-        /**
-         * Correct position of upper left corner in case of
-         * a CSS transformation. Here, only translations are
-         * extracted. All scaling transformations are corrected
-         * in {@link JXG.Board#getMousePosition}.
-         * @param {Array} cPos Previously determined position
-         * @param {Object} obj A DOM element
-         * @returns {Array} The corrected position.
-         */
-        getCSSTransform: function (cPos, obj) {
-            var i,
-                j,
-                str,
-                arrStr,
-                start,
-                len,
-                len2,
-                arr,
-                t = [
-                    "transform",
-                    "webkitTransform",
-                    "MozTransform",
-                    "msTransform",
-                    "oTransform"
-                ];
-
-            // Take the first transformation matrix
-            len = t.length;
-
-            for (i = 0, str = ""; i < len; i++) {
-                if (Type.exists(obj.style[t[i]])) {
-                    str = obj.style[t[i]];
-                    break;
-                }
-            }
-
-            /**
-             * Extract the coordinates and apply the transformation
-             * to cPos
-             */
-            if (str !== "") {
-                start = str.indexOf("(");
-
-                if (start > 0) {
-                    len = str.length;
-                    arrStr = str.substring(start + 1, len - 1);
-                    arr = arrStr.split(",");
-
-                    for (j = 0, len2 = arr.length; j < len2; j++) {
-                        arr[j] = parseFloat(arr[j]);
-                    }
-
-                    if (str.indexOf('matrix') === 0) {
-                        cPos[0] += arr[4];
-                        cPos[1] += arr[5];
-                    } else if (str.indexOf('translateX') === 0) {
-                        cPos[0] += arr[0];
-                    } else if (str.indexOf('translateY') === 0) {
-                        cPos[1] += arr[0];
-                    } else if (str.indexOf('translate') === 0) {
-                        cPos[0] += arr[0];
-                        cPos[1] += arr[1];
-                    }
-                }
-            }
-
-            // Zoom is used by reveal.js
-            if (Type.exists(obj.style.zoom)) {
-                str = obj.style.zoom;
-                if (str !== "") {
-                    cPos[0] *= parseFloat(str);
-                    cPos[1] *= parseFloat(str);
-                }
-            }
-
-            return cPos;
-        },
-
-        /**
-         * Scaling CSS transformations applied to the div element containing the JSXGraph constructions
-         * are determined. In IE prior to 9, 'rotate', 'skew', 'skewX', 'skewY' are not supported.
-         * @returns {Array} 3x3 transformation matrix without translation part. See {@link JXG.Board#updateCSSTransforms}.
-         */
-        getCSSTransformMatrix: function (obj) {
-            var i, j, str, arrstr, arr,
-                start, len, len2, st,
-                doc = obj.ownerDocument,
-                t = [
-                    "transform",
-                    "webkitTransform",
-                    "MozTransform",
-                    "msTransform",
-                    "oTransform"
-                ],
-                mat = [
-                    [1, 0, 0],
-                    [0, 1, 0],
-                    [0, 0, 1]
-                ];
-
-            // This should work on all browsers except IE 6-8
-            if (doc.defaultView && doc.defaultView.getComputedStyle) {
-                st = doc.defaultView.getComputedStyle(obj, null);
-                str =
-                    st.getPropertyValue("-webkit-transform") ||
-                    st.getPropertyValue("-moz-transform") ||
-                    st.getPropertyValue("-ms-transform") ||
-                    st.getPropertyValue("-o-transform") ||
-                    st.getPropertyValue('transform');
-            } else {
-                // Take the first transformation matrix
-                len = t.length;
-                for (i = 0, str = ""; i < len; i++) {
-                    if (Type.exists(obj.style[t[i]])) {
-                        str = obj.style[t[i]];
-                        break;
-                    }
-                }
-            }
-
-            // Convert and reorder the matrix for JSXGraph
-            if (str !== "") {
-                start = str.indexOf("(");
-
-                if (start > 0) {
-                    len = str.length;
-                    arrstr = str.substring(start + 1, len - 1);
-                    arr = arrstr.split(",");
-
-                    for (j = 0, len2 = arr.length; j < len2; j++) {
-                        arr[j] = parseFloat(arr[j]);
-                    }
-
-                    if (str.indexOf('matrix') === 0) {
-                        mat = [
-                            [1, 0, 0],
-                            [0, arr[0], arr[1]],
-                            [0, arr[2], arr[3]]
-                        ];
-                    } else if (str.indexOf('scaleX') === 0) {
-                        mat[1][1] = arr[0];
-                    } else if (str.indexOf('scaleY') === 0) {
-                        mat[2][2] = arr[0];
-                    } else if (str.indexOf('scale') === 0) {
-                        mat[1][1] = arr[0];
-                        mat[2][2] = arr[1];
-                    }
-                }
-            }
-
-            // CSS style zoom is used by reveal.js
-            // Recursively search for zoom style entries.
-            // This is necessary for reveal.js on webkit.
-            // It fails if the user does zooming
-            if (Type.exists(obj.style.zoom)) {
-                str = obj.style.zoom;
-                if (str !== "") {
-                    mat[1][1] *= parseFloat(str);
-                    mat[2][2] *= parseFloat(str);
-                }
-            }
-
-            return mat;
-        },
-
-        /**
-         * Process data in timed chunks. Data which takes long to process, either because it is such
-         * a huge amount of data or the processing takes some time, causes warnings in browsers about
-         * irresponsive scripts. To prevent these warnings, the processing is split into smaller pieces
-         * called chunks which will be processed in serial order.
-         * Copyright 2009 Nicholas C. Zakas. All rights reserved. MIT Licensed
-         * @param {Array} items to do
-         * @param {Function} process Function that is applied for every array item
-         * @param {Object} context The scope of function process
-         * @param {Function} callback This function is called after the last array element has been processed.
-         */
-        timedChunk: function (items, process, context, callback) {
-            //create a clone of the original
-            var todo = items.slice(),
-                timerFun = function () {
-                    var start = +new Date();
-
-                    do {
-                        process.call(context, todo.shift());
-                    } while (todo.length > 0 && +new Date() - start < 300);
-
-                    if (todo.length > 0) {
-                        window.setTimeout(timerFun, 1);
-                    } else {
-                        callback(items);
-                    }
-                };
-
-            window.setTimeout(timerFun, 1);
-        },
-
-        /**
-         * Scale and vertically shift a DOM element (usually a JSXGraph div)
-         * inside of a parent DOM
-         * element which is set to fullscreen.
-         * This is realized with a CSS transformation.
-         *
-         * @param  {String} wrap_id  id of the parent DOM element which is in fullscreen mode
-         * @param  {String} inner_id id of the DOM element which is scaled and shifted
-         * @param  {Object} doc      document object or shadow root
-         * @param  {Number} scale    Relative size of the JSXGraph board in the fullscreen window.
-         *
-         * @private
-         * @see JXG.Board#toFullscreen
-         * @see JXG.Board#fullscreenListener
-         *
-         */
-        scaleJSXGraphDiv: function (wrap_id, inner_id, doc, scale) {
-            var w, h, b,
-                wi, hi,
-                wo, ho, inner,
-                scale_l, vshift_l,
-                f = scale,
-                ratio,
-                pseudo_keys = [
-                    ":fullscreen",
-                    ":-webkit-full-screen",
-                    ":-moz-full-screen",
-                    ":-ms-fullscreen"
-                ],
-                len_pseudo = pseudo_keys.length,
-                i;
-
-            b = doc.getElementById(wrap_id).getBoundingClientRect();
-            h = b.height;
-            w = b.width;
-
-            inner = doc.getElementById(inner_id);
-            wo = inner._cssFullscreenStore.w;
-            ho = inner._cssFullscreenStore.h;
-            ratio = ho / wo;
-
-            // Scale the div such that fits into the fullscreen.
-            if (wo > w * f) {
-                wo = w * f;
-                ho = wo * ratio;
-            }
-            if (ho > h * f) {
-                ho = h * f;
-                wo = ho / ratio;
-            }
-
-            wi = wo;
-            hi = ho;
-            // Compare the code in this.setBoundingBox()
-            if (ratio > 1) {
-                // h > w
-                if (ratio < h / w) {
-                    scale_l =  w * f / wo;
-                } else {
-                    scale_l =  h * f / ho;
-                }
-            } else {
-                // h <= w
-                if (ratio < h / w) {
-                    scale_l = w * f / wo;
-                } else {
-                    scale_l = h * f / ho;
-                }
-            }
-            vshift_l = (h - hi) * 0.5;
-
-            // Set a CSS properties to center the JSXGraph div horizontally and vertically
-            // at the first position of the fullscreen pseudo classes.
-            for (i = 0; i < len_pseudo; i++) {
-                try {
-                    inner.style.width = wi + 'px !important';
-                    inner.style.height = hi + 'px !important';
-                    inner.style.margin = '0 auto';
-                    // Add the transform to a possibly already existing transform
-                    inner.style.transform = inner._cssFullscreenStore.transform +
-                        ' matrix(' + scale_l + ',0,0,' + scale_l + ',0,' + vshift_l + ')';
-                    break;
-                } catch (err) {
-                    JXG.debug("JXG.scaleJSXGraphDiv:\n" + err);
-                }
-            }
-            if (i === len_pseudo) {
-                JXG.debug("JXG.scaleJSXGraphDiv: Could not set any CSS property.");
-            }
-        }
-
-    }
-);
-
-export default JXG;
-=======
-/*
-    Copyright 2008-2025
-        Matthias Ehmann,
-        Michael Gerhaeuser,
-        Carsten Miller,
-        Bianca Valentin,
-        Andreas Walter,
-        Alfred Wassermann,
-        Peter Wilfahrt
-
-    This file is part of JSXGraph.
-
-    JSXGraph is free software dual licensed under the GNU LGPL or MIT License.
-
-    You can redistribute it and/or modify it under the terms of the
-
-      * GNU Lesser General Public License as published by
-        the Free Software Foundation, either version 3 of the License, or
-        (at your option) any later version
-      OR
-      * MIT License: https://github.com/jsxgraph/jsxgraph/blob/master/LICENSE.MIT
-
-    JSXGraph is distributed in the hope that it will be useful,
-    but WITHOUT ANY WARRANTY; without even the implied warranty of
-    MERCHANTABILITY or FITNESS FOR A PARTICULAR PURPOSE.  See the
-    GNU Lesser General Public License for more details.
-
-    You should have received a copy of the GNU Lesser General Public License and
-    the MIT License along with JSXGraph. If not, see <https://www.gnu.org/licenses/>
-    and <https://opensource.org/licenses/MIT/>.
- */
-
-/*global JXG: true, define: true, window: true, document: true, navigator: true, module: true, global: true, self: true, require: true*/
-/*jslint nomen: true, plusplus: true*/
-
-/**
- * @fileoverview The functions in this file help with the detection of the environment JSXGraph runs in. We can distinguish
- * between node.js, windows 8 app and browser, what rendering techniques are supported and (most of the time) if the device
- * the browser runs on is a tablet/cell or a desktop computer.
- */
-
-import JXG from "../jxg.js";
-import Type from "./type.js";
-
-JXG.extendConstants(
-    JXG,
-    /** @lends JXG */ {
-        // /**
-        //  * Determines the property that stores the relevant information in the event object.
-        //  * @type String
-        //  * @default 'touches'
-        //  * @private
-        //  */
-        // touchProperty: "touches"
-    }
-);
-
-JXG.extend(
-    JXG,
-    /** @lends JXG */ {
-        /**
-         * Determines whether evt is a touch event.
-         * @param evt {Event}
-         * @returns {Boolean}
-         */
-        isTouchEvent: function (evt) {
-            return JXG.exists(evt['touches']); // Old iOS touch events
-        },
-
-        /**
-         * Determines whether evt is a pointer event.
-         * @param evt {Event}
-         * @returns {Boolean}
-         */
-        isPointerEvent: function (evt) {
-            return JXG.exists(evt.pointerId);
-        },
-
-        /**
-         * Determines whether evt is neither a touch event nor a pointer event.
-         * @param evt {Event}
-         * @returns {Boolean}
-         */
-        isMouseEvent: function (evt) {
-            return !JXG.isTouchEvent(evt) && !JXG.isPointerEvent(evt);
-        },
-
-        /**
-         * Determines the number of touch points in a touch event.
-         * For other events, -1 is returned.
-         * @param evt {Event}
-         * @returns {Number}
-         */
-        getNumberOfTouchPoints: function (evt) {
-            var n = -1;
-
-            if (JXG.isTouchEvent(evt)) {
-                n = evt['touches'].length;
-            }
-
-            return n;
-        },
-
-        /**
-         * Checks whether an mouse, pointer or touch event evt is the first event of a multitouch event.
-         * Attention: When two or more pointer device types are being used concurrently,
-         *            it is only checked whether the passed event is the first one of its type!
-         * @param evt {Event}
-         * @returns {boolean}
-         */
-        isFirstTouch: function (evt) {
-            var touchPoints = JXG.getNumberOfTouchPoints(evt);
-
-            if (JXG.isPointerEvent(evt)) {
-                return evt.isPrimary;
-            }
-
-            return touchPoints === 1;
-        },
-
-        /**
-         * A document/window environment is available.
-         * @type Boolean
-         * @default false
-         */
-        isBrowser: Type.exists(window) && Type.exists(document) &&
-            typeof window === "object" && typeof document === "object",
-
-        /**
-         * Features of ECMAScript 6+ are available.
-         * @type Boolean
-         * @default false
-         */
-        supportsES6: function () {
-            // var testMap;
-            /* jshint ignore:start */
-            try {
-                // This would kill the old uglifyjs: testMap = (a = 0) => a;
-                new Function("(a = 0) => a");
-                return true;
-            } catch (err) {
-                return false;
-            }
-            /* jshint ignore:end */
-        },
-
-        /**
-         * Detect browser support for VML.
-         * @returns {Boolean} True, if the browser supports VML.
-         */
-        supportsVML: function () {
-            // From stackoverflow.com
-            return this.isBrowser && !!document.namespaces;
-        },
-
-        /**
-         * Detect browser support for SVG.
-         * @returns {Boolean} True, if the browser supports SVG.
-         */
-        supportsSVG: function () {
-            var svgSupport;
-            if (!this.isBrowser) {
-                return false;
-            }
-            svgSupport = !!document.createElementNS && !!document.createElementNS('http://www.w3.org/2000/svg', 'svg').createSVGRect;
-            return svgSupport;
-        },
-
-        /**
-         * Detect browser support for Canvas.
-         * @returns {Boolean} True, if the browser supports HTML canvas.
-         */
-        supportsCanvas: function () {
-            var hasCanvas = false;
-
-            // if (this.isNode()) {
-            //     try {
-            //         // c = typeof module === "object" ? module.require('canvas') : $__canvas;
-            //         c = typeof module === "object" ? module.require('canvas') : import('canvas');
-            //         hasCanvas = !!c;
-            //     } catch (err) {}
-            // }
-
-            if (this.isNode()) {
-                //try {
-                //    JXG.createCanvas(500, 500);
-                    hasCanvas = true;
-                // } catch (err) {
-                //     throw new Error('JXG.createCanvas not available.\n' +
-                //         'Install the npm package `canvas`\n' +
-                //         'and call:\n' +
-                //         '    import { createCanvas } from 'canvas.js'\n' +
-                //         '    JXG.createCanvas = createCanvas;\n');
-                // }
-            }
-
-            return (
-                hasCanvas || (this.isBrowser && !!document.createElement('canvas').getContext)
-            );
-        },
-
-        /**
-         * True, if run inside a node.js environment.
-         * @returns {Boolean}
-         */
-        isNode: function () {
-            // This is not a 100% sure but should be valid in most cases
-            // We are not inside a browser
-            /* eslint-disable no-undef */
-            return (
-                !this.isBrowser &&
-                (typeof process !== 'undefined') &&
-                (process.release.name.search(/node|io.js/) !== -1)
-            /* eslint-enable no-undef */
-
-                // there is a module object (plain node, no requirejs)
-                // ((typeof module === "object" && !!module.exports) ||
-                //     // there is a global object and requirejs is loaded
-                //     (typeof global === "object" &&
-                //         global.requirejsVars &&
-                //         !global.requirejsVars.isBrowser)
-                // )
-            );
-        },
-
-        /**
-         * True if run inside a webworker environment.
-         * @returns {Boolean}
-         */
-        isWebWorker: function () {
-            return (
-                !this.isBrowser &&
-                typeof self === "object" &&
-                typeof self.postMessage === "function"
-            );
-        },
-
-        /**
-         * Checks if the environments supports the W3C Pointer Events API {@link https://www.w3.org/TR/pointerevents/}
-         * @returns {Boolean}
-         */
-        supportsPointerEvents: function () {
-            return !!(
-                (
-                    this.isBrowser &&
-                    window.navigator &&
-                    (window.PointerEvent || // Chrome/Edge/IE11+
-                        window.navigator.pointerEnabled || // IE11+
-                        window.navigator.msPointerEnabled)
-                ) // IE10-
-            );
-        },
-
-        /**
-         * Determine if the current browser supports touch events
-         * @returns {Boolean} True, if the browser supports touch events.
-         */
-        isTouchDevice: function () {
-            return this.isBrowser && window.ontouchstart !== undefined;
-        },
-
-        /**
-         * Detects if the user is using an Android powered device.
-         * @returns {Boolean}
-         * @deprecated
-         */
-        isAndroid: function () {
-            return (
-                Type.exists(navigator) &&
-                navigator.userAgent.toLowerCase().indexOf('android') > -1
-            );
-        },
-
-        /**
-         * Detects if the user is using the default Webkit browser on an Android powered device.
-         * @returns {Boolean}
-         * @deprecated
-         */
-        isWebkitAndroid: function () {
-            return this.isAndroid() && navigator.userAgent.indexOf(" AppleWebKit/") > -1;
-        },
-
-        /**
-         * Detects if the user is using a Apple iPad / iPhone.
-         * @returns {Boolean}
-         * @deprecated
-         */
-        isApple: function () {
-            return (
-                Type.exists(navigator) &&
-                (navigator.userAgent.indexOf('iPad') > -1 ||
-                    navigator.userAgent.indexOf('iPhone') > -1)
-            );
-        },
-
-        /**
-         * Detects if the user is using Safari on an Apple device.
-         * See https://evilmartians.com/chronicles/how-to-detect-safari-and-ios-versions-with-ease (2025)
-         * @returns {Boolean}
-         * @deprecated
-         */
-        isWebkitApple: function () {
-            var is = ('GestureEvent' in window) && // Desktop and mobile
-                    (
-                        ('ongesturechange' in window) || // mobile webkit browsers and webview iOS
-                        (window !== undefined && // Desktop Safari
-                         'safari' in window &&
-                         'pushNotification' in window.safari)
-                    );
-            return is;
-
-            // return (
-            //     this.isApple() && navigator.userAgent.search(/Mobile\/[0-9A-Za-z.]*Safari/) > -1
-            // );
-        },
-
-        /**
-         * Returns true if the run inside a Windows 8 "Metro" App.
-         * @returns {Boolean}
-         * @deprecated
-         */
-        isMetroApp: function () {
-            return (
-                typeof window === "object" &&
-                window.clientInformation &&
-                window.clientInformation.appVersion &&
-                window.clientInformation.appVersion.indexOf('MSAppHost') > -1
-            );
-        },
-
-        /**
-         * Detects if the user is using a Mozilla browser
-         * @returns {Boolean}
-         * @deprecated
-         */
-        isMozilla: function () {
-            return (
-                Type.exists(navigator) &&
-                navigator.userAgent.toLowerCase().indexOf('mozilla') > -1 &&
-                navigator.userAgent.toLowerCase().indexOf('apple') === -1
-            );
-        },
-
-        /**
-         * Detects if the user is using a firefoxOS powered device.
-         * @returns {Boolean}
-         * @deprecated
-         */
-        isFirefoxOS: function () {
-            return (
-                Type.exists(navigator) &&
-                navigator.userAgent.toLowerCase().indexOf('android') === -1 &&
-                navigator.userAgent.toLowerCase().indexOf('apple') === -1 &&
-                navigator.userAgent.toLowerCase().indexOf('mobile') > -1 &&
-                navigator.userAgent.toLowerCase().indexOf('mozilla') > -1
-            );
-        },
-
-        /**
-         * Detects if the user is using a desktop device, see <a href="https://stackoverflow.com/a/61073480">https://stackoverflow.com/a/61073480</a>.
-         * @returns {boolean}
-         *
-         * @deprecated
-         */
-        isDesktop: function () {
-            return true;
-            // console.log("isDesktop", screen.orientation);
-            // const navigatorAgent =
-            //     navigator.userAgent || navigator.vendor || window.opera;
-            // return !(
-            //     /(android|bb\d+|meego).+mobile|avantgo|bada\/|blackberry|blazer|compal|elaine|fennec|hiptop|iemobile|ip(hone|od)|iris|kindle|lge |maemo|midp|mmp|mobile.+firefox|netfront|opera m(ob|in)i|palm( os)?|phone|p(ixi|re)\/|plucker|pocket|psp|series([46])0|symbian|treo|up\.(browser|link)|vodafone|wap|windows ce|xda|xiino|android|ipad|playbook|silk/i.test(
-            //         navigatorAgent
-            //     ) ||
-            //     /1207|6310|6590|3gso|4thp|50[1-6]i|770s|802s|a wa|abac|ac(er|oo|s-)|ai(ko|rn)|al(av|ca|co)|amoi|an(ex|ny|yw)|aptu|ar(ch|go)|as(te|us)|attw|au(di|-m|r |s )|avan|be(ck|ll|nq)|bi(lb|rd)|bl(ac|az)|br([ev])w|bumb|bw-([nu])|c55\/|capi|ccwa|cdm-|cell|chtm|cldc|cmd-|co(mp|nd)|craw|da(it|ll|ng)|dbte|dc-s|devi|dica|dmob|do([cp])o|ds(12|-d)|el(49|ai)|em(l2|ul)|er(ic|k0)|esl8|ez([4-7]0|os|wa|ze)|fetc|fly([-_])|g1 u|g560|gene|gf-5|g-mo|go(\.w|od)|gr(ad|un)|haie|hcit|hd-([mpt])|hei-|hi(pt|ta)|hp( i|ip)|hs-c|ht(c([- _agpst])|tp)|hu(aw|tc)|i-(20|go|ma)|i230|iac([ \-/])|ibro|idea|ig01|ikom|im1k|inno|ipaq|iris|ja([tv])a|jbro|jemu|jigs|kddi|keji|kgt([ /])|klon|kpt |kwc-|kyo([ck])|le(no|xi)|lg( g|\/([klu])|50|54|-[a-w])|libw|lynx|m1-w|m3ga|m50\/|ma(te|ui|xo)|mc(01|21|ca)|m-cr|me(rc|ri)|mi(o8|oa|ts)|mmef|mo(01|02|bi|de|do|t([- ov])|zz)|mt(50|p1|v )|mwbp|mywa|n10[0-2]|n20[2-3]|n30([02])|n50([025])|n7(0([01])|10)|ne(([cm])-|on|tf|wf|wg|wt)|nok([6i])|nzph|o2im|op(ti|wv)|oran|owg1|p800|pan([adt])|pdxg|pg(13|-([1-8]|c))|phil|pire|pl(ay|uc)|pn-2|po(ck|rt|se)|prox|psio|pt-g|qa-a|qc(07|12|21|32|60|-[2-7]|i-)|qtek|r380|r600|raks|rim9|ro(ve|zo)|s55\/|sa(ge|ma|mm|ms|ny|va)|sc(01|h-|oo|p-)|sdk\/|se(c([-01])|47|mc|nd|ri)|sgh-|shar|sie([-m])|sk-0|sl(45|id)|sm(al|ar|b3|it|t5)|so(ft|ny)|sp(01|h-|v-|v )|sy(01|mb)|t2(18|50)|t6(00|10|18)|ta(gt|lk)|tcl-|tdg-|tel([im])|tim-|t-mo|to(pl|sh)|ts(70|m-|m3|m5)|tx-9|up(\.b|g1|si)|utst|v400|v750|veri|vi(rg|te)|vk(40|5[0-3]|-v)|vm40|voda|vulc|vx(52|53|60|61|70|80|81|83|85|98)|w3c([- ])|webc|whit|wi(g |nc|nw)|wmlb|wonu|x700|yas-|your|zeto|zte-/i.test(
-            //         navigatorAgent.substr(0, 4)
-            //     )
-            // );
-        },
-
-        /**
-         * Detects if the user is using a mobile device, see <a href="https://stackoverflow.com/questions/25542814/html5-detecting-if-youre-on-mobile-or-pc-with-javascript">https://stackoverflow.com/questions/25542814/html5-detecting-if-youre-on-mobile-or-pc-with-javascript</a>.
-         * @returns {boolean}
-         *
-         * @deprecated
-         *
-         */
-        isMobile: function () {
-            return true;
-            // return Type.exists(navigator) && /Android|webOS|iPhone|iPad|iPod|BlackBerry|IEMobile|Opera Mini/i.test(navigator.userAgent);
-        },
-
-        /**
-         * Internet Explorer version. Works only for IE > 4.
-         * @type Number
-         * @deprecated
-         */
-        ieVersion: (function () {
-            var div,
-                all,
-                v = 3;
-
-            if (document === null || typeof document !== 'object') {
-                return 0;
-            }
-
-            div = document.createElement('div');
-            all = div.getElementsByTagName('i');
-
-            do {
-                div.innerHTML = "<!--[if gt IE " + (++v) + "]><" + "i><" + "/i><![endif]-->";
-            } while (all[0]);
-
-            return v > 4 ? v : undefined;
-        })(),
-
-        /**
-         * Reads the width and height of an HTML element.
-         * @param {String|Object} elementId id of or reference to an HTML DOM node.
-         * @returns {Object} An object with the two properties width and height.
-         */
-        getDimensions: function (elementId, doc) {
-            var element,
-                display,
-                els,
-                originalVisibility,
-                originalPosition,
-                originalDisplay,
-                originalWidth,
-                originalHeight,
-                style,
-                pixelDimRegExp = /\d+(\.\d*)?px/;
-
-            if (!this.isBrowser || elementId === null) {
-                return {
-                    width: 500,
-                    height: 500
-                };
-            }
-
-            doc = doc || document;
-            // Borrowed from prototype.js
-            element = (Type.isString(elementId)) ? doc.getElementById(elementId) : elementId;
-            if (!Type.exists(element)) {
-                throw new Error(
-                    "\nJSXGraph: HTML container element '" + elementId + "' not found."
-                );
-            }
-
-            display = element.style.display;
-
-            // Work around a bug in Safari
-            if (display !== "none" && display !== null) {
-                if (element.clientWidth > 0 && element.clientHeight > 0) {
-                    return { width: element.clientWidth, height: element.clientHeight };
-                }
-
-                // A parent might be set to display:none; try reading them from styles
-                style = window.getComputedStyle ? window.getComputedStyle(element) : element.style;
-                return {
-                    width: pixelDimRegExp.test(style.width) ? parseFloat(style.width) : 0,
-                    height: pixelDimRegExp.test(style.height) ? parseFloat(style.height) : 0
-                };
-            }
-
-            // All *Width and *Height properties give 0 on elements with display set to none,
-            // hence we show the element temporarily
-            els = element.style;
-
-            // save style
-            originalVisibility = els.visibility;
-            originalPosition = els.position;
-            originalDisplay = els.display;
-
-            // show element
-            els.visibility = 'hidden';
-            els.position = 'absolute';
-            els.display = 'block';
-
-            // read the dimension
-            originalWidth = element.clientWidth;
-            originalHeight = element.clientHeight;
-
-            // restore original css values
-            els.display = originalDisplay;
-            els.position = originalPosition;
-            els.visibility = originalVisibility;
-
-            return {
-                width: originalWidth,
-                height: originalHeight
-            };
-        },
-
-        /**
-         * Adds an event listener to a DOM element.
-         * @param {Object} obj Reference to a DOM node.
-         * @param {String} type The event to catch, without leading 'on', e.g. 'mousemove' instead of 'onmousemove'.
-         * @param {Function} fn The function to call when the event is triggered.
-         * @param {Object} owner The scope in which the event trigger is called.
-         * @param {Object|Boolean} [options=false] This parameter is passed as the third parameter to the method addEventListener. Depending on the data type it is either
-         * an options object or the useCapture Boolean.
-         *
-         */
-        addEvent: function (obj, type, fn, owner, options) {
-            var el = function () {
-                return fn.apply(owner, arguments);
-            };
-
-            el.origin = fn;
-            // Check if owner is a board
-            if (typeof owner === 'object' && Type.exists(owner.BOARD_MODE_NONE)) {
-                owner['x_internal' + type] = owner['x_internal' + type] || [];
-                owner['x_internal' + type].push(el);
-            }
-
-            // Non-IE browser
-            if (Type.exists(obj) && Type.exists(obj.addEventListener)) {
-                options = options || false;  // options or useCapture
-                obj.addEventListener(type, el, options);
-            }
-
-            // IE
-            if (Type.exists(obj) && Type.exists(obj.attachEvent)) {
-                obj.attachEvent("on" + type, el);
-            }
-        },
-
-        /**
-         * Removes an event listener from a DOM element.
-         * @param {Object} obj Reference to a DOM node.
-         * @param {String} type The event to catch, without leading 'on', e.g. 'mousemove' instead of 'onmousemove'.
-         * @param {Function} fn The function to call when the event is triggered.
-         * @param {Object} owner The scope in which the event trigger is called.
-         */
-        removeEvent: function (obj, type, fn, owner) {
-            var i;
-
-            if (!Type.exists(owner)) {
-                JXG.debug("no such owner");
-                return;
-            }
-
-            if (!Type.exists(owner["x_internal" + type])) {
-                JXG.debug("removeEvent: no such type: " + type);
-                return;
-            }
-
-            if (!Type.isArray(owner["x_internal" + type])) {
-                JXG.debug("owner[x_internal + " + type + "] is not an array");
-                return;
-            }
-
-            i = Type.indexOf(owner["x_internal" + type], fn, 'origin');
-
-            if (i === -1) {
-                JXG.debug("removeEvent: no such event function in internal list: " + fn);
-                return;
-            }
-
-            try {
-                // Non-IE browser
-                if (Type.exists(obj) && Type.exists(obj.removeEventListener)) {
-                    obj.removeEventListener(type, owner["x_internal" + type][i], false);
-                }
-
-                // IE
-                if (Type.exists(obj) && Type.exists(obj.detachEvent)) {
-                    obj.detachEvent("on" + type, owner["x_internal" + type][i]);
-                }
-            } catch (e) {
-                JXG.debug("removeEvent: event not registered in browser: (" + type + " -- " + fn + ")");
-            }
-
-            owner["x_internal" + type].splice(i, 1);
-        },
-
-        /**
-         * Removes all events of the given type from a given DOM node; Use with caution and do not use it on a container div
-         * of a {@link JXG.Board} because this might corrupt the event handling system.
-         * @param {Object} obj Reference to a DOM node.
-         * @param {String} type The event to catch, without leading 'on', e.g. 'mousemove' instead of 'onmousemove'.
-         * @param {Object} owner The scope in which the event trigger is called.
-         */
-        removeAllEvents: function (obj, type, owner) {
-            var i, len;
-            if (owner["x_internal" + type]) {
-                len = owner["x_internal" + type].length;
-
-                for (i = len - 1; i >= 0; i--) {
-                    JXG.removeEvent(obj, type, owner["x_internal" + type][i].origin, owner);
-                }
-
-                if (owner["x_internal" + type].length > 0) {
-                    JXG.debug("removeAllEvents: Not all events could be removed.");
-                }
-            }
-        },
-
-        /**
-         * Cross browser mouse / pointer / touch coordinates retrieval relative to the documents's top left corner.
-         * This method might be a bit outdated today, since pointer events and clientX/Y are omnipresent.
-         *
-         * @param {Object} [e] The browsers event object. If omitted, <tt>window.event</tt> will be used.
-         * @param {Number} [index] If <tt>e</tt> is a touch event, this provides the index of the touch coordinates, i.e. it determines which finger.
-         * @param {Object} [doc] The document object.
-         * @returns {Array} Contains the position as x,y-coordinates in the first resp. second component.
-         */
-        getPosition: function (e, index, doc) {
-            var i,
-                len,
-                evtTouches,
-                posx = 0,
-                posy = 0;
-
-            if (!e) {
-                e = window.event;
-            }
-
-            doc = doc || document;
-            evtTouches = e['touches']; // iOS touch events
-
-            // touchend events have their position in "changedTouches"
-            if (Type.exists(evtTouches) && evtTouches.length === 0) {
-                evtTouches = e.changedTouches;
-            }
-
-            if (Type.exists(index) && Type.exists(evtTouches)) {
-                if (index === -1) {
-                    len = evtTouches.length;
-
-                    for (i = 0; i < len; i++) {
-                        if (evtTouches[i]) {
-                            e = evtTouches[i];
-                            break;
-                        }
-                    }
-                } else {
-                    e = evtTouches[index];
-                }
-            }
-
-            // Scrolling is ignored.
-            // e.clientX is supported since IE6
-            if (e.clientX) {
-                posx = e.clientX;
-                posy = e.clientY;
-            }
-
-            return [posx, posy];
-        },
-
-        /**
-         * Calculates recursively the offset of the DOM element in which the board is stored.
-         * @param {Object} obj A DOM element
-         * @returns {Array} An array with the elements left and top offset.
-         */
-        getOffset: function (obj) {
-            var cPos,
-                o = obj,
-                o2 = obj,
-                l = o.offsetLeft - o.scrollLeft,
-                t = o.offsetTop - o.scrollTop;
-
-            cPos = this.getCSSTransform([l, t], o);
-            l = cPos[0];
-            t = cPos[1];
-
-            /*
-             * In Mozilla and Webkit: offsetParent seems to jump at least to the next iframe,
-             * if not to the body. In IE and if we are in an position:absolute environment
-             * offsetParent walks up the DOM hierarchy.
-             * In order to walk up the DOM hierarchy also in Mozilla and Webkit
-             * we need the parentNode steps.
-             */
-            o = o.offsetParent;
-            while (o) {
-                l += o.offsetLeft;
-                t += o.offsetTop;
-
-                if (o.offsetParent) {
-                    l += o.clientLeft - o.scrollLeft;
-                    t += o.clientTop - o.scrollTop;
-                }
-
-                cPos = this.getCSSTransform([l, t], o);
-                l = cPos[0];
-                t = cPos[1];
-
-                o2 = o2.parentNode;
-
-                while (o2 !== o) {
-                    l += o2.clientLeft - o2.scrollLeft;
-                    t += o2.clientTop - o2.scrollTop;
-
-                    cPos = this.getCSSTransform([l, t], o2);
-                    l = cPos[0];
-                    t = cPos[1];
-
-                    o2 = o2.parentNode;
-                }
-                o = o.offsetParent;
-            }
-
-            return [l, t];
-        },
-
-        /**
-         * Access CSS style sheets.
-         * @param {Object} obj A DOM element
-         * @param {String} stylename The CSS property to read.
-         * @returns The value of the CSS property and <tt>undefined</tt> if it is not set.
-         */
-        getStyle: function (obj, stylename) {
-            var r,
-                doc = obj.ownerDocument;
-
-            // Non-IE
-            if (doc.defaultView && doc.defaultView.getComputedStyle) {
-                r = doc.defaultView.getComputedStyle(obj, null).getPropertyValue(stylename);
-                // IE
-            } else if (obj.currentStyle && JXG.ieVersion >= 9) {
-                r = obj.currentStyle[stylename];
-            } else {
-                if (obj.style) {
-                    // make stylename lower camelcase
-                    stylename = stylename.replace(/-([a-z]|[0-9])/gi, function (all, letter) {
-                        return letter.toUpperCase();
-                    });
-                    r = obj.style[stylename];
-                }
-            }
-
-            return r;
-        },
-
-        /**
-         * Reads css style sheets of a given element. This method is a getStyle wrapper and
-         * defaults the read value to <tt>0</tt> if it can't be parsed as an integer value.
-         * @param {DOMElement} el
-         * @param {string} css
-         * @returns {number}
-         */
-        getProp: function (el, css) {
-            var n = parseInt(this.getStyle(el, css), 10);
-            return isNaN(n) ? 0 : n;
-        },
-
-        /**
-         * Correct position of upper left corner in case of
-         * a CSS transformation. Here, only translations are
-         * extracted. All scaling transformations are corrected
-         * in {@link JXG.Board#getMousePosition}.
-         * @param {Array} cPos Previously determined position
-         * @param {Object} obj A DOM element
-         * @returns {Array} The corrected position.
-         */
-        getCSSTransform: function (cPos, obj) {
-            var i,
-                j,
-                str,
-                arrStr,
-                start,
-                len,
-                len2,
-                arr,
-                t = [
-                    "transform",
-                    "webkitTransform",
-                    "MozTransform",
-                    "msTransform",
-                    "oTransform"
-                ];
-
-            // Take the first transformation matrix
-            len = t.length;
-
-            for (i = 0, str = ""; i < len; i++) {
-                if (Type.exists(obj.style[t[i]])) {
-                    str = obj.style[t[i]];
-                    break;
-                }
-            }
-
-            /**
-             * Extract the coordinates and apply the transformation
-             * to cPos
-             */
-            if (str !== "") {
-                start = str.indexOf("(");
-
-                if (start > 0) {
-                    len = str.length;
-                    arrStr = str.substring(start + 1, len - 1);
-                    arr = arrStr.split(",");
-
-                    for (j = 0, len2 = arr.length; j < len2; j++) {
-                        arr[j] = parseFloat(arr[j]);
-                    }
-
-                    if (str.indexOf('matrix') === 0) {
-                        cPos[0] += arr[4];
-                        cPos[1] += arr[5];
-                    } else if (str.indexOf('translateX') === 0) {
-                        cPos[0] += arr[0];
-                    } else if (str.indexOf('translateY') === 0) {
-                        cPos[1] += arr[0];
-                    } else if (str.indexOf('translate') === 0) {
-                        cPos[0] += arr[0];
-                        cPos[1] += arr[1];
-                    }
-                }
-            }
-
-            // Zoom is used by reveal.js
-            if (Type.exists(obj.style.zoom)) {
-                str = obj.style.zoom;
-                if (str !== "") {
-                    cPos[0] *= parseFloat(str);
-                    cPos[1] *= parseFloat(str);
-                }
-            }
-
-            return cPos;
-        },
-
-        /**
-         * Scaling CSS transformations applied to the div element containing the JSXGraph constructions
-         * are determined. In IE prior to 9, 'rotate', 'skew', 'skewX', 'skewY' are not supported.
-         * @returns {Array} 3x3 transformation matrix without translation part. See {@link JXG.Board#updateCSSTransforms}.
-         */
-        getCSSTransformMatrix: function (obj) {
-            var i, j, str, arrstr, arr,
-                start, len, len2, st,
-                doc = obj.ownerDocument,
-                t = [
-                    "transform",
-                    "webkitTransform",
-                    "MozTransform",
-                    "msTransform",
-                    "oTransform"
-                ],
-                mat = [
-                    [1, 0, 0],
-                    [0, 1, 0],
-                    [0, 0, 1]
-                ];
-
-            // This should work on all browsers except IE 6-8
-            if (doc.defaultView && doc.defaultView.getComputedStyle) {
-                st = doc.defaultView.getComputedStyle(obj, null);
-                str =
-                    st.getPropertyValue("-webkit-transform") ||
-                    st.getPropertyValue("-moz-transform") ||
-                    st.getPropertyValue("-ms-transform") ||
-                    st.getPropertyValue("-o-transform") ||
-                    st.getPropertyValue('transform');
-            } else {
-                // Take the first transformation matrix
-                len = t.length;
-                for (i = 0, str = ""; i < len; i++) {
-                    if (Type.exists(obj.style[t[i]])) {
-                        str = obj.style[t[i]];
-                        break;
-                    }
-                }
-            }
-
-            // Convert and reorder the matrix for JSXGraph
-            if (str !== "") {
-                start = str.indexOf("(");
-
-                if (start > 0) {
-                    len = str.length;
-                    arrstr = str.substring(start + 1, len - 1);
-                    arr = arrstr.split(",");
-
-                    for (j = 0, len2 = arr.length; j < len2; j++) {
-                        arr[j] = parseFloat(arr[j]);
-                    }
-
-                    if (str.indexOf('matrix') === 0) {
-                        mat = [
-                            [1, 0, 0],
-                            [0, arr[0], arr[1]],
-                            [0, arr[2], arr[3]]
-                        ];
-                    } else if (str.indexOf('scaleX') === 0) {
-                        mat[1][1] = arr[0];
-                    } else if (str.indexOf('scaleY') === 0) {
-                        mat[2][2] = arr[0];
-                    } else if (str.indexOf('scale') === 0) {
-                        mat[1][1] = arr[0];
-                        mat[2][2] = arr[1];
-                    }
-                }
-            }
-
-            // CSS style zoom is used by reveal.js
-            // Recursively search for zoom style entries.
-            // This is necessary for reveal.js on webkit.
-            // It fails if the user does zooming
-            if (Type.exists(obj.style.zoom)) {
-                str = obj.style.zoom;
-                if (str !== "") {
-                    mat[1][1] *= parseFloat(str);
-                    mat[2][2] *= parseFloat(str);
-                }
-            }
-
-            return mat;
-        },
-
-        /**
-         * Process data in timed chunks. Data which takes long to process, either because it is such
-         * a huge amount of data or the processing takes some time, causes warnings in browsers about
-         * irresponsive scripts. To prevent these warnings, the processing is split into smaller pieces
-         * called chunks which will be processed in serial order.
-         * Copyright 2009 Nicholas C. Zakas. All rights reserved. MIT Licensed
-         * @param {Array} items to do
-         * @param {Function} process Function that is applied for every array item
-         * @param {Object} context The scope of function process
-         * @param {Function} callback This function is called after the last array element has been processed.
-         */
-        timedChunk: function (items, process, context, callback) {
-            //create a clone of the original
-            var todo = items.slice(),
-                timerFun = function () {
-                    var start = +new Date();
-
-                    do {
-                        process.call(context, todo.shift());
-                    } while (todo.length > 0 && +new Date() - start < 300);
-
-                    if (todo.length > 0) {
-                        window.setTimeout(timerFun, 1);
-                    } else {
-                        callback(items);
-                    }
-                };
-
-            window.setTimeout(timerFun, 1);
-        },
-
-        /**
-         * Scale and vertically shift a DOM element (usually a JSXGraph div)
-         * inside of a parent DOM
-         * element which is set to fullscreen.
-         * This is realized with a CSS transformation.
-         *
-         * @param  {String} wrap_id  id of the parent DOM element which is in fullscreen mode
-         * @param  {String} inner_id id of the DOM element which is scaled and shifted
-         * @param  {Object} doc      document object or shadow root
-         * @param  {Number} scale    Relative size of the JSXGraph board in the fullscreen window.
-         *
-         * @private
-         * @see JXG.Board#toFullscreen
-         * @see JXG.Board#fullscreenListener
-         *
-         */
-        scaleJSXGraphDiv: function (wrap_id, inner_id, doc, scale) {
-            var w, h, b,
-                wi, hi,
-                wo, ho, inner,
-                scale_l, vshift_l,
-                f = scale,
-                ratio,
-                pseudo_keys = [
-                    ":fullscreen",
-                    ":-webkit-full-screen",
-                    ":-moz-full-screen",
-                    ":-ms-fullscreen"
-                ],
-                len_pseudo = pseudo_keys.length,
-                i;
-
-            b = doc.getElementById(wrap_id).getBoundingClientRect();
-            h = b.height;
-            w = b.width;
-
-            inner = doc.getElementById(inner_id);
-            wo = inner._cssFullscreenStore.w;
-            ho = inner._cssFullscreenStore.h;
-            ratio = ho / wo;
-
-            // Scale the div such that fits into the fullscreen.
-            if (wo > w * f) {
-                wo = w * f;
-                ho = wo * ratio;
-            }
-            if (ho > h * f) {
-                ho = h * f;
-                wo = ho / ratio;
-            }
-
-            wi = wo;
-            hi = ho;
-            // Compare the code in this.setBoundingBox()
-            if (ratio > 1) {
-                // h > w
-                if (ratio < h / w) {
-                    scale_l =  w * f / wo;
-                } else {
-                    scale_l =  h * f / ho;
-                }
-            } else {
-                // h <= w
-                if (ratio < h / w) {
-                    scale_l = w * f / wo;
-                } else {
-                    scale_l = h * f / ho;
-                }
-            }
-            vshift_l = (h - hi) * 0.5;
-
-            // Set a CSS properties to center the JSXGraph div horizontally and vertically
-            // at the first position of the fullscreen pseudo classes.
-            for (i = 0; i < len_pseudo; i++) {
-                try {
-                    inner.style.width = wi + 'px !important';
-                    inner.style.height = hi + 'px !important';
-                    inner.style.margin = '0 auto';
-                    // Add the transform to a possibly already existing transform
-                    inner.style.transform = inner._cssFullscreenStore.transform +
-                        ' matrix(' + scale_l + ',0,0,' + scale_l + ',0,' + vshift_l + ')';
-                    break;
-                } catch (err) {
-                    JXG.debug("JXG.scaleJSXGraphDiv:\n" + err);
-                }
-            }
-            if (i === len_pseudo) {
-                JXG.debug("JXG.scaleJSXGraphDiv: Could not set any CSS property.");
-            }
-        }
-
-    }
-);
-
-export default JXG;
->>>>>>> 947497ff
+/*
+    Copyright 2008-2025
+        Matthias Ehmann,
+        Michael Gerhaeuser,
+        Carsten Miller,
+        Bianca Valentin,
+        Andreas Walter,
+        Alfred Wassermann,
+        Peter Wilfahrt
+
+    This file is part of JSXGraph.
+
+    JSXGraph is free software dual licensed under the GNU LGPL or MIT License.
+
+    You can redistribute it and/or modify it under the terms of the
+
+      * GNU Lesser General Public License as published by
+        the Free Software Foundation, either version 3 of the License, or
+        (at your option) any later version
+      OR
+      * MIT License: https://github.com/jsxgraph/jsxgraph/blob/master/LICENSE.MIT
+
+    JSXGraph is distributed in the hope that it will be useful,
+    but WITHOUT ANY WARRANTY; without even the implied warranty of
+    MERCHANTABILITY or FITNESS FOR A PARTICULAR PURPOSE.  See the
+    GNU Lesser General Public License for more details.
+
+    You should have received a copy of the GNU Lesser General Public License and
+    the MIT License along with JSXGraph. If not, see <https://www.gnu.org/licenses/>
+    and <https://opensource.org/licenses/MIT/>.
+ */
+
+/*global JXG: true, define: true, window: true, document: true, navigator: true, module: true, global: true, self: true, require: true*/
+/*jslint nomen: true, plusplus: true*/
+
+/**
+ * @fileoverview The functions in this file help with the detection of the environment JSXGraph runs in. We can distinguish
+ * between node.js, windows 8 app and browser, what rendering techniques are supported and (most of the time) if the device
+ * the browser runs on is a tablet/cell or a desktop computer.
+ */
+
+import JXG from "../jxg.js";
+import Type from "./type.js";
+
+JXG.extendConstants(
+    JXG,
+    /** @lends JXG */ {
+        // /**
+        //  * Determines the property that stores the relevant information in the event object.
+        //  * @type String
+        //  * @default 'touches'
+        //  * @private
+        //  */
+        // touchProperty: "touches"
+    }
+);
+
+JXG.extend(
+    JXG,
+    /** @lends JXG */ {
+        /**
+         * Determines whether evt is a touch event.
+         * @param evt {Event}
+         * @returns {Boolean}
+         */
+        isTouchEvent: function (evt) {
+            return JXG.exists(evt['touches']); // Old iOS touch events
+        },
+
+        /**
+         * Determines whether evt is a pointer event.
+         * @param evt {Event}
+         * @returns {Boolean}
+         */
+        isPointerEvent: function (evt) {
+            return JXG.exists(evt.pointerId);
+        },
+
+        /**
+         * Determines whether evt is neither a touch event nor a pointer event.
+         * @param evt {Event}
+         * @returns {Boolean}
+         */
+        isMouseEvent: function (evt) {
+            return !JXG.isTouchEvent(evt) && !JXG.isPointerEvent(evt);
+        },
+
+        /**
+         * Determines the number of touch points in a touch event.
+         * For other events, -1 is returned.
+         * @param evt {Event}
+         * @returns {Number}
+         */
+        getNumberOfTouchPoints: function (evt) {
+            var n = -1;
+
+            if (JXG.isTouchEvent(evt)) {
+                n = evt['touches'].length;
+            }
+
+            return n;
+        },
+
+        /**
+         * Checks whether an mouse, pointer or touch event evt is the first event of a multitouch event.
+         * Attention: When two or more pointer device types are being used concurrently,
+         *            it is only checked whether the passed event is the first one of its type!
+         * @param evt {Event}
+         * @returns {boolean}
+         */
+        isFirstTouch: function (evt) {
+            var touchPoints = JXG.getNumberOfTouchPoints(evt);
+
+            if (JXG.isPointerEvent(evt)) {
+                return evt.isPrimary;
+            }
+
+            return touchPoints === 1;
+        },
+
+        /**
+         * A document/window environment is available.
+         * @type Boolean
+         * @default false
+         */
+        isBrowser: Type.exists(window) && Type.exists(document) &&
+            typeof window === "object" && typeof document === "object",
+
+        /**
+         * Features of ECMAScript 6+ are available.
+         * @type Boolean
+         * @default false
+         */
+        supportsES6: function () {
+            // var testMap;
+            /* jshint ignore:start */
+            try {
+                // This would kill the old uglifyjs: testMap = (a = 0) => a;
+                new Function("(a = 0) => a");
+                return true;
+            } catch (err) {
+                return false;
+            }
+            /* jshint ignore:end */
+        },
+
+        /**
+         * Detect browser support for VML.
+         * @returns {Boolean} True, if the browser supports VML.
+         */
+        supportsVML: function () {
+            // From stackoverflow.com
+            return this.isBrowser && !!document.namespaces;
+        },
+
+        /**
+         * Detect browser support for SVG.
+         * @returns {Boolean} True, if the browser supports SVG.
+         */
+        supportsSVG: function () {
+            var svgSupport;
+            if (!this.isBrowser) {
+                return false;
+            }
+            svgSupport = !!document.createElementNS && !!document.createElementNS('http://www.w3.org/2000/svg', 'svg').createSVGRect;
+            return svgSupport;
+        },
+
+        /**
+         * Detect browser support for Canvas.
+         * @returns {Boolean} True, if the browser supports HTML canvas.
+         */
+        supportsCanvas: function () {
+            var hasCanvas = false;
+
+            // if (this.isNode()) {
+            //     try {
+            //         // c = typeof module === "object" ? module.require('canvas') : $__canvas;
+            //         c = typeof module === "object" ? module.require('canvas') : import('canvas');
+            //         hasCanvas = !!c;
+            //     } catch (err) {}
+            // }
+
+            if (this.isNode()) {
+                //try {
+                //    JXG.createCanvas(500, 500);
+                    hasCanvas = true;
+                // } catch (err) {
+                //     throw new Error('JXG.createCanvas not available.\n' +
+                //         'Install the npm package `canvas`\n' +
+                //         'and call:\n' +
+                //         '    import { createCanvas } from 'canvas.js'\n' +
+                //         '    JXG.createCanvas = createCanvas;\n');
+                // }
+            }
+
+            return (
+                hasCanvas || (this.isBrowser && !!document.createElement('canvas').getContext)
+            );
+        },
+
+        /**
+         * True, if run inside a node.js environment.
+         * @returns {Boolean}
+         */
+        isNode: function () {
+            // This is not a 100% sure but should be valid in most cases
+            // We are not inside a browser
+            /* eslint-disable no-undef */
+            return (
+                !this.isBrowser &&
+                (typeof process !== 'undefined') &&
+                (process.release.name.search(/node|io.js/) !== -1)
+            /* eslint-enable no-undef */
+
+                // there is a module object (plain node, no requirejs)
+                // ((typeof module === "object" && !!module.exports) ||
+                //     // there is a global object and requirejs is loaded
+                //     (typeof global === "object" &&
+                //         global.requirejsVars &&
+                //         !global.requirejsVars.isBrowser)
+                // )
+            );
+        },
+
+        /**
+         * True if run inside a webworker environment.
+         * @returns {Boolean}
+         */
+        isWebWorker: function () {
+            return (
+                !this.isBrowser &&
+                typeof self === "object" &&
+                typeof self.postMessage === "function"
+            );
+        },
+
+        /**
+         * Checks if the environments supports the W3C Pointer Events API {@link https://www.w3.org/TR/pointerevents/}
+         * @returns {Boolean}
+         */
+        supportsPointerEvents: function () {
+            return !!(
+                (
+                    this.isBrowser &&
+                    window.navigator &&
+                    (window.PointerEvent || // Chrome/Edge/IE11+
+                        window.navigator.pointerEnabled || // IE11+
+                        window.navigator.msPointerEnabled)
+                ) // IE10-
+            );
+        },
+
+        /**
+         * Determine if the current browser supports touch events
+         * @returns {Boolean} True, if the browser supports touch events.
+         */
+        isTouchDevice: function () {
+            return this.isBrowser && window.ontouchstart !== undefined;
+        },
+
+        /**
+         * Detects if the user is using an Android powered device.
+         * @returns {Boolean}
+         * @deprecated
+         */
+        isAndroid: function () {
+            return (
+                Type.exists(navigator) &&
+                navigator.userAgent.toLowerCase().indexOf('android') > -1
+            );
+        },
+
+        /**
+         * Detects if the user is using the default Webkit browser on an Android powered device.
+         * @returns {Boolean}
+         * @deprecated
+         */
+        isWebkitAndroid: function () {
+            return this.isAndroid() && navigator.userAgent.indexOf(" AppleWebKit/") > -1;
+        },
+
+        /**
+         * Detects if the user is using a Apple iPad / iPhone.
+         * @returns {Boolean}
+         * @deprecated
+         */
+        isApple: function () {
+            return (
+                Type.exists(navigator) &&
+                (navigator.userAgent.indexOf('iPad') > -1 ||
+                    navigator.userAgent.indexOf('iPhone') > -1)
+            );
+        },
+
+        /**
+         * Detects if the user is using Safari on an Apple device.
+         * See https://evilmartians.com/chronicles/how-to-detect-safari-and-ios-versions-with-ease (2025)
+         * @returns {Boolean}
+         * @deprecated
+         */
+        isWebkitApple: function () {
+            var is = ('GestureEvent' in window) && // Desktop and mobile
+                    (
+                        ('ongesturechange' in window) || // mobile webkit browsers and webview iOS
+                        (window !== undefined && // Desktop Safari
+                         'safari' in window &&
+                         'pushNotification' in window.safari)
+                    );
+            return is;
+
+            // return (
+            //     this.isApple() && navigator.userAgent.search(/Mobile\/[0-9A-Za-z.]*Safari/) > -1
+            // );
+        },
+
+        /**
+         * Returns true if the run inside a Windows 8 "Metro" App.
+         * @returns {Boolean}
+         * @deprecated
+         */
+        isMetroApp: function () {
+            return (
+                typeof window === "object" &&
+                window.clientInformation &&
+                window.clientInformation.appVersion &&
+                window.clientInformation.appVersion.indexOf('MSAppHost') > -1
+            );
+        },
+
+        /**
+         * Detects if the user is using a Mozilla browser
+         * @returns {Boolean}
+         * @deprecated
+         */
+        isMozilla: function () {
+            return (
+                Type.exists(navigator) &&
+                navigator.userAgent.toLowerCase().indexOf('mozilla') > -1 &&
+                navigator.userAgent.toLowerCase().indexOf('apple') === -1
+            );
+        },
+
+        /**
+         * Detects if the user is using a firefoxOS powered device.
+         * @returns {Boolean}
+         * @deprecated
+         */
+        isFirefoxOS: function () {
+            return (
+                Type.exists(navigator) &&
+                navigator.userAgent.toLowerCase().indexOf('android') === -1 &&
+                navigator.userAgent.toLowerCase().indexOf('apple') === -1 &&
+                navigator.userAgent.toLowerCase().indexOf('mobile') > -1 &&
+                navigator.userAgent.toLowerCase().indexOf('mozilla') > -1
+            );
+        },
+
+        /**
+         * Detects if the user is using a desktop device, see <a href="https://stackoverflow.com/a/61073480">https://stackoverflow.com/a/61073480</a>.
+         * @returns {boolean}
+         *
+         * @deprecated
+         */
+        isDesktop: function () {
+            return true;
+            // console.log("isDesktop", screen.orientation);
+            // const navigatorAgent =
+            //     navigator.userAgent || navigator.vendor || window.opera;
+            // return !(
+            //     /(android|bb\d+|meego).+mobile|avantgo|bada\/|blackberry|blazer|compal|elaine|fennec|hiptop|iemobile|ip(hone|od)|iris|kindle|lge |maemo|midp|mmp|mobile.+firefox|netfront|opera m(ob|in)i|palm( os)?|phone|p(ixi|re)\/|plucker|pocket|psp|series([46])0|symbian|treo|up\.(browser|link)|vodafone|wap|windows ce|xda|xiino|android|ipad|playbook|silk/i.test(
+            //         navigatorAgent
+            //     ) ||
+            //     /1207|6310|6590|3gso|4thp|50[1-6]i|770s|802s|a wa|abac|ac(er|oo|s-)|ai(ko|rn)|al(av|ca|co)|amoi|an(ex|ny|yw)|aptu|ar(ch|go)|as(te|us)|attw|au(di|-m|r |s )|avan|be(ck|ll|nq)|bi(lb|rd)|bl(ac|az)|br([ev])w|bumb|bw-([nu])|c55\/|capi|ccwa|cdm-|cell|chtm|cldc|cmd-|co(mp|nd)|craw|da(it|ll|ng)|dbte|dc-s|devi|dica|dmob|do([cp])o|ds(12|-d)|el(49|ai)|em(l2|ul)|er(ic|k0)|esl8|ez([4-7]0|os|wa|ze)|fetc|fly([-_])|g1 u|g560|gene|gf-5|g-mo|go(\.w|od)|gr(ad|un)|haie|hcit|hd-([mpt])|hei-|hi(pt|ta)|hp( i|ip)|hs-c|ht(c([- _agpst])|tp)|hu(aw|tc)|i-(20|go|ma)|i230|iac([ \-/])|ibro|idea|ig01|ikom|im1k|inno|ipaq|iris|ja([tv])a|jbro|jemu|jigs|kddi|keji|kgt([ /])|klon|kpt |kwc-|kyo([ck])|le(no|xi)|lg( g|\/([klu])|50|54|-[a-w])|libw|lynx|m1-w|m3ga|m50\/|ma(te|ui|xo)|mc(01|21|ca)|m-cr|me(rc|ri)|mi(o8|oa|ts)|mmef|mo(01|02|bi|de|do|t([- ov])|zz)|mt(50|p1|v )|mwbp|mywa|n10[0-2]|n20[2-3]|n30([02])|n50([025])|n7(0([01])|10)|ne(([cm])-|on|tf|wf|wg|wt)|nok([6i])|nzph|o2im|op(ti|wv)|oran|owg1|p800|pan([adt])|pdxg|pg(13|-([1-8]|c))|phil|pire|pl(ay|uc)|pn-2|po(ck|rt|se)|prox|psio|pt-g|qa-a|qc(07|12|21|32|60|-[2-7]|i-)|qtek|r380|r600|raks|rim9|ro(ve|zo)|s55\/|sa(ge|ma|mm|ms|ny|va)|sc(01|h-|oo|p-)|sdk\/|se(c([-01])|47|mc|nd|ri)|sgh-|shar|sie([-m])|sk-0|sl(45|id)|sm(al|ar|b3|it|t5)|so(ft|ny)|sp(01|h-|v-|v )|sy(01|mb)|t2(18|50)|t6(00|10|18)|ta(gt|lk)|tcl-|tdg-|tel([im])|tim-|t-mo|to(pl|sh)|ts(70|m-|m3|m5)|tx-9|up(\.b|g1|si)|utst|v400|v750|veri|vi(rg|te)|vk(40|5[0-3]|-v)|vm40|voda|vulc|vx(52|53|60|61|70|80|81|83|85|98)|w3c([- ])|webc|whit|wi(g |nc|nw)|wmlb|wonu|x700|yas-|your|zeto|zte-/i.test(
+            //         navigatorAgent.substr(0, 4)
+            //     )
+            // );
+        },
+
+        /**
+         * Detects if the user is using a mobile device, see <a href="https://stackoverflow.com/questions/25542814/html5-detecting-if-youre-on-mobile-or-pc-with-javascript">https://stackoverflow.com/questions/25542814/html5-detecting-if-youre-on-mobile-or-pc-with-javascript</a>.
+         * @returns {boolean}
+         *
+         * @deprecated
+         *
+         */
+        isMobile: function () {
+            return true;
+            // return Type.exists(navigator) && /Android|webOS|iPhone|iPad|iPod|BlackBerry|IEMobile|Opera Mini/i.test(navigator.userAgent);
+        },
+
+        /**
+         * Internet Explorer version. Works only for IE > 4.
+         * @type Number
+         * @deprecated
+         */
+        ieVersion: (function () {
+            var div,
+                all,
+                v = 3;
+
+            if (document === null || typeof document !== 'object') {
+                return 0;
+            }
+
+            div = document.createElement('div');
+            all = div.getElementsByTagName('i');
+
+            do {
+                div.innerHTML = "<!--[if gt IE " + (++v) + "]><" + "i><" + "/i><![endif]-->";
+            } while (all[0]);
+
+            return v > 4 ? v : undefined;
+        })(),
+
+        /**
+         * Reads the width and height of an HTML element.
+         * @param {String|Object} elementId id of or reference to an HTML DOM node.
+         * @returns {Object} An object with the two properties width and height.
+         */
+        getDimensions: function (elementId, doc) {
+            var element,
+                display,
+                els,
+                originalVisibility,
+                originalPosition,
+                originalDisplay,
+                originalWidth,
+                originalHeight,
+                style,
+                pixelDimRegExp = /\d+(\.\d*)?px/;
+
+            if (!this.isBrowser || elementId === null) {
+                return {
+                    width: 500,
+                    height: 500
+                };
+            }
+
+            doc = doc || document;
+            // Borrowed from prototype.js
+            element = (Type.isString(elementId)) ? doc.getElementById(elementId) : elementId;
+            if (!Type.exists(element)) {
+                throw new Error(
+                    "\nJSXGraph: HTML container element '" + elementId + "' not found."
+                );
+            }
+
+            display = element.style.display;
+
+            // Work around a bug in Safari
+            if (display !== "none" && display !== null) {
+                if (element.clientWidth > 0 && element.clientHeight > 0) {
+                    return { width: element.clientWidth, height: element.clientHeight };
+                }
+
+                // A parent might be set to display:none; try reading them from styles
+                style = window.getComputedStyle ? window.getComputedStyle(element) : element.style;
+                return {
+                    width: pixelDimRegExp.test(style.width) ? parseFloat(style.width) : 0,
+                    height: pixelDimRegExp.test(style.height) ? parseFloat(style.height) : 0
+                };
+            }
+
+            // All *Width and *Height properties give 0 on elements with display set to none,
+            // hence we show the element temporarily
+            els = element.style;
+
+            // save style
+            originalVisibility = els.visibility;
+            originalPosition = els.position;
+            originalDisplay = els.display;
+
+            // show element
+            els.visibility = 'hidden';
+            els.position = 'absolute';
+            els.display = 'block';
+
+            // read the dimension
+            originalWidth = element.clientWidth;
+            originalHeight = element.clientHeight;
+
+            // restore original css values
+            els.display = originalDisplay;
+            els.position = originalPosition;
+            els.visibility = originalVisibility;
+
+            return {
+                width: originalWidth,
+                height: originalHeight
+            };
+        },
+
+        /**
+         * Adds an event listener to a DOM element.
+         * @param {Object} obj Reference to a DOM node.
+         * @param {String} type The event to catch, without leading 'on', e.g. 'mousemove' instead of 'onmousemove'.
+         * @param {Function} fn The function to call when the event is triggered.
+         * @param {Object} owner The scope in which the event trigger is called.
+         * @param {Object|Boolean} [options=false] This parameter is passed as the third parameter to the method addEventListener. Depending on the data type it is either
+         * an options object or the useCapture Boolean.
+         *
+         */
+        addEvent: function (obj, type, fn, owner, options) {
+            var el = function () {
+                return fn.apply(owner, arguments);
+            };
+
+            el.origin = fn;
+            // Check if owner is a board
+            if (typeof owner === 'object' && Type.exists(owner.BOARD_MODE_NONE)) {
+                owner['x_internal' + type] = owner['x_internal' + type] || [];
+                owner['x_internal' + type].push(el);
+            }
+
+            // Non-IE browser
+            if (Type.exists(obj) && Type.exists(obj.addEventListener)) {
+                options = options || false;  // options or useCapture
+                obj.addEventListener(type, el, options);
+            }
+
+            // IE
+            if (Type.exists(obj) && Type.exists(obj.attachEvent)) {
+                obj.attachEvent("on" + type, el);
+            }
+        },
+
+        /**
+         * Removes an event listener from a DOM element.
+         * @param {Object} obj Reference to a DOM node.
+         * @param {String} type The event to catch, without leading 'on', e.g. 'mousemove' instead of 'onmousemove'.
+         * @param {Function} fn The function to call when the event is triggered.
+         * @param {Object} owner The scope in which the event trigger is called.
+         */
+        removeEvent: function (obj, type, fn, owner) {
+            var i;
+
+            if (!Type.exists(owner)) {
+                JXG.debug("no such owner");
+                return;
+            }
+
+            if (!Type.exists(owner["x_internal" + type])) {
+                JXG.debug("removeEvent: no such type: " + type);
+                return;
+            }
+
+            if (!Type.isArray(owner["x_internal" + type])) {
+                JXG.debug("owner[x_internal + " + type + "] is not an array");
+                return;
+            }
+
+            i = Type.indexOf(owner["x_internal" + type], fn, 'origin');
+
+            if (i === -1) {
+                JXG.debug("removeEvent: no such event function in internal list: " + fn);
+                return;
+            }
+
+            try {
+                // Non-IE browser
+                if (Type.exists(obj) && Type.exists(obj.removeEventListener)) {
+                    obj.removeEventListener(type, owner["x_internal" + type][i], false);
+                }
+
+                // IE
+                if (Type.exists(obj) && Type.exists(obj.detachEvent)) {
+                    obj.detachEvent("on" + type, owner["x_internal" + type][i]);
+                }
+            } catch (e) {
+                JXG.debug("removeEvent: event not registered in browser: (" + type + " -- " + fn + ")");
+            }
+
+            owner["x_internal" + type].splice(i, 1);
+        },
+
+        /**
+         * Removes all events of the given type from a given DOM node; Use with caution and do not use it on a container div
+         * of a {@link JXG.Board} because this might corrupt the event handling system.
+         * @param {Object} obj Reference to a DOM node.
+         * @param {String} type The event to catch, without leading 'on', e.g. 'mousemove' instead of 'onmousemove'.
+         * @param {Object} owner The scope in which the event trigger is called.
+         */
+        removeAllEvents: function (obj, type, owner) {
+            var i, len;
+            if (owner["x_internal" + type]) {
+                len = owner["x_internal" + type].length;
+
+                for (i = len - 1; i >= 0; i--) {
+                    JXG.removeEvent(obj, type, owner["x_internal" + type][i].origin, owner);
+                }
+
+                if (owner["x_internal" + type].length > 0) {
+                    JXG.debug("removeAllEvents: Not all events could be removed.");
+                }
+            }
+        },
+
+        /**
+         * Cross browser mouse / pointer / touch coordinates retrieval relative to the documents's top left corner.
+         * This method might be a bit outdated today, since pointer events and clientX/Y are omnipresent.
+         *
+         * @param {Object} [e] The browsers event object. If omitted, <tt>window.event</tt> will be used.
+         * @param {Number} [index] If <tt>e</tt> is a touch event, this provides the index of the touch coordinates, i.e. it determines which finger.
+         * @param {Object} [doc] The document object.
+         * @returns {Array} Contains the position as x,y-coordinates in the first resp. second component.
+         */
+        getPosition: function (e, index, doc) {
+            var i,
+                len,
+                evtTouches,
+                posx = 0,
+                posy = 0;
+
+            if (!e) {
+                e = window.event;
+            }
+
+            doc = doc || document;
+            evtTouches = e['touches']; // iOS touch events
+
+            // touchend events have their position in "changedTouches"
+            if (Type.exists(evtTouches) && evtTouches.length === 0) {
+                evtTouches = e.changedTouches;
+            }
+
+            if (Type.exists(index) && Type.exists(evtTouches)) {
+                if (index === -1) {
+                    len = evtTouches.length;
+
+                    for (i = 0; i < len; i++) {
+                        if (evtTouches[i]) {
+                            e = evtTouches[i];
+                            break;
+                        }
+                    }
+                } else {
+                    e = evtTouches[index];
+                }
+            }
+
+            // Scrolling is ignored.
+            // e.clientX is supported since IE6
+            if (e.clientX) {
+                posx = e.clientX;
+                posy = e.clientY;
+            }
+
+            return [posx, posy];
+        },
+
+        /**
+         * Cross browser setting of mouse / pointer / touch coordinates relative to the documents's top left corner.
+         * This method might be a bit outdated today, since pointer events and clientX/Y are omnipresent.
+         *
+         * @param {Object} [e] The browsers event object. If omitted, <tt>window.event</tt> will be used.
+         * @param {Array} arr Contains the position to set as x,y-coordinates in the first resp. second component.
+         * @param {Number} [index] If <tt>e</tt> is a touch event, this provides the index of the touch coordinates, i.e. it determines which finger.
+         * @param {Object} [doc] The document object.
+         * @returns {Event}
+         */
+        setPosition: function (e, arr, index, doc) {
+            var i,
+                len,
+                evtTouches;
+
+            if (!e) {
+                e = window.event;
+            }
+
+            doc = doc || document;
+            evtTouches = e['touches']; // iOS touch events
+
+            // touchend events have their position in "changedTouches"
+            if (JXG.exists(evtTouches) && evtTouches.length === 0) {
+                evtTouches = e.changedTouches;
+            }
+
+            if (JXG.exists(index) && JXG.exists(evtTouches)) {
+                if (index === -1) {
+                    len = evtTouches.length;
+
+                    for (i = 0; i < len; i++) {
+                        if (evtTouches[i]) {
+                            evtTouches[i].clientX = arr[0];
+                            evtTouches[i].clientY = arr[1];
+                            break;
+                        }
+                    }
+                } else {
+                    evtTouches[index].clientX = arr[0];
+                    evtTouches[index].clientY = arr[1];
+                }
+            } else if (e.clientX) {
+                e.clientX = arr[0];
+                e.clientY = arr[1];
+            }
+
+            return e;
+        },
+
+        /**
+         * Calculates recursively the offset of the DOM element in which the board is stored.
+         * @param {Object} obj A DOM element
+         * @returns {Array} An array with the elements left and top offset.
+         */
+        getOffset: function (obj) {
+            var cPos,
+                o = obj,
+                o2 = obj,
+                l = o.offsetLeft - o.scrollLeft,
+                t = o.offsetTop - o.scrollTop;
+
+            cPos = this.getCSSTransform([l, t], o);
+            l = cPos[0];
+            t = cPos[1];
+
+            /*
+             * In Mozilla and Webkit: offsetParent seems to jump at least to the next iframe,
+             * if not to the body. In IE and if we are in an position:absolute environment
+             * offsetParent walks up the DOM hierarchy.
+             * In order to walk up the DOM hierarchy also in Mozilla and Webkit
+             * we need the parentNode steps.
+             */
+            o = o.offsetParent;
+            while (o) {
+                l += o.offsetLeft;
+                t += o.offsetTop;
+
+                if (o.offsetParent) {
+                    l += o.clientLeft - o.scrollLeft;
+                    t += o.clientTop - o.scrollTop;
+                }
+
+                cPos = this.getCSSTransform([l, t], o);
+                l = cPos[0];
+                t = cPos[1];
+
+                o2 = o2.parentNode;
+
+                while (o2 !== o) {
+                    l += o2.clientLeft - o2.scrollLeft;
+                    t += o2.clientTop - o2.scrollTop;
+
+                    cPos = this.getCSSTransform([l, t], o2);
+                    l = cPos[0];
+                    t = cPos[1];
+
+                    o2 = o2.parentNode;
+                }
+                o = o.offsetParent;
+            }
+
+            return [l, t];
+        },
+
+        /**
+         * Access CSS style sheets.
+         * @param {Object} obj A DOM element
+         * @param {String} stylename The CSS property to read.
+         * @returns The value of the CSS property and <tt>undefined</tt> if it is not set.
+         */
+        getStyle: function (obj, stylename) {
+            var r,
+                doc = obj.ownerDocument;
+
+            // Non-IE
+            if (doc.defaultView && doc.defaultView.getComputedStyle) {
+                r = doc.defaultView.getComputedStyle(obj, null).getPropertyValue(stylename);
+                // IE
+            } else if (obj.currentStyle && JXG.ieVersion >= 9) {
+                r = obj.currentStyle[stylename];
+            } else {
+                if (obj.style) {
+                    // make stylename lower camelcase
+                    stylename = stylename.replace(/-([a-z]|[0-9])/gi, function (all, letter) {
+                        return letter.toUpperCase();
+                    });
+                    r = obj.style[stylename];
+                }
+            }
+
+            return r;
+        },
+
+        /**
+         * Reads css style sheets of a given element. This method is a getStyle wrapper and
+         * defaults the read value to <tt>0</tt> if it can't be parsed as an integer value.
+         * @param {DOMElement} el
+         * @param {string} css
+         * @returns {number}
+         */
+        getProp: function (el, css) {
+            var n = parseInt(this.getStyle(el, css), 10);
+            return isNaN(n) ? 0 : n;
+        },
+
+        /**
+         * Correct position of upper left corner in case of
+         * a CSS transformation. Here, only translations are
+         * extracted. All scaling transformations are corrected
+         * in {@link JXG.Board#getMousePosition}.
+         * @param {Array} cPos Previously determined position
+         * @param {Object} obj A DOM element
+         * @returns {Array} The corrected position.
+         */
+        getCSSTransform: function (cPos, obj) {
+            var i,
+                j,
+                str,
+                arrStr,
+                start,
+                len,
+                len2,
+                arr,
+                t = [
+                    "transform",
+                    "webkitTransform",
+                    "MozTransform",
+                    "msTransform",
+                    "oTransform"
+                ];
+
+            // Take the first transformation matrix
+            len = t.length;
+
+            for (i = 0, str = ""; i < len; i++) {
+                if (Type.exists(obj.style[t[i]])) {
+                    str = obj.style[t[i]];
+                    break;
+                }
+            }
+
+            /**
+             * Extract the coordinates and apply the transformation
+             * to cPos
+             */
+            if (str !== "") {
+                start = str.indexOf("(");
+
+                if (start > 0) {
+                    len = str.length;
+                    arrStr = str.substring(start + 1, len - 1);
+                    arr = arrStr.split(",");
+
+                    for (j = 0, len2 = arr.length; j < len2; j++) {
+                        arr[j] = parseFloat(arr[j]);
+                    }
+
+                    if (str.indexOf('matrix') === 0) {
+                        cPos[0] += arr[4];
+                        cPos[1] += arr[5];
+                    } else if (str.indexOf('translateX') === 0) {
+                        cPos[0] += arr[0];
+                    } else if (str.indexOf('translateY') === 0) {
+                        cPos[1] += arr[0];
+                    } else if (str.indexOf('translate') === 0) {
+                        cPos[0] += arr[0];
+                        cPos[1] += arr[1];
+                    }
+                }
+            }
+
+            // Zoom is used by reveal.js
+            if (Type.exists(obj.style.zoom)) {
+                str = obj.style.zoom;
+                if (str !== "") {
+                    cPos[0] *= parseFloat(str);
+                    cPos[1] *= parseFloat(str);
+                }
+            }
+
+            return cPos;
+        },
+
+        /**
+         * Scaling CSS transformations applied to the div element containing the JSXGraph constructions
+         * are determined. In IE prior to 9, 'rotate', 'skew', 'skewX', 'skewY' are not supported.
+         * @returns {Array} 3x3 transformation matrix without translation part. See {@link JXG.Board#updateCSSTransforms}.
+         */
+        getCSSTransformMatrix: function (obj) {
+            var i, j, str, arrstr, arr,
+                start, len, len2, st,
+                doc = obj.ownerDocument,
+                t = [
+                    "transform",
+                    "webkitTransform",
+                    "MozTransform",
+                    "msTransform",
+                    "oTransform"
+                ],
+                mat = [
+                    [1, 0, 0],
+                    [0, 1, 0],
+                    [0, 0, 1]
+                ];
+
+            // This should work on all browsers except IE 6-8
+            if (doc.defaultView && doc.defaultView.getComputedStyle) {
+                st = doc.defaultView.getComputedStyle(obj, null);
+                str =
+                    st.getPropertyValue("-webkit-transform") ||
+                    st.getPropertyValue("-moz-transform") ||
+                    st.getPropertyValue("-ms-transform") ||
+                    st.getPropertyValue("-o-transform") ||
+                    st.getPropertyValue('transform');
+            } else {
+                // Take the first transformation matrix
+                len = t.length;
+                for (i = 0, str = ""; i < len; i++) {
+                    if (Type.exists(obj.style[t[i]])) {
+                        str = obj.style[t[i]];
+                        break;
+                    }
+                }
+            }
+
+            // Convert and reorder the matrix for JSXGraph
+            if (str !== "") {
+                start = str.indexOf("(");
+
+                if (start > 0) {
+                    len = str.length;
+                    arrstr = str.substring(start + 1, len - 1);
+                    arr = arrstr.split(",");
+
+                    for (j = 0, len2 = arr.length; j < len2; j++) {
+                        arr[j] = parseFloat(arr[j]);
+                    }
+
+                    if (str.indexOf('matrix') === 0) {
+                        mat = [
+                            [1, 0, 0],
+                            [0, arr[0], arr[1]],
+                            [0, arr[2], arr[3]]
+                        ];
+                    } else if (str.indexOf('scaleX') === 0) {
+                        mat[1][1] = arr[0];
+                    } else if (str.indexOf('scaleY') === 0) {
+                        mat[2][2] = arr[0];
+                    } else if (str.indexOf('scale') === 0) {
+                        mat[1][1] = arr[0];
+                        mat[2][2] = arr[1];
+                    }
+                }
+            }
+
+            // CSS style zoom is used by reveal.js
+            // Recursively search for zoom style entries.
+            // This is necessary for reveal.js on webkit.
+            // It fails if the user does zooming
+            if (Type.exists(obj.style.zoom)) {
+                str = obj.style.zoom;
+                if (str !== "") {
+                    mat[1][1] *= parseFloat(str);
+                    mat[2][2] *= parseFloat(str);
+                }
+            }
+
+            return mat;
+        },
+
+        /**
+         * Process data in timed chunks. Data which takes long to process, either because it is such
+         * a huge amount of data or the processing takes some time, causes warnings in browsers about
+         * irresponsive scripts. To prevent these warnings, the processing is split into smaller pieces
+         * called chunks which will be processed in serial order.
+         * Copyright 2009 Nicholas C. Zakas. All rights reserved. MIT Licensed
+         * @param {Array} items to do
+         * @param {Function} process Function that is applied for every array item
+         * @param {Object} context The scope of function process
+         * @param {Function} callback This function is called after the last array element has been processed.
+         */
+        timedChunk: function (items, process, context, callback) {
+            //create a clone of the original
+            var todo = items.slice(),
+                timerFun = function () {
+                    var start = +new Date();
+
+                    do {
+                        process.call(context, todo.shift());
+                    } while (todo.length > 0 && +new Date() - start < 300);
+
+                    if (todo.length > 0) {
+                        window.setTimeout(timerFun, 1);
+                    } else {
+                        callback(items);
+                    }
+                };
+
+            window.setTimeout(timerFun, 1);
+        },
+
+        /**
+         * Scale and vertically shift a DOM element (usually a JSXGraph div)
+         * inside of a parent DOM
+         * element which is set to fullscreen.
+         * This is realized with a CSS transformation.
+         *
+         * @param  {String} wrap_id  id of the parent DOM element which is in fullscreen mode
+         * @param  {String} inner_id id of the DOM element which is scaled and shifted
+         * @param  {Object} doc      document object or shadow root
+         * @param  {Number} scale    Relative size of the JSXGraph board in the fullscreen window.
+         *
+         * @private
+         * @see JXG.Board#toFullscreen
+         * @see JXG.Board#fullscreenListener
+         *
+         */
+        scaleJSXGraphDiv: function (wrap_id, inner_id, doc, scale) {
+            var w, h, b,
+                wi, hi,
+                wo, ho, inner,
+                scale_l, vshift_l,
+                f = scale,
+                ratio,
+                pseudo_keys = [
+                    ":fullscreen",
+                    ":-webkit-full-screen",
+                    ":-moz-full-screen",
+                    ":-ms-fullscreen"
+                ],
+                len_pseudo = pseudo_keys.length,
+                i;
+
+            b = doc.getElementById(wrap_id).getBoundingClientRect();
+            h = b.height;
+            w = b.width;
+
+            inner = doc.getElementById(inner_id);
+            wo = inner._cssFullscreenStore.w;
+            ho = inner._cssFullscreenStore.h;
+            ratio = ho / wo;
+
+            // Scale the div such that fits into the fullscreen.
+            if (wo > w * f) {
+                wo = w * f;
+                ho = wo * ratio;
+            }
+            if (ho > h * f) {
+                ho = h * f;
+                wo = ho / ratio;
+            }
+
+            wi = wo;
+            hi = ho;
+            // Compare the code in this.setBoundingBox()
+            if (ratio > 1) {
+                // h > w
+                if (ratio < h / w) {
+                    scale_l =  w * f / wo;
+                } else {
+                    scale_l =  h * f / ho;
+                }
+            } else {
+                // h <= w
+                if (ratio < h / w) {
+                    scale_l = w * f / wo;
+                } else {
+                    scale_l = h * f / ho;
+                }
+            }
+            vshift_l = (h - hi) * 0.5;
+
+            // Set a CSS properties to center the JSXGraph div horizontally and vertically
+            // at the first position of the fullscreen pseudo classes.
+            for (i = 0; i < len_pseudo; i++) {
+                try {
+                    inner.style.width = wi + 'px !important';
+                    inner.style.height = hi + 'px !important';
+                    inner.style.margin = '0 auto';
+                    // Add the transform to a possibly already existing transform
+                    inner.style.transform = inner._cssFullscreenStore.transform +
+                        ' matrix(' + scale_l + ',0,0,' + scale_l + ',0,' + vshift_l + ')';
+                    break;
+                } catch (err) {
+                    JXG.debug("JXG.scaleJSXGraphDiv:\n" + err);
+                }
+            }
+            if (i === len_pseudo) {
+                JXG.debug("JXG.scaleJSXGraphDiv: Could not set any CSS property.");
+            }
+        }
+
+    }
+);
+
+export default JXG;