--- conflicted
+++ resolved
@@ -345,18 +345,6 @@
          * @see https://stackoverflow.com/a/61073480
          */
         isDesktop: function () {
-<<<<<<< HEAD
-            const navigatorAgent =
-                navigator.userAgent || navigator.vendor || window.opera;
-            return !(
-                /(android|bb\d+|meego).+mobile|avantgo|bada\/|blackberry|blazer|compal|elaine|fennec|hiptop|iemobile|ip(hone|od)|iris|kindle|lge |maemo|midp|mmp|mobile.+firefox|netfront|opera m(ob|in)i|palm( os)?|phone|p(ixi|re)\/|plucker|pocket|psp|series([46])0|symbian|treo|up\.(browser|link)|vodafone|wap|windows ce|xda|xiino|android|ipad|playbook|silk/i.test(
-                    navigatorAgent
-                ) ||
-                /1207|6310|6590|3gso|4thp|50[1-6]i|770s|802s|a wa|abac|ac(er|oo|s-)|ai(ko|rn)|al(av|ca|co)|amoi|an(ex|ny|yw)|aptu|ar(ch|go)|as(te|us)|attw|au(di|-m|r |s )|avan|be(ck|ll|nq)|bi(lb|rd)|bl(ac|az)|br([ev])w|bumb|bw-([nu])|c55\/|capi|ccwa|cdm-|cell|chtm|cldc|cmd-|co(mp|nd)|craw|da(it|ll|ng)|dbte|dc-s|devi|dica|dmob|do([cp])o|ds(12|-d)|el(49|ai)|em(l2|ul)|er(ic|k0)|esl8|ez([4-7]0|os|wa|ze)|fetc|fly([-_])|g1 u|g560|gene|gf-5|g-mo|go(\.w|od)|gr(ad|un)|haie|hcit|hd-([mpt])|hei-|hi(pt|ta)|hp( i|ip)|hs-c|ht(c([- _agpst])|tp)|hu(aw|tc)|i-(20|go|ma)|i230|iac([ \-/])|ibro|idea|ig01|ikom|im1k|inno|ipaq|iris|ja([tv])a|jbro|jemu|jigs|kddi|keji|kgt([ /])|klon|kpt |kwc-|kyo([ck])|le(no|xi)|lg( g|\/([klu])|50|54|-[a-w])|libw|lynx|m1-w|m3ga|m50\/|ma(te|ui|xo)|mc(01|21|ca)|m-cr|me(rc|ri)|mi(o8|oa|ts)|mmef|mo(01|02|bi|de|do|t([- ov])|zz)|mt(50|p1|v )|mwbp|mywa|n10[0-2]|n20[2-3]|n30([02])|n50([025])|n7(0([01])|10)|ne(([cm])-|on|tf|wf|wg|wt)|nok([6i])|nzph|o2im|op(ti|wv)|oran|owg1|p800|pan([adt])|pdxg|pg(13|-([1-8]|c))|phil|pire|pl(ay|uc)|pn-2|po(ck|rt|se)|prox|psio|pt-g|qa-a|qc(07|12|21|32|60|-[2-7]|i-)|qtek|r380|r600|raks|rim9|ro(ve|zo)|s55\/|sa(ge|ma|mm|ms|ny|va)|sc(01|h-|oo|p-)|sdk\/|se(c([-01])|47|mc|nd|ri)|sgh-|shar|sie([-m])|sk-0|sl(45|id)|sm(al|ar|b3|it|t5)|so(ft|ny)|sp(01|h-|v-|v )|sy(01|mb)|t2(18|50)|t6(00|10|18)|ta(gt|lk)|tcl-|tdg-|tel([im])|tim-|t-mo|to(pl|sh)|ts(70|m-|m3|m5)|tx-9|up(\.b|g1|si)|utst|v400|v750|veri|vi(rg|te)|vk(40|5[0-3]|-v)|vm40|voda|vulc|vx(52|53|60|61|70|80|81|83|85|98)|w3c([- ])|webc|whit|wi(g |nc|nw)|wmlb|wonu|x700|yas-|your|zeto|zte-/i.test(
-                    navigatorAgent.substr(0, 4)
-                )
-            );
-=======
             return true;
             // console.log("isDesktop", screen.orientation);
             // const navigatorAgent =
@@ -369,7 +357,6 @@
             //         navigatorAgent.substr(0, 4)
             //     )
             // );
->>>>>>> f3658370
         },
 
         /**
@@ -379,12 +366,8 @@
          * @see https://stackoverflow.com/questions/25542814/html5-detecting-if-youre-on-mobile-or-pc-with-javascript
          */
         isMobile: function () {
-<<<<<<< HEAD
-            return Type.exists(navigator) && /Android|webOS|iPhone|iPad|iPod|BlackBerry|IEMobile|Opera Mini/i.test(navigator.userAgent);
-=======
             return true;
             // return Type.exists(navigator) && /Android|webOS|iPhone|iPad|iPod|BlackBerry|IEMobile|Opera Mini/i.test(navigator.userAgent);
->>>>>>> f3658370
         },
 
         /**
