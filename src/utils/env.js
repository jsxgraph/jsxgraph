/*
    Copyright 2008-2022
        Matthias Ehmann,
        Michael Gerhaeuser,
        Carsten Miller,
        Bianca Valentin,
        Andreas Walter,
        Alfred Wassermann,
        Peter Wilfahrt

    This file is part of JSXGraph.

    JSXGraph is free software dual licensed under the GNU LGPL or MIT License.

    You can redistribute it and/or modify it under the terms of the

      * GNU Lesser General Public License as published by
        the Free Software Foundation, either version 3 of the License, or
        (at your option) any later version
      OR
      * MIT License: https://github.com/jsxgraph/jsxgraph/blob/master/LICENSE.MIT

    JSXGraph is distributed in the hope that it will be useful,
    but WITHOUT ANY WARRANTY; without even the implied warranty of
    MERCHANTABILITY or FITNESS FOR A PARTICULAR PURPOSE.  See the
    GNU Lesser General Public License for more details.

    You should have received a copy of the GNU Lesser General Public License and
    the MIT License along with JSXGraph. If not, see <http://www.gnu.org/licenses/>
    and <http://opensource.org/licenses/MIT/>.
 */

/*global JXG: true, define: true, window: true, document: true, navigator: true, module: true, global: true, self: true, require: true*/
/*jslint nomen: true, plusplus: true*/

/**
 * @fileoverview The functions in this file help with the detection of the environment JSXGraph runs in. We can distinguish
 * between node.js, windows 8 app and browser, what rendering techniques are supported and (most of the time) if the device
 * the browser runs on is a tablet/cell or a desktop computer.
 */

import JXG from "../jxg";
import Type from "./type";
// import $__canvas from "canvas";

JXG.extendConstants(
    JXG,
    /** @lends JXG */ {
        /**
         * Determines the property that stores the relevant information in the event object.
         * @type String
         * @default 'touches'
         * @private
         */
        touchProperty: "touches"
    }
);

JXG.extend(
    JXG,
    /** @lends JXG */ {
        /**
         * Determines whether evt is a touch event.
         * @param evt {Event}
         * @returns {Boolean}
         */
        isTouchEvent: function (evt) {
            return JXG.exists(evt[JXG.touchProperty]);
        },

        /**
         * Determines whether evt is a pointer event.
         * @param evt {Event}
         * @returns {Boolean}
         */
        isPointerEvent: function (evt) {
            return JXG.exists(evt.pointerId);
        },

        /**
         * Determines whether evt is neither a touch event nor a pointer event.
         * @param evt {Event}
         * @returns {Boolean}
         */
        isMouseEvent: function (evt) {
            return !JXG.isTouchEvent(evt) && !JXG.isPointerEvent(evt);
        },

        /**
         * Determines the number of touch points in a touch event.
         * For other events, -1 is returned.
         * @param evt {Event}
         * @returns {Number}
         */
        getNumberOfTouchPoints: function (evt) {
            var n = -1;

            if (JXG.isTouchEvent(evt)) {
                n = evt[JXG.touchProperty].length;
            }

            return n;
        },

        /**
         * Checks whether an mouse, pointer or touch event evt is the first event of a multitouch event.
         * Attention: When two or more pointer device types are being used concurrently,
         *            it is only checked whether the passed event is the first one of its type!
         * @param evt {Event}
         * @returns {boolean}
         */
        isFirstTouch: function (evt) {
            var touchPoints = JXG.getNumberOfTouchPoints(evt);

            if (JXG.isPointerEvent(evt)) {
                return evt.isPrimary;
            }

            return touchPoints === 1;
        },

        /**
         * A document/window environment is available.
         * @type Boolean
         * @default false
         */
        isBrowser: typeof window === "object" && typeof document === "object",

        /**
         * Features of ECMAScript 6+ are available.
         * @type Boolean
         * @default false
         */
        supportsES6: function () {
            var testMap;
            /* jshint ignore:start */
            try {
                // This would kill the old uglifyjs: testMap = (a = 0) => a;
                new Function("(a = 0) => a");
                return true;
            } catch (err) {
                return false;
            }
            /* jshint ignore:end */
        },

        /**
         * Detect browser support for VML.
         * @returns {Boolean} True, if the browser supports VML.
         */
        supportsVML: function () {
            // From stackoverflow.com
            return this.isBrowser && !!document.namespaces;
        },

        /**
         * Detect browser support for SVG.
         * @returns {Boolean} True, if the browser supports SVG.
         */
        supportsSVG: function () {
            return (
                this.isBrowser &&
                document.implementation.hasFeature(
                    "http://www.w3.org/TR/SVG11/feature#BasicStructure",
                    "1.1"
                )
            );
        },

        /**
         * Detect browser support for Canvas.
         * @returns {Boolean} True, if the browser supports HTML canvas.
         */
        supportsCanvas: function () {
            var c,
                hasCanvas = false;

            if (this.isNode()) {
                try {
                    // c = typeof module === "object" ? module.require("canvas") : $__canvas;
                    c = typeof module === "object" ? module.require("canvas") : import('canvas');
                    hasCanvas = !!c;
                } catch (err) {}
            }

            return (
                hasCanvas || (this.isBrowser && !!document.createElement("canvas").getContext)
            );
        },

        /**
         * True, if run inside a node.js environment.
         * @returns {Boolean}
         */
        isNode: function () {
            // This is not a 100% sure but should be valid in most cases
            // We are not inside a browser
            return (
                !this.isBrowser &&
                (typeof process !== 'undefined') &&
                (process.release.name.search(/node|io.js/) !== -1)
                // there is a module object (plain node, no requirejs)
                // ((typeof module === "object" && !!module.exports) ||
                //     // there is a global object and requirejs is loaded
                //     (typeof global === "object" &&
                //         global.requirejsVars &&
                //         !global.requirejsVars.isBrowser)
                // )
            );
        },

        /**
         * True if run inside a webworker environment.
         * @returns {Boolean}
         */
        isWebWorker: function () {
            return (
                !this.isBrowser &&
                typeof self === "object" &&
                typeof self.postMessage === "function"
            );
        },

        /**
         * Checks if the environments supports the W3C Pointer Events API {@link http://www.w3.org/Submission/pointer-events/}
         * @returns {Boolean}
         */
        supportsPointerEvents: function () {
            return !!(
                (
                    this.isBrowser &&
                    window.navigator &&
                    (window.PointerEvent || // Chrome/Edge/IE11+
                        window.navigator.pointerEnabled || // IE11+
                        window.navigator.msPointerEnabled)
                ) // IE10-
            );
        },

        /**
         * Determine if the current browser supports touch events
         * @returns {Boolean} True, if the browser supports touch events.
         */
        isTouchDevice: function () {
            return this.isBrowser && window.ontouchstart !== undefined;
        },

        /**
         * Detects if the user is using an Android powered device.
         * @returns {Boolean}
         */
        isAndroid: function () {
            return (
                Type.exists(navigator) &&
                navigator.userAgent.toLowerCase().indexOf("android") > -1
            );
        },

        /**
         * Detects if the user is using the default Webkit browser on an Android powered device.
         * @returns {Boolean}
         */
        isWebkitAndroid: function () {
            return this.isAndroid() && navigator.userAgent.indexOf(" AppleWebKit/") > -1;
        },

        /**
         * Detects if the user is using a Apple iPad / iPhone.
         * @returns {Boolean}
         */
        isApple: function () {
            return (
                Type.exists(navigator) &&
                (navigator.userAgent.indexOf("iPad") > -1 ||
                    navigator.userAgent.indexOf("iPhone") > -1)
            );
        },

        /**
         * Detects if the user is using Safari on an Apple device.
         * @returns {Boolean}
         */
        isWebkitApple: function () {
            return (
                this.isApple() && navigator.userAgent.search(/Mobile\/[0-9A-Za-z.]*Safari/) > -1
            );
        },

        /**
         * Returns true if the run inside a Windows 8 "Metro" App.
         * @returns {Boolean}
         */
        isMetroApp: function () {
            return (
                typeof window === "object" &&
                window.clientInformation &&
                window.clientInformation.appVersion &&
                window.clientInformation.appVersion.indexOf("MSAppHost") > -1
            );
        },

        /**
         * Detects if the user is using a Mozilla browser
         * @returns {Boolean}
         */
        isMozilla: function () {
            return (
                Type.exists(navigator) &&
                navigator.userAgent.toLowerCase().indexOf("mozilla") > -1 &&
                navigator.userAgent.toLowerCase().indexOf("apple") === -1
            );
        },

        /**
         * Detects if the user is using a firefoxOS powered device.
         * @returns {Boolean}
         */
        isFirefoxOS: function () {
            return (
                Type.exists(navigator) &&
                navigator.userAgent.toLowerCase().indexOf("android") === -1 &&
                navigator.userAgent.toLowerCase().indexOf("apple") === -1 &&
                navigator.userAgent.toLowerCase().indexOf("mobile") > -1 &&
                navigator.userAgent.toLowerCase().indexOf("mozilla") > -1
            );
        },

        /**
         * Internet Explorer version. Works only for IE > 4.
         * @type Number
         */
        ieVersion: (function () {
            var div,
                all,
                v = 3;

            if (typeof document !== "object") {
                return 0;
            }

            div = document.createElement("div");
            all = div.getElementsByTagName("i");

            do {
                div.innerHTML = "<!--[if gt IE " + ++v + "]><" + "i><" + "/i><![endif]-->";
            } while (all[0]);

            return v > 4 ? v : undefined;
        })(),

        /**
         * Reads the width and height of an HTML element.
         * @param {String} elementId The HTML id of an HTML DOM node.
         * @returns {Object} An object with the two properties width and height.
         */
        getDimensions: function (elementId, doc) {
            var element,
                display,
                els,
                originalVisibility,
                originalPosition,
                originalDisplay,
                originalWidth,
                originalHeight,
                style,
                pixelDimRegExp = /\d+(\.\d*)?px/;

            if (!this.isBrowser || elementId === null) {
                return {
                    width: 500,
                    height: 500
                };
            }

            doc = doc || document;
            // Borrowed from prototype.js
            element = doc.getElementById(elementId);
            if (!Type.exists(element)) {
                throw new Error(
                    "\nJSXGraph: HTML container element '" + elementId + "' not found."
                );
            }

            display = element.style.display;

            // Work around a bug in Safari
            if (display !== "none" && display !== null) {
                if (element.clientWidth > 0 && element.clientHeight > 0) {
                    return { width: element.clientWidth, height: element.clientHeight };
                }

                // a parent might be set to display:none; try reading them from styles
                style = window.getComputedStyle
                    ? window.getComputedStyle(element)
                    : element.style;
                return {
                    width: pixelDimRegExp.test(style.width) ? parseFloat(style.width) : 0,
                    height: pixelDimRegExp.test(style.height) ? parseFloat(style.height) : 0
                };
            }

            // All *Width and *Height properties give 0 on elements with display set to none,
            // hence we show the element temporarily
            els = element.style;

            // save style
            originalVisibility = els.visibility;
            originalPosition = els.position;
            originalDisplay = els.display;

            // show element
            els.visibility = "hidden";
            els.position = "absolute";
            els.display = "block";

            // read the dimension
            originalWidth = element.clientWidth;
            originalHeight = element.clientHeight;

            // restore original css values
            els.display = originalDisplay;
            els.position = originalPosition;
            els.visibility = originalVisibility;

            return {
                width: originalWidth,
                height: originalHeight
            };
        },

        /**
         * Adds an event listener to a DOM element.
         * @param {Object} obj Reference to a DOM node.
         * @param {String} type The event to catch, without leading 'on', e.g. 'mousemove' instead of 'onmousemove'.
         * @param {Function} fn The function to call when the event is triggered.
         * @param {Object} owner The scope in which the event trigger is called.
         */
        addEvent: function (obj, type, fn, owner) {
            var el = function () {
                return fn.apply(owner, arguments);
            };

            el.origin = fn;
            owner["x_internal" + type] = owner["x_internal" + type] || [];
            owner["x_internal" + type].push(el);

            // Non-IE browser
            if (Type.exists(obj) && Type.exists(obj.addEventListener)) {
                obj.addEventListener(type, el, false);
            }

            // IE
            if (Type.exists(obj) && Type.exists(obj.attachEvent)) {
                obj.attachEvent("on" + type, el);
            }
        },

        /**
         * Removes an event listener from a DOM element.
         * @param {Object} obj Reference to a DOM node.
         * @param {String} type The event to catch, without leading 'on', e.g. 'mousemove' instead of 'onmousemove'.
         * @param {Function} fn The function to call when the event is triggered.
         * @param {Object} owner The scope in which the event trigger is called.
         */
        removeEvent: function (obj, type, fn, owner) {
            var i;

            if (!Type.exists(owner)) {
                JXG.debug("no such owner");
                return;
            }

            if (!Type.exists(owner["x_internal" + type])) {
                JXG.debug("no such type: " + type);
                return;
            }

            if (!Type.isArray(owner["x_internal" + type])) {
                JXG.debug("owner[x_internal + " + type + "] is not an array");
                return;
            }

            i = Type.indexOf(owner["x_internal" + type], fn, "origin");

            if (i === -1) {
                JXG.debug("removeEvent: no such event function in internal list: " + fn);
                return;
            }

            try {
                // Non-IE browser
                if (Type.exists(obj) && Type.exists(obj.removeEventListener)) {
                    obj.removeEventListener(type, owner["x_internal" + type][i], false);
                }

                // IE
                if (Type.exists(obj) && Type.exists(obj.detachEvent)) {
                    obj.detachEvent("on" + type, owner["x_internal" + type][i]);
                }
            } catch (e) {
                JXG.debug("event not registered in browser: (" + type + " -- " + fn + ")");
            }

            owner["x_internal" + type].splice(i, 1);
        },

        /**
         * Removes all events of the given type from a given DOM node; Use with caution and do not use it on a container div
         * of a {@link JXG.Board} because this might corrupt the event handling system.
         * @param {Object} obj Reference to a DOM node.
         * @param {String} type The event to catch, without leading 'on', e.g. 'mousemove' instead of 'onmousemove'.
         * @param {Object} owner The scope in which the event trigger is called.
         */
        removeAllEvents: function (obj, type, owner) {
            var i, len;
            if (owner["x_internal" + type]) {
                len = owner["x_internal" + type].length;

                for (i = len - 1; i >= 0; i--) {
                    JXG.removeEvent(obj, type, owner["x_internal" + type][i].origin, owner);
                }

                if (owner["x_internal" + type].length > 0) {
                    JXG.debug("removeAllEvents: Not all events could be removed.");
                }
            }
        },

        /**
         * Cross browser mouse / touch coordinates retrieval relative to the board's top left corner.
         * @param {Object} [e] The browsers event object. If omitted, <tt>window.event</tt> will be used.
         * @param {Number} [index] If <tt>e</tt> is a touch event, this provides the index of the touch coordinates, i.e. it determines which finger.
         * @param {Object} [doc] The document object.
         * @returns {Array} Contains the position as x,y-coordinates in the first resp. second component.
         */
        getPosition: function (e, index, doc) {
            var i,
                len,
                evtTouches,
                posx = 0,
                posy = 0;

            if (!e) {
                e = window.event;
            }

            doc = doc || document;
            evtTouches = e[JXG.touchProperty];

            // touchend events have their position in "changedTouches"
            if (Type.exists(evtTouches) && evtTouches.length === 0) {
                evtTouches = e.changedTouches;
            }

            if (Type.exists(index) && Type.exists(evtTouches)) {
                if (index === -1) {
                    len = evtTouches.length;

                    for (i = 0; i < len; i++) {
                        if (evtTouches[i]) {
                            e = evtTouches[i];
                            break;
                        }
                    }
                } else {
                    e = evtTouches[index];
                }
            }

            // Scrolling is ignored.
            // e.clientX is supported since IE6
            if (e.clientX) {
                posx = e.clientX;
                posy = e.clientY;
            }

            return [posx, posy];
        },

        /**
         * Calculates recursively the offset of the DOM element in which the board is stored.
         * @param {Object} obj A DOM element
         * @returns {Array} An array with the elements left and top offset.
         */
        getOffset: function (obj) {
            var cPos,
                o = obj,
                o2 = obj,
                l = o.offsetLeft - o.scrollLeft,
                t = o.offsetTop - o.scrollTop;

            cPos = this.getCSSTransform([l, t], o);
            l = cPos[0];
            t = cPos[1];

            /*
             * In Mozilla and Webkit: offsetParent seems to jump at least to the next iframe,
             * if not to the body. In IE and if we are in an position:absolute environment
             * offsetParent walks up the DOM hierarchy.
             * In order to walk up the DOM hierarchy also in Mozilla and Webkit
             * we need the parentNode steps.
             */
            o = o.offsetParent;
            while (o) {
                l += o.offsetLeft;
                t += o.offsetTop;

                if (o.offsetParent) {
                    l += o.clientLeft - o.scrollLeft;
                    t += o.clientTop - o.scrollTop;
                }

                cPos = this.getCSSTransform([l, t], o);
                l = cPos[0];
                t = cPos[1];

                o2 = o2.parentNode;

                while (o2 !== o) {
                    l += o2.clientLeft - o2.scrollLeft;
                    t += o2.clientTop - o2.scrollTop;

                    cPos = this.getCSSTransform([l, t], o2);
                    l = cPos[0];
                    t = cPos[1];

                    o2 = o2.parentNode;
                }
                o = o.offsetParent;
            }

            return [l, t];
        },

        /**
         * Access CSS style sheets.
         * @param {Object} obj A DOM element
         * @param {String} stylename The CSS property to read.
         * @returns The value of the CSS property and <tt>undefined</tt> if it is not set.
         */
        getStyle: function (obj, stylename) {
            var r,
                doc = obj.ownerDocument;

            // Non-IE
            if (doc.defaultView && doc.defaultView.getComputedStyle) {
                r = doc.defaultView.getComputedStyle(obj, null).getPropertyValue(stylename);
                // IE
            } else if (obj.currentStyle && JXG.ieVersion >= 9) {
                r = obj.currentStyle[stylename];
            } else {
                if (obj.style) {
                    // make stylename lower camelcase
                    stylename = stylename.replace(/-([a-z]|[0-9])/gi, function (all, letter) {
                        return letter.toUpperCase();
                    });
                    r = obj.style[stylename];
                }
            }

            return r;
        },

        /**
         * Reads css style sheets of a given element. This method is a getStyle wrapper and
         * defaults the read value to <tt>0</tt> if it can't be parsed as an integer value.
         * @param {DOMElement} el
         * @param {string} css
         * @returns {number}
         */
        getProp: function (el, css) {
            var n = parseInt(this.getStyle(el, css), 10);
            return isNaN(n) ? 0 : n;
        },

        /**
         * Correct position of upper left corner in case of
         * a CSS transformation. Here, only translations are
         * extracted. All scaling transformations are corrected
         * in {@link JXG.Board#getMousePosition}.
         * @param {Array} cPos Previously determined position
         * @param {Object} obj A DOM element
         * @returns {Array} The corrected position.
         */
        getCSSTransform: function (cPos, obj) {
            var i,
                j,
                str,
                arrStr,
                start,
                len,
                len2,
                arr,
                t = [
                    "transform",
                    "webkitTransform",
                    "MozTransform",
                    "msTransform",
                    "oTransform"
                ];

            // Take the first transformation matrix
            len = t.length;

            for (i = 0, str = ""; i < len; i++) {
                if (Type.exists(obj.style[t[i]])) {
                    str = obj.style[t[i]];
                    break;
                }
            }

            /**
             * Extract the coordinates and apply the transformation
             * to cPos
             */
            if (str !== "") {
                start = str.indexOf("(");

                if (start > 0) {
                    len = str.length;
                    arrStr = str.substring(start + 1, len - 1);
                    arr = arrStr.split(",");

                    for (j = 0, len2 = arr.length; j < len2; j++) {
                        arr[j] = parseFloat(arr[j]);
                    }

                    if (str.indexOf("matrix") === 0) {
                        cPos[0] += arr[4];
                        cPos[1] += arr[5];
                    } else if (str.indexOf("translateX") === 0) {
                        cPos[0] += arr[0];
                    } else if (str.indexOf("translateY") === 0) {
                        cPos[1] += arr[0];
                    } else if (str.indexOf("translate") === 0) {
                        cPos[0] += arr[0];
                        cPos[1] += arr[1];
                    }
                }
            }

            // Zoom is used by reveal.js
            if (Type.exists(obj.style.zoom)) {
                str = obj.style.zoom;
                if (str !== "") {
                    cPos[0] *= parseFloat(str);
                    cPos[1] *= parseFloat(str);
                }
            }

            return cPos;
        },

        /**
         * Scaling CSS transformations applied to the div element containing the JSXGraph constructions
         * are determined. In IE prior to 9, 'rotate', 'skew', 'skewX', 'skewY' are not supported.
         * @returns {Array} 3x3 transformation matrix without translation part. See {@link JXG.Board#updateCSSTransforms}.
         */
        getCSSTransformMatrix: function (obj) {
            var i,
                j,
                str,
                arrstr,
                start,
                len,
                len2,
                arr,
                st,
                doc = obj.ownerDocument,
                t = [
                    "transform",
                    "webkitTransform",
                    "MozTransform",
                    "msTransform",
                    "oTransform"
                ],
                mat = [
                    [1, 0, 0],
                    [0, 1, 0],
                    [0, 0, 1]
                ];

            // This should work on all browsers except IE 6-8
            if (doc.defaultView && doc.defaultView.getComputedStyle) {
                st = doc.defaultView.getComputedStyle(obj, null);
                str =
                    st.getPropertyValue("-webkit-transform") ||
                    st.getPropertyValue("-moz-transform") ||
                    st.getPropertyValue("-ms-transform") ||
                    st.getPropertyValue("-o-transform") ||
                    st.getPropertyValue("transform");
            } else {
                // Take the first transformation matrix
                len = t.length;
                for (i = 0, str = ""; i < len; i++) {
                    if (Type.exists(obj.style[t[i]])) {
                        str = obj.style[t[i]];
                        break;
                    }
                }
            }

            if (str !== "") {
                start = str.indexOf("(");

                if (start > 0) {
                    len = str.length;
                    arrstr = str.substring(start + 1, len - 1);
                    arr = arrstr.split(",");

                    for (j = 0, len2 = arr.length; j < len2; j++) {
                        arr[j] = parseFloat(arr[j]);
                    }

                    if (str.indexOf("matrix") === 0) {
                        mat = [
                            [1, 0, 0],
                            [0, arr[0], arr[1]],
                            [0, arr[2], arr[3]]
                        ];
                    } else if (str.indexOf("scaleX") === 0) {
                        mat[1][1] = arr[0];
                    } else if (str.indexOf("scaleY") === 0) {
                        mat[2][2] = arr[0];
                    } else if (str.indexOf("scale") === 0) {
                        mat[1][1] = arr[0];
                        mat[2][2] = arr[1];
                    }
                }
            }

            // CSS style zoom is used by reveal.js
            // Recursively search for zoom style entries.
            // This is necessary for reveal.js on webkit.
            // It fails if the user does zooming
            if (Type.exists(obj.style.zoom)) {
                str = obj.style.zoom;
                if (str !== "") {
                    mat[1][1] *= parseFloat(str);
                    mat[2][2] *= parseFloat(str);
                }
            }

            return mat;
        },

        /**
         * Process data in timed chunks. Data which takes long to process, either because it is such
         * a huge amount of data or the processing takes some time, causes warnings in browsers about
         * irresponsive scripts. To prevent these warnings, the processing is split into smaller pieces
         * called chunks which will be processed in serial order.
         * Copyright 2009 Nicholas C. Zakas. All rights reserved. MIT Licensed
         * @param {Array} items to do
         * @param {Function} process Function that is applied for every array item
         * @param {Object} context The scope of function process
         * @param {Function} callback This function is called after the last array element has been processed.
         */
        timedChunk: function (items, process, context, callback) {
            //create a clone of the original
            var todo = items.concat(),
                timerFun = function () {
                    var start = +new Date();

                    do {
                        process.call(context, todo.shift());
                    } while (todo.length > 0 && +new Date() - start < 300);

                    if (todo.length > 0) {
                        window.setTimeout(timerFun, 1);
                    } else {
                        callback(items);
                    }
                };

            window.setTimeout(timerFun, 1);
        },

        /**
         * Scale and vertically shift a DOM element (usually a JSXGraph div)
         * inside of a parent DOM
         * element which is set to fullscreen.
         * This is realized with a CSS transformation.
         *
         * @param  {String} wrap_id  id of the parent DOM element which is in fullscreen mode
         * @param  {String} inner_id id of the DOM element which is scaled and shifted
         * @param  {Object} doc      document object or shadow root
         * @param  {Number} scale    Relative size of the JSXGraph board in the fullscreen window.
         *
         * @private
         * @see JXG.Board#toFullscreen
         * @see JXG.Board#fullscreenListener
         *
         */
<<<<<<< HEAD
        scaleJSXGraphDiv: function (wrap_id, inner_id, doc) {
            var len = doc.styleSheets.length,
                style,
                rule,
                w,
                h,
                b,
                wi,
                hi,
                bi,
                scale_l,
                vshift_l, // scale_p, vshift_p,
                f = 0.85,
=======
         scaleJSXGraphDiv: function (wrap_id, inner_id, doc, scale) {
            var len = doc.styleSheets.length, style, rule, w, h, b, wi, hi, bi,
                scale_l, vshift_l, // scale_p, vshift_p,
                f = scale,
>>>>>>> 040a93f4
                rule_inner_l, // rule_inner_p,
                pseudo_keys = [
                    ":fullscreen",
                    ":-webkit-full-screen",
                    ":-moz-full-screen",
                    ":-ms-fullscreen"
                ],
                len_pseudo = pseudo_keys.length,
                i,
                // A previously installed CSS rule to center the JSXGraph div has to
                // be searched and removed again.
                regex = new RegExp(
                    ".*#" +
                        wrap_id +
                        ":.*full.*screen.*#" +
                        inner_id +
                        ".*auto;.*transform:.*matrix"
                );

            b = doc.getElementById(wrap_id).getBoundingClientRect();
            h = b.height;
            w = b.width;

            bi = doc.getElementById(inner_id).getBoundingClientRect();
            hi = bi.height;
            wi = bi.width;

            if (wi / hi >= w / h) {
                scale_l = (f * w) / wi;
            } else {
                scale_l = (f * h) / hi;
            }
            vshift_l = (h - hi) * 0.5;

            // CSS rules to center the inner div horizontally and vertically.
            rule_inner_l =
                "{margin:0 auto;transform:matrix(" +
                scale_l +
                ",0,0," +
                scale_l +
                ",0," +
                vshift_l +
                ");}";

            if (len === 0) {
                // In case there is not a single CSS rule defined at all.
                style = document.createElement("style");
                // WebKit hack :(
                style.appendChild(document.createTextNode(""));
                // Add the <style> element to the page
                doc.appendChild(style);
                len = doc.styleSheets.length;
            }

            // Remove a previously installed CSS rule.
            if (
                doc.styleSheets[len - 1].cssRules.length > 0 &&
                regex.test(doc.styleSheets[len - 1].cssRules[0].cssText) &&
                doc.styleSheets[len - 1].deleteRule
            ) {
                doc.styleSheets[len - 1].deleteRule(0);
            }

            // Install a CSS rule to center the JSXGraph div at the first position of the list.
            for (i = 0; i < len_pseudo; i++) {
                try {
                    rule = "#" + wrap_id + pseudo_keys[i] + " #" + inner_id + rule_inner_l;
                    // rule = '@media all and (orientation:landscape) {' + rule + '}';
                    doc.styleSheets[len - 1].insertRule(rule, 0);

                    break;
                } catch (err) {
                    // console.log('JXG.scaleJSXGraphDiv: Could not add CSS rule "' + pseudo_keys[i] + '".');
                    // console.log('One possible reason could be that the id of the JSXGraph container does not start with a letter.');
                }
            }
            if (i === len_pseudo) {
                console.log("JXG.scaleJSXGraphDiv: Could not add any CSS rule.");
                console.log(
                    "One possible reason could be that the id of the JSXGraph container does not start with a letter."
                );
            }
        }
    }
);

export default JXG;<|MERGE_RESOLUTION|>--- conflicted
+++ resolved
@@ -891,26 +891,10 @@
          * @see JXG.Board#fullscreenListener
          *
          */
-<<<<<<< HEAD
-        scaleJSXGraphDiv: function (wrap_id, inner_id, doc) {
-            var len = doc.styleSheets.length,
-                style,
-                rule,
-                w,
-                h,
-                b,
-                wi,
-                hi,
-                bi,
-                scale_l,
-                vshift_l, // scale_p, vshift_p,
-                f = 0.85,
-=======
-         scaleJSXGraphDiv: function (wrap_id, inner_id, doc, scale) {
+        scaleJSXGraphDiv: function (wrap_id, inner_id, doc, scale) {
             var len = doc.styleSheets.length, style, rule, w, h, b, wi, hi, bi,
                 scale_l, vshift_l, // scale_p, vshift_p,
                 f = scale,
->>>>>>> 040a93f4
                 rule_inner_l, // rule_inner_p,
                 pseudo_keys = [
                     ":fullscreen",
