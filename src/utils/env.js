--- conflicted
+++ resolved
@@ -443,16 +443,11 @@
             };
 
             el.origin = fn;
-<<<<<<< HEAD
-            owner["x_internal" + type] = owner["x_internal" + type] || [];
-            owner["x_internal" + type].push(el);
-=======
             // Check if owner is a board
             if (typeof owner === 'object' && Type.exists(owner.BOARD_MODE_NONE)) {
                 owner['x_internal' + type] = owner['x_internal' + type] || [];
                 owner['x_internal' + type].push(el);
             }
->>>>>>> f6a731b2
 
             // Non-IE browser
             if (Type.exists(obj) && Type.exists(obj.addEventListener)) {
