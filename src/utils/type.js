--- conflicted
+++ resolved
@@ -1,4 +1,3 @@
-<<<<<<< HEAD
 /*
     Copyright 2008-2025
         Matthias Ehmann,
@@ -100,7 +99,7 @@
          * @returns {Boolean} True, if v is of type string.
          */
         isString: function (v) {
-            return typeof v === "string";
+            return typeof v === 'string';
         },
 
         /**
@@ -132,7 +131,7 @@
          * @returns {Boolean} True, if v is a function.
          */
         isFunction: function (v) {
-            return typeof v === "function";
+            return typeof v === 'function';
         },
 
         /**
@@ -151,7 +150,7 @@
                     v !== null &&
                     typeof v === "object" &&
                     typeof v.splice === "function" &&
-                    typeof v.join === "function";
+                    typeof v.join === 'function';
             }
 
             return r;
@@ -260,7 +259,7 @@
                 if (this.isArray(v) && v.length > 0) {
                     return this.isTransformationOrArray(v[0]);
                 }
-                if (typeof v === "object") {
+                if (typeof v === 'object') {
                     return v.type === Const.OBJECT_TYPE_TRANSFORMATION;
                 }
             }
@@ -331,12 +330,12 @@
                 return true;
             }
 
-            if (typeof s === "boolean") {
+            if (typeof s === 'boolean') {
                 return s;
             }
 
             if (this.isString(s)) {
-                return s.toLowerCase() === "true";
+                return s.toLowerCase() === 'true';
             }
 
             return false;
@@ -878,11 +877,11 @@
             }
 
             // Shift
-            value = value.toString().split("e");
+            value = value.toString().split('e');
             value = Math[type](+(value[0] + "e" + (value[1] ? +value[1] - exp : -exp)));
 
             // Shift back
-            value = value.toString().split("e");
+            value = value.toString().split('e');
             return +(value[0] + "e" + (value[1] ? +value[1] + exp : exp));
         },
 
@@ -1223,7 +1222,7 @@
                 for (i = 0; i < obj.length; i++) {
                     prop = obj[i];
                     // Attention: typeof null === 'object'
-                    if (prop !== null && typeof prop === "object") {
+                    if (prop !== null && typeof prop === 'object') {
                         // We certainly do not want to recurse into a JSXGraph object.
                         // This would for sure result in an infinite recursion.
                         // As alternative we copy the id of the object.
@@ -1242,7 +1241,7 @@
                     if (obj.hasOwnProperty(i)) {
                         i2 = toLower ? i.toLowerCase() : i;
                         prop = obj[i];
-                        if (prop !== null && typeof prop === "object") {
+                        if (prop !== null && typeof prop === 'object') {
                             if (this.exists(prop.board)) {
                                 c[i2] = prop.id;
                             } else {
@@ -1259,7 +1258,7 @@
                         i2 = toLower ? i.toLowerCase() : i;
 
                         prop = obj2[i];
-                        if (prop !== null && typeof prop === "object") {
+                        if (prop !== null && typeof prop === 'object') {
                             if (this.isArray(prop) || !this.exists(c[i2])) {
                                 c[i2] = this.deepCopy(prop, {}, toLower);
                             } else {
@@ -1338,7 +1337,7 @@
         },
 
         /**
-         * Convert a n object to a new object containing only
+         * Convert an object to a new object containing only
          * lower case properties.
          *
          * @param {Object} obj
@@ -1364,8 +1363,7 @@
                     // We recurse into an object only if it is
                     // neither a DOM node nor an JSXGraph object
                     val = obj[key];
-                    if (typeof val === 'object' &&
-                        val !== null &&
+                    if (typeof val === 'object' && val !== null &&
                         !this.isArray(val) &&
                         !this.exists(val.nodeType) &&
                         !this.exists(val.board)) {
@@ -1454,7 +1452,7 @@
                 this.mergeAttr(a, o, true);
             }
 
-            if (arguments[2] === "board") {
+            if (arguments[2] === 'board') {
                 // For board attributes we are done now.
                 return a;
             }
@@ -1607,7 +1605,7 @@
 
                         return "{" + list.join(",") + "} ";
                     }
-                    return "null";
+                    return 'null';
                 case "string":
                     return "'" + obj.replace(/(["'])/g, "\\$1") + "'";
                 case "number":
@@ -1615,7 +1613,7 @@
                     return obj.toString();
             }
 
-            return "0";
+            return '0';
         },
 
         /**
@@ -1739,7 +1737,7 @@
                 l = list.length,
                 result = [];
 
-            if (typeof filter !== "function" && typeof filter !== "object") {
+            if (this.exists(filter) && typeof filter !== "function" && typeof filter !== 'object') {
                 return result;
             }
 
@@ -1747,24 +1745,24 @@
                 pass = true;
                 item = list[i];
 
-                if (typeof filter === "object") {
+                if (typeof filter === 'object') {
                     for (f in filter) {
                         if (filter.hasOwnProperty(f)) {
                             flower = f.toLowerCase();
 
-                            if (typeof item[f] === "function") {
+                            if (typeof item[f] === 'function') {
                                 value = item[f]();
                             } else {
                                 value = item[f];
                             }
 
-                            if (item.visProp && typeof item.visProp[flower] === "function") {
+                            if (item.visProp && typeof item.visProp[flower] === 'function') {
                                 visPropValue = item.visProp[flower]();
                             } else {
                                 visPropValue = item.visProp && item.visProp[flower];
                             }
 
-                            if (typeof filter[f] === "function") {
+                            if (typeof filter[f] === 'function') {
                                 pass = filter[f](value) || filter[f](visPropValue);
                             } else {
                                 pass = value === filter[f] || visPropValue === filter[f];
@@ -1775,7 +1773,7 @@
                             }
                         }
                     }
-                } else if (typeof filter === "function") {
+                } else if (typeof filter === 'function') {
                     pass = filter(item);
                 }
 
@@ -1882,7 +1880,7 @@
                 );
             }
 
-            if (str && typeof str === "string") {
+            if (str && typeof str === 'string') {
                 str = str.replace(/</g, "&lt;").replace(/>/g, "&gt;");
             }
 
@@ -1895,7 +1893,7 @@
          * @returns {*} s.Value() if s is an element of type slider, s otherwise
          */
         evalSlider: function (s) {
-            if (s && s.type === Const.OBJECT_TYPE_GLIDER && typeof s.Value === "function") {
+            if (s && s.type === Const.OBJECT_TYPE_GLIDER && typeof s.Value === 'function') {
                 return s.Value();
             }
 
@@ -1943,1950 +1941,4 @@
     }
 );
 
-export default JXG;
-=======
-/*
-    Copyright 2008-2025
-        Matthias Ehmann,
-        Michael Gerhaeuser,
-        Carsten Miller,
-        Bianca Valentin,
-        Andreas Walter,
-        Alfred Wassermann,
-        Peter Wilfahrt
-
-    This file is part of JSXGraph.
-
-    JSXGraph is free software dual licensed under the GNU LGPL or MIT License.
-
-    You can redistribute it and/or modify it under the terms of the
-
-      * GNU Lesser General Public License as published by
-        the Free Software Foundation, either version 3 of the License, or
-        (at your option) any later version
-      OR
-      * MIT License: https://github.com/jsxgraph/jsxgraph/blob/master/LICENSE.MIT
-
-    JSXGraph is distributed in the hope that it will be useful,
-    but WITHOUT ANY WARRANTY; without even the implied warranty of
-    MERCHANTABILITY or FITNESS FOR A PARTICULAR PURPOSE.  See the
-    GNU Lesser General Public License for more details.
-
-    You should have received a copy of the GNU Lesser General Public License and
-    the MIT License along with JSXGraph. If not, see <https://www.gnu.org/licenses/>
-    and <https://opensource.org/licenses/MIT/>.
- */
-
-/*global JXG: true, define: true, html_sanitize: true*/
-/*jslint nomen: true, plusplus: true*/
-
-/**
- * @fileoverview type.js contains several functions to help deal with javascript's weak types.
- * This file mainly consists of detector functions which verify if a variable is or is not of
- * a specific type and converter functions that convert variables to another type or normalize
- * the type of a variable.
- */
-
-import JXG from "../jxg.js";
-import Const from "../base/constants.js";
-import Mat from "../math/math.js";
-
-JXG.extend(
-    JXG,
-    /** @lends JXG */ {
-        /**
-         * Checks if the given object is an JSXGraph board.
-         * @param {Object} v
-         * @returns {Boolean}
-         */
-        isBoard: function (v) {
-            return v !== null &&
-                typeof v === "object" &&
-                this.isNumber(v.BOARD_MODE_NONE) &&
-                this.isObject(v.objects) &&
-                this.isObject(v.jc) &&
-                this.isFunction(v.update) &&
-                !!v.containerObj &&
-                this.isString(v.id);
-        },
-
-        /**
-         * Checks if the given string is an id within the given board.
-         * @param {JXG.Board} board
-         * @param {String} s
-         * @returns {Boolean}
-         */
-        isId: function (board, s) {
-            return typeof s === "string" && !!board.objects[s];
-        },
-
-        /**
-         * Checks if the given string is a name within the given board.
-         * @param {JXG.Board} board
-         * @param {String} s
-         * @returns {Boolean}
-         */
-        isName: function (board, s) {
-            return typeof s === "string" && !!board.elementsByName[s];
-        },
-
-        /**
-         * Checks if the given string is a group id within the given board.
-         * @param {JXG.Board} board
-         * @param {String} s
-         * @returns {Boolean}
-         */
-        isGroup: function (board, s) {
-            return typeof s === "string" && !!board.groups[s];
-        },
-
-        /**
-         * Checks if the value of a given variable is of type string.
-         * @param v A variable of any type.
-         * @returns {Boolean} True, if v is of type string.
-         */
-        isString: function (v) {
-            return typeof v === 'string';
-        },
-
-        /**
-         * Checks if the value of a given variable is of type number.
-         * @param v A variable of any type.
-         * @param {Boolean} [acceptStringNumber=false] If set to true, the function returns true for e.g. v='3.1415'.
-         * @param {Boolean} [acceptNaN=true] If set to false, the function returns false for v=NaN.
-         * @returns {Boolean} True, if v is of type number.
-         */
-        isNumber: function (v, acceptStringNumber, acceptNaN) {
-            var result = (
-                typeof v === 'number' || Object.prototype.toString.call(v) === '[Object Number]'
-            );
-            acceptStringNumber = acceptStringNumber || false;
-            acceptNaN = acceptNaN === undefined ? true : acceptNaN;
-
-            if (acceptStringNumber) {
-                result = result || ('' + parseFloat(v)) === v;
-            }
-            if (!acceptNaN) {
-                result = result && !isNaN(v);
-            }
-            return result;
-        },
-
-        /**
-         * Checks if a given variable references a function.
-         * @param v A variable of any type.
-         * @returns {Boolean} True, if v is a function.
-         */
-        isFunction: function (v) {
-            return typeof v === 'function';
-        },
-
-        /**
-         * Checks if a given variable references an array.
-         * @param v A variable of any type.
-         * @returns {Boolean} True, if v is of type array.
-         */
-        isArray: function (v) {
-            var r;
-
-            // use the ES5 isArray() method and if that doesn't exist use a fallback.
-            if (Array.isArray) {
-                r = Array.isArray(v);
-            } else {
-                r =
-                    v !== null &&
-                    typeof v === "object" &&
-                    typeof v.splice === "function" &&
-                    typeof v.join === 'function';
-            }
-
-            return r;
-        },
-
-        /**
-         * Tests if the input variable is an Object
-         * @param v
-         */
-        isObject: function (v) {
-            return typeof v === "object" && !this.isArray(v);
-        },
-
-        /**
-         * Tests if the input variable is a DOM Document or DocumentFragment node
-         * @param v A variable of any type
-         */
-        isDocumentOrFragment: function (v) {
-            return this.isObject(v) && (
-                v.nodeType === 9 || // Node.DOCUMENT_NODE
-                v.nodeType === 11   // Node.DOCUMENT_FRAGMENT_NODE
-            );
-        },
-
-        /**
-         * Checks if a given variable is a reference of a JSXGraph Point element.
-         * @param v A variable of any type.
-         * @returns {Boolean} True, if v is of type JXG.Point.
-         */
-        isPoint: function (v) {
-            if (v !== null && typeof v === "object" && this.exists(v.elementClass)) {
-                return v.elementClass === Const.OBJECT_CLASS_POINT;
-            }
-
-            return false;
-        },
-
-        /**
-         * Checks if a given variable is a reference of a JSXGraph Point3D element.
-         * @param v A variable of any type.
-         * @returns {Boolean} True, if v is of type JXG.Point3D.
-         */
-        isPoint3D: function (v) {
-            if (v !== null && typeof v === "object" && this.exists(v.type)) {
-                return v.type === Const.OBJECT_TYPE_POINT3D;
-            }
-
-            return false;
-        },
-
-        /**
-         * Checks if a given variable is a reference of a JSXGraph Point element or an array of length at least two or
-         * a function returning an array of length two or three.
-         * @param {JXG.Board} board
-         * @param v A variable of any type.
-         * @returns {Boolean} True, if v is of type JXG.Point.
-         */
-        isPointType: function (board, v) {
-            var val, p;
-
-            if (this.isArray(v)) {
-                return true;
-            }
-            if (this.isFunction(v)) {
-                val = v();
-                if (this.isArray(val) && val.length > 1) {
-                    return true;
-                }
-            }
-            p = board.select(v);
-            return this.isPoint(p);
-        },
-
-        /**
-         * Checks if a given variable is a reference of a JSXGraph Point3D element or an array of length three
-         * or a function returning an array of length three.
-         * @param {JXG.Board} board
-         * @param v A variable of any type.
-         * @returns {Boolean} True, if v is of type JXG.Point3D or an array of length at least 3, or a function returning
-         * such an array.
-         */
-        isPointType3D: function (board, v) {
-            var val, p;
-
-            if (this.isArray(v) && v.length >= 3) {
-                return true;
-            }
-            if (this.isFunction(v)) {
-                val = v();
-                if (this.isArray(val) && val.length >= 3) {
-                    return true;
-                }
-            }
-            p = board.select(v);
-            return this.isPoint3D(p);
-        },
-
-        /**
-         * Checks if a given variable is a reference of a JSXGraph transformation element or an array
-         * of JSXGraph transformation elements.
-         * @param v A variable of any type.
-         * @returns {Boolean} True, if v is of type JXG.Transformation.
-         */
-        isTransformationOrArray: function (v) {
-            if (v !== null) {
-                if (this.isArray(v) && v.length > 0) {
-                    return this.isTransformationOrArray(v[0]);
-                }
-                if (typeof v === 'object') {
-                    return v.type === Const.OBJECT_TYPE_TRANSFORMATION;
-                }
-            }
-            return false;
-        },
-
-        /**
-         * Checks if v is an empty object or empty.
-         * @param v {Object|Array}
-         * @returns {boolean} True, if v is an empty object or array.
-         */
-        isEmpty: function (v) {
-            return Object.keys(v).length === 0;
-        },
-
-        /**
-         * Checks if a given variable is neither undefined nor null. You should not use this together with global
-         * variables!
-         * @param v A variable of any type.
-         * @param {Boolean} [checkEmptyString=false] If set to true, it is also checked whether v is not equal to ''.
-         * @returns {Boolean} True, if v is neither undefined nor null.
-         */
-        exists: function (v, checkEmptyString) {
-            /* eslint-disable eqeqeq */
-            var result = !(v == undefined || v === null);
-            /* eslint-enable eqeqeq */
-            checkEmptyString = checkEmptyString || false;
-
-            if (checkEmptyString) {
-                return result && v !== "";
-            }
-            return result;
-        },
-        // exists: (function (undef) {
-        //     return function (v, checkEmptyString) {
-        //         var result = !(v === undef || v === null);
-
-        //         checkEmptyString = checkEmptyString || false;
-
-        //         if (checkEmptyString) {
-        //             return result && v !== '';
-        //         }
-        //         return result;
-        //     };
-        // }()),
-
-        /**
-         * Handle default parameters.
-         * @param v Given value
-         * @param d Default value
-         * @returns <tt>d</tt>, if <tt>v</tt> is undefined or null.
-         */
-        def: function (v, d) {
-            if (this.exists(v)) {
-                return v;
-            }
-
-            return d;
-        },
-
-        /**
-         * Converts a string containing either <strong>true</strong> or <strong>false</strong> into a boolean value.
-         * @param {String} s String containing either <strong>true</strong> or <strong>false</strong>.
-         * @returns {Boolean} String typed boolean value converted to boolean.
-         */
-        str2Bool: function (s) {
-            if (!this.exists(s)) {
-                return true;
-            }
-
-            if (typeof s === 'boolean') {
-                return s;
-            }
-
-            if (this.isString(s)) {
-                return s.toLowerCase() === 'true';
-            }
-
-            return false;
-        },
-
-        /**
-         * Converts a given CSS style string into a JavaScript object.
-         * @param {String} styles String containing CSS styles.
-         * @returns {Object} Object containing CSS styles.
-         */
-        cssParse: function (styles) {
-            var str = styles;
-            if (!this.isString(str)) return {};
-
-            str = str.replace(/\s*;\s*$/g, '');
-            str = str.replace(/\s*;\s*/g, '","');
-            str = str.replace(/\s*:\s*/g, '":"');
-            str = str.trim();
-            str = '{"' + str + '"}';
-
-            return JSON.parse(str);
-        },
-
-        /**
-         * Converts a given object into a CSS style string.
-         * @param {Object} styles Object containing CSS styles.
-         * @returns {String} String containing CSS styles.
-         */
-        cssStringify: function (styles) {
-            var str = '',
-                attr, val;
-            if (!this.isObject(styles)) return '';
-
-            for (attr in styles) {
-                if (!styles.hasOwnProperty(attr)) continue;
-                val = styles[attr];
-                if (!this.isString(val) && !this.isNumber(val)) continue;
-
-                str += attr + ':' + val + '; ';
-            }
-            str = str.trim();
-
-            return str;
-        },
-
-        /**
-         * Convert a String, a number or a function into a function. This method is used in Transformation.js
-         * @param {JXG.Board} board Reference to a JSXGraph board. It is required to resolve dependencies given
-         * by a JessieCode string, thus it must be a valid reference only in case one of the param
-         * values is of type string.
-         * @param {Array} param An array containing strings, numbers, or functions.
-         * @param {Number} n Length of <tt>param</tt>.
-         * @returns {Function} A function taking one parameter k which specifies the index of the param element
-         * to evaluate.
-         */
-        createEvalFunction: function (board, param, n) {
-            var f = [], func, i, e,
-                deps = {};
-
-            for (i = 0; i < n; i++) {
-                f[i] = this.createFunction(param[i], board);
-                for (e in f[i].deps) {
-                    deps[e] = f[i].deps;
-                }
-            }
-
-            func = function (k) {
-                return f[k]();
-            };
-            func.deps = deps;
-
-            return func;
-        },
-
-        /**
-         * Convert a String, number or function into a function.
-         * @param {String|Number|Function} term A variable of type string, function or number.
-         * @param {JXG.Board} board Reference to a JSXGraph board. It is required to resolve dependencies given
-         * by a JessieCode/GEONE<sub>X</sub>T string, thus it must be a valid reference only in case one of the param
-         * values is of type string.
-         * @param {String} variableName Only required if function is supplied as JessieCode string or evalGeonext is set to true.
-         * Describes the variable name of the variable in a JessieCode/GEONE<sub>X</sub>T string given as term.
-         * @param {Boolean} [evalGeonext=false] Obsolete and ignored! Set this true
-         * if term should be treated as a GEONE<sub>X</sub>T string.
-         * @returns {Function} A function evaluating the value given by term or null if term is not of type string,
-         * function or number.
-         */
-        createFunction: function (term, board, variableName, evalGeonext) {
-            var f = null;
-
-            // if ((!this.exists(evalGeonext) || evalGeonext) && this.isString(term)) {
-            if (this.isString(term)) {
-                // Convert GEONExT syntax into  JavaScript syntax
-                //newTerm = JXG.GeonextParser.geonext2JS(term, board);
-                //return new Function(variableName,'return ' + newTerm + ';');
-                //term = JXG.GeonextParser.replaceNameById(term, board);
-                //term = JXG.GeonextParser.geonext2JS(term, board);
-
-                f = board.jc.snippet(term, true, variableName, false);
-            } else if (this.isFunction(term)) {
-                f = term;
-                f.deps = (this.isObject(term.deps)) ? term.deps : {};
-            } else if (this.isNumber(term) || this.isArray(term)) {
-                /** @ignore */
-                f = function () { return term; };
-                f.deps = {};
-                // } else if (this.isString(term)) {
-                //     // In case of string function like fontsize
-                //     /** @ignore */
-                //     f = function () { return term; };
-                //     f.deps = {};
-            }
-
-            if (f !== null) {
-                f.origin = term;
-            }
-
-            return f;
-        },
-
-        /**
-         *  Test if the parents array contains existing points. If instead parents contains coordinate arrays or
-         *  function returning coordinate arrays
-         *  free points with these coordinates are created.
-         *
-         * @param {JXG.Board} board Board object
-         * @param {Array} parents Array containing parent elements for a new object. This array may contain
-         *    <ul>
-         *      <li> {@link JXG.Point} objects
-         *      <li> {@link JXG.GeometryElement#name} of {@link JXG.Point} objects
-         *      <li> {@link JXG.GeometryElement#id} of {@link JXG.Point} objects
-         *      <li> Coordinates of points given as array of numbers of length two or three, e.g. [2, 3].
-         *      <li> Coordinates of points given as array of functions of length two or three. Each function returns one coordinate, e.g.
-         *           [function(){ return 2; }, function(){ return 3; }]
-         *      <li> Function returning coordinates, e.g. function() { return [2, 3]; }
-         *    </ul>
-         *  In the last three cases a new point will be created.
-         * @param {String} attrClass Main attribute class of newly created points, see {@link JXG#copyAttributes}
-         * @param {Array} attrArray List of subtype attributes for the newly created points. The list of subtypes is mapped to the list of new points.
-         * @returns {Array} List of newly created {@link JXG.Point} elements or false if not all returned elements are points.
-         */
-        providePoints: function (board, parents, attributes, attrClass, attrArray) {
-            var i,
-                j,
-                len,
-                lenAttr = 0,
-                points = [],
-                attr,
-                val;
-
-            if (!this.isArray(parents)) {
-                parents = [parents];
-            }
-            len = parents.length;
-            if (this.exists(attrArray)) {
-                lenAttr = attrArray.length;
-            }
-            if (lenAttr === 0) {
-                attr = this.copyAttributes(attributes, board.options, attrClass);
-            }
-
-            for (i = 0; i < len; ++i) {
-                if (lenAttr > 0) {
-                    j = Math.min(i, lenAttr - 1);
-                    attr = this.copyAttributes(
-                        attributes,
-                        board.options,
-                        attrClass,
-                        attrArray[j].toLowerCase()
-                    );
-                }
-                if (this.isArray(parents[i]) && parents[i].length > 1) {
-                    points.push(board.create("point", parents[i], attr));
-                    points[points.length - 1]._is_new = true;
-                } else if (this.isFunction(parents[i])) {
-                    val = parents[i]();
-                    if (this.isArray(val) && val.length > 1) {
-                        points.push(board.create("point", [parents[i]], attr));
-                        points[points.length - 1]._is_new = true;
-                    }
-                } else {
-                    points.push(board.select(parents[i]));
-                }
-
-                if (!this.isPoint(points[i])) {
-                    return false;
-                }
-            }
-
-            return points;
-        },
-
-        /**
-         *  Test if the parents array contains existing points. If instead parents contains coordinate arrays or
-         *  function returning coordinate arrays
-         *  free points with these coordinates are created.
-         *
-         * @param {JXG.View3D} view View3D object
-         * @param {Array} parents Array containing parent elements for a new object. This array may contain
-         *    <ul>
-         *      <li> {@link JXG.Point3D} objects
-         *      <li> {@link JXG.GeometryElement#name} of {@link JXG.Point3D} objects
-         *      <li> {@link JXG.GeometryElement#id} of {@link JXG.Point3D} objects
-         *      <li> Coordinates of 3D points given as array of numbers of length three, e.g. [2, 3, 1].
-         *      <li> Coordinates of 3D points given as array of functions of length three. Each function returns one coordinate, e.g.
-         *           [function(){ return 2; }, function(){ return 3; }, function(){ return 1; }]
-         *      <li> Function returning coordinates, e.g. function() { return [2, 3, 1]; }
-         *    </ul>
-         *  In the last three cases a new 3D point will be created.
-         * @param {String} attrClass Main attribute class of newly created 3D points, see {@link JXG#copyAttributes}
-         * @param {Array} attrArray List of subtype attributes for the newly created 3D points. The list of subtypes is mapped to the list of new 3D points.
-         * @returns {Array} List of newly created {@link JXG.Point3D} elements or false if not all returned elements are 3D points.
-         */
-        providePoints3D: function (view, parents, attributes, attrClass, attrArray) {
-            var i,
-                j,
-                len,
-                lenAttr = 0,
-                points = [],
-                attr,
-                val;
-
-            if (!this.isArray(parents)) {
-                parents = [parents];
-            }
-            len = parents.length;
-            if (this.exists(attrArray)) {
-                lenAttr = attrArray.length;
-            }
-            if (lenAttr === 0) {
-                attr = this.copyAttributes(attributes, view.board.options, attrClass);
-            }
-
-            for (i = 0; i < len; ++i) {
-                if (lenAttr > 0) {
-                    j = Math.min(i, lenAttr - 1);
-                    attr = this.copyAttributes(
-                        attributes,
-                        view.board.options,
-                        attrClass,
-                        attrArray[j]
-                    );
-                }
-
-                if (this.isArray(parents[i]) && parents[i].length > 0 && parents[i].every((x)=>this.isArray(x) && this.isNumber(x[0]))) {
-                    // Testing for array-of-arrays-of-numbers, like [[1,2,3],[2,3,4]]
-                    for (j = 0; j < parents[i].length; j++) {
-                        points.push(view.create("point3d", parents[i][j], attr));;
-                        points[points.length - 1]._is_new = true;
-                    }
-                } else if (this.isArray(parents[i]) &&  parents[i].every((x)=> this.isNumber(x) || this.isFunction(x))) {
-                    // Single array [1,2,3]
-                    points.push(view.create("point3d", parents[i], attr));
-                    points[points.length - 1]._is_new = true;
-
-                } else if (this.isPoint3D(parents[i])) {
-                    points.push(parents[i]);
-                } else if (this.isFunction(parents[i])) {
-                    val = parents[i]();
-                    if (this.isArray(val) && val.length > 1) {
-                        points.push(view.create("point3d", [parents[i]], attr));
-                        points[points.length - 1]._is_new = true;
-                    }
-                } else {
-                    points.push(view.select(parents[i]));
-                }
-
-                if (!this.isPoint3D(points[i])) {
-                    return false;
-                }
-            }
-
-            return points;
-        },
-
-        /**
-         * Generates a function which calls the function fn in the scope of owner.
-         * @param {Function} fn Function to call.
-         * @param {Object} owner Scope in which fn is executed.
-         * @returns {Function} A function with the same signature as fn.
-         */
-        bind: function (fn, owner) {
-            return function () {
-                return fn.apply(owner, arguments);
-            };
-        },
-
-        /**
-         * If <tt>val</tt> is a function, it will be evaluated without giving any parameters, else the input value
-         * is just returned.
-         * @param val Could be anything. Preferably a number or a function.
-         * @returns If <tt>val</tt> is a function, it is evaluated and the result is returned. Otherwise <tt>val</tt> is returned.
-         */
-        evaluate: function (val) {
-            if (this.isFunction(val)) {
-                return val();
-            }
-
-            return val;
-        },
-
-        /**
-         * Search an array for a given value.
-         * @param {Array} array
-         * @param value
-         * @param {String} [sub] Use this property if the elements of the array are objects.
-         * @returns {Number} The index of the first appearance of the given value, or
-         * <tt>-1</tt> if the value was not found.
-         */
-        indexOf: function (array, value, sub) {
-            var i,
-                s = this.exists(sub);
-
-            if (Array.indexOf && !s) {
-                return array.indexOf(value);
-            }
-
-            for (i = 0; i < array.length; i++) {
-                if ((s && array[i][sub] === value) || (!s && array[i] === value)) {
-                    return i;
-                }
-            }
-
-            return -1;
-        },
-
-        /**
-         * Eliminates duplicate entries in an array consisting of numbers and strings.
-         * @param {Array} a An array of numbers and/or strings.
-         * @returns {Array} The array with duplicate entries eliminated.
-         */
-        eliminateDuplicates: function (a) {
-            var i,
-                len = a.length,
-                result = [],
-                obj = {};
-
-            for (i = 0; i < len; i++) {
-                obj[a[i]] = 0;
-            }
-
-            for (i in obj) {
-                if (obj.hasOwnProperty(i)) {
-                    result.push(i);
-                }
-            }
-
-            return result;
-        },
-
-        /**
-         * Swaps to array elements.
-         * @param {Array} arr
-         * @param {Number} i
-         * @param {Number} j
-         * @returns {Array} Reference to the given array.
-         */
-        swap: function (arr, i, j) {
-            var tmp;
-
-            tmp = arr[i];
-            arr[i] = arr[j];
-            arr[j] = tmp;
-
-            return arr;
-        },
-
-        /**
-         * Generates a copy of an array and removes the duplicate entries. The original
-         * Array will be altered.
-         * @param {Array} arr
-         * @returns {Array}
-         */
-        uniqueArray: function (arr) {
-            var i,
-                j,
-                isArray,
-                ret = [];
-
-            if (arr.length === 0) {
-                return [];
-            }
-
-            for (i = 0; i < arr.length; i++) {
-                isArray = this.isArray(arr[i]);
-
-                if (!this.exists(arr[i])) {
-                    arr[i] = "";
-                    continue;
-                }
-                for (j = i + 1; j < arr.length; j++) {
-                    if (isArray && JXG.cmpArrays(arr[i], arr[j])) {
-                        arr[i] = [];
-                    } else if (!isArray && arr[i] === arr[j]) {
-                        arr[i] = "";
-                    }
-                }
-            }
-
-            j = 0;
-
-            for (i = 0; i < arr.length; i++) {
-                isArray = this.isArray(arr[i]);
-
-                if (!isArray && arr[i] !== "") {
-                    ret[j] = arr[i];
-                    j++;
-                } else if (isArray && arr[i].length !== 0) {
-                    ret[j] = arr[i].slice(0);
-                    j++;
-                }
-            }
-
-            arr = ret;
-            return ret;
-        },
-
-        /**
-         * Checks if an array contains an element equal to <tt>val</tt> but does not check the type!
-         * @param {Array} arr
-         * @param val
-         * @returns {Boolean}
-         */
-        isInArray: function (arr, val) {
-            return JXG.indexOf(arr, val) > -1;
-        },
-
-        /**
-         * Converts an array of {@link JXG.Coords} objects into a coordinate matrix.
-         * @param {Array} coords
-         * @param {Boolean} split
-         * @returns {Array}
-         */
-        coordsArrayToMatrix: function (coords, split) {
-            var i,
-                x = [],
-                m = [];
-
-            for (i = 0; i < coords.length; i++) {
-                if (split) {
-                    x.push(coords[i].usrCoords[1]);
-                    m.push(coords[i].usrCoords[2]);
-                } else {
-                    m.push([coords[i].usrCoords[1], coords[i].usrCoords[2]]);
-                }
-            }
-
-            if (split) {
-                m = [x, m];
-            }
-
-            return m;
-        },
-
-        /**
-         * Compare two arrays.
-         * @param {Array} a1
-         * @param {Array} a2
-         * @returns {Boolean} <tt>true</tt>, if the arrays coefficients are of same type and value.
-         */
-        cmpArrays: function (a1, a2) {
-            var i;
-
-            // trivial cases
-            if (a1 === a2) {
-                return true;
-            }
-
-            if (a1.length !== a2.length) {
-                return false;
-            }
-
-            for (i = 0; i < a1.length; i++) {
-                if (this.isArray(a1[i]) && this.isArray(a2[i])) {
-                    if (!this.cmpArrays(a1[i], a2[i])) {
-                        return false;
-                    }
-                } else if (a1[i] !== a2[i]) {
-                    return false;
-                }
-            }
-
-            return true;
-        },
-
-        /**
-         * Removes an element from the given array
-         * @param {Array} ar
-         * @param el
-         * @returns {Array}
-         */
-        removeElementFromArray: function (ar, el) {
-            var i;
-
-            for (i = 0; i < ar.length; i++) {
-                if (ar[i] === el) {
-                    ar.splice(i, 1);
-                    return ar;
-                }
-            }
-
-            return ar;
-        },
-
-        /**
-         * Truncate a number <tt>n</tt> after <tt>p</tt> decimals.
-         * @param {Number} n
-         * @param {Number} p
-         * @returns {Number}
-         */
-        trunc: function (n, p) {
-            p = JXG.def(p, 0);
-
-            return this.toFixed(n, p);
-        },
-
-        /**
-         * Decimal adjustment of a number.
-         * From https://developer.mozilla.org/de/docs/Web/JavaScript/Reference/Global_Objects/Math/round
-         *
-         * @param    {String}    type    The type of adjustment.
-         * @param    {Number}    value    The number.
-         * @param    {Number}    exp        The exponent (the 10 logarithm of the adjustment base).
-         * @returns    {Number}            The adjusted value.
-         *
-         * @private
-         */
-        _decimalAdjust: function (type, value, exp) {
-            // If the exp is undefined or zero...
-            if (exp === undefined || +exp === 0) {
-                return Math[type](value);
-            }
-
-            value = +value;
-            exp = +exp;
-            // If the value is not a number or the exp is not an integer...
-            if (isNaN(value) || !(typeof exp === "number" && exp % 1 === 0)) {
-                return NaN;
-            }
-
-            // Shift
-            value = value.toString().split('e');
-            value = Math[type](+(value[0] + "e" + (value[1] ? +value[1] - exp : -exp)));
-
-            // Shift back
-            value = value.toString().split('e');
-            return +(value[0] + "e" + (value[1] ? +value[1] + exp : exp));
-        },
-
-        /**
-         * Round a number to given number of decimal digits.
-         *
-         * Example: JXG._toFixed(3.14159, -2) gives 3.14
-         * @param  {Number} value Number to be rounded
-         * @param  {Number} exp   Number of decimal digits given as negative exponent
-         * @return {Number}       Rounded number.
-         *
-         * @private
-         */
-        _round10: function (value, exp) {
-            return this._decimalAdjust("round", value, exp);
-        },
-
-        /**
-         * "Floor" a number to given number of decimal digits.
-         *
-         * Example: JXG._toFixed(3.14159, -2) gives 3.14
-         * @param  {Number} value Number to be floored
-         * @param  {Number} exp   Number of decimal digits given as negative exponent
-         * @return {Number}       "Floored" number.
-         *
-         * @private
-         */
-        _floor10: function (value, exp) {
-            return this._decimalAdjust("floor", value, exp);
-        },
-
-        /**
-         * "Ceil" a number to given number of decimal digits.
-         *
-         * Example: JXG._toFixed(3.14159, -2) gives 3.15
-         * @param  {Number} value Number to be ceiled
-         * @param  {Number} exp   Number of decimal digits given as negative exponent
-         * @return {Number}       "Ceiled" number.
-         *
-         * @private
-         */
-        _ceil10: function (value, exp) {
-            return this._decimalAdjust("ceil", value, exp);
-        },
-
-        /**
-         * Replacement of the default toFixed() method.
-         * It does a correct rounding (independent of the browser) and
-         * returns "0.00" for toFixed(-0.000001, 2) instead of "-0.00" which
-         * is returned by JavaScript's toFixed()
-         *
-         * @memberOf JXG
-         * @param  {Number} num    Number tp be rounded
-         * @param  {Number} digits Decimal digits
-         * @return {String}        Rounded number is returned as string
-         */
-        toFixed: function (num, digits) {
-            return this._round10(num, -digits).toFixed(digits);
-        },
-
-        /**
-         * Truncate a number <tt>val</tt> automatically.
-         * @memberOf JXG
-         * @param val
-         * @returns {Number}
-         */
-        autoDigits: function (val) {
-            var x = Math.abs(val),
-                str;
-
-            if (x >= 0.1) {
-                str = this.toFixed(val, 2);
-            } else if (x >= 0.01) {
-                str = this.toFixed(val, 4);
-            } else if (x >= 0.0001) {
-                str = this.toFixed(val, 6);
-            } else {
-                str = val;
-            }
-            return str;
-        },
-
-        /**
-         * Convert value v. If v has the form
-         * <ul>
-         * <li> 'x%': return floating point number x * percentOfWhat * 0.01
-         * <li> 'xfr': return floating point number x * percentOfWhat
-         * <li> 'xpx': return x * convertPx or convertPx(x) or x
-         * <li> x or 'x': return floating point number x
-         * </ul>
-         * @param {String|Number} v
-         * @param {Number} percentOfWhat
-         * @param {Function|Number|*} convertPx
-         * @returns {String|Number}
-         */
-        parseNumber: function(v, percentOfWhat, convertPx) {
-            var str;
-
-            if (this.isString(v) && v.indexOf('%') > -1) {
-                str = v.replace(/\s+%\s+/, '');
-                return parseFloat(str) * percentOfWhat * 0.01;
-            }
-            if (this.isString(v) && v.indexOf('fr') > -1) {
-                str = v.replace(/\s+fr\s+/, '');
-                return parseFloat(str) * percentOfWhat;
-            }
-            if (this.isString(v) && v.indexOf('px') > -1) {
-                str = v.replace(/\s+px\s+/, '');
-                str = parseFloat(str);
-                if(this.isFunction(convertPx)) {
-                    return convertPx(str);
-                } else if(this.isNumber(convertPx)) {
-                    return str * convertPx;
-                } else {
-                    return str;
-                }
-            }
-            // Number or String containing no unit
-            return parseFloat(v);
-        },
-
-        /**
-         * Parse a string for label positioning of the form 'left pos' or 'pos right'
-         * and return e.g.
-         * <tt>{ side: 'left', pos: 'pos' }</tt>.
-         * @param {String} str
-         * @returns {Obj}  <tt>{ side, pos }</tt>
-         */
-        parsePosition: function(str) {
-            var a, i,
-                side = '',
-                pos = '';
-
-            str = str.trim();
-            if (str !== '') {
-                a = str.split(/[ ,]+/);
-                for (i = 0; i < a.length; i++) {
-                    if (a[i] === 'left' || a[i] === 'right') {
-                        side = a[i];
-                    } else {
-                        pos = a[i];
-                    }
-                }
-            }
-
-            return {
-                side: side,
-                pos: pos
-            };
-        },
-
-        /**
-         * Extracts the keys of a given object.
-         * @param object The object the keys are to be extracted
-         * @param onlyOwn If true, hasOwnProperty() is used to verify that only keys are collected
-         * the object owns itself and not some other object in the prototype chain.
-         * @returns {Array} All keys of the given object.
-         */
-        keys: function (object, onlyOwn) {
-            var keys = [],
-                property;
-
-            // the caller decides if we use hasOwnProperty
-            /*jslint forin:true*/
-            for (property in object) {
-                if (onlyOwn) {
-                    if (object.hasOwnProperty(property)) {
-                        keys.push(property);
-                    }
-                } else {
-                    keys.push(property);
-                }
-            }
-            /*jslint forin:false*/
-
-            return keys;
-        },
-
-        /**
-         * This outputs an object with a base class reference to the given object. This is useful if
-         * you need a copy of an e.g. attributes object and want to overwrite some of the attributes
-         * without changing the original object.
-         * @param {Object} obj Object to be embedded.
-         * @returns {Object} An object with a base class reference to <tt>obj</tt>.
-         */
-        clone: function (obj) {
-            var cObj = {};
-
-            cObj.prototype = obj;
-
-            return cObj;
-        },
-
-        /**
-         * Embeds an existing object into another one just like {@link #clone} and copies the contents of the second object
-         * to the new one. Warning: The copied properties of obj2 are just flat copies.
-         * @param {Object} obj Object to be copied.
-         * @param {Object} obj2 Object with data that is to be copied to the new one as well.
-         * @returns {Object} Copy of given object including some new/overwritten data from obj2.
-         */
-        cloneAndCopy: function (obj, obj2) {
-            var r,
-                cObj = function () {
-                    return undefined;
-                };
-
-            cObj.prototype = obj;
-
-            // no hasOwnProperty on purpose
-            /*jslint forin:true*/
-            /*jshint forin:true*/
-
-            for (r in obj2) {
-                cObj[r] = obj2[r];
-            }
-
-            /*jslint forin:false*/
-            /*jshint forin:false*/
-
-            return cObj;
-        },
-
-        /**
-         * Recursively merges obj2 into obj1 in-place. Contrary to {@link JXG#deepCopy} this won't create a new object
-         * but instead will overwrite obj1.
-         * <p>
-         * In contrast to method JXG.mergeAttr, merge recurses into any kind of object, e.g. DOM object and JSXGraph objects.
-         * So, please be careful.
-         * @param {Object} obj1
-         * @param {Object} obj2
-         * @returns {Object}
-         * @see JXG.mergeAttr
-         *
-         * @example
-         * JXG.Options = JXG.merge(JXG.Options, {
-         *     board: {
-         *         showNavigation: false,
-         *         showInfobox: true
-         *     },
-         *     point: {
-         *         face: 'o',
-         *         size: 4,
-         *         fillColor: '#eeeeee',
-         *         highlightFillColor: '#eeeeee',
-         *         strokeColor: 'white',
-         *         highlightStrokeColor: 'white',
-         *         showInfobox: 'inherit'
-         *     }
-         * });
-         *
-         * </pre><div id="JXGc5bf0f2a-bd5a-4612-97c2-09f17b1bbc6b" class="jxgbox" style="width: 300px; height: 300px;"></div>
-         * <script type="text/javascript">
-         *     (function() {
-         *         var board = JXG.JSXGraph.initBoard('JXGc5bf0f2a-bd5a-4612-97c2-09f17b1bbc6b',
-         *             {boundingbox: [-8, 8, 8,-8], axis: true, showcopyright: false, shownavigation: false});
-         *     JXG.Options = JXG.merge(JXG.Options, {
-         *         board: {
-         *             showNavigation: false,
-         *             showInfobox: true
-         *         },
-         *         point: {
-         *             face: 'o',
-         *             size: 4,
-         *             fillColor: '#eeeeee',
-         *             highlightFillColor: '#eeeeee',
-         *             strokeColor: 'white',
-         *             highlightStrokeColor: 'white',
-         *             showInfobox: 'inherit'
-         *         }
-         *     });
-         *
-         *
-         *     })();
-         *
-         * </script><pre>
-         */
-        merge: function (obj1, obj2) {
-            var i, j, o, oo;
-
-            for (i in obj2) {
-                if (obj2.hasOwnProperty(i)) {
-                    o = obj2[i];
-                    if (this.isArray(o)) {
-                        if (!obj1[i]) {
-                            obj1[i] = [];
-                        }
-
-                        for (j = 0; j < o.length; j++) {
-                            oo = obj2[i][j];
-                            if (typeof obj2[i][j] === 'object') {
-                                obj1[i][j] = this.merge(obj1[i][j], oo);
-                            } else {
-                                obj1[i][j] = obj2[i][j];
-                            }
-                        }
-                    } else if (typeof o === 'object') {
-                        if (!obj1[i]) {
-                            obj1[i] = {};
-                        }
-
-                        obj1[i] = this.merge(obj1[i], o);
-                    } else {
-                        if (typeof obj1 === 'boolean') {
-                            // This is necessary in the following scenario:
-                            //   lastArrow == false
-                            // and call of
-                            //   setAttribute({lastArrow: {type: 7}})
-                            obj1 = {};
-                        }
-                        obj1[i] = o;
-                    }
-                }
-            }
-
-            return obj1;
-        },
-
-        /**
-         * Creates a deep copy of an existing object, i.e. arrays or sub-objects are copied component resp.
-         * element-wise instead of just copying the reference. If a second object is supplied, the two objects
-         * are merged into one object. The properties of the second object have priority.
-         * @param {Object} obj This object will be copied.
-         * @param {Object} obj2 This object will merged into the newly created object
-         * @param {Boolean} [toLower=false] If true the keys are convert to lower case. This is needed for visProp, see JXG#copyAttributes
-         * @returns {Object} copy of obj or merge of obj and obj2.
-         */
-        deepCopy: function (obj, obj2, toLower) {
-            var c, i, prop, i2;
-
-            toLower = toLower || false;
-            if (typeof obj !== 'object' || obj === null) {
-                return obj;
-            }
-
-            // Missing hasOwnProperty is on purpose in this function
-            if (this.isArray(obj)) {
-                c = [];
-                for (i = 0; i < obj.length; i++) {
-                    prop = obj[i];
-                    // Attention: typeof null === 'object'
-                    if (prop !== null && typeof prop === 'object') {
-                        // We certainly do not want to recurse into a JSXGraph object.
-                        // This would for sure result in an infinite recursion.
-                        // As alternative we copy the id of the object.
-                        if (this.exists(prop.board)) {
-                            c[i] = prop.id;
-                        } else {
-                            c[i] = this.deepCopy(prop, {}, toLower);
-                        }
-                    } else {
-                        c[i] = prop;
-                    }
-                }
-            } else {
-                c = {};
-                for (i in obj) {
-                    if (obj.hasOwnProperty(i)) {
-                        i2 = toLower ? i.toLowerCase() : i;
-                        prop = obj[i];
-                        if (prop !== null && typeof prop === 'object') {
-                            if (this.exists(prop.board)) {
-                                c[i2] = prop.id;
-                            } else {
-                                c[i2] = this.deepCopy(prop, {}, toLower);
-                            }
-                        } else {
-                            c[i2] = prop;
-                        }
-                    }
-                }
-
-                for (i in obj2) {
-                    if (obj2.hasOwnProperty(i)) {
-                        i2 = toLower ? i.toLowerCase() : i;
-
-                        prop = obj2[i];
-                        if (prop !== null && typeof prop === 'object') {
-                            if (this.isArray(prop) || !this.exists(c[i2])) {
-                                c[i2] = this.deepCopy(prop, {}, toLower);
-                            } else {
-                                c[i2] = this.deepCopy(c[i2], prop, toLower);
-                            }
-                        } else {
-                            c[i2] = prop;
-                        }
-                    }
-                }
-            }
-
-            return c;
-        },
-
-        /**
-         * In-place (deep) merging of attributes. Allows attributes like `{shadow: {enabled: true...}}`
-         * <p>
-         * In contrast to method JXG.merge, mergeAttr does not recurse into DOM objects and JSXGraph objects. Instead
-         * handles (pointers) to these objects are used.
-         *
-         * @param {Object} attr Object with attributes - usually containing default options - that will be changed in-place.
-         * @param {Object} special Special option values which overwrite (recursively) the default options
-         * @param {Boolean} [toLower=true] If true the keys are converted to lower case.
-         * @param {Boolean} [ignoreUndefinedSpecials=false] If true the values in special that are undefined are not used.
-         *
-         * @see JXG.merge
-         *
-         */
-        mergeAttr: function (attr, special, toLower, ignoreUndefinedSpecials) {
-            var e, e2, o;
-
-            toLower = toLower || true;
-            ignoreUndefinedSpecials = ignoreUndefinedSpecials || false;
-
-            for (e in special) {
-                if (special.hasOwnProperty(e)) {
-                    e2 = (toLower) ? e.toLowerCase(): e;
-                    // Key already exists, but not in lower case
-                    if (e2 !== e && attr.hasOwnProperty(e)) {
-                        if (attr.hasOwnProperty(e2)) {
-                            // Lower case key already exists - this should not happen
-                            // We have to unify the two key-value pairs
-                            // It is not clear which has precedence.
-                            this.mergeAttr(attr[e2], attr[e], toLower);
-                        } else {
-                            attr[e2] = attr[e];
-                        }
-                        delete attr[e];
-                    }
-
-                    o = special[e];
-                    if (this.isObject(o) && o !== null &&
-                        // Do not recurse into a document object or a JSXGraph object
-                        !this.isDocumentOrFragment(o) && !this.exists(o.board) &&
-                        // Do not recurse if a string is provided as "new String(...)"
-                        typeof o.valueOf() !== 'string') {
-                        if (attr[e2] === undefined || attr[e2] === null || !this.isObject(attr[e2])) {
-                            // The last test handles the case:
-                            //   attr.draft = false;
-                            //   special.draft = { strokewidth: 4}
-                            attr[e2] = {};
-                        }
-                        this.mergeAttr(attr[e2], o, toLower);
-                    } else if(!ignoreUndefinedSpecials || this.exists(o)) {
-                        // Flat copy
-                        // This is also used in the cases
-                        //   attr.shadow = { enabled: true ...}
-                        //   special.shadow = false;
-                        // and
-                        //   special.anchor is a JSXGraph element
-                        attr[e2] = o;
-                    }
-                }
-            }
-        },
-
-        /**
-         * Convert an object to a new object containing only
-         * lower case properties.
-         *
-         * @param {Object} obj
-         * @returns Object
-         * @example
-         * var attr = JXG.keysToLowerCase({radiusPoint: {visible: false}});
-         *
-         * // return {radiuspoint: {visible: false}}
-         */
-        keysToLowerCase: function (obj) {
-            var key, val,
-                keys = Object.keys(obj),
-                n = keys.length,
-                newObj = {};
-
-            if (typeof obj !== 'object') {
-                return obj;
-            }
-
-            while (n--) {
-                key = keys[n];
-                if (obj.hasOwnProperty(key)) {
-                    // We recurse into an object only if it is
-                    // neither a DOM node nor an JSXGraph object
-                    val = obj[key];
-                    if (typeof val === 'object' && val !== null &&
-                        !this.isArray(val) &&
-                        !this.exists(val.nodeType) &&
-                        !this.exists(val.board)) {
-                        newObj[key.toLowerCase()] = this.keysToLowerCase(val);
-                    } else {
-                        newObj[key.toLowerCase()] = val;
-                    }
-                }
-            }
-            return newObj;
-        },
-
-        /**
-         * Generates an attributes object that is filled with default values from the Options object
-         * and overwritten by the user specified attributes.
-         * @param {Object} attributes user specified attributes
-         * @param {Object} options defaults options
-         * @param {String} s variable number of strings, e.g. 'slider', subtype 'point1'. Must be provided in lower case!
-         * @returns {Object} The resulting attributes object
-         */
-        copyAttributes: function (attributes, options, s) {
-            var a, arg, i, len, o, isAvail,
-                primitives = {
-                    circle: 1,
-                    curve: 1,
-                    foreignobject: 1,
-                    image: 1,
-                    line: 1,
-                    point: 1,
-                    polygon: 1,
-                    text: 1,
-                    ticks: 1,
-                    integral: 1
-                };
-
-            len = arguments.length;
-            if (len < 3 || primitives[s]) {
-                // Default options from Options.elements
-                a = JXG.deepCopy(options.elements, null, true);
-            } else {
-                a = {};
-            }
-
-            // Only the layer of the main element is set.
-            if (len < 4 && this.exists(s) && this.exists(options.layer[s])) {
-                a.layer = options.layer[s];
-            }
-
-            // Default options from the specific element like 'line' in
-            //     copyAttribute(attributes, board.options, 'line')
-            // but also like in
-            //     Type.copyAttributes(attributes, board.options, 'view3d', 'az', 'slider');
-            o = options;
-            isAvail = true;
-            for (i = 2; i < len; i++) {
-                arg = arguments[i];
-                if (this.exists(o[arg])) {
-                    o = o[arg];
-                } else {
-                    isAvail = false;
-                    break;
-                }
-            }
-            if (isAvail) {
-                a = JXG.deepCopy(a, o, true);
-            }
-
-            // Merge the specific options given in the parameter 'attributes'
-            // into the default options.
-            // Additionally, we step into a sub-element of attribute like line.point1 -
-            // in case it is supplied as in
-            //     copyAttribute(attributes, board.options, 'line', 'point1')
-            // In this case we would merge attributes.point1 into the global line.point1 attributes.
-            o = (typeof attributes === 'object') ? this.keysToLowerCase(attributes) : {};
-            isAvail = true;
-            for (i = 3; i < len; i++) {
-                arg = arguments[i].toLowerCase();
-                if (this.exists(o[arg])) {
-                    o = o[arg];
-                } else {
-                    isAvail = false;
-                    break;
-                }
-            }
-            if (isAvail) {
-                this.mergeAttr(a, o, true);
-            }
-
-            if (arguments[2] === 'board') {
-                // For board attributes we are done now.
-                return a;
-            }
-
-            // Special treatment of labels
-            o = options;
-            isAvail = true;
-            for (i = 2; i < len; i++) {
-                arg = arguments[i];
-                if (this.exists(o[arg])) {
-                    o = o[arg];
-                } else {
-                    isAvail = false;
-                    break;
-                }
-            }
-            if (isAvail && this.exists(o.label)) {
-                a.label = JXG.deepCopy(o.label, a.label, true);
-            }
-            a.label = JXG.deepCopy(options.label, a.label, true);
-
-            return a;
-        },
-
-        /**
-         * Copy all prototype methods from object "superObject" to object
-         * "subObject". The constructor of superObject will be available
-         * in subObject as subObject.constructor[constructorName].
-         * @param {Object} subObj A JavaScript object which receives new methods.
-         * @param {Object} superObj A JavaScript object which lends its prototype methods to subObject
-         * @returns {String} constructorName Under this name the constructor of superObj will be available
-         * in subObject.
-         * @private
-         */
-        copyPrototypeMethods: function (subObject, superObject, constructorName) {
-            var key;
-
-            subObject.prototype[constructorName] = superObject.prototype.constructor;
-            for (key in superObject.prototype) {
-                if (superObject.prototype.hasOwnProperty(key)) {
-                    subObject.prototype[key] = superObject.prototype[key];
-                }
-            }
-        },
-
-        /**
-         * Create a stripped down version of a JSXGraph element for cloning to the background.
-         * Used in {JXG.GeometryElement#cloneToBackground} for creating traces.
-         *
-         * @param {JXG.GeometryElement} el Element to be cloned
-         * @returns Object Cloned element
-         * @private
-         */
-        getCloneObject: function(el) {
-            var obj, key,
-                copy = {};
-
-            copy.id = el.id + "T" + el.numTraces;
-            el.numTraces += 1;
-
-            copy.coords = el.coords;
-            obj = this.deepCopy(el.visProp, el.visProp.traceattributes, true);
-            copy.visProp = {};
-            for (key in obj) {
-                if (obj.hasOwnProperty(key)) {
-                    if (
-                        key.indexOf('aria') !== 0 &&
-                        key.indexOf('highlight') !== 0 &&
-                        key.indexOf('attractor') !== 0 &&
-                        key !== 'label' &&
-                        key !== 'needsregularupdate' &&
-                        key !== 'infoboxdigits'
-                    ) {
-                        copy.visProp[key] = el.eval(obj[key]);
-                    }
-                }
-            }
-            copy.evalVisProp = function(val) {
-                return copy.visProp[val];
-            };
-            copy.eval = function(val) {
-                return val;
-            };
-
-            copy.visProp.layer = el.board.options.layer.trace;
-            copy.visProp.tabindex = null;
-            copy.visProp.highlight = false;
-            copy.board = el.board;
-            copy.elementClass = el.elementClass;
-
-            this.clearVisPropOld(copy);
-            copy.visPropCalc = {
-                visible: el.evalVisProp('visible')
-            };
-
-            return copy;
-        },
-
-        /**
-         * Converts a JavaScript object into a JSON string.
-         * @param {Object} obj A JavaScript object, functions will be ignored.
-         * @param {Boolean} [noquote=false] No quotes around the name of a property.
-         * @returns {String} The given object stored in a JSON string.
-         * @deprecated
-         */
-        toJSON: function (obj, noquote) {
-            var list, prop, i, s, val;
-
-            noquote = JXG.def(noquote, false);
-
-            // check for native JSON support:
-            if (JSON !== undefined && JSON.stringify && !noquote) {
-                try {
-                    s = JSON.stringify(obj);
-                    return s;
-                } catch (e) {
-                    // if something goes wrong, e.g. if obj contains functions we won't return
-                    // and use our own implementation as a fallback
-                }
-            }
-
-            switch (typeof obj) {
-                case "object":
-                    if (obj) {
-                        list = [];
-
-                        if (this.isArray(obj)) {
-                            for (i = 0; i < obj.length; i++) {
-                                list.push(JXG.toJSON(obj[i], noquote));
-                            }
-
-                            return "[" + list.join(",") + "]";
-                        }
-
-                        for (prop in obj) {
-                            if (obj.hasOwnProperty(prop)) {
-                                try {
-                                    val = JXG.toJSON(obj[prop], noquote);
-                                } catch (e2) {
-                                    val = "";
-                                }
-
-                                if (noquote) {
-                                    list.push(prop + ":" + val);
-                                } else {
-                                    list.push('"' + prop + '":' + val);
-                                }
-                            }
-                        }
-
-                        return "{" + list.join(",") + "} ";
-                    }
-                    return 'null';
-                case "string":
-                    return "'" + obj.replace(/(["'])/g, "\\$1") + "'";
-                case "number":
-                case "boolean":
-                    return obj.toString();
-            }
-
-            return '0';
-        },
-
-        /**
-         * Resets visPropOld.
-         * @param {JXG.GeometryElement} el
-         * @returns {GeometryElement}
-         */
-        clearVisPropOld: function (el) {
-            el.visPropOld = {
-                cssclass: "",
-                cssdefaultstyle: "",
-                cssstyle: "",
-                fillcolor: "",
-                fillopacity: "",
-                firstarrow: false,
-                fontsize: -1,
-                lastarrow: false,
-                left: -100000,
-                linecap: "",
-                shadow: false,
-                strokecolor: "",
-                strokeopacity: "",
-                strokewidth: "",
-                tabindex: -100000,
-                transitionduration: 0,
-                top: -100000,
-                visible: null
-            };
-
-            return el;
-        },
-
-        /**
-         * Checks if an object contains a key, whose value equals to val.
-         * @param {Object} obj
-         * @param val
-         * @returns {Boolean}
-         */
-        isInObject: function (obj, val) {
-            var el;
-
-            for (el in obj) {
-                if (obj.hasOwnProperty(el)) {
-                    if (obj[el] === val) {
-                        return true;
-                    }
-                }
-            }
-
-            return false;
-        },
-
-        /**
-         * Replaces all occurences of &amp; by &amp;amp;, &gt; by &amp;gt;, and &lt; by &amp;lt;.
-         * @param {String} str
-         * @returns {String}
-         */
-        escapeHTML: function (str) {
-            return str.replace(/&/g, "&amp;").replace(/</g, "&lt;").replace(/>/g, "&gt;");
-        },
-
-        /**
-         * Eliminates all substrings enclosed by &lt; and &gt; and replaces all occurences of
-         * &amp;amp; by &amp;, &amp;gt; by &gt;, and &amp;lt; by &lt;.
-         * @param {String} str
-         * @returns {String}
-         */
-        unescapeHTML: function (str) {
-            // This regex is NOT insecure. We are replacing everything found with ''
-            /*jslint regexp:true*/
-            return str
-                .replace(/<\/?[^>]+>/gi, "")
-                .replace(/&amp;/g, "&")
-                .replace(/&lt;/g, "<")
-                .replace(/&gt;/g, ">");
-        },
-
-        /**
-         * Makes a string lower case except for the first character which will be upper case.
-         * @param {String} str Arbitrary string
-         * @returns {String} The capitalized string.
-         */
-        capitalize: function (str) {
-            return str.charAt(0).toUpperCase() + str.substring(1).toLowerCase();
-        },
-
-        /**
-         * Make numbers given as strings nicer by removing all unnecessary leading and trailing zeroes.
-         * @param {String} str
-         * @returns {String}
-         */
-        trimNumber: function (str) {
-            str = str.replace(/^0+/, "");
-            str = str.replace(/0+$/, "");
-
-            if (str[str.length - 1] === "." || str[str.length - 1] === ",") {
-                str = str.slice(0, -1);
-            }
-
-            if (str[0] === "." || str[0] === ",") {
-                str = "0" + str;
-            }
-
-            return str;
-        },
-
-        /**
-         * Filter an array of elements.
-         * @param {Array} list
-         * @param {Object|function} filter
-         * @returns {Array}
-         */
-        filterElements: function (list, filter) {
-            var i,
-                f,
-                item,
-                flower,
-                value,
-                visPropValue,
-                pass,
-                l = list.length,
-                result = [];
-
-            if (this.exists(filter) && typeof filter !== "function" && typeof filter !== 'object') {
-                return result;
-            }
-
-            for (i = 0; i < l; i++) {
-                pass = true;
-                item = list[i];
-
-                if (typeof filter === 'object') {
-                    for (f in filter) {
-                        if (filter.hasOwnProperty(f)) {
-                            flower = f.toLowerCase();
-
-                            if (typeof item[f] === 'function') {
-                                value = item[f]();
-                            } else {
-                                value = item[f];
-                            }
-
-                            if (item.visProp && typeof item.visProp[flower] === 'function') {
-                                visPropValue = item.visProp[flower]();
-                            } else {
-                                visPropValue = item.visProp && item.visProp[flower];
-                            }
-
-                            if (typeof filter[f] === 'function') {
-                                pass = filter[f](value) || filter[f](visPropValue);
-                            } else {
-                                pass = value === filter[f] || visPropValue === filter[f];
-                            }
-
-                            if (!pass) {
-                                break;
-                            }
-                        }
-                    }
-                } else if (typeof filter === 'function') {
-                    pass = filter(item);
-                }
-
-                if (pass) {
-                    result.push(item);
-                }
-            }
-
-            return result;
-        },
-
-        /**
-         * Remove all leading and trailing whitespaces from a given string.
-         * @param {String} str
-         * @returns {String}
-         */
-        trim: function (str) {
-            // str = str.replace(/^\s+/, '');
-            // str = str.replace(/\s+$/, '');
-            //
-            // return str;
-            return str.replace(/^[\s\uFEFF\xA0]+|[\s\uFEFF\xA0]+$/g, "");
-        },
-
-        /**
-         * Convert a floating point number to a string integer + fraction.
-         * Returns either a string of the form '3 1/3' (in case of useTeX=false)
-         * or '3 \\frac{1}{3}' (in case of useTeX=true).
-         *
-         * @param {Number} x
-         * @param {Boolean} [useTeX=false]
-         * @param {Number} [order=0.001]
-         * @returns {String}
-         * @see JXG.Math.decToFraction
-         */
-        toFraction: function (x, useTeX, order) {
-            var arr = Mat.decToFraction(x, order),
-                str = '';
-
-            if (arr[1] === 0 && arr[2] === 0) {
-                // 0
-                str += '0';
-            } else {
-                // Sign
-                if (arr[0] < 0) {
-                    str += '-';
-                }
-                if (arr[2] === 0) {
-                    // Integer
-                    str += arr[1];
-                } else if (!(arr[2] === 1 && arr[3] === 1)) {
-                    // Proper fraction
-                    if (arr[1] !== 0) {
-                        // Absolute value larger than 1
-                        str += arr[1] + ' ';
-                    }
-                    // Add fractional part
-                    if (useTeX === true) {
-                        str += '\\frac{' + arr[2] + '}{' + arr[3] + '}';
-                    } else {
-                        str += arr[2] + '/' + arr[3];
-                    }
-                }
-            }
-            return str;
-        },
-
-        /**
-         * Concat array src to array dest.
-         * Uses push instead of JavaScript concat, which is much
-         * faster.
-         * The array dest is changed in place.
-         * <p><b>Attention:</b> if "dest" is an anonymous array, the correct result is returned from the function.
-         *
-         * @param {Array} dest
-         * @param {Array} src
-         * @returns Array
-         */
-        concat: function(dest, src) {
-            var i,
-                le = src.length;
-            for (i = 0; i < le; i++) {
-                dest.push(src[i]);
-            }
-            return dest;
-        },
-
-        /**
-         * Convert HTML tags to entities or use html_sanitize if the google caja html sanitizer is available.
-         * @param {String} str
-         * @param {Boolean} caja
-         * @returns {String} Sanitized string
-         */
-        sanitizeHTML: function (str, caja) {
-            if (typeof html_sanitize === "function" && caja) {
-                return html_sanitize(
-                    str,
-                    function () {
-                        return undefined;
-                    },
-                    function (id) {
-                        return id;
-                    }
-                );
-            }
-
-            if (str && typeof str === 'string') {
-                str = str.replace(/</g, "&lt;").replace(/>/g, "&gt;");
-            }
-
-            return str;
-        },
-
-        /**
-         * If <tt>s</tt> is a slider, it returns the sliders value, otherwise it just returns the given value.
-         * @param {*} s
-         * @returns {*} s.Value() if s is an element of type slider, s otherwise
-         */
-        evalSlider: function (s) {
-            if (s && s.type === Const.OBJECT_TYPE_GLIDER && typeof s.Value === 'function') {
-                return s.Value();
-            }
-
-            return s;
-        },
-
-        /**
-         * Convert a string containing a MAXIMA /STACK expression into a JSXGraph / JessieCode string
-         * or an array of JSXGraph / JessieCode strings.
-         * <p>
-         * This function is meanwhile superseded by stack_jxg.stack2jsxgraph.
-         *
-         * @deprecated
-         *
-         * @example
-         * console.log( JXG.stack2jsxgraph("%e**x") );
-         * // Output:
-         * //    "EULER**x"
-         *
-         * @example
-         * console.log( JXG.stack2jsxgraph("[%pi*(x**2 - 1), %phi*(x - 1), %gamma*(x+1)]") );
-         * // Output:
-         * //    [ "PI*(x**2 - 1)", "1.618033988749895*(x - 1)", "0.5772156649015329*(x+1)" ]
-         *
-         * @param {String} str
-         * @returns String
-         */
-        stack2jsxgraph: function(str) {
-            var t;
-
-            t = str.
-                replace(/%pi/g, 'PI').
-                replace(/%e/g, 'EULER').
-                replace(/%phi/g, '1.618033988749895').
-                replace(/%gamma/g, '0.5772156649015329').
-                trim();
-
-            // String containing array -> array containing strings
-            if (t[0] === '[' && t[t.length - 1] === ']') {
-                t = t.slice(1, -1).split(/\s*,\s*/);
-            }
-
-            return t;
-        }
-    }
-);
-
-export default JXG;
->>>>>>> 76575604
+export default JXG;