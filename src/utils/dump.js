<<<<<<< HEAD
/*
    Copyright 2008-2025
        Matthias Ehmann,
        Michael Gerhaeuser,
        Carsten Miller,
        Bianca Valentin,
        Alfred Wassermann,
        Peter Wilfahrt

    This file is part of JSXGraph.

    JSXGraph is free software dual licensed under the GNU LGPL or MIT License.

    You can redistribute it and/or modify it under the terms of the

      * GNU Lesser General Public License as published by
        the Free Software Foundation, either version 3 of the License, or
        (at your option) any later version
      OR
      * MIT License: https://github.com/jsxgraph/jsxgraph/blob/master/LICENSE.MIT

    JSXGraph is distributed in the hope that it will be useful,
    but WITHOUT ANY WARRANTY; without even the implied warranty of
    MERCHANTABILITY or FITNESS FOR A PARTICULAR PURPOSE.  See the
    GNU Lesser General Public License for more details.

    You should have received a copy of the GNU Lesser General Public License and
    the MIT License along with JSXGraph. If not, see <https://www.gnu.org/licenses/>
    and <https://opensource.org/licenses/MIT/>.
 */

/*global JXG: true, define: true*/
/*jslint nomen: true, plusplus: true*/

/**
 * @fileoverview The JXG.Dump namespace provides methods to save a board to javascript.
 */

import JXG from "../jxg.js";
import Type from "./type.js";

/**
 * The JXG.Dump namespace provides classes and methods to save a board to javascript.
 * @namespace
 */
JXG.Dump = {
    /**
     * Adds markers to every element of the board
     * @param {JXG.Board} board
     * @param {Array|String} markers
     * @param {Array} values
     */
    addMarkers: function (board, markers, values) {
        var e, l, i;

        if (!Type.isArray(markers)) {
            markers = [markers];
        }

        if (!Type.isArray(values)) {
            values = [values];
        }

        l = Math.min(markers.length, values.length);

        markers.length = l;
        values.length = l;

        for (e in board.objects) {
            if (board.objects.hasOwnProperty(e)) {
                for (i = 0; i < l; i++) {
                    board.objects[e][markers[i]] = values[i];
                }
            }
        }
    },

    /**
     * Removes markers from every element on the board.
     * @param {JXG.Board} board
     * @param {Array|String} markers
     */
    deleteMarkers: function (board, markers) {
        var e, l, i;

        if (!Type.isArray(markers)) {
            markers = [markers];
        }

        l = markers.length;

        markers.length = l;

        for (e in board.objects) {
            if (board.objects.hasOwnProperty(e)) {
                for (i = 0; i < l; i++) {
                    delete board.objects[e][markers[i]];
                }
            }
        }
    },

    /**
     * Stringifies a string, i.e. puts some quotation marks around <tt>s</tt> if it is of type string.
     * @param {*} s
     * @returns {String} " + s + "
     */
    str: function (s) {
        if (typeof s === "string" && s.slice(0, 7) !== "function") {
            s = '"' + s + '"';
        }

        return s;
    },

    /**
     * Eliminate default values given by {@link JXG.Options} from the attributes object.
     * @param {Object} instance Attribute object of the element
     * @param {Object} s Arbitrary number of objects <tt>instance</tt> will be compared to. Usually these are
     * sub-objects of the {@link JXG.Board#options} structure.
     * @returns {Object} Minimal attributes object
     */
    minimizeObject: function (instance, s) {
        var p,
            pl,
            i,
            def = {},
            copy = Type.deepCopy(instance),
            defaults = [];

        for (i = 1; i < arguments.length; i++) {
            defaults.push(arguments[i]);
        }

        def = Type.deepCopy(def, JXG.Options.elements, true);
        for (i = defaults.length; i > 0; i--) {
            def = Type.deepCopy(def, defaults[i - 1], true);
        }

        for (p in def) {
            if (def.hasOwnProperty(p)) {
                pl = p.toLowerCase();

                if (typeof def[p] !== "object" && def[p] === copy[pl]) {
                    // console.log("delete", p);
                    delete copy[pl];
                }
            }
        }

        return copy;
    },

    /**
     * Prepare the attributes object for an element to be dumped as JavaScript or JessieCode code.
     * @param {JXG.Board} board
     * @param {JXG.GeometryElement} obj Geometry element which attributes object is generated
     * @returns {Object} An attributes object.
     */
    prepareAttributes: function (board, obj) {
        var a, s;

        a = this.minimizeObject(obj.getAttributes(), JXG.Options[obj.elType]);

        for (s in obj.subs) {
            if (obj.subs.hasOwnProperty(s)) {
                a[s] = this.minimizeObject(
                    obj.subs[s].getAttributes(),
                    JXG.Options[obj.elType][s],
                    JXG.Options[obj.subs[s].elType]
                );
                a[s].id = obj.subs[s].id;
                a[s].name = obj.subs[s].name;
            }
        }

        a.id = obj.id;
        a.name = obj.name;

        return a;
    },

    setBoundingBox: function (methods, board, boardVarName) {
        methods.push({
            obj: boardVarName,
            method: "setBoundingBox",
            params: [board.getBoundingBox(), board.keepaspectratio]
        });

        return methods;
    },

    /**
     * Generate a save-able structure with all elements. This is used by {@link JXG.Dump#toJessie} and
     * {@link JXG.Dump#toJavaScript} to generate the script.
     * @param {JXG.Board} board
     * @returns {Array} An array with all metadata necessary to save the construction.
     */
    dump: function (board) {
        var e,
            obj,
            element,
            s,
            props = [],
            methods = [],
            elementList = [],
            len = board.objectsList.length;

        this.addMarkers(board, "dumped", false);

        for (e = 0; e < len; e++) {
            obj = board.objectsList[e];
            element = {};

            if (!obj.dumped && obj.dump) {
                element.type = obj.getType();
                element.parents = obj.getParents().slice();

                // Extract coordinates of a point
                if (element.type === "point" && element.parents[0] === 1) {
                    element.parents = element.parents.slice(1);
                }

                for (s = 0; s < element.parents.length; s++) {
                    if (
                        Type.isString(element.parents[s]) &&
                        element.parents[s][0] !== "'" &&
                        element.parents[s][0] !== '"'
                    ) {
                        element.parents[s] = '"' + element.parents[s] + '"';
                    } else if (Type.isArray(element.parents[s])) {
                        element.parents[s] = "[" + element.parents[s].toString() + "]";
                    }
                }

                element.attributes = this.prepareAttributes(board, obj);
                if (element.type === "glider" && obj.onPolygon) {
                    props.push({
                        obj: obj.id,
                        prop: "onPolygon",
                        val: true
                    });
                }

                elementList.push(element);
            }
        }

        this.deleteMarkers(board, "dumped");

        return {
            elements: elementList,
            props: props,
            methods: methods
        };
    },

    /**
     * Converts an array of different values into a parameter string that can be used by the code generators.
     * @param {Array} a
     * @param {function} converter A function that is used to transform the elements of <tt>a</tt>. Usually
     * {@link JXG.toJSON} or {@link JXG.Dump.toJCAN} are used.
     * @returns {String}
     */
    arrayToParamStr: function (a, converter) {
        var i,
            s = [];

        for (i = 0; i < a.length; i++) {
            s.push(converter.call(this, a[i]));
        }

        return s.join(", ");
    },

    /**
     * Converts a JavaScript object into a JCAN (JessieCode Attribute Notation) string.
     * @param {Object} obj A JavaScript object, functions will be ignored.
     * @returns {String} The given object stored in a JCAN string.
     */
    toJCAN: function (obj) {
        var i, list, prop;

        switch (typeof obj) {
            case "object":
                if (obj) {
                    list = [];

                    if (Type.isArray(obj)) {
                        for (i = 0; i < obj.length; i++) {
                            list.push(this.toJCAN(obj[i]));
                        }

                        return "[" + list.join(",") + "]";
                    }

                    for (prop in obj) {
                        if (obj.hasOwnProperty(prop)) {
                            list.push(prop + ": " + this.toJCAN(obj[prop]));
                        }
                    }

                    return "<<" + list.join(", ") + ">> ";
                }
                return "null";
            case "string":
                return "'" + obj.replace(/\\/g, "\\\\").replace(/(["'])/g, "\\$1") + "'";
            case "number":
            case "boolean":
                return obj.toString();
            case "null":
                return "null";
        }
    },

    /**
     * Saves the construction in <tt>board</tt> to JessieCode.
     * @param {JXG.Board} board
     * @returns {String} JessieCode
     */
    toJessie: function (board) {
        var i,
            elements,
            id,
            dump = this.dump(board),
            script = [];

        dump.methods = this.setBoundingBox(dump.methods, board, "$board");

        elements = dump.elements;

        for (i = 0; i < elements.length; i++) {
            if (elements[i].attributes.name.length > 0) {
                script.push("// " + elements[i].attributes.name);
            }
            script.push(
                "s" + i + " = " + elements[i].type + "(" + elements[i].parents.join(", ") + ") " + this.toJCAN(elements[i].attributes).replace(/\n/, "\\n") + ";"
            );

            if (elements[i].type === "axis") {
                // Handle the case that remove[All]Ticks had been called.
                id = elements[i].attributes.id;
                if (board.objects[id].defaultTicks === null) {
                    script.push("s" + i + ".removeAllTicks();");
                }
            }
            script.push("");
        }

        for (i = 0; i < dump.methods.length; i++) {
            script.push(
                dump.methods[i].obj +
                    "." +
                    dump.methods[i].method +
                    "(" +
                    this.arrayToParamStr(dump.methods[i].params, this.toJCAN) +
                    ");"
            );
            script.push("");
        }

        for (i = 0; i < dump.props.length; i++) {
            script.push(
                dump.props[i].obj +
                    "." +
                    dump.props[i].prop +
                    " = " +
                    this.toJCAN(dump.props[i].val) +
                    ";"
            );
            script.push("");
        }

        return script.join("\n");
    },

    /**
     * Saves the construction in <tt>board</tt> to JavaScript.
     * @param {JXG.Board} board
     * @returns {String} JavaScript
     */
    toJavaScript: function (board) {
        var i,
            elements,
            id,
            dump = this.dump(board),
            script = [];

        dump.methods = this.setBoundingBox(dump.methods, board, "board");

        elements = dump.elements;

        for (i = 0; i < elements.length; i++) {
            script.push(
                'board.create("' +
                    elements[i].type +
                    '", [' +
                    elements[i].parents.join(", ") +
                    "], " +
                    Type.toJSON(elements[i].attributes) +
                    ");"
            );

            if (elements[i].type === "axis") {
                // Handle the case that remove[All]Ticks had been called.
                id = elements[i].attributes.id;
                if (board.objects[id].defaultTicks === null) {
                    script.push(
                        'board.objects["' +
                            id +
                            '"].removeTicks(board.objects["' +
                            id +
                            '"].defaultTicks);'
                    );
                }
            }
        }

        for (i = 0; i < dump.methods.length; i++) {
            script.push(
                dump.methods[i].obj +
                    "." +
                    dump.methods[i].method +
                    "(" +
                    this.arrayToParamStr(dump.methods[i].params, Type.toJSON) +
                    ");"
            );
            script.push("");
        }

        for (i = 0; i < dump.props.length; i++) {
            script.push(
                dump.props[i].obj +
                    "." +
                    dump.props[i].prop +
                    " = " +
                    Type.toJSON(dump.props[i].val) +
                    ";"
            );
            script.push("");
        }

        return script.join("\n");
    }
};

export default JXG.Dump;
=======
/*
    Copyright 2008-2025
        Matthias Ehmann,
        Michael Gerhaeuser,
        Carsten Miller,
        Bianca Valentin,
        Alfred Wassermann,
        Peter Wilfahrt

    This file is part of JSXGraph.

    JSXGraph is free software dual licensed under the GNU LGPL or MIT License.

    You can redistribute it and/or modify it under the terms of the

      * GNU Lesser General Public License as published by
        the Free Software Foundation, either version 3 of the License, or
        (at your option) any later version
      OR
      * MIT License: https://github.com/jsxgraph/jsxgraph/blob/master/LICENSE.MIT

    JSXGraph is distributed in the hope that it will be useful,
    but WITHOUT ANY WARRANTY; without even the implied warranty of
    MERCHANTABILITY or FITNESS FOR A PARTICULAR PURPOSE.  See the
    GNU Lesser General Public License for more details.

    You should have received a copy of the GNU Lesser General Public License and
    the MIT License along with JSXGraph. If not, see <https://www.gnu.org/licenses/>
    and <https://opensource.org/licenses/MIT/>.
 */

/*global JXG: true, define: true*/
/*jslint nomen: true, plusplus: true*/

/**
 * @fileoverview The JXG.Dump namespace provides methods to save a board to javascript.
 */

import JXG from "../jxg.js";
import Type from "./type.js";

/**
 * The JXG.Dump namespace provides classes and methods to save a board to javascript.
 * @namespace
 */
JXG.Dump = {
    /**
     * Adds markers to every element of the board
     * @param {JXG.Board} board
     * @param {Array|String} markers
     * @param {Array} values
     */
    addMarkers: function (board, markers, values) {
        var e, l, i;

        if (!Type.isArray(markers)) {
            markers = [markers];
        }

        if (!Type.isArray(values)) {
            values = [values];
        }

        l = Math.min(markers.length, values.length);

        markers.length = l;
        values.length = l;

        for (e in board.objects) {
            if (board.objects.hasOwnProperty(e)) {
                for (i = 0; i < l; i++) {
                    board.objects[e][markers[i]] = values[i];
                }
            }
        }
    },

    /**
     * Removes markers from every element on the board.
     * @param {JXG.Board} board
     * @param {Array|String} markers
     */
    deleteMarkers: function (board, markers) {
        var e, l, i;

        if (!Type.isArray(markers)) {
            markers = [markers];
        }

        l = markers.length;

        markers.length = l;

        for (e in board.objects) {
            if (board.objects.hasOwnProperty(e)) {
                for (i = 0; i < l; i++) {
                    delete board.objects[e][markers[i]];
                }
            }
        }
    },

    /**
     * Stringifies a string, i.e. puts some quotation marks around <tt>s</tt> if it is of type string.
     * @param {*} s
     * @returns {String} " + s + "
     */
    str: function (s) {
        if (typeof s === "string" && s.slice(0, 7) !== 'function') {
            s = '"' + s + '"';
        }

        return s;
    },

    /**
     * Eliminate default values given by {@link JXG.Options} from the attributes object.
     * @param {Object} instance Attribute object of the element
     * @param {Object} s Arbitrary number of objects <tt>instance</tt> will be compared to. Usually these are
     * sub-objects of the {@link JXG.Board#options} structure.
     * @returns {Object} Minimal attributes object
     */
    minimizeObject: function (instance, s) {
        var p,
            pl,
            i,
            def = {},
            copy = Type.deepCopy(instance),
            defaults = [];

        for (i = 1; i < arguments.length; i++) {
            defaults.push(arguments[i]);
        }

        def = Type.deepCopy(def, JXG.Options.elements, true);
        for (i = defaults.length; i > 0; i--) {
            def = Type.deepCopy(def, defaults[i - 1], true);
        }

        for (p in def) {
            if (def.hasOwnProperty(p)) {
                pl = p.toLowerCase();

                if (def[p] !== null && typeof def[p] !== "object" && def[p] === copy[pl]) {
                    // console.log("delete", p);
                    delete copy[pl];
                }
            }
        }

        return copy;
    },

    /**
     * Prepare the attributes object for an element to be dumped as JavaScript or JessieCode code.
     * @param {JXG.Board} board
     * @param {JXG.GeometryElement} obj Geometry element which attributes object is generated
     * @returns {Object} An attributes object.
     */
    prepareAttributes: function (board, obj) {
        var a, s;

        a = this.minimizeObject(obj.getAttributes(), JXG.Options[obj.elType]);

        for (s in obj.subs) {
            if (obj.subs.hasOwnProperty(s)) {
                a[s] = this.minimizeObject(
                    obj.subs[s].getAttributes(),
                    JXG.Options[obj.elType][s],
                    JXG.Options[obj.subs[s].elType]
                );
                a[s].id = obj.subs[s].id;
                a[s].name = obj.subs[s].name;
            }
        }

        a.id = obj.id;
        a.name = obj.name;

        return a;
    },

    setBoundingBox: function (methods, board, boardVarName) {
        methods.push({
            obj: boardVarName,
            method: "setBoundingBox",
            params: [board.getBoundingBox(), board.keepaspectratio]
        });

        return methods;
    },

    /**
     * Generate a save-able structure with all elements. This is used by {@link JXG.Dump#toJessie} and
     * {@link JXG.Dump#toJavaScript} to generate the script.
     * @param {JXG.Board} board
     * @returns {Array} An array with all metadata necessary to save the construction.
     */
    dump: function (board) {
        var e,
            obj,
            element,
            s,
            props = [],
            methods = [],
            elementList = [],
            len = board.objectsList.length;

        this.addMarkers(board, "dumped", false);

        for (e = 0; e < len; e++) {
            obj = board.objectsList[e];
            element = {};

            if (!obj.dumped && obj.dump) {
                element.type = obj.getType();
                element.parents = obj.getParents().slice();

                // Extract coordinates of a point
                if (element.type === "point" && element.parents[0] === 1) {
                    element.parents = element.parents.slice(1);
                }

                for (s = 0; s < element.parents.length; s++) {
                    if (
                        Type.isString(element.parents[s]) &&
                        element.parents[s][0] !== "'" &&
                        element.parents[s][0] !== '"'
                    ) {
                        element.parents[s] = '"' + element.parents[s] + '"';
                    } else if (Type.isArray(element.parents[s])) {
                        element.parents[s] = "[" + element.parents[s].toString() + "]";
                    }
                }

                element.attributes = this.prepareAttributes(board, obj);
                if (element.type === "glider" && obj.onPolygon) {
                    props.push({
                        obj: obj.id,
                        prop: "onPolygon",
                        val: true
                    });
                }

                elementList.push(element);
            }
        }

        this.deleteMarkers(board, 'dumped');

        return {
            elements: elementList,
            props: props,
            methods: methods
        };
    },

    /**
     * Converts an array of different values into a parameter string that can be used by the code generators.
     * @param {Array} a
     * @param {function} converter A function that is used to transform the elements of <tt>a</tt>. Usually
     * {@link JXG.toJSON} or {@link JXG.Dump.toJCAN} are used.
     * @returns {String}
     */
    arrayToParamStr: function (a, converter) {
        var i,
            s = [];

        for (i = 0; i < a.length; i++) {
            s.push(converter.call(this, a[i]));
        }

        return s.join(", ");
    },

    /**
     * Converts a JavaScript object into a JCAN (JessieCode Attribute Notation) string.
     * @param {Object} obj A JavaScript object, functions will be ignored.
     * @returns {String} The given object stored in a JCAN string.
     */
    toJCAN: function (obj) {
        var i, list, prop;

        switch (typeof obj) {
            case "object":
                if (obj) {
                    list = [];

                    if (Type.isArray(obj)) {
                        for (i = 0; i < obj.length; i++) {
                            list.push(this.toJCAN(obj[i]));
                        }

                        return "[" + list.join(",") + "]";
                    }

                    for (prop in obj) {
                        if (obj.hasOwnProperty(prop)) {
                            list.push(prop + ": " + this.toJCAN(obj[prop]));
                        }
                    }

                    return "<<" + list.join(", ") + ">> ";
                }
                return 'null';
            case "string":
                return "'" + obj.replace(/\\/g, "\\\\").replace(/(["'])/g, "\\$1") + "'";
            case "number":
            case "boolean":
                return obj.toString();
            case "null":
                return 'null';
        }
    },

    /**
     * Saves the construction in <tt>board</tt> to JessieCode.
     * @param {JXG.Board} board
     * @returns {String} JessieCode
     */
    toJessie: function (board) {
        var i,
            elements,
            id,
            dump = this.dump(board),
            script = [];

        dump.methods = this.setBoundingBox(dump.methods, board, "$board");

        elements = dump.elements;

        for (i = 0; i < elements.length; i++) {
            if (elements[i].attributes.name.length > 0) {
                script.push("// " + elements[i].attributes.name);
            }
            script.push(
                "s" + i + " = " + elements[i].type + "(" + elements[i].parents.join(", ") + ") " + this.toJCAN(elements[i].attributes).replace(/\n/, "\\n") + ";"
            );

            if (elements[i].type === 'axis') {
                // Handle the case that remove[All]Ticks had been called.
                id = elements[i].attributes.id;
                if (board.objects[id].defaultTicks === null) {
                    script.push("s" + i + ".removeAllTicks();");
                }
            }
            script.push("");
        }

        for (i = 0; i < dump.methods.length; i++) {
            script.push(
                dump.methods[i].obj +
                    "." +
                    dump.methods[i].method +
                    "(" +
                    this.arrayToParamStr(dump.methods[i].params, this.toJCAN) +
                    ");"
            );
            script.push("");
        }

        for (i = 0; i < dump.props.length; i++) {
            script.push(
                dump.props[i].obj +
                    "." +
                    dump.props[i].prop +
                    " = " +
                    this.toJCAN(dump.props[i].val) +
                    ";"
            );
            script.push("");
        }

        return script.join("\n");
    },

    /**
     * Saves the construction in <tt>board</tt> to JavaScript.
     * @param {JXG.Board} board
     * @returns {String} JavaScript
     */
    toJavaScript: function (board) {
        var i,
            elements,
            id,
            dump = this.dump(board),
            script = [];

        dump.methods = this.setBoundingBox(dump.methods, board, 'board');

        elements = dump.elements;

        for (i = 0; i < elements.length; i++) {
            script.push(
                'board.create("' +
                    elements[i].type +
                    '", [' +
                    elements[i].parents.join(", ") +
                    "], " +
                    Type.toJSON(elements[i].attributes) +
                    ");"
            );

            if (elements[i].type === 'axis') {
                // Handle the case that remove[All]Ticks had been called.
                id = elements[i].attributes.id;
                if (board.objects[id].defaultTicks === null) {
                    script.push(
                        'board.objects["' +
                            id +
                            '"].removeTicks(board.objects["' +
                            id +
                            '"].defaultTicks);'
                    );
                }
            }
        }

        for (i = 0; i < dump.methods.length; i++) {
            script.push(
                dump.methods[i].obj +
                    "." +
                    dump.methods[i].method +
                    "(" +
                    this.arrayToParamStr(dump.methods[i].params, Type.toJSON) +
                    ");"
            );
            script.push("");
        }

        for (i = 0; i < dump.props.length; i++) {
            script.push(
                dump.props[i].obj +
                    "." +
                    dump.props[i].prop +
                    " = " +
                    Type.toJSON(dump.props[i].val) +
                    ";"
            );
            script.push("");
        }

        return script.join("\n");
    }
};

export default JXG.Dump;
>>>>>>> 76575604
<|MERGE_RESOLUTION|>--- conflicted
+++ resolved
@@ -1,452 +1,3 @@
-<<<<<<< HEAD
-/*
-    Copyright 2008-2025
-        Matthias Ehmann,
-        Michael Gerhaeuser,
-        Carsten Miller,
-        Bianca Valentin,
-        Alfred Wassermann,
-        Peter Wilfahrt
-
-    This file is part of JSXGraph.
-
-    JSXGraph is free software dual licensed under the GNU LGPL or MIT License.
-
-    You can redistribute it and/or modify it under the terms of the
-
-      * GNU Lesser General Public License as published by
-        the Free Software Foundation, either version 3 of the License, or
-        (at your option) any later version
-      OR
-      * MIT License: https://github.com/jsxgraph/jsxgraph/blob/master/LICENSE.MIT
-
-    JSXGraph is distributed in the hope that it will be useful,
-    but WITHOUT ANY WARRANTY; without even the implied warranty of
-    MERCHANTABILITY or FITNESS FOR A PARTICULAR PURPOSE.  See the
-    GNU Lesser General Public License for more details.
-
-    You should have received a copy of the GNU Lesser General Public License and
-    the MIT License along with JSXGraph. If not, see <https://www.gnu.org/licenses/>
-    and <https://opensource.org/licenses/MIT/>.
- */
-
-/*global JXG: true, define: true*/
-/*jslint nomen: true, plusplus: true*/
-
-/**
- * @fileoverview The JXG.Dump namespace provides methods to save a board to javascript.
- */
-
-import JXG from "../jxg.js";
-import Type from "./type.js";
-
-/**
- * The JXG.Dump namespace provides classes and methods to save a board to javascript.
- * @namespace
- */
-JXG.Dump = {
-    /**
-     * Adds markers to every element of the board
-     * @param {JXG.Board} board
-     * @param {Array|String} markers
-     * @param {Array} values
-     */
-    addMarkers: function (board, markers, values) {
-        var e, l, i;
-
-        if (!Type.isArray(markers)) {
-            markers = [markers];
-        }
-
-        if (!Type.isArray(values)) {
-            values = [values];
-        }
-
-        l = Math.min(markers.length, values.length);
-
-        markers.length = l;
-        values.length = l;
-
-        for (e in board.objects) {
-            if (board.objects.hasOwnProperty(e)) {
-                for (i = 0; i < l; i++) {
-                    board.objects[e][markers[i]] = values[i];
-                }
-            }
-        }
-    },
-
-    /**
-     * Removes markers from every element on the board.
-     * @param {JXG.Board} board
-     * @param {Array|String} markers
-     */
-    deleteMarkers: function (board, markers) {
-        var e, l, i;
-
-        if (!Type.isArray(markers)) {
-            markers = [markers];
-        }
-
-        l = markers.length;
-
-        markers.length = l;
-
-        for (e in board.objects) {
-            if (board.objects.hasOwnProperty(e)) {
-                for (i = 0; i < l; i++) {
-                    delete board.objects[e][markers[i]];
-                }
-            }
-        }
-    },
-
-    /**
-     * Stringifies a string, i.e. puts some quotation marks around <tt>s</tt> if it is of type string.
-     * @param {*} s
-     * @returns {String} " + s + "
-     */
-    str: function (s) {
-        if (typeof s === "string" && s.slice(0, 7) !== "function") {
-            s = '"' + s + '"';
-        }
-
-        return s;
-    },
-
-    /**
-     * Eliminate default values given by {@link JXG.Options} from the attributes object.
-     * @param {Object} instance Attribute object of the element
-     * @param {Object} s Arbitrary number of objects <tt>instance</tt> will be compared to. Usually these are
-     * sub-objects of the {@link JXG.Board#options} structure.
-     * @returns {Object} Minimal attributes object
-     */
-    minimizeObject: function (instance, s) {
-        var p,
-            pl,
-            i,
-            def = {},
-            copy = Type.deepCopy(instance),
-            defaults = [];
-
-        for (i = 1; i < arguments.length; i++) {
-            defaults.push(arguments[i]);
-        }
-
-        def = Type.deepCopy(def, JXG.Options.elements, true);
-        for (i = defaults.length; i > 0; i--) {
-            def = Type.deepCopy(def, defaults[i - 1], true);
-        }
-
-        for (p in def) {
-            if (def.hasOwnProperty(p)) {
-                pl = p.toLowerCase();
-
-                if (typeof def[p] !== "object" && def[p] === copy[pl]) {
-                    // console.log("delete", p);
-                    delete copy[pl];
-                }
-            }
-        }
-
-        return copy;
-    },
-
-    /**
-     * Prepare the attributes object for an element to be dumped as JavaScript or JessieCode code.
-     * @param {JXG.Board} board
-     * @param {JXG.GeometryElement} obj Geometry element which attributes object is generated
-     * @returns {Object} An attributes object.
-     */
-    prepareAttributes: function (board, obj) {
-        var a, s;
-
-        a = this.minimizeObject(obj.getAttributes(), JXG.Options[obj.elType]);
-
-        for (s in obj.subs) {
-            if (obj.subs.hasOwnProperty(s)) {
-                a[s] = this.minimizeObject(
-                    obj.subs[s].getAttributes(),
-                    JXG.Options[obj.elType][s],
-                    JXG.Options[obj.subs[s].elType]
-                );
-                a[s].id = obj.subs[s].id;
-                a[s].name = obj.subs[s].name;
-            }
-        }
-
-        a.id = obj.id;
-        a.name = obj.name;
-
-        return a;
-    },
-
-    setBoundingBox: function (methods, board, boardVarName) {
-        methods.push({
-            obj: boardVarName,
-            method: "setBoundingBox",
-            params: [board.getBoundingBox(), board.keepaspectratio]
-        });
-
-        return methods;
-    },
-
-    /**
-     * Generate a save-able structure with all elements. This is used by {@link JXG.Dump#toJessie} and
-     * {@link JXG.Dump#toJavaScript} to generate the script.
-     * @param {JXG.Board} board
-     * @returns {Array} An array with all metadata necessary to save the construction.
-     */
-    dump: function (board) {
-        var e,
-            obj,
-            element,
-            s,
-            props = [],
-            methods = [],
-            elementList = [],
-            len = board.objectsList.length;
-
-        this.addMarkers(board, "dumped", false);
-
-        for (e = 0; e < len; e++) {
-            obj = board.objectsList[e];
-            element = {};
-
-            if (!obj.dumped && obj.dump) {
-                element.type = obj.getType();
-                element.parents = obj.getParents().slice();
-
-                // Extract coordinates of a point
-                if (element.type === "point" && element.parents[0] === 1) {
-                    element.parents = element.parents.slice(1);
-                }
-
-                for (s = 0; s < element.parents.length; s++) {
-                    if (
-                        Type.isString(element.parents[s]) &&
-                        element.parents[s][0] !== "'" &&
-                        element.parents[s][0] !== '"'
-                    ) {
-                        element.parents[s] = '"' + element.parents[s] + '"';
-                    } else if (Type.isArray(element.parents[s])) {
-                        element.parents[s] = "[" + element.parents[s].toString() + "]";
-                    }
-                }
-
-                element.attributes = this.prepareAttributes(board, obj);
-                if (element.type === "glider" && obj.onPolygon) {
-                    props.push({
-                        obj: obj.id,
-                        prop: "onPolygon",
-                        val: true
-                    });
-                }
-
-                elementList.push(element);
-            }
-        }
-
-        this.deleteMarkers(board, "dumped");
-
-        return {
-            elements: elementList,
-            props: props,
-            methods: methods
-        };
-    },
-
-    /**
-     * Converts an array of different values into a parameter string that can be used by the code generators.
-     * @param {Array} a
-     * @param {function} converter A function that is used to transform the elements of <tt>a</tt>. Usually
-     * {@link JXG.toJSON} or {@link JXG.Dump.toJCAN} are used.
-     * @returns {String}
-     */
-    arrayToParamStr: function (a, converter) {
-        var i,
-            s = [];
-
-        for (i = 0; i < a.length; i++) {
-            s.push(converter.call(this, a[i]));
-        }
-
-        return s.join(", ");
-    },
-
-    /**
-     * Converts a JavaScript object into a JCAN (JessieCode Attribute Notation) string.
-     * @param {Object} obj A JavaScript object, functions will be ignored.
-     * @returns {String} The given object stored in a JCAN string.
-     */
-    toJCAN: function (obj) {
-        var i, list, prop;
-
-        switch (typeof obj) {
-            case "object":
-                if (obj) {
-                    list = [];
-
-                    if (Type.isArray(obj)) {
-                        for (i = 0; i < obj.length; i++) {
-                            list.push(this.toJCAN(obj[i]));
-                        }
-
-                        return "[" + list.join(",") + "]";
-                    }
-
-                    for (prop in obj) {
-                        if (obj.hasOwnProperty(prop)) {
-                            list.push(prop + ": " + this.toJCAN(obj[prop]));
-                        }
-                    }
-
-                    return "<<" + list.join(", ") + ">> ";
-                }
-                return "null";
-            case "string":
-                return "'" + obj.replace(/\\/g, "\\\\").replace(/(["'])/g, "\\$1") + "'";
-            case "number":
-            case "boolean":
-                return obj.toString();
-            case "null":
-                return "null";
-        }
-    },
-
-    /**
-     * Saves the construction in <tt>board</tt> to JessieCode.
-     * @param {JXG.Board} board
-     * @returns {String} JessieCode
-     */
-    toJessie: function (board) {
-        var i,
-            elements,
-            id,
-            dump = this.dump(board),
-            script = [];
-
-        dump.methods = this.setBoundingBox(dump.methods, board, "$board");
-
-        elements = dump.elements;
-
-        for (i = 0; i < elements.length; i++) {
-            if (elements[i].attributes.name.length > 0) {
-                script.push("// " + elements[i].attributes.name);
-            }
-            script.push(
-                "s" + i + " = " + elements[i].type + "(" + elements[i].parents.join(", ") + ") " + this.toJCAN(elements[i].attributes).replace(/\n/, "\\n") + ";"
-            );
-
-            if (elements[i].type === "axis") {
-                // Handle the case that remove[All]Ticks had been called.
-                id = elements[i].attributes.id;
-                if (board.objects[id].defaultTicks === null) {
-                    script.push("s" + i + ".removeAllTicks();");
-                }
-            }
-            script.push("");
-        }
-
-        for (i = 0; i < dump.methods.length; i++) {
-            script.push(
-                dump.methods[i].obj +
-                    "." +
-                    dump.methods[i].method +
-                    "(" +
-                    this.arrayToParamStr(dump.methods[i].params, this.toJCAN) +
-                    ");"
-            );
-            script.push("");
-        }
-
-        for (i = 0; i < dump.props.length; i++) {
-            script.push(
-                dump.props[i].obj +
-                    "." +
-                    dump.props[i].prop +
-                    " = " +
-                    this.toJCAN(dump.props[i].val) +
-                    ";"
-            );
-            script.push("");
-        }
-
-        return script.join("\n");
-    },
-
-    /**
-     * Saves the construction in <tt>board</tt> to JavaScript.
-     * @param {JXG.Board} board
-     * @returns {String} JavaScript
-     */
-    toJavaScript: function (board) {
-        var i,
-            elements,
-            id,
-            dump = this.dump(board),
-            script = [];
-
-        dump.methods = this.setBoundingBox(dump.methods, board, "board");
-
-        elements = dump.elements;
-
-        for (i = 0; i < elements.length; i++) {
-            script.push(
-                'board.create("' +
-                    elements[i].type +
-                    '", [' +
-                    elements[i].parents.join(", ") +
-                    "], " +
-                    Type.toJSON(elements[i].attributes) +
-                    ");"
-            );
-
-            if (elements[i].type === "axis") {
-                // Handle the case that remove[All]Ticks had been called.
-                id = elements[i].attributes.id;
-                if (board.objects[id].defaultTicks === null) {
-                    script.push(
-                        'board.objects["' +
-                            id +
-                            '"].removeTicks(board.objects["' +
-                            id +
-                            '"].defaultTicks);'
-                    );
-                }
-            }
-        }
-
-        for (i = 0; i < dump.methods.length; i++) {
-            script.push(
-                dump.methods[i].obj +
-                    "." +
-                    dump.methods[i].method +
-                    "(" +
-                    this.arrayToParamStr(dump.methods[i].params, Type.toJSON) +
-                    ");"
-            );
-            script.push("");
-        }
-
-        for (i = 0; i < dump.props.length; i++) {
-            script.push(
-                dump.props[i].obj +
-                    "." +
-                    dump.props[i].prop +
-                    " = " +
-                    Type.toJSON(dump.props[i].val) +
-                    ";"
-            );
-            script.push("");
-        }
-
-        return script.join("\n");
-    }
-};
-
-export default JXG.Dump;
-=======
 /*
     Copyright 2008-2025
         Matthias Ehmann,
@@ -893,5 +444,4 @@
     }
 };
 
-export default JXG.Dump;
->>>>>>> 76575604
+export default JXG.Dump;