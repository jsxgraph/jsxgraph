--- conflicted
+++ resolved
@@ -1,171 +1,3 @@
-<<<<<<< HEAD
-/*
-    Copyright 2008-2025
-        Matthias Ehmann,
-        Michael Gerhaeuser,
-        Carsten Miller,
-        Bianca Valentin,
-        Alfred Wassermann,
-        Peter Wilfahrt
-
-    This file is part of JSXGraph.
-
-    JSXGraph is free software dual licensed under the GNU LGPL or MIT License.
-
-    You can redistribute it and/or modify it under the terms of the
-
-      * GNU Lesser General Public License as published by
-        the Free Software Foundation, either version 3 of the License, or
-        (at your option) any later version
-      OR
-      * MIT License: https://github.com/jsxgraph/jsxgraph/blob/master/LICENSE.MIT
-
-    JSXGraph is distributed in the hope that it will be useful,
-    but WITHOUT ANY WARRANTY; without even the implied warranty of
-    MERCHANTABILITY or FITNESS FOR A PARTICULAR PURPOSE.  See the
-    GNU Lesser General Public License for more details.
-
-    You should have received a copy of the GNU Lesser General Public License and
-    the MIT License along with JSXGraph. If not, see <https://www.gnu.org/licenses/>
-    and <https://opensource.org/licenses/MIT/>.
- */
-
-/*global JXG: true, define: true*/
-/*jslint nomen: true, plusplus: true*/
-
-/**
- * @fileoverview In this file the EventEmitter interface is defined.
- */
-
-import JXG from "../jxg.js";
-import Type from "./type.js";
-
-/**
- * Event namespace
- * @namespace
- */
-JXG.EventEmitter = {
-    /**
-     * Holds the registered event handlers.
-     * @type Object
-     */
-    eventHandlers: {},
-
-    /**
-     * Events can be suspended to prevent endless loops.
-     * @type Object
-     */
-    suspended: {},
-
-    /**
-     * Triggers all event handlers of this element for a given event.
-     * @param {Array} event
-     * @param {Array} args The arguments passed onto the event handler
-     * @returns Reference to the object.
-     */
-    trigger: function (event, args) {
-        var i, j, h, evt, len1, len2;
-
-        len1 = event.length;
-        for (j = 0; j < len1; j++) {
-            evt = this.eventHandlers[event[j]];
-            if (!this.suspended[event[j]]) {
-                this.suspended[event[j]] = true;
-                if (evt) {
-                    len2 = evt.length;
-                    for (i = 0; i < len2; i++) {
-                        h = evt[i];
-                        h.handler.apply(h.context, args);
-                    }
-                }
-
-                this.suspended[event[j]] = false;
-            }
-        }
-
-        return this;
-    },
-
-    /**
-     * Register a new event handler. For a list of possible events see documentation
-     * of the elements and objects implementing
-     * the {@link EventEmitter} interface.
-     *
-     * As of version 1.5.0, it is only possible to access the element via "this" if the event listener
-     * is supplied as regular JavaScript function and not as arrow function.
-     *
-     * @param {String} event
-     * @param {Function} handler
-     * @param {Object} [context] The context the handler will be called in, default is the element itself.
-     * @returns Reference to the object.
-     */
-    on: function (event, handler, context) {
-        if (!Type.isArray(this.eventHandlers[event])) {
-            this.eventHandlers[event] = [];
-        }
-
-        context = Type.def(context, this);
-
-        this.eventHandlers[event].push({
-            handler: handler,
-            context: context
-        });
-
-        return this;
-    },
-
-    /**
-     * Unregister an event handler.
-     * @param {String} event
-     * @param {Function} [handler]
-     * @returns Reference to the object.
-     */
-    off: function (event, handler) {
-        var i;
-
-        if (!event || !Type.isArray(this.eventHandlers[event])) {
-            return this;
-        }
-
-        if (handler) {
-            i = Type.indexOf(this.eventHandlers[event], handler, "handler");
-            if (i > -1) {
-                this.eventHandlers[event].splice(i, 1);
-            }
-
-            if (this.eventHandlers[event].length === 0) {
-                delete this.eventHandlers[event];
-            }
-        } else {
-            delete this.eventHandlers[event];
-        }
-
-        return this;
-    },
-
-    /**
-     * @description Implements the functionality from this interface in the given object.
-     * All objects getting their event handling
-     * capabilities from this method should document it by adding
-     * the <tt>on, off, triggerEventHandlers</tt> via the
-     * borrows tag as methods to their documentation:
-     * <pre>@borrows JXG.EventEmitter#on as this.on</pre>
-     * @param {Object} o
-     */
-    eventify: function (o) {
-        o.eventHandlers = {
-            clicks: 0 // Needed to handle dblclicks
-        };
-        o.on = this.on;
-        o.off = this.off;
-        o.triggerEventHandlers = this.trigger;
-        o.trigger = this.trigger;
-        o.suspended = {};
-    }
-};
-
-export default JXG.EventEmitter;
-=======
 /*
     Copyright 2008-2025
         Matthias Ehmann,
@@ -331,5 +163,4 @@
     }
 };
 
-export default JXG.EventEmitter;
->>>>>>> 76575604
+export default JXG.EventEmitter;