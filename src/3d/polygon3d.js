--- conflicted
+++ resolved
@@ -1,4 +1,3 @@
-<<<<<<< HEAD
 /*
     Copyright 2008-2025
         Matthias Ehmann,
@@ -108,7 +107,8 @@
             c3d[2] /= le;
             c3d[3] /= le;
 
-            this.zIndex = Mat.matVecMult(this.view.matrix3DRotShift, c3d)[3];
+            // this.zIndex = Mat.matVecMult(this.view.matrix3DRotShift, c3d)[3];
+            this.zIndex = Mat.innerProduct(this.view.matrix3DRotShift[3], c3d);
 
             return this;
         }
@@ -203,211 +203,4 @@
 
     return el;
 };
-=======
-/*
-    Copyright 2008-2025
-        Matthias Ehmann,
-        Aaron Fenyes,
-        Carsten Miller,
-        Andreas Walter,
-        Alfred Wassermann
-
-    This file is part of JSXGraph.
-
-    JSXGraph is free software dual licensed under the GNU LGPL or MIT License.
-
-    You can redistribute it and/or modify it under the terms of the
-
-      * GNU Lesser General Public License as published by
-        the Free Software Foundation, either version 3 of the License, or
-        (at your option) any later version
-      OR
-      * MIT License: https://github.com/jsxgraph/jsxgraph/blob/master/LICENSE.MIT
-
-    JSXGraph is distributed in the hope that it will be useful,
-    but WITHOUT ANY WARRANTY; without even the implied warranty of
-    MERCHANTABILITY or FITNESS FOR A PARTICULAR PURPOSE.  See the
-    GNU Lesser General Public License for more details.
-
-    You should have received a copy of the GNU Lesser General Public License and
-    the MIT License along with JSXGraph. If not, see <https://www.gnu.org/licenses/>
-    and <https://opensource.org/licenses/MIT/>.
- */
-/*global JXG:true, define: true*/
-
-import JXG from '../jxg.js';
-import Const from '../base/constants.js';
-import Type from '../utils/type.js';
-import Mat from '../math/math.js';
-
-/**
- * Constructor for 3D polygons.
- * @class Creates a new 3D polygon object. Do not use this constructor to create a 3D polygon. Use {@link JXG.View3D#create} with type {@link Polygon3D} instead.
- *
- * @augments JXG.GeometryElement3D
- * @augments JXG.GeometryElement
- * @param {View3D} view
- * @param {Point3D|Array} point
- * @param {Array} direction
- * @param {Array} range
- * @param {Object} attributes
- * @see JXG.Board#generateName
- */
-JXG.Polygon3D = function (view, vertices, attributes) {
-    var i;
-
-    this.constructor(view.board, attributes, Const.OBJECT_TYPE_POLYGON3D, Const.OBJECT_CLASS_3D);
-    this.constructor3D(view, 'polygon3d');
-
-    this.board.finalizeAdding(this);
-
-    /**
-     * References to the points defining the polygon.
-     * Compared to the 2D {@link JXG.Polygon#vertices}, it contains one point less, i.e. for a quadrangle
-     * 'vertices' contains four points. In a 2D quadrangle, 'vertices' will contain five points, the last one being
-     * a copy of the first one.
-     * @type Array
-     */
-    this.vertices = [];
-    for (i = 0; i < vertices.length; i++) {
-        this.vertices[i] = this.board.select(vertices[i]);
-
-        // The _is_new flag is replaced by _is_new_pol.
-        // Otherwise, the polygon would disappear if the last border element
-        // is removed (and the point has been provided by coordinates)
-        if (this.vertices[i]._is_new) {
-            delete this.vertices[i]._is_new;
-            this.vertices[i]._is_new_pol = true;
-        }
-    }
-};
-JXG.Polygon3D.prototype = new JXG.GeometryElement();
-Type.copyPrototypeMethods(JXG.Polygon3D, JXG.GeometryElement3D, 'constructor3D');
-
-JXG.extend(
-    JXG.Polygon3D.prototype,
-    /** @lends JXG.Polygon3D.prototype */ {
-        update: function () {
-            return this;
-        },
-
-        updateRenderer: function () {
-            this.needsUpdate = false;
-            return this;
-        },
-
-        updateZIndex: function() {
-            var i,
-                le = this.vertices.length, // - 1,
-                c3d = [1, 0, 0, 0];
-
-            if (le <= 0) {
-                return [NaN, NaN, NaN, NaN];
-            }
-            for (i = 0; i < le; i++) {
-                c3d[1] += this.vertices[i].coords[1];
-                c3d[2] += this.vertices[i].coords[2];
-                c3d[3] += this.vertices[i].coords[3];
-            }
-            c3d[1] /= le;
-            c3d[2] /= le;
-            c3d[3] /= le;
-
-            // this.zIndex = Mat.matVecMult(this.view.matrix3DRotShift, c3d)[3];
-            this.zIndex = Mat.innerProduct(this.view.matrix3DRotShift[3], c3d);
-
-            return this;
-        }
-    }
-);
-
-/**
- * @class A polygon is a sequence of points connected by lines, with the last point
- * connecting back to the first one. The points are given by:
- * <ul>
- *    <li> a list of Point3D objects,
- *    <li> a list of coordinate arrays, or
- *    <li> a function returning a list of coordinate arrays.
- * </ul>
- * Each two consecutive points of the list define a line.
- * <p>
- * JSXGraph does not require and does not check planarity of the polygon.
- *
- * @pseudo
- * @constructor
- * @name Polygon3D
- * @type JXG.Polygon3D
- * @augments JXG.Polygon3D
- * @throws {Exception} If the element cannot be constructed with the given parent objects an exception is thrown.
- * @param {Array} vertices The polygon's vertices.
- */
-JXG.createPolygon3D = function (board, parents, attributes) {
-    var view = parents[0],
-        el, i, le, obj,
-        points = [],
-        points2d = [],
-        attr,
-        attr_points,
-        is_transform = false;
-
-    attr = Type.copyAttributes(attributes, board.options, 'polygon3d');
-    obj = board.select(parents[1]);
-    if (obj === null) {
-        // This is necessary if the original polygon is defined in another board.
-        obj = parents[1];
-    }
-    // TODO: Number of points? Is the last point equal to the first point?
-    if (
-        Type.isObject(obj) &&
-        obj.type === Const.OBJECT_TYPE_POLYGON3D &&
-        Type.isTransformationOrArray(parents[2])
-    ) {
-        is_transform = true;
-        le = obj.vertices.length - 1;
-        attr_points = Type.copyAttributes(attributes, board.options, 'polygon3d', 'vertices');
-        for (i = 0; i < le; i++) {
-            if (attr_points.withlabel) {
-                attr_points.name =
-                    obj.vertices[i].name === '' ? '' : obj.vertices[i].name + "'";
-            }
-            points.push(board.create('point3d', [obj.vertices[i], parents[2]], attr_points));
-        }
-    } else if (Type.isArray(parents[1]) && parents[1].every((x) => Type.isPoint3D(x))) {
-        // array of points [A, B, C]
-        // TODO mixing points and coords arrays
-        points = parents[1];
-    } else {
-        points = Type.providePoints3D(view, parents.slice(1), attributes, 'polygon3d', ['vertices']);
-        if (points === false) {
-            throw new Error(
-                "JSXGraph: Can't create polygon3d with parent types other than 'point' and 'coordinate arrays' or a function returning an array of coordinates. Alternatively, a polygon3d and a transformation can be supplied"
-            );
-        }
-    }
-
-    el = new JXG.Polygon3D(view, points, attr);
-    el.isDraggable = true;
-
-    attr = el.setAttr2D(attr);
-    for (i = 0; i < points.length; i++) {
-        points2d.push(points[i].element2D);
-    }
-    el.element2D = board.create('polygon', points2d, attr);
-    el.element2D.view = view;
-    el.addChild(el.element2D);
-    el.inherits.push(el.element2D);
-    el.element2D.setParents(el);
-
-    // Put the points in their positions
-    if (is_transform) {
-        el.prepareUpdate().update().updateVisibility().updateRenderer();
-        le = obj.vertices.length - 1;
-        for (i = 0; i < le; i++) {
-            points[i].prepareUpdate().update().updateVisibility().updateRenderer();
-        }
-    }
-
-    return el;
-};
->>>>>>> 76575604
 JXG.registerElement('polygon3d', JXG.createPolygon3D);