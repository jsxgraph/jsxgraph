--- conflicted
+++ resolved
@@ -1,4 +1,3 @@
-<<<<<<< HEAD
 /*
     Copyright 2008-2025
         Matthias Ehmann,
@@ -183,6 +182,11 @@
             r0 = Type.evaluate(r);
             r = this.view.intersectionLineCube(p, d, r0);
 
+            // Check if r is infinite. This happens
+            // if this.vec is the zero vector.
+            if (Math.abs(r) === Infinity) {
+                r = 0;
+            }
             return [
                 p[0] + d[0] * r,
                 p[1] + d[1] * r,
@@ -301,7 +305,8 @@
             c3d[1] *= 0.5;
             c3d[2] *= 0.5;
             c3d[3] *= 0.5;
-            this.zIndex = Mat.matVecMult(this.view.matrix3DRotShift, c3d)[3];
+            // this.zIndex = Mat.matVecMult(this.view.matrix3DRotShift, c3d)[3];
+            this.zIndex = Mat.innerProduct(this.view.matrix3DRotShift[3], c3d);
 
             return this;
         }
@@ -642,7 +647,6 @@
 
     } else {
         // Line defined by point, direction and range
-
 
         // Directions are handled as arrays of length 4, i.e. with homogeneous coordinates.
         if (base !== null) {
@@ -1821,7 +1825,7 @@
         el1 = parents[1],
         el2 = parents[2],
         ixnLine, i, func,
-        attr = Type.copyAttributes(attributes, board.options, "intersectionline3d"),
+        attr = Type.copyAttributes(attributes, board.options, 'intersectionline3d'),
         pts = [];
 
     func = Geometry.intersectionFunction3D(view, el1, el2);
@@ -1850,1863 +1854,4 @@
     return ixnLine;
 };
 
-JXG.registerElement('intersectionline3d', JXG.createIntersectionLine3D);
-=======
-/*
-    Copyright 2008-2025
-        Matthias Ehmann,
-        Aaron Fenyes,
-        Carsten Miller,
-        Andreas Walter,
-        Alfred Wassermann
-
-    This file is part of JSXGraph.
-
-    JSXGraph is free software dual licensed under the GNU LGPL or MIT License.
-
-    You can redistribute it and/or modify it under the terms of the
-
-      * GNU Lesser General Public License as published by
-        the Free Software Foundation, either version 3 of the License, or
-        (at your option) any later version
-      OR
-      * MIT License: https://github.com/jsxgraph/jsxgraph/blob/master/LICENSE.MIT
-
-    JSXGraph is distributed in the hope that it will be useful,
-    but WITHOUT ANY WARRANTY; without even the implied warranty of
-    MERCHANTABILITY or FITNESS FOR A PARTICULAR PURPOSE.  See the
-    GNU Lesser General Public License for more details.
-
-    You should have received a copy of the GNU Lesser General Public License and
-    the MIT License along with JSXGraph. If not, see <https://www.gnu.org/licenses/>
-    and <https://opensource.org/licenses/MIT/>.
- */
-/*global JXG:true, define: true*/
-
-/**
- * Create linear spaces of dimension at least one,
- * i.e. lines and planes.
- */
-import JXG from '../jxg.js';
-import Const from '../base/constants.js';
-import Type from '../utils/type.js';
-import Mat from '../math/math.js';
-import Geometry from '../math/geometry.js';
-
-// -----------------------
-//  Lines
-// -----------------------
-
-/**
- * Constructor for 3D lines.
- * @class Creates a new 3D line object. Do not use this constructor to create a 3D line. Use {@link JXG.View3D#create} with type {@link Line3D} instead.
- *
- * @augments JXG.GeometryElement3D
- * @augments JXG.GeometryElement
- * @param {View3D} view
- * @param {Point3D|Array} point
- * @param {Array} direction
- * @param {Array} range
- * @param {Object} attributes
- * @see JXG.Board#generateName
- */
-JXG.Line3D = function (view, point, direction, range, attributes) {
-    this.constructor(view.board, attributes, Const.OBJECT_TYPE_LINE3D, Const.OBJECT_CLASS_3D);
-    this.constructor3D(view, 'line3d');
-
-    /**
-     * 3D point which - together with a direction - defines the line.
-     * @name point
-     * @memberOf Line3D
-     * @type Point3D
-     *
-     * @see Line3D#direction
-     */
-    this.point = point;
-
-    /**
-     * Direction which - together with a point - defines the line. Array of numbers or functions (of length 3) or function
-     * returning array of length 3.
-     *
-     * @name Line3D#direction
-     * @type Array|Function
-     * @see Line3D.point
-     */
-    this.direction = direction;
-
-    /**
-     * Spanning vector of the 3D line. Contains the evaluated coordinates from {@link direction}
-     * and {@link range}.
-     * The array has length 4, the first entry being 0.
-     *
-     * @name Line3D#vec
-     * @type {Array}
-     */
-    this.vec = [0, 0, 0, 0];
-
-    /**
-     * Range [r1, r2] of the line. r1, r2 can be numbers or functions.
-     * The 3D line goes from (point + r1 * direction) to (point + r2 * direction)
-     * @name Line3D#range
-     * @type Array
-     * @default [-Infinity, Infinity]
-     */
-    this.range = range || [-Infinity, Infinity];
-
-    /**
-     * Starting point of the 3D line
-     * @name Line3D#point1
-     * @type JXG.Point3D
-     * @private
-     */
-    this.point1 = null;
-
-    /**
-     * End point of the 3D line
-     * @name Line3D#point2
-     * @type JXG.Point3D
-     * @private
-     */
-    this.point2 = null;
-
-    this.board.finalizeAdding(this);
-
-    this.methodMap = Type.deepCopy(this.methodMap, {
-        // TODO
-    });
-};
-JXG.Line3D.prototype = new JXG.GeometryElement();
-Type.copyPrototypeMethods(JXG.Line3D, JXG.GeometryElement3D, 'constructor3D');
-
-JXG.extend(
-    JXG.Line3D.prototype,
-    /** @lends JXG.Line3D.prototype */ {
-
-        /**
-         * Update the array {@link Line3D#vec} containing the homogeneous coords of the spanning vector.
-         *
-         * @name Line3D#updateCoords
-         * @function
-         * @returns {Object} Reference to Line3D object
-         * @private
-         */
-        updateCoords: function() {
-            var i,
-                s = 0;
-
-            if ((Type.exists(this.direction.view) && this.direction.type === Const.OBJECT_TYPE_LINE3D)) {
-                // direction is another line3D object
-                this.vec = this.direction.vec.slice();
-            } else if (Type.isFunction(this.direction)) {
-                this.vec = Type.evaluate(this.direction);
-                if (this.vec.length === 3) {
-                    this.vec.unshift(0);
-                }
-            } else {
-                if (this.direction.length === 3) {
-                    this.vec[0] = 0;
-                    s = 1;
-                }
-                for (i = 0; i < this.direction.length; i++) {
-                    this.vec[s + i] = Type.evaluate(this.direction[i]);
-                }
-            }
-
-            return this;
-        },
-
-        /**
-         * Determine one end point of a 3D line from point, direction and range).
-         *
-         * @name Line3D#getPointCoords
-         * @param {Number|function} r Usually, one of the range borders.
-         * @private
-         * @returns {Array} Coordinates of length 4.
-         */
-        getPointCoords: function (r) {
-            var p = [],
-                d = [],
-                r0;
-
-            p = this.point.coords;
-            d = this.vec;
-
-            // Intersect the ray - if necessary - with the cube,
-            // i.e. clamp the line.
-            r0 = Type.evaluate(r);
-            r = this.view.intersectionLineCube(p, d, r0);
-
-            // Check if r is infinite. This happens
-            // if this.vec is the zero vector.
-            if (Math.abs(r) === Infinity) {
-                r = 0;
-            }
-            return [
-                p[0] + d[0] * r,
-                p[1] + d[1] * r,
-                p[2] + d[2] * r,
-                p[3] + d[3] * r
-            ];
-        },
-
-        addTransform: function (el, transform) {
-            this.point.addTransform(el.point, transform);
-            this.addTransformGeneric(el, transform);
-
-            return this;
-        },
-
-        updateTransform: function () {
-            var c, i;
-
-            if (this.transformations.length === 0 || this.baseElement === null) {
-                return this;
-            }
-
-            if (this === this.baseElement) {
-                c = this.vec;
-            } else {
-                c = this.baseElement.vec;
-            }
-            for (i = 0; i < this.transformations.length; i++) {
-                this.transformations[i].update();
-                c = Mat.matVecMult(this.transformations[i].matrix, c);
-            }
-            this.vec = c;
-
-            return this;
-        },
-
-        // Already documented in JXG.GeometryElement
-        update: function () {
-            if (this.needsUpdate) {
-                this.updateCoords()
-                    .updateTransform();
-            }
-            return this;
-        },
-
-        /**
-         * Set the 2D position of the defining points.
-         *
-         * @name Line3D#setPosition2D
-         * @function
-         * @param {JXG.Transformation} t projective 2D transformation
-         * @private
-         */
-        setPosition2D: function (t) {
-            var j, el;
-
-            for (j = 0; j < this.parents.length; j++) {
-                // Run through defining 3D points
-                el = this.view.select(this.parents[j]);
-                if (el.elType === 'point3d' && el.element2D.draggable()) {
-                    t.applyOnce(el.element2D);
-                }
-            }
-            this.endpoints[0].update();
-            this.endpoints[1].update();
-        },
-
-        // Already documented in JXG.GeometryElement
-        updateRenderer: function () {
-            this.needsUpdate = false;
-            return this;
-        },
-
-        // Already documented in element3d.js
-        projectCoords: function (p, params) {
-            var p0_coords = this.getPointCoords(0),
-                p1_coords = this.getPointCoords(1),
-                dir = [
-                    p1_coords[0] - p0_coords[0],
-                    p1_coords[1] - p0_coords[1],
-                    p1_coords[2] - p0_coords[2]
-                ],
-                diff = [
-                    p[0] - p0_coords[0],
-                    p[1] - p0_coords[1],
-                    p[2] - p0_coords[2]
-                ],
-                t = Mat.innerProduct(diff, dir) / Mat.innerProduct(dir, dir),
-                t_clamped = Math.min(Math.max(t, Type.evaluate(this.range[0])), Type.evaluate(this.range[1])),
-                c3d;
-
-            c3d = this.getPointCoords(t_clamped).slice();
-            params[0] = t_clamped;
-
-            return c3d;
-        },
-
-        // projectScreenCoords: function (pScr) {
-        //     var end0 = this.getPointCoords(0),
-        //         end1 = this.getPointCoords(1);
-
-        //     return this.view.projectScreenToSegment(pScr, end0, end1);
-        // },
-
-        /**
-         * Update the z-index of the line, i.e. the z-index of its midpoint.
-         * @name Line3D#updateZIndex
-         * @function
-         * @returns {Object} Reference to Line3D object
-         */
-        updateZIndex: function() {
-            var p1 = this.endpoints[0],
-                p2 = this.endpoints[1],
-                c3d = [1, p1.X() + p2.X(), p1.Y() + p2.Y(), p1.Z() + p2.Z()];
-
-            c3d[1] *= 0.5;
-            c3d[2] *= 0.5;
-            c3d[3] *= 0.5;
-            // this.zIndex = Mat.matVecMult(this.view.matrix3DRotShift, c3d)[3];
-            this.zIndex = Mat.innerProduct(this.view.matrix3DRotShift[3], c3d);
-
-            return this;
-        }
-    }
-);
-
-/**
- * @class A line in 3D is given by two points, or one point and a direction vector.
- *
- * @description
- * A line in 3D is given by two points, or one point and a direction vector.
- * That is, there are the following two possibilities to create a Line3D object:
- * <ol>
- * <li> The 3D line is defined by two 3D points (Point3D):
- * The points can be either existing points or coordinate arrays of
- * the form [x, y, z].
- * <p> The 3D line is defined by a point (or coordinate array [x, y, z])
- * a direction given as array [x, y, z] and an optional range
- * given as array [s, e]. The default value for the range is [-Infinity, Infinity].
- * </ol>
- * All numbers can also be provided as functions returning a number.
- * The case [point, array] is ambiguous, it is not clear if 'array' contains the coordinates of a point
- * or of a direction. In that case, 'array' is interpreted as the coordinate array of a point,
- * i.e. the line is defined by two points.
- *
- * @pseudo
- * @name Line3D
- * @augments JXG.GeometryElement3D
- * @constructor
- * @type JXG.Line3D
- * @throws {Exception} If the element cannot be constructed with the given parent
- * objects an exception is thrown.
- * @param {JXG.Point3D,array,function_JXG.Point3D,array,function} point1,point2 First and second defining point of the line.
- * The attributes {@link Line3D#straightFirst} and {@link Line3D#straightLast} control if the line is displayed as
- * segment, ray or infinite line.
- * @param {JXG.Point3D,array,function_JXG.Line3D,array,function_array,function} point,direction,range The line is defined by point, direction and range.
- * <ul>
- * <li> point: Point3D or array of length 3
- * <li> direction: array of length 3 or function returning an array of numbers or function returning an array
- * <li> range: array of length 2, elements can also be functions. Use [-Infinity, Infinity] for infinite lines.
- * </ul>
- *
- * @example
- *     var bound = [-5, 5];
- *     var view = board.create('view3d',
- *         [[-6, -3], [8, 8],
- *         [bound, bound, bound]],
- *         {});
- *     var p = view.create('point3d', [1, 2, 2], { name:'A', size: 5 });
- *     // Lines through 2 points
- *     var l1 = view.create('line3d', [[1, 3, 3], [-3, -3, -3]], {point1: {visible: true}, point2: {visible: true} });
- *     var l2 = view.create('line3d', [p, l1.point1]);
- *
- *     // Line by point, direction, range
- *     var l3 = view.create('line3d', [p, [0, 0, 1], [-2, 4]]);
- *
- * </pre><div id='JXG05f9baa4-6059-4502-8911-6a934f823b3d' class='jxgbox' style='width: 300px; height: 300px;'></div>
- * <script type='text/javascript'>
- *     (function() {
- *         var board = JXG.JSXGraph.initBoard('JXG05f9baa4-6059-4502-8911-6a934f823b3d',
- *             {boundingbox: [-8, 8, 8,-8], axis: false, showcopyright: false, shownavigation: false});
- *         var bound = [-5, 5];
- *         var view = board.create('view3d',
- *             [[-6, -3], [8, 8],
- *             [bound, bound, bound]],
- *             {});
- *         var p = view.create('point3d', [1, 2, 2], { name:'A', size: 5 });
- *         // Lines through 2 points
- *         var l1 = view.create('line3d', [[1, 3, 3], [-3, -3, -3]], {name: 'll1', point1: {visible: true}, point2: {visible: true} });
- *         var l2 = view.create('line3d', [p, l1.point1]);
- *         // Line by point, direction, range
- *         var l3 = view.create('line3d', [p, [0, 0, 1], [-2, 4]]);
- *     })();
- *
- * </script><pre>
- *
- * @example
- *     var view = board.create(
- *         'view3d',
- *         [[-6, -3], [8, 8],
- *         [[-3, 3], [-3, 3], [-3, 3]]],
- *         {
- *             depthOrder: {
- *                 enabled: true
- *             },
- *             projection: 'central',
- *             xPlaneRear: {fillOpacity: 0.2},
- *             yPlaneRear: {fillOpacity: 0.2},
- *             zPlaneRear: {fillOpacity: 0.2}
- *         }
- *     );
- *
- *     var A = view.create('point3d', [0, 0, 0], {size: 2});
- *     var B = view.create('point3d', [2, 1, 1], {size: 2});
- *     var C = view.create('point3d', [-2.5, 2.5, 1.5], {size: 2});
- *
- *     // Draggable line by two points
- *     var line1 = view.create('line3d', [A, B], {
- *         fixed: false,
- *         straightFirst: true,
- *         straightLast: true,
- *         dash: 2
- *     });
- *
- *     // Line by point, direction, and range
- *     var line2 = view.create('line3d', [C, [1, 0, 0], [-1, Infinity]], {
- *         strokeColor: 'blue'
- *     });
- *
- *     // Line by point and array
- *     var line3 = view.create('line3d', [C, [-2.5, -1, 1.5]], {
- *         point2: { visible: true},
- *         strokeColor: 'red'
- *     });
- *
- * </pre><div id="JXGc42dda18-0a72-45f2-8add-3b2ad7e10853" class="jxgbox" style="width: 300px; height: 300px;"></div>
- * <script type="text/javascript">
- *     (function() {
- *         var board = JXG.JSXGraph.initBoard('JXGc42dda18-0a72-45f2-8add-3b2ad7e10853',
- *             {boundingbox: [-8, 8, 8,-8], axis: false, showcopyright: false, shownavigation: false});
- *         var view = board.create(
- *             'view3d',
- *             [[-6, -3], [8, 8],
- *             [[-3, 3], [-3, 3], [-3, 3]]],
- *             {
- *                 depthOrder: {
- *                     enabled: true
- *                 },
- *                 projection: 'central',
- *                 xPlaneRear: {fillOpacity: 0.2},
- *                 yPlaneRear: {fillOpacity: 0.2},
- *                 zPlaneRear: {fillOpacity: 0.2}
- *             }
- *         );
- *
- *         var A = view.create('point3d', [0, 0, 0], {size: 2});
- *         var B = view.create('point3d', [2, 1, 1], {size: 2});
- *         var C = view.create('point3d', [-2.5, 2.5, 1.5], {size: 2});
- *
- *         // Draggable line by two points
- *         var line1 = view.create('line3d', [A, B], {
- *             fixed: false,
- *             straightFirst: true,
- *             straightLast: true,
- *             dash: 2
- *         });
- *
- *         // Line by point, direction, and range
- *         var line2 = view.create('line3d', [C, [1, 0, 0], [-1, Infinity]], {
- *             strokeColor: 'blue'
- *         });
- *
- *         // Line by point and array
- *         var line3 = view.create('line3d', [C, [-2.5, -1, 1.5]], {
- *             point2: { visible: true},
- *             strokeColor: 'red'
- *         });
- *
- *     })();
- *
- * </script><pre>
- *
- * @example
- *  var view = board.create(
- *      'view3d',
- *      [[-6, -3], [8, 8],
- *      [[-3, 3], [-3, 3], [-3, 3]]],
- *      {
- *          depthOrder: {
- *              enabled: true
- *          },
- *          projection: 'parallel',
- *          xPlaneRear: { fillOpacity: 0.2 },
- *          yPlaneRear: { fillOpacity: 0.2 },
- *          zPlaneRear: { fillOpacity: 0.2 }
- *      }
- *  );
- *
- *
- * var A = view.create('point3d', [-2, 0, 1], { size: 2 });
- * var B = view.create('point3d', [-2, 0, 2], { size: 2 });
- * var line1 = view.create('line3d', [A, B], {
- *     fixed: false,
- *     strokeColor: 'blue',
- *     straightFirst: true,
- *     straightLast: true
- * });
- *
- * var C = view.create('point3d', [2, 0, 1], { size: 2 });
- * var line2 = view.create('line3d', [C, line1, [-Infinity, Infinity]], { strokeColor: 'red' });
- *
- * </pre><div id="JXGc9234445-de9b-4543-aae7-0ef2d0b540e6" class="jxgbox" style="width: 300px; height: 300px;"></div>
- * <script type="text/javascript">
- *     (function() {
- *         var board = JXG.JSXGraph.initBoard('JXGc9234445-de9b-4543-aae7-0ef2d0b540e6',
- *             {boundingbox: [-8, 8, 8,-8], axis: false, showcopyright: false, shownavigation: false});
- *                 var view = board.create(
- *                     'view3d',
- *                     [[-6, -3], [8, 8],
- *                     [[-3, 3], [-3, 3], [-3, 3]]],
- *                     {
- *                         depthOrder: {
- *                             enabled: true
- *                         },
- *                         projection: 'parallel',
- *                         xPlaneRear: { fillOpacity: 0.2 },
- *                         yPlaneRear: { fillOpacity: 0.2 },
- *                         zPlaneRear: { fillOpacity: 0.2 }
- *                     }
- *                 );
- *
- *
- *                 var A = view.create('point3d', [-2, 0, 1], { size: 2 });
- *                 var B = view.create('point3d', [-2, 0, 2], { size: 2 });
- *                 var line1 = view.create('line3d', [A, B], {
- *                     fixed: false,
- *                     strokeColor: 'blue',
- *                     straightFirst: true,
- *                     straightLast: true
- *                 });
- *
- *                 var C = view.create('point3d', [2, 0, 1], { size: 2 });
- *                 var line2 = view.create('line3d', [C, line1, [-Infinity, Infinity]], { strokeColor: 'red' });
- *
- *     })();
- *
- * </script><pre>
- *
- */
-JXG.createLine3D = function (board, parents, attributes) {
-    var view = parents[0],
-        attr, points,
-        point, direction, range,
-        point1, point2, endpoints,
-        el,
-        base = null,
-        transform = null;
-
-    attr = Type.copyAttributes(attributes, board.options, 'line3d');
-
-    // In any case, parents[1] contains a point or point coordinates
-
-    if (parents[1].type === Const.OBJECT_TYPE_LINE3D &&
-        Type.isTransformationOrArray(parents[2])
-    ) {
-        base = parents[1];
-        transform = parents[2];
-
-        points = Type.providePoints3D(
-            view,
-            [
-                [0, 0, 0, 0],
-                [0, 0, 0, 0]
-            ],
-            attributes,
-            'line3d',
-            ['point1', 'point2']
-        );
-    }
-
-    if (base === null &&   // No transformation
-        (Type.isPoint3D(parents[2]) ||
-            ( parents.length === 3 && (Type.isArray(parents[2]) || Type.isFunction(parents[2])) )
-        )
-    ) {
-        // Line defined by two points; [view, point1, point2]
-        point1 = Type.providePoints3D(view, [parents[1]], attributes, 'line3d', ['point1'])[0];
-        point2 = Type.providePoints3D(view, [parents[2]], attributes, 'line3d', ['point2'])[0];
-        direction = function () {
-            return [0, point2.X() - point1.X(), point2.Y() - point1.Y(), point2.Z() - point1.Z()];
-        };
-        range = [0, 1]; // Segment by default
-        el = new JXG.Line3D(view, point1, direction, range, attr);
-        el.prepareUpdate().update();
-
-        // Create two shadow points that are the end points of the visible line.
-        // This is of relevance if the line has straightFirst or straightLast set to true, then
-        // endpoints differ from point1, point2.
-        // In such a case, the endpoints are the intersection of the line with the cube.
-        endpoints = Type.providePoints3D(
-            view,
-            [
-                [1, 0, 0, 0],
-                [1, 0, 0, 0]
-            ],
-            { visible: true },
-            'line3d',
-            ['point1', 'point2']
-        );
-
-        /**
-         * @class
-         * @ignore
-         */
-        endpoints[0].F = function () {
-            var r = 0;
-            if (el.evalVisProp('straightfirst')) {
-                r = -Infinity;
-            }
-            return el.getPointCoords(r);
-        };
-
-        /**
-         * @class
-         * @ignore
-         */
-        endpoints[1].F = function () {
-            var r = 1;
-            if (el.evalVisProp('straightlast')) {
-                r = Infinity;
-            }
-            return el.getPointCoords(r);
-        };
-        endpoints[0].prepareUpdate().update();
-        endpoints[1].prepareUpdate().update();
-
-        // The 2D line is always a segment.
-        attr = el.setAttr2D(attr);
-        attr.straightfirst = false;
-        attr.straightlast = false;
-        el.element2D = view.create('segment', [endpoints[0].element2D, endpoints[1].element2D], attr);
-        el.element2D.view = view;
-
-        /**
-         * Shadow points that determine the visible line.
-         * This is of relevance if the line is defined by two points and has straightFirst or straightLast set to true.
-         * In such a case, the shadow points are the intersection of the line with the cube.
-         *
-         * @name JXG.Point3D.endpoints
-         * @type Array
-         * @private
-         */
-        el.endpoints = endpoints;
-        el.addChild(endpoints[0]);
-        el.addChild(endpoints[1]);
-        // el.setParents(endpoints);
-        el.addParents([point1, point2]);
-
-    } else {
-        // Line defined by point, direction and range
-
-        // Directions are handled as arrays of length 4, i.e. with homogeneous coordinates.
-        if (base !== null) {
-            point = Type.providePoints3D(view, [[0, 0, 0]], attributes, 'line3d', ['point'])[0];
-            direction = [0, 0, 0, 0.0001];
-            range = parents[3] || [-Infinity, Infinity];
-        } else if (
-            (Type.exists(parents[2].view) && parents[2].type === Const.OBJECT_TYPE_LINE3D) || // direction given by another line
-            Type.isFunction(parents[2]) || (parents[2].length === 3) || (parents[2].length === 4) // direction given as function or array
-        ) {
-            point = Type.providePoints3D(view, [parents[1]], attributes, 'line3d', ['point'])[0];
-            direction = parents[2];
-            range = parents[3];
-        } else {
-            throw new Error(
-                "JSXGraph: Can't create line3d with parents of type '" +
-                    typeof parents[1] + ", "  +
-                    typeof parents[2] + ", "  +
-                    typeof parents[3] + "'."
-            );
-        }
-
-        points = Type.providePoints3D(
-            view,
-            [
-                [1, 0, 0, 0],
-                [1, 0, 0, 0]
-            ],
-            attributes,
-            'line3d',
-            ['point1', 'point2']
-        );
-
-        // Create a line3d with two dummy points
-        el = new JXG.Line3D(view, point, direction, range, attr);
-        el.prepareUpdate().update();
-
-        // Now set the real points which define the line
-        /**
-         * @class
-         * @ignore
-         */
-        points[0].F = function () {
-            return el.getPointCoords(Type.evaluate(el.range[0]));
-        };
-        points[0].prepareUpdate().update();
-        point1 = points[0];
-
-        /**
-         * @class
-         * @ignore
-         */
-        points[1].F = function () {
-            return el.getPointCoords(Type.evaluate(el.range[1]));
-        };
-        points[1].prepareUpdate().update();
-        point2 = points[1];
-
-        attr = el.setAttr2D(attr);
-        attr.straightfirst = false;
-        attr.straightlast = false;
-        el.element2D = view.create('segment', [point1.element2D, point2.element2D], attr);
-        el.element2D.view = view;
-
-        /**
-         * Array of length 2 containing the endings of the Line3D element. These are the defining points,
-         * the intersections of the line with the bounding box, or the endings defined by the range.
-         * @name Line3D#endpoints
-         * @type {Array}
-         */
-        el.endpoints = points;
-
-        el.addParents(point);
-
-        if (base !== null && transform !== null) {
-            el.addTransform(base, transform);
-            el.addParents(base);
-        }
-    }
-
-    el.addChild(el.element2D);
-    el.inherits.push(el.element2D);
-    el.element2D.addParents(el);
-
-    el.point1 = point1;
-    el.point2 = point2;
-    if (el.point1._is_new) {
-        el.addChild(el.point1);
-        delete el.point1._is_new;
-    } else {
-        el.point1.addChild(el);
-    }
-    if (el.point2._is_new) {
-        el.addChild(el.point2);
-        delete el.point2._is_new;
-    } else {
-        el.point2.addChild(el);
-    }
-    if (Type.exists(point)) {
-        if (point._is_new) {
-            el.addChild(point);
-            delete point._is_new;
-        } else {
-            point.addChild(el);
-        }
-    }
-
-    el.update();
-    el.element2D.prepareUpdate().update().updateRenderer();
-    return el;
-};
-
-JXG.registerElement('line3d', JXG.createLine3D);
-
-// -----------------------
-//  Planes
-// -----------------------
-
-/**
- * Constructor for 3D planes.
- * @class Creates a new 3D plane object. Do not use this constructor to create a 3D plane. Use {@link JXG.Board#create} with type {@link Plane3D} instead.
- *
- * @augments JXG.GeometryElement3D
- * @augments JXG.GeometryElement
- * @param {View3D} view
- * @param {Point3D|Array} point
- * @param {Array} direction1
- * @param {Array} range_u
- * @param {Array} direction2
- * @param {Array} range_v
- * @param {Object} attributes
- * @see JXG.Board#generateName
- */
-JXG.Plane3D = function (view, point, dir1, range_u, dir2, range_v, attributes) {
-    this.constructor(view.board, attributes, Const.OBJECT_TYPE_PLANE3D, Const.OBJECT_CLASS_3D);
-    this.constructor3D(view, 'plane3d');
-
-    this.board.finalizeAdding(this);
-
-    /**
-     * 3D point which - together with two direction vectors - defines the plane.
-     *
-     * @name point
-     * @memberOf Plane3D
-     * @type JXG.Point3D
-     *
-     * @see Plane3D#direction1
-     * @see Plane3D#direction2
-     */
-    this.point = point;
-
-    /**
-     * Two linearly independent vectors - together with a point - define the plane. Each of these direction vectors is an
-     * array of numbers or functions (either of length 3 or 4) or function returning array of length 3 or 4.
-     * Homogeneous coordinates of directions have the form [0, x, y, z].
-     *
-     * @name Plane3D#direction1
-     * @type Array|Function
-     *
-     * @see Plane3D.point
-     * @see Plane3D#direction2
-     */
-    this.direction1 = dir1;
-
-    /**
-     * Two linearly independent vectors - together with a point - define the plane. Each of these direction vectors is an
-     * array of numbers or functions (either of length 3 or 4) or function returning array of length 3 or 4.
-     * Homogeneous coordinates of directions have the form [0, x, y, z].
-     *
-     * @type Array|Function
-     * @name Plane3D#direction2
-     * @see Plane3D.point
-     * @see Plane3D#direction1
-     */
-    this.direction2 = dir2;
-
-    /**
-     * Range [r1, r2] of {@link direction1}. The 3D line goes from (point + r1 * direction1) to (point + r2 * direction1)
-     * @name Plane3D#range_u
-     * @type {Array}
-     * @default [-Infinity, Infinity]
-     * @default
-     */
-    this.range_u = range_u || [-Infinity, Infinity];
-
-    /**
-     * Range [r1, r2] of {@link direction2}. The 3D line goes from (point + r1 * direction2) to (point + r2 * direction2)
-     * @name Plane3D#range_v
-     * @type {Array}
-     * @type {Array}
-     * @default [-Infinity, Infinity]
-     */
-    this.range_v = range_v || [-Infinity, Infinity];
-
-    /**
-     * Spanning vector 1 of the 3D plane. Contains the evaluated coordinates from {@link direction1} and {@link range1}.
-     * and is of length 4, the first entry being 0, i.e. homogenous coordinates.
-     *
-     * @name Plane3D#vec1
-     * @type Array
-     * @private
-     *
-     * @see Plane3D#updateCoords
-     */
-    this.vec1 = [0, 0, 0, 0];
-
-    /**
-     * Spanning vector 2 of the 3D plane. Contains the evaluated coordinates from {@link Plane3D#direction2} and {@link Plane3D#range2}
-     * and is of length 4, the first entry being 0, i.e. homogenous coordinates.
-     *
-     * @name Plane3D#vec2
-     * @type Array
-     * @private
-     *
-     * @see Plane3D#updateCoords
-     */
-    this.vec2 = [0, 0, 0, 0];
-
-    /**
-     * Mesh (grid) element of the plane.
-     *
-     * @name Plane3D#mesh3d
-     * @type Mesh3D
-     * @private
-     */
-    this.mesh3d = null;
-
-    /**
-     * Normal vector of the plane. Left hand side of the Hesse normal form.
-     * @name Plane3D#normal
-     * @type Array
-     * @private
-     *
-     * @see Plane3D.updateNormal
-     *
-     */
-    this.normal = [0, 0, 0, 0];
-
-    /**
-     * Right hand side of the Hesse normal form.
-     * @name Plane3D#d
-     * @type Array
-     * @private
-     *
-     * @see Plane3D.updateNormal
-     *
-     */
-    this.d = 0;
-
-    this.updateCoords();
-    this.updateNormal();
-
-    this.methodMap = Type.deepCopy(this.methodMap, {
-        // TODO
-    });
-};
-JXG.Plane3D.prototype = new JXG.GeometryElement();
-Type.copyPrototypeMethods(JXG.Plane3D, JXG.GeometryElement3D, 'constructor3D');
-
-JXG.extend(
-    JXG.Plane3D.prototype,
-    /** @lends JXG.Plane3D.prototype */ {
-
-        /**
-         * Get coordinate array [x, y, z] of a point on the plane for parameters (u, v).
-         *
-         * @name Plane3D#F
-         * @function
-         * @param {Number} u
-         * @param {Number} v
-         * @returns Array of length 3.
-         */
-        F: function (u, v) {
-            var i, v1, v2, l1, l2;
-
-            v1 = this.vec1.slice();
-            v2 = this.vec2.slice();
-            l1 = Mat.norm(v1, 3);
-            l2 = Mat.norm(v2, 3);
-            for (i = 0; i < 3; i++) {
-                v1[i] /= l1;
-                v2[i] /= l2;
-            }
-
-            return [
-                this.point.X() + u * v1[0] + v * v2[0],
-                this.point.Y() + u * v1[1] + v * v2[1],
-                this.point.Z() + u * v1[2] + v * v2[2]
-            ];
-        },
-
-        /**
-         * Get x-coordinate of a point on the plane for parameters (u, v).
-         *
-         * @name Plane3D#X
-         * @function
-         * @param {Number} u
-         * @param {Number} v
-         * @returns Number
-         */
-        X: function(u, v) {
-            return this.F(u, v)[0];
-        },
-
-        /**
-         * Get y-coordinate of a point on the plane for parameters (u, v).
-         *
-         * @name Plane3D#Y
-         * @function
-         * @param {Number} u
-         * @param {Number} v
-         * @returns Number
-         */
-        Y: function(u, v) {
-            return this.F(u, v)[1];
-        },
-
-        /**
-         * Get z-coordinate of a point on the plane for parameters (u, v).
-         *
-         * @name Plane3D#Z
-         * @function
-         * @param {Number} u
-         * @param {Number} v
-         * @returns Number
-         */
-        Z: function(u, v) {
-            return this.F(u, v)[2];
-        },
-
-        /**
-         * Update the arrays {@link JXG.Plane3D#vec1} and {@link JXG.Plane3D#vec1} containing the homogeneous coords of the spanning vectors.
-         *
-         * @name Plane3D#updateCoords
-         * @function
-         * @returns {Object} Reference to Plane3D object
-         * @private
-         */
-        updateCoords: function() {
-            var i, s;
-
-            if (Type.exists(this.direction1.view) && this.direction1.type === Const.OBJECT_TYPE_LINE3D) {
-                this.vec1 = this.direction1.vec.slice();
-            } else if (Type.isFunction(this.direction1)) {
-                this.vec1 = Type.evaluate(this.direction1);
-                if (this.vec1.length === 3) {
-                    this.vec1.unshift(0);
-                }
-            } else {
-                s = 0;
-                if (this.direction1.length === 3) {
-                    this.vec1[0] = 0;
-                    s = 1;
-                }
-                for (i = 0; i < this.direction1.length; i++) {
-                    this.vec1[s + i] = Type.evaluate(this.direction1[i]);
-                }
-            }
-
-            if (Type.exists(this.direction2.view) && this.direction2.type === Const.OBJECT_TYPE_LINE3D) {
-                this.vec2 = this.direction2.vec.slice();
-            } else if (Type.isFunction(this.direction2)) {
-                this.vec2 = Type.evaluate(this.direction2);
-                if (this.vec2.length === 3) {
-                    this.vec2.unshift(0);
-                }
-            } else {
-                s = 0;
-                if (this.direction2.length === 3) {
-                    this.vec2[0] = 0;
-                    s = 1;
-                }
-                for (i = 0; i < this.direction2.length; i++) {
-                    this.vec2[s + i] = Type.evaluate(this.direction2[i]);
-                }
-            }
-
-            return this;
-        },
-
-        /**
-         * Update the Hesse normal form of the plane, i.e. update normal vector and right hand side.
-         * Updates also {@link vec1} and {@link vec2}.
-         *
-         * @name Plane3D#updateNormal
-         * @function
-         * @returns {Object} Reference to the Plane3D object
-         * @private
-         * @example
-         *    plane.updateNormal();
-         *
-         */
-        updateNormal: function () {
-            var i, len;
-
-            if (!this.needsUpdate) {
-                // Extraordinary update, conflicts with rotating of box and plane transformations
-                // this.updateCoords();
-            }
-
-            this.normal = Mat.crossProduct(this.vec1.slice(1), this.vec2.slice(1));
-
-            len = Mat.norm(this.normal);
-            if (Math.abs(len) > Mat.eps * Mat.eps) {
-                for (i = 0; i < 3; i++) {
-                    this.normal[i] /= len;
-                }
-            }
-            this.normal.unshift(0);
-            this.d = Mat.innerProduct(this.point.coords, this.normal, 4);
-
-            return this;
-        },
-
-        // Already documented in element3d.js
-        updateDataArray: function () {
-            var s1, e1, s2, e2, c2d, l1, l2,
-                planes = ['xPlaneRear', 'yPlaneRear', 'zPlaneRear'], // Must be ordered x, y, z
-                points = [],
-                v1 = [0, 0, 0],
-                v2 = [0, 0, 0],
-                q = [0, 0, 0],
-                p = [0, 0, 0],
-                eps = 1.e-12,
-                d, i, j, a, b, first, pos, pos_akt,
-                view = this.view;
-
-            this.dataX = [];
-            this.dataY = [];
-
-            this.updateNormal();
-
-            // Infinite plane
-            if (
-                this.elType !== 'axisplane3d' &&
-                view.defaultAxes &&
-                Type.evaluate(this.range_u[0]) === -Infinity &&
-                Type.evaluate(this.range_u[1]) === Infinity &&
-                Type.evaluate(this.range_v[0]) === -Infinity &&
-                Type.evaluate(this.range_v[1]) === Infinity
-            ) {
-                // Determine the intersections of the new plane with
-                // the view bbox3d.
-                //
-                // Start with the rear plane.
-                // For each face of the bbox3d we determine two points
-                // which are the end points of the intersecting line
-                // between the plane and a face of bbox3d.
-                // We start with the three rear planes (set in planes[] above)
-                for (j = 0; j < planes.length; j++) {
-                    p = view.intersectionPlanePlane(this, view.defaultAxes[planes[j]]);
-                    if (p[0] !== false && p[1] !== false) {
-                        // This test is necessary to filter out intersection lines which are
-                        // identical to intersections of axis planes (they would occur twice),
-                        // i.e. edges of bbox3d.
-                        for (i = 0; i < points.length; i++) {
-                            if (
-                                (Geometry.distance(p[0], points[i][0], 4) < eps &&
-                                    Geometry.distance(p[1], points[i][1], 4) < eps) ||
-                                (Geometry.distance(p[0], points[i][1], 4) < eps &&
-                                    Geometry.distance(p[1], points[i][0], 4) < eps)
-                            ) {
-                                break;
-                            }
-                        }
-                        if (i === points.length) {
-                            points.push(p.slice());
-                        }
-                    }
-
-                    // Take a point on the corresponding front plane of bbox3d.
-                    p = [1, 0, 0, 0];
-                    p[j + 1] = view.bbox3D[j][1];
-
-                    // Use the Hesse normal form of front plane to intersect it with the plane
-                    // d is the rhs of the Hesse normal form of the front plane.
-                    d = Mat.innerProduct(p, view.defaultAxes[planes[j]].normal, 4);
-                    p = view.intersectionPlanePlane(this, view.defaultAxes[planes[j]], d);
-
-                    if (p[0] !== false && p[1] !== false) {
-                        // Do the same test as above
-                        for (i = 0; i < points.length; i++) {
-                            // Same test for edges of bbox3d as above
-                            if (
-                                (Geometry.distance(p[0], points[i][0], 4) < eps &&
-                                    Geometry.distance(p[1], points[i][1], 4) < eps) ||
-                                (Geometry.distance(p[0], points[i][1], 4) < eps &&
-                                    Geometry.distance(p[1], points[i][0], 4) < eps)
-                            ) {
-                                break;
-                            }
-                        }
-                        if (i === points.length) {
-                            points.push(p.slice());
-                        }
-                    }
-                }
-
-                // Handle the case that the plane does not intersect bbox3d at all.
-                if (points.length === 0) {
-                    return { X: this.dataX, Y: this.dataY };
-                }
-
-                // Concatenate the intersection points to a polygon.
-                // If all went well, each intersection should appear
-                // twice in the list.
-                first = 0;
-                pos = first;
-                i = 0;
-                do {
-                    p = points[pos][i];
-                    if (p.length === 4) {
-                        c2d = view.project3DTo2D(p);
-                        this.dataX.push(c2d[1]);
-                        this.dataY.push(c2d[2]);
-                    }
-                    i = (i + 1) % 2;
-                    p = points[pos][i];
-
-                    pos_akt = pos;
-                    for (j = 0; j < points.length; j++) {
-                        if (j !== pos && Geometry.distance(p, points[j][0]) < eps) {
-                            pos = j;
-                            i = 0;
-                            break;
-                        }
-                        if (j !== pos && Geometry.distance(p, points[j][1]) < eps) {
-                            pos = j;
-                            i = 1;
-                            break;
-                        }
-                    }
-                    if (pos === pos_akt) {
-                        console.log('Error plane3d update: did not find next', pos);
-                        break;
-                    }
-                } while (pos !== first);
-
-                c2d = view.project3DTo2D(points[first][0]);
-                this.dataX.push(c2d[1]);
-                this.dataY.push(c2d[2]);
-            } else {
-                // 3D bounded flat
-                s1 = Type.evaluate(this.range_u[0]);
-                e1 = Type.evaluate(this.range_u[1]);
-                s2 = Type.evaluate(this.range_v[0]);
-                e2 = Type.evaluate(this.range_v[1]);
-
-                q = this.point.coords;
-                v1 = this.vec1.slice();
-                v2 = this.vec2.slice();
-                l1 = Mat.norm(v1, 4);
-                l2 = Mat.norm(v2, 4);
-                for (i = 1; i < 4; i++) {
-                    v1[i] /= l1;
-                    v2[i] /= l2;
-                }
-
-                for (j = 0; j < 4; j++) {
-                    switch (j) {
-                        case 0:
-                            a = s1;
-                            b = s2;
-                            break;
-                        case 1:
-                            a = e1;
-                            b = s2;
-                            break;
-                        case 2:
-                            a = e1;
-                            b = e2;
-                            break;
-                        case 3:
-                            a = s1;
-                            b = e2;
-                    }
-                    for (i = 0; i < 4; i++) {
-                        p[i] = q[i] + a * v1[i] + b * v2[i];
-                    }
-                    c2d = view.project3DTo2D(p);
-                    this.dataX.push(c2d[1]);
-                    this.dataY.push(c2d[2]);
-                }
-                // Close the curve
-                this.dataX.push(this.dataX[0]);
-                this.dataY.push(this.dataY[0]);
-            }
-            return { X: this.dataX, Y: this.dataY };
-        },
-
-        // Already documented in element3d.js
-        addTransform: function (el, transform) {
-            this.addTransformGeneric(el, transform);
-            this.point.addTransform(el.point, transform);
-            return this;
-        },
-
-        // Already documented in element3d.js
-        updateTransform: function () {
-            var c1, c2, i;
-
-            if (this.transformations.length === 0 || this.baseElement === null) {
-                return this;
-            }
-
-            if (this === this.baseElement) {
-                c1 = this.vec1;
-                c2 = this.vec2;
-            } else {
-                c1 = this.baseElement.vec1;
-                c2 = this.baseElement.vec2;
-            }
-
-            for (i = 0; i < this.transformations.length; i++) {
-                this.transformations[i].update();
-                c1 = Mat.matVecMult(this.transformations[i].matrix, c1);
-                c2 = Mat.matVecMult(this.transformations[i].matrix, c2);
-            }
-            this.vec1 = c1;
-            this.vec2 = c2;
-
-            return this;
-        },
-
-        // Already documented in element3d.js
-        update: function () {
-            if (this.needsUpdate) {
-                this.updateCoords()
-                    .updateTransform();
-            }
-            return this;
-        },
-
-        // Already documented in element3d.js
-        updateRenderer: function () {
-            this.needsUpdate = false;
-            return this;
-        },
-
-        // Already documented in element3d.js
-        projectCoords: function (p, params) {
-            return Geometry.projectCoordsToParametric(p, this, 2, params);
-        }
-    }
-);
-
-/**
- * @class A 3D plane is defined either by a point and two linearly independent vectors, or by three points.
- *
- * @description
- * A 3D plane is defined either by a point and two linearly independent vectors, or by three points.
- * In the first case, the parameters are a 3D point (or a coordinate array) and two vectors (arrays).
- * In the second case, the parameters consist of three 3D points (given as points or coordinate arrays).
- * In order to distinguish the two cases, in the latter case (three points), the additional attribute {@link Plane3D#threePoints}
- * has to be supplied if both, the second point and the third point, are given as arrays or functions. Otherwise, it would not be
- * clear if the input arrays have to be interpreted as points or directions.
- * <p>
- * All coordinate arrays can be supplied as functions returning a coordinate array.
- *
- * @pseudo
- * @name  Plane3D
- * @augments JXG.GeometryElement3D
- * @constructor
- * @throws {Exception} If the element cannot be constructed with the given parent
- * objects an exception is thrown.
- *
- * @param {JXG.Point3D,array,function_JXG.Line3D,array,function_JXG.Line3D,array,function_array,function_array,function} point,direction1,direction2,[range1],[range2] The plane is defined by point, direction1, direction2, range1, and range2.
- * <ul>
- * <li> point: Point3D or array of length 3
- * <li> direction1: line3d element or array of length 3 or function returning an array of numbers or function returning an array
- * <li> direction2: line3d element or array of length 3 or function returning an array of numbers or function returning an array
- * <li> range1: array of length 2, elements can also be functions. Use [-Infinity, Infinity] for infinite lines.
- * <li> range2: array of length 2, elements can also be functions. Use [-Infinity, Infinity] for infinite lines.
- * </ul>
- * @param {JXG.Point3D,array,function_JXG.Point3D,array,function_JXG.Point3D,array,function} point1,point2,point3 The plane is defined by three points.
- * @type JXG.Plane3D
- *
- * @example
- *     var view = board.create(
- *         'view3d',
- *         [[-6, -3], [8, 8],
- *         [[-3, 3], [-3, 3], [-3, 3]]],
- *         {
- *             depthOrder: {
- *                 enabled: true
- *             },
- *             projection: 'central',
- *             xPlaneRear: {fillOpacity: 0.2},
- *             yPlaneRear: {fillOpacity: 0.2},
- *             zPlaneRear: {fillOpacity: 0.2}
- *         }
- *     );
- *
- *     var A = view.create('point3d', [-2, 0, 1], {size: 2});
- *
- *     // Infinite Plane by point and two directions
- *     var plane = view.create('plane3d', [A, [1, 0, 0], [0, 1, 0], [-Infinity, Infinity], [-Infinity, Infinity]]);
- *
- * </pre><div id="JXG69f491ef-d7c7-4105-a962-86a588fbd23b" class="jxgbox" style="width: 300px; height: 300px;"></div>
- * <script type="text/javascript">
- *     (function() {
- *         var board = JXG.JSXGraph.initBoard('JXG69f491ef-d7c7-4105-a962-86a588fbd23b',
- *             {boundingbox: [-8, 8, 8,-8], axis: false, showcopyright: false, shownavigation: false});
- *         var view = board.create(
- *             'view3d',
- *             [[-6, -3], [8, 8],
- *             [[-3, 3], [-3, 3], [-3, 3]]],
- *             {
- *                 depthOrder: {
- *                     enabled: true
- *                 },
- *                 projection: 'central',
- *                 xPlaneRear: {fillOpacity: 0.2},
- *                 yPlaneRear: {fillOpacity: 0.2},
- *                 zPlaneRear: {fillOpacity: 0.2}
- *             }
- *         );
- *
- *         var A = view.create('point3d', [-2, 0, 1], {size: 2});
- *
- *         // Infinite Plane by point and two directions
- *         var plane = view.create('plane3d', [A, [1, 0, 0], [0, 1, 0], [-Infinity, Infinity], [-Infinity, Infinity]]);
- *
- *     })();
- *
- * </script><pre>
- *
- * @example
- *     var view = board.create(
- *         'view3d',
- *         [[-6, -3], [8, 8],
- *         [[-3, 3], [-3, 3], [-3, 3]]],
- *         {
- *             depthOrder: {
- *                 enabled: true
- *             },
- *             projection: 'central',
- *             xPlaneRear: {fillOpacity: 0.2},
- *             yPlaneRear: {fillOpacity: 0.2},
- *             zPlaneRear: {fillOpacity: 0.2}
- *         }
- *     );
- *
- *     var A = view.create('point3d', [-2, 0, 1], {size: 2});
- *
- *     // Finite Plane by point and two directions
- *     var plane1 = view.create('plane3d', [A, [1, 0, 0], [0, 1, 0], [-2, 2], [-2, 2]]);
- *     var plane2 = view.create('plane3d', [[0, 0, -1], [1, 0, 0], [0, 1, 0], [-2, 2], [-2, 2]], {
- *         mesh3d: { visible: true },
- *         point: {visible: true, name: "B", fixed: false}
- *     });
- *
- * </pre><div id="JXGea9dda1b-748b-4ed3-b4b3-57e310bd8141" class="jxgbox" style="width: 300px; height: 300px;"></div>
- * <script type="text/javascript">
- *     (function() {
- *         var board = JXG.JSXGraph.initBoard('JXGea9dda1b-748b-4ed3-b4b3-57e310bd8141',
- *             {boundingbox: [-8, 8, 8,-8], axis: false, showcopyright: false, shownavigation: false});
- *         var view = board.create(
- *             'view3d',
- *             [[-6, -3], [8, 8],
- *             [[-3, 3], [-3, 3], [-3, 3]]],
- *             {
- *                 depthOrder: {
- *                     enabled: true
- *                 },
- *                 projection: 'central',
- *                 xPlaneRear: {fillOpacity: 0.2},
- *                 yPlaneRear: {fillOpacity: 0.2},
- *                 zPlaneRear: {fillOpacity: 0.2}
- *             }
- *         );
- *
- *         var A = view.create('point3d', [-2, 0, 1], {size: 2});
- *
- *         // Finite Plane by point and two directions
- *         var plane1 = view.create('plane3d', [A, [1, 0, 0], [0, 1, 0], [-2, 2], [-2, 2]]);
- *         var plane2 = view.create('plane3d', [[0, 0, -1], [1, 0, 0], [0, 1, 0], [-2, 2], [-2, 2]], {
- *             mesh3d: { visible: true },
- *             point: {visible: true, name: "B", fixed: false}
- *         });
- *
- *     })();
- *
- * </script><pre>
- * @example
- *             var view = board.create(
- *                 'view3d',
- *                 [[-6, -3], [8, 8],
- *                 [[-3, 3], [-3, 3], [-3, 3]]],
- *                 {
- *                     depthOrder: {
- *                         enabled: true
- *                     },
- *                     projection: 'central',
- *                     xPlaneRear: { visible: false, fillOpacity: 0.2 },
- *                     yPlaneRear: { visible: false, fillOpacity: 0.2 },
- *                     zPlaneRear: { fillOpacity: 0.2 }
- *                 }
- *             );
- *
- *             var A = view.create('point3d', [-2, 0, 1], { size: 2 });
- *
- *             var line1 = view.create('line3d', [A, [0, 0, 1], [-Infinity, Infinity]], { strokeColor: 'blue' });
- *             var line2 = view.create('line3d', [A, [1, 1, 0], [-Infinity, Infinity]], { strokeColor: 'blue' });
- *
- *             // Plane by point and two lines
- *             var plane2 = view.create('plane3d', [A, line1, line2], {
- *                 fillColor: 'blue'
- *             });
- *
- * </pre><div id="JXG8bc6e266-e27c-4ffa-86a2-8076f4069573" class="jxgbox" style="width: 300px; height: 300px;"></div>
- * <script type="text/javascript">
- *     (function() {
- *         var board = JXG.JSXGraph.initBoard('JXG8bc6e266-e27c-4ffa-86a2-8076f4069573',
- *             {boundingbox: [-8, 8, 8,-8], axis: false, showcopyright: false, shownavigation: false});
- *                 var view = board.create(
- *                     'view3d',
- *                     [[-6, -3], [8, 8],
- *                     [[-3, 3], [-3, 3], [-3, 3]]],
- *                     {
- *                         depthOrder: {
- *                             enabled: true
- *                         },
- *                         projection: 'central',
- *                         xPlaneRear: { visible: false, fillOpacity: 0.2 },
- *                         yPlaneRear: { visible: false, fillOpacity: 0.2 },
- *                         zPlaneRear: { fillOpacity: 0.2 }
- *                     }
- *                 );
- *
- *                 var A = view.create('point3d', [-2, 0, 1], { size: 2 });
- *
- *                 var line1 = view.create('line3d', [A, [0, 0, 1], [-Infinity, Infinity]], { strokeColor: 'blue' });
- *                 var line2 = view.create('line3d', [A, [1, 1, 0], [-Infinity, Infinity]], { strokeColor: 'blue' });
- *
- *                 // Plane by point and two lines
- *                 var plane2 = view.create('plane3d', [A, line1, line2], {
- *                     fillColor: 'blue'
- *                 });
- *
- *     })();
- *
- * </script><pre>
- *
- * @example
- *     var view = board.create(
- *         'view3d',
- *         [[-6, -3], [8, 8],
- *         [[-3, 3], [-3, 3], [-3, 3]]],
- *         {
- *             depthOrder: {
- *                 enabled: true
- *             },
- *             projection: 'central',
- *             xPlaneRear: {fillOpacity: 0.2},
- *             yPlaneRear: {fillOpacity: 0.2},
- *             zPlaneRear: {fillOpacity: 0.2}
- *         }
- *     );
- *
- *     var A = view.create('point3d', [0, 0, 1], {size: 2});
- *     var B = view.create('point3d', [2, 2, 1], {size: 2});
- *     var C = view.create('point3d', [-2, 0, 1], {size: 2});
- *
- *     // Plane by three points
- *     var plane = view.create('plane3d', [A, B, C], {
- *         fillColor: 'blue'
- *     });
- *
- * </pre><div id="JXG139100df-3ece-4cd1-b34f-28b5b3105106" class="jxgbox" style="width: 300px; height: 300px;"></div>
- * <script type="text/javascript">
- *     (function() {
- *         var board = JXG.JSXGraph.initBoard('JXG139100df-3ece-4cd1-b34f-28b5b3105106',
- *             {boundingbox: [-8, 8, 8,-8], axis: false, showcopyright: false, shownavigation: false});
- *         var view = board.create(
- *             'view3d',
- *             [[-6, -3], [8, 8],
- *             [[-3, 3], [-3, 3], [-3, 3]]],
- *             {
- *                 depthOrder: {
- *                     enabled: true
- *                 },
- *                 projection: 'central',
- *                 xPlaneRear: {fillOpacity: 0.2},
- *                 yPlaneRear: {fillOpacity: 0.2},
- *                 zPlaneRear: {fillOpacity: 0.2}
- *             }
- *         );
- *
- *         var A = view.create('point3d', [0, 0, 1], {size: 2});
- *         var B = view.create('point3d', [2, 2, 1], {size: 2});
- *         var C = view.create('point3d', [-2, 0, 1], {size: 2});
- *
- *         // Plane by three points
- *         var plane = view.create('plane3d', [A, B, C], {
- *             fillColor: 'blue'
- *         });
- *
- *     })();
- *
- * </script><pre>
- *
- * @example
- *     var view = board.create(
- *         'view3d',
- *         [[-6, -3], [8, 8],
- *         [[-3, 3], [-3, 3], [-3, 3]]],
- *         {
- *             depthOrder: {
- *                 enabled: true
- *             },
- *             projection: 'central',
- *             xPlaneRear: {fillOpacity: 0.2},
- *             yPlaneRear: {fillOpacity: 0.2},
- *             zPlaneRear: {fillOpacity: 0.2}
- *         }
- *     );
- *
- *     var A = view.create('point3d', [-2, 0, 1], {size: 2});
- *
- *     // Infinite Plane by two directions,
- *     // range1 = range2 = [-Infinity, Infinity]
- *     var plane1 = view.create('plane3d', [A, [1, 0, 0], [0, 1, 0]], {
- *         fillColor: 'blue',
- *     });
- *
- *     // Infinite Plane by three points,
- *     var plane2 = view.create('plane3d', [A, [1, 0, 0], [0, 1, 0]], {
- *         threePoints: true,
- *         fillColor: 'red',
- *         point2: {visible: true},
- *         point3: {visible: true}
- *     });
- *
- * </pre><div id="JXGf31b9666-0c2e-45e7-a186-ae2c07b6bdb8" class="jxgbox" style="width: 300px; height: 300px;"></div>
- * <script type="text/javascript">
- *     (function() {
- *         var board = JXG.JSXGraph.initBoard('JXGf31b9666-0c2e-45e7-a186-ae2c07b6bdb8',
- *             {boundingbox: [-8, 8, 8,-8], axis: false, showcopyright: false, shownavigation: false});
- *         var view = board.create(
- *             'view3d',
- *             [[-6, -3], [8, 8],
- *             [[-3, 3], [-3, 3], [-3, 3]]],
- *             {
- *                 depthOrder: {
- *                     enabled: true
- *                 },
- *                 projection: 'central',
- *                 xPlaneRear: {fillOpacity: 0.2},
- *                 yPlaneRear: {fillOpacity: 0.2},
- *                 zPlaneRear: {fillOpacity: 0.2}
- *             }
- *         );
- *
- *         var A = view.create('point3d', [-2, 0, 1], {size: 2});
- *
- *         // Infinite Plane by two directions,
- *         // range1 = range2 = [-Infinity, Infinity]
- *         var plane1 = view.create('plane3d', [A, [1, 0, 0], [0, 1, 0]], {
- *             fillColor: 'blue',
- *         });
- *
- *         // Infinite Plane by three points,
- *         var plane2 = view.create('plane3d', [A, [1, 0, 0], [0, 1, 0]], {
- *             threePoints: true,
- *             fillColor: 'red',
- *             point2: {visible: true},
- *             point3: {visible: true}
- *         });
- *
- *     })();
- *
- * </script><pre>
- *
- */
-JXG.createPlane3D = function (board, parents, attributes) {
-    var view = parents[0],
-        attr,
-        point, point2, point3,
-        dir1, dir2, range_u, range_v,
-        el, mesh3d,
-        base = null,
-        transform = null;
-
-    attr = Type.copyAttributes(attributes, board.options, 'plane3d');
-    if (//parents.length === 4 &&
-        // ()
-        attr.threepoints || Type.isPoint3D(parents[2]) || Type.isPoint3D(parents[3])
-    ) {
-        // Three points
-        point = Type.providePoints3D(view, [parents[1]], attributes, 'plane3d', ['point1'])[0];
-        point2 = Type.providePoints3D(view, [parents[2]], attributes, 'plane3d', ['point2'])[0];
-        point3 = Type.providePoints3D(view, [parents[3]], attributes, 'plane3d', ['point3'])[0];
-        dir1 = function() {
-            return [point2.X() - point.X(), point2.Y() - point.Y(), point2.Z() - point.Z()];
-        };
-        dir2 = function() {
-            return [point3.X() - point.X(), point3.Y() - point.Y(), point3.Z() - point.Z()];
-        };
-        range_u = parents[4] || [-Infinity, Infinity];
-        range_v = parents[5] || [-Infinity, Infinity];
-    } else {
-        if (parents[1].type === Const.OBJECT_TYPE_PLANE3D &&
-            Type.isTransformationOrArray(parents[2])
-        ) {
-            // Plane + transformation
-            base = parents[1];
-            transform = parents[2];
-
-            point = Type.providePoints3D(view, [[0, 0, 0, 0]],  attributes,  'plane3d', ['point'])[0];
-            dir1 = [0, 0.0001, 0, 0];
-            dir2 = [0, 0, 0.0001, 0];
-            range_u = parents[3] || [-Infinity, Infinity];
-            range_v = parents[4] || [-Infinity, Infinity];
-        } else {
-            // Point, direction and ranges
-            point = Type.providePoints3D(view, [parents[1]], attributes, 'plane3d', ['point'])[0];
-            dir1 = parents[2];
-            dir2 = parents[3];
-            range_u = parents[4] || [-Infinity, Infinity];
-            range_v = parents[5] || [-Infinity, Infinity];
-        }
-        if (point === false) {
-            throw new Error(
-                "JSXGraph: Can't create plane3d with first parent of type '" + typeof parents[1] +
-                    "'." +
-                    "\nPossible first parent types are: point3d, array of length 3, function returning an array of length 3."
-            );
-        }
-        if ((base !== null && parents < 3) || (base === null && parents.length < 4)) {
-            throw new Error(
-                "JSXGraph: Can't create plane3d with parents of type '" +
-                    typeof parents[1] + ", "  +
-                    typeof parents[2] + ", "  +
-                    typeof parents[3] + ", "  +
-                    typeof parents[4] + ", "  +
-                    typeof parents[5] + "'."
-            );
-        }
-    }
-
-    el = new JXG.Plane3D(view, point, dir1, range_u, dir2, range_v, attr);
-    point.addChild(el);
-
-    attr = el.setAttr2D(attr);
-    el.element2D = view.create('curve', [[], []], attr);
-    el.element2D.view = view;
-
-    if (base !== null && transform !== null) {
-        el.addTransform(base, transform);
-        el.addParents(base);
-    }
-
-    /**
-     * @class
-     * @ignore
-     */
-    el.element2D.updateDataArray = function () {
-        var ret = el.updateDataArray();
-        this.dataX = ret.X;
-        this.dataY = ret.Y;
-    };
-    el.addChild(el.element2D);
-    el.inherits.push(el.element2D);
-    el.element2D.setParents(el);
-
-    if (
-        Math.abs(el.range_u[0]) !== Infinity &&
-        Math.abs(el.range_u[1]) !== Infinity &&
-        Math.abs(el.range_v[0]) !== Infinity &&
-        Math.abs(el.range_v[1]) !== Infinity
-    ) {
-        attr = Type.copyAttributes(attr.mesh3d, board.options, 'mesh3d');
-        mesh3d = view.create('mesh3d', [
-            function () {
-                return point.coords;
-            },
-            // dir1, dir2, range_u, range_v
-            function() { return el.vec1; },
-            function() { return el.vec2; },
-            el.range_u,
-            el.range_v
-        ], attr);
-        el.mesh3d = mesh3d;
-        el.addChild(mesh3d);
-        el.inherits.push(mesh3d);           // TODO Does not work
-        el.element2D.inherits.push(mesh3d); // Does work - instead
-        mesh3d.setParents(el);
-        el.mesh3d.view = view;
-    }
-
-    el.element2D.prepareUpdate().update();
-    if (!board.isSuspendedUpdate) {
-        el.element2D.updateVisibility().updateRenderer();
-    }
-
-    return el;
-};
-
-JXG.registerElement('plane3d', JXG.createPlane3D);
-
-/**
- * @class The line that is the intersection of two (infinite) plane elements in 3D.
- *
- * @pseudo
- * @name IntersectionLine3D
- * @augments JXG.Line3D
- * @constructor
- * @type JXG.Line3D
- * @throws {Exception} If the element cannot be constructed with the given parent objects an exception is thrown.
- * @param {JXG.Plane3D_JXG.Plane3D} el1,el2 The result will be the intersection of el1 and el2.
- * @example
- * // Create the intersection line of two planes
- * var view = board.create(
- *     'view3d',
- *     [[-6, -3], [8, 8],
- *     [[-1, 3], [-1, 3], [-1, 3]]],
- *     {
- *         xPlaneRear: {visible:false},
- *         yPlaneRear: {visible:false},
- *         zPlaneRear: {fillOpacity: 0.2, gradient: null}
- *     }
- * );
- * var a = view.create('point3d', [2, 2, 0]);
- *
- * var p1 = view.create(
- *    'plane3d',
- *     [a, [1, 0, 0], [0, 1, 0]],
- *     {fillColor: '#00ff80'}
- * );
- * var p2 = view.create(
- *    'plane3d',
- *     [a, [-2, 1, 1], [1, -2, 1]],
- *     {fillColor: '#ff0000'}
- * );
- *
- * var i = view.create('intersectionline3d', [p1, p2]);
- *
- * </pre><div id="JXGdb931076-b29a-4eff-b97e-4251aaf24943" class="jxgbox" style="width: 300px; height: 300px;"></div>
- * <script type="text/javascript">
- *     (function() {
- *         var board = JXG.JSXGraph.initBoard('JXGdb931076-b29a-4eff-b97e-4251aaf24943',
- *             {boundingbox: [-8, 8, 8,-8], axis: false, pan: {enabled: false}, showcopyright: false, shownavigation: false});
- *         var view = board.create(
- *             'view3d',
- *             [[-6, -3], [8, 8],
- *             [[-1, 3], [-1, 3], [-1, 3]]],
- *             {
- *                 xPlaneRear: {visible:false},
- *                 yPlaneRear: {visible:false},
- *                 zPlaneRear: {fillOpacity: 0.2, gradient: null}
- *             }
- *         );
- *     var a = view.create('point3d', [2, 2, 0]);
- *
- *     var p1 = view.create(
- *        'plane3d',
- *         [a, [1, 0, 0], [0, 1, 0]],
- *         {fillColor: '#00ff80'}
- *     );
- *     var p2 = view.create(
- *        'plane3d',
- *         [a, [-2, 1, 1], [1, -2, 1]],
- *         {fillColor: '#ff0000'}
- *     );
- *
- *     var i = view.create('intersectionline3d', [p1, p2]);
- *
- *     })();
- *
- * </script><pre>
- *
- */
-JXG.createIntersectionLine3D = function (board, parents, attributes) {
-    var view = parents[0],
-        el1 = parents[1],
-        el2 = parents[2],
-        ixnLine, i, func,
-        attr = Type.copyAttributes(attributes, board.options, 'intersectionline3d'),
-        pts = [];
-
-    func = Geometry.intersectionFunction3D(view, el1, el2);
-    for (i = 0; i < 2; i++) {
-        pts[i] = view.create('point3d', func[i], attr['point' + (i + 1)]);
-    }
-    ixnLine = view.create('line3d', pts, attr);
-
-    try {
-        el1.addChild(ixnLine);
-        el2.addChild(ixnLine);
-    } catch (_e) {
-        throw new Error(
-            "JSXGraph: Can't create 'intersection' with parent types '" +
-            typeof parents[1] +
-            "' and '" +
-            typeof parents[2] +
-            "'."
-        );
-    }
-
-    ixnLine.type = Const.OBJECT_TYPE_INTERSECTION_LINE3D;
-    ixnLine.elType = 'intersectionline3d';
-    ixnLine.setParents([el1.id, el2.id]);
-
-    return ixnLine;
-};
-
-JXG.registerElement('intersectionline3d', JXG.createIntersectionLine3D);
->>>>>>> 76575604
+JXG.registerElement('intersectionline3d', JXG.createIntersectionLine3D);