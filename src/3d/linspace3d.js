/*
    Copyright 2008-2024
        Matthias Ehmann,
        Aaron Fenyes,
        Carsten Miller,
        Andreas Walter,
        Alfred Wassermann

    This file is part of JSXGraph.

    JSXGraph is free software dual licensed under the GNU LGPL or MIT License.

    You can redistribute it and/or modify it under the terms of the

      * GNU Lesser General Public License as published by
        the Free Software Foundation, either version 3 of the License, or
        (at your option) any later version
      OR
      * MIT License: https://github.com/jsxgraph/jsxgraph/blob/master/LICENSE.MIT

    JSXGraph is distributed in the hope that it will be useful,
    but WITHOUT ANY WARRANTY; without even the implied warranty of
    MERCHANTABILITY or FITNESS FOR A PARTICULAR PURPOSE.  See the
    GNU Lesser General Public License for more details.

    You should have received a copy of the GNU Lesser General Public License and
    the MIT License along with JSXGraph. If not, see <https://www.gnu.org/licenses/>
    and <https://opensource.org/licenses/MIT/>.
 */
/*global JXG:true, define: true*/

/**
 * Create linear spaces of dimension at least one,
 * i.e. lines and planes.
 */
import JXG from '../jxg.js';
import Const from '../base/constants.js';
import Type from '../utils/type.js';
import Mat from '../math/math.js';
import Geometry from '../math/geometry.js';

// -----------------------
//  Lines
// -----------------------

/**
 * Constructor for 3D lines.
 * @class Creates a new 3D line object. Do not use this constructor to create a 3D line. Use {@link JXG.View3D#create} with type {@link Line3D} instead.
 *
 * @augments JXG.GeometryElement3D
 * @augments JXG.GeometryElement
 * @param {View3D} view
 * @param {Point3D|Array} point
 * @param {Array} direction
 * @param {Array} range
 * @param {Object} attributes
 * @see JXG.Board#generateName
 */
JXG.Line3D = function (view, point, direction, range, attributes) {
    this.constructor(view.board, attributes, Const.OBJECT_TYPE_LINE3D, Const.OBJECT_CLASS_3D);
    this.constructor3D(view, 'line3d');

    this.board.finalizeAdding(this);

    /**
     * 3D point which - together with a direction - defines the line.
     * @type JXG.Point3D
     *
     * @see JXG.Line3D#direction
     */
    this.point = point;

    /**
     * Direction which - together with a point - defines the line. Array of numbers or functions (of length 3) or function
     * returning array of length 3.
     *
     * @type Array|Function
     * @see JXG.Line3D#point
     */
    this.direction = direction;

    /**
     * Range [r1, r2] of the line. r1, r2 can be numbers or functions.
     * The 3D line goes from (point + r1 * direction) to (point + r2 * direction)
     * @type Array
     */
    this.range = range || [-Infinity, Infinity];

    /**
     * Starting point of the 3D line
     * @type JXG.Point3D
     * @private
     */
    this.point1 = null;

    /**
     * End point of the 3D line
     * @type JXG.Point3D
     * @private
     */
    this.point2 = null;

    this.methodMap = Type.deepCopy(this.methodMap, {
        // TODO
    });
};
JXG.Line3D.prototype = new JXG.GeometryElement();
Type.copyPrototypeMethods(JXG.Line3D, JXG.GeometryElement3D, 'constructor3D');

JXG.extend(
    JXG.Line3D.prototype,
    /** @lends JXG.Line3D.prototype */ {
        /**
         * Determine one end point of a 3D line from point, direction and range.
         *
         * @param {Number|function} r
         * @private
         * @returns Array
         */
        getPointCoords: function (r) {
            var p = [],
                d = [],
                i,
                r0;

            p = [this.point.X(), this.point.Y(), this.point.Z()];

            if (Type.isFunction(this.direction)) {
                d = this.direction();
            } else {
                for (i = 1; i < 4; i++) {
                    d.push(Type.evaluate(this.direction[i]));
                }
            }

            // Intersect the ray - if necessary - with the cube,
            // i.e. clamp the line.
            r0 = Type.evaluate(r);
            r = this.view.intersectionLineCube(p, d, r0);

            return [p[0] + d[0] * r, p[1] + d[1] * r, p[2] + d[2] * r];
        },

        update: function () {
            return this;
        },

        updateRenderer: function () {
            this.needsUpdate = false;
            return this;
        },

        projectCoords: function (p) {
            var p0_coords = this.getPointCoords(0),
                p1_coords = this.getPointCoords(1),
                dir = [
                    p1_coords[0] - p0_coords[0],
                    p1_coords[1] - p0_coords[1],
                    p1_coords[2] - p0_coords[2]
                ],
                diff = [
                    p[0] - p0_coords[0],
                    p[1] - p0_coords[1],
                    p[2] - p0_coords[2]
                ],
                t = Mat.innerProduct(diff, dir) / Mat.innerProduct(dir, dir),
                t_clamped = Math.min(Math.max(t, this.range[0]), this.range[1]),
                c3d;

            c3d = this.getPointCoords(t_clamped).slice();
            c3d.unshift(1);
            return c3d;
        },

        projectScreenCoords: function (pScr) {
<<<<<<< HEAD
            const end0 = this.getPointCoords(0),
                  end1 = this.getPointCoords(1);
=======
            var p0_coords = this.getPointCoords(0),
                p1_coords = this.getPointCoords(1),
                p0_2d = this.view.project3DTo2D(p0_coords).slice(1, 3),
                p1_2d = this.view.project3DTo2D(p1_coords).slice(1, 3),
                dir_2d = [
                    p1_2d[0] - p0_2d[0],
                    p1_2d[1] - p0_2d[1]
                ],
                dir_2d_norm_sq = Mat.innerProduct(dir_2d, dir_2d),
                diff = [
                    pScr[0] - p0_2d[0],
                    pScr[1] - p0_2d[1]
                ],
                s = Mat.innerProduct(diff, dir_2d) / dir_2d_norm_sq, // Screen-space affine parameter
                t, // view-space affine parameter
                t_clamped, // affine parameter clamped to range
                c3d;

            if (this.view.projectionType === 'central') {
                const mid_coords = this.getPointCoords(0.5),
                    mid_2d = this.view.project3DTo2D(mid_coords).slice(1, 3),
                    mid_diff = [
                        mid_2d[0] - p0_2d[0],
                        mid_2d[1] - p0_2d[1]
                    ],
                    m = Mat.innerProduct(mid_diff, dir_2d) / dir_2d_norm_sq;

                // The view-space affine parameter s is related to the
                // screen-space affine parameter t by a Möbius transformation,
                // which is determined by the following relations:
                //
                // s | t
                // -----
                // 0 | 0
                // m | 1/2
                // 1 | 1
                //
                t = (1 - m) * s / ((1 - 2 * m) * s + m);
            } else {
                t = s;
            }
>>>>>>> 4c593a20

            return this.view.projectScreenToSegment(pScr, end0, end1);
        }
    }
);

/**
 * @class This element is used to provide a constructor for a 3D line.
 * @pseudo
 * @description There are two possibilities to create a Line3D object.
 * <p>
 * First: the line in 3D is defined by two points in 3D (Point3D).
 * The points can be either existing points or coordinate arrays of
 * the form [x, y, z].
 * <p>Second: the line in 3D is defined by a point (or coordinate array [x, y, z])
 * a direction given as array [x, y, z] and an optional range
 * given as array [s, e]. The default value for the range is [-Infinity, Infinity].
 * <p>
 * All numbers can also be provided as functions returning a number.
 *
 * @name Line3D
 * @augments JXG.GeometryElement3D
 * @constructor
 * @type JXG.Line3D
 * @throws {Exception} If the element cannot be constructed with the given parent
 * objects an exception is thrown.
 * @param {JXG.Point3D,array,function_JXG.Point3D,array,function} point1,point2 First and second defining point.
 * @param {JXG.Point3D,array,function_array,function_array,function} point,direction,range Alternatively, point, direction and range can be supplied.
 * <ul>
 * <li> point: Point3D or array of length 3
 * <li> direction: array of length 3 or function returning an array of numbers or function returning an array
 * <li> range: array of length 2, elements can also be functions.
 * </ul>
 *
 * @example
 *     var bound = [-5, 5];
 *     var view = board.create('view3d',
 *         [[-6, -3], [8, 8],
 *         [bound, bound, bound]],
 *         {});
 *     var p = view.create('point3d', [1, 2, 2], { name:'A', size: 5 });
 *     // Lines through 2 points
 *     var l1 = view.create('line3d', [[1, 3, 3], [-3, -3, -3]], {point1: {visible: true}, point2: {visible: true} });
 *     var l2 = view.create('line3d', [p, l1.point1]);
 *
 *     // Line by point, direction, range
 *     var l3 = view.create('line3d', [p, [0, 0, 1], [-2, 4]]);
 *
 * </pre><div id='JXG05f9baa4-6059-4502-8911-6a934f823b3d' class='jxgbox' style='width: 300px; height: 300px;'></div>
 * <script type='text/javascript'>
 *     (function() {
 *         var board = JXG.JSXGraph.initBoard('JXG05f9baa4-6059-4502-8911-6a934f823b3d',
 *             {boundingbox: [-8, 8, 8,-8], axis: false, showcopyright: false, shownavigation: false});
 *         var bound = [-5, 5];
 *         var view = board.create('view3d',
 *             [[-6, -3], [8, 8],
 *             [bound, bound, bound]],
 *             {});
 *         var p = view.create('point3d', [1, 2, 2], { name:'A', size: 5 });
 *         // Lines through 2 points
 *         var l1 = view.create('line3d', [[1, 3, 3], [-3, -3, -3]], {name: 'll1', point1: {visible: true}, point2: {visible: true} });
 *         var l2 = view.create('line3d', [p, l1.point1]);
 *         // Line by point, direction, range
 *         var l3 = view.create('line3d', [p, [0, 0, 1], [-2, 4]]);
 *     })();
 *
 * </script><pre>
 *
 */
JXG.createLine3D = function (board, parents, attributes) {
    var view = parents[0],
        attr, points,
        point, direction, range,
        point1, point2, endpoints,
        el;

    attr = Type.copyAttributes(attributes, board.options, 'line3d');

    // In any case, parents[1] contains a point or point coordinates

    if (
        Type.isPoint3D(parents[2]) ||
        (parents.length === 3 && (Type.isArray(parents[2]) || Type.isFunction(parents[2])))
    ) {
        // Line defined by two points; [view, point1, point2]

        point1 = Type.providePoints3D(view, [parents[1]], attributes, 'line3d', ['point1'])[0];
        point2 = Type.providePoints3D(view, [parents[2]], attributes, 'line3d', ['point2'])[0];
        direction = function () {
            return [point2.X() - point1.X(), point2.Y() - point1.Y(), point2.Z() - point1.Z()];
        };
        range = [0, 1]; // Segment by default
        el = new JXG.Line3D(view, point1, direction, range, attr);

        // Create two shadow points that are the end points of the visible line.
        // This is of relevance if the line has straightFirst or straightLast set to true, then
        // endpoints differ from point1, point2.
        // In such a case, the endpoints are the intersection of the line with the cube.
        endpoints = Type.providePoints3D(
            view,
            [
                [0, 0, 0],
                [0, 0, 0]
            ],
            {visible: false},
            'line3d',
            ['point1', 'point2']
        );

        endpoints[0].F = function () {
            var r = 0;
            if (Type.evaluate(el.visProp.straightfirst)) {
                r = -Infinity;
            }
            return el.getPointCoords(r);
        };
        endpoints[1].F = function () {
            var r = 1;
            if (Type.evaluate(el.visProp.straightlast)) {
                r = Infinity;
            }
            return el.getPointCoords(r);
        };
        endpoints[0].prepareUpdate().update();
        endpoints[1].prepareUpdate().update();

        // The 2D line is always a segment.
        attr = el.setAttr2D(attr);
        attr.straightfirst = false;
        attr.straightlast = false;
        el.element2D = view.create('segment', [endpoints[0].element2D, endpoints[1].element2D], attr);

        /**
         * Shadow points that determine the visible line.
         * This is of relevance if the line is defined by two points and has straightFirst or straightLast set to true.
         * In such a case, the shadow points are the intersection of the line with the cube.
         *
         * @name JXG.Point3D.endpoints
         * @type Array
         * @private
         */
        el.endpoints = endpoints;
        el.addChild(endpoints[0]);
        el.addChild(endpoints[1]);
        el.setParents(endpoints);

    } else {
        // Line defined by point, direction and range

        point = Type.providePoints3D(view, [parents[1]], attributes, 'line3d', ['point'])[0];

        // Directions are handled as arrays of length 4,
        // i.e. with homogeneous coordinates.
        if (Type.isFunction(parents[2])) {
            direction = parents[2];
        } else if (parents[2].length === 3) {
            direction = [1].concat(parents[2]);
        } else if (parents[2].length === 4) {
            direction = parents[2];
        } else {
            // TODO Throw error
        }
        range = parents[3];

        points = Type.providePoints3D(
            view,
            [
                [0, 0, 0],
                [0, 0, 0]
            ],
            attributes,
            'line3d',
            ['point1', 'point2']
        );

        // Create a line3d with two dummy points
        el = new JXG.Line3D(view, point, direction, range, attr);

        // Now set the real points which define the line
        /**
         * @class
         * @ignore
         */
        points[0].F = function () {
            return el.getPointCoords(Type.evaluate(el.range[0]));
        };
        points[0].prepareUpdate().update();
        point1 = points[0];

        /**
         * @class
         * @ignore
         */
        points[1].F = function () {
            return el.getPointCoords(Type.evaluate(el.range[1]));
        };
        points[1].prepareUpdate().update();
        point2 = points[1];

        attr = el.setAttr2D(attr);
        attr.straightfirst = false;
        attr.straightlast = false;
        el.element2D = view.create('segment', [point1.element2D, point2.element2D], attr);

        el.endpoints = points;
    }
    // TODO Throw error

    el.addChild(el.element2D);
    el.inherits.push(el.element2D);
    el.element2D.setParents(el);
    // el.setParents([point1.id, point2.id]);

    el.point1 = point1;
    el.point2 = point2;
    if (el.point1._is_new) {
        el.addChild(el.point1);
        delete el.point1._is_new;
    } else {
        el.point1.addChild(el);
    }
    if (el.point2._is_new) {
        el.addChild(el.point2);
        delete el.point2._is_new;
    } else {
        el.point2.addChild(el);
    }
    if (Type.exists(point)) {
        if (point._is_new) {
            el.addChild(point);
            delete point._is_new;
        } else {
            point.addChild(el);
        }
    }

    el.update();
    el.element2D.prepareUpdate().update().updateRenderer();
    return el;
};
JXG.registerElement('line3d', JXG.createLine3D);

// -----------------------
//  Planes
// -----------------------

/**
 * Constructor for 3D planes.
 * @class Creates a new 3D plane object. Do not use this constructor to create a 3D plane. Use {@link JXG.Board#create} with type {@link Plane3D} instead.
 *
 * @augments JXG.GeometryElement3D
 * @augments JXG.GeometryElement
 * @param {View3D} view
 * @param {Point3D|Array} point
 * @param {Array} direction1
 * @param {Array} range1
 * @param {Array} direction2
 * @param {Array} range2
 * @param {Object} attributes
 * @see JXG.Board#generateName
 */
JXG.Plane3D = function (view, point, dir1, range1, dir2, range2, attributes) {
    this.constructor(view.board, attributes, Const.OBJECT_TYPE_PLANE3D, Const.OBJECT_CLASS_3D);
    this.constructor3D(view, 'plane3d');

    this.board.finalizeAdding(this);

    /**
     * 3D point which - together with two direction vectors - defines the plane.
     *
     * @type JXG.Point3D
     *
     * @see JXG.3D#direction1
     * @see JXG.3D#direction2
     */
    this.point = point;

    /**
     * Two linearly independent vectors - together with a point - define the plane. Each of these direction vectors is an
     * array of numbers or functions (of length 3) or function returning array of length 3.
     *
     * @type Array|Function
     *
     * @see JXG.Plane3D#point
     * @see JXG.Plane3D#direction2
     */
    this.direction1 = dir1;

    /**
     * Two linearly independent vectors - together with a point - define the plane. Each of these direction vectors is an
     * array of numbers or functions (of length 3) or function returning array of length 3.
     *
     * @type Array|Function
     * @see JXG.Plane3D#point
     * @see JXG.Plane3D#direction1
     */
    this.direction2 = dir2;

    /**
     * Range [r1, r2] of {@link direction1}. The 3D line goes from (point + r1 * direction1) to (point + r2 * direction1)
     * @type {Array}
     */
    this.range1 = range1 || [-Infinity, Infinity];

    /**
     * Range [r1, r2] of {@link direction2}. The 3D line goes from (point + r1 * direction2) to (point + r2 * direction2)
     * @type {Array}
     */
    this.range2 = range2 || [-Infinity, Infinity];

    /**
     * Direction vector 1 of the 3D plane. Contains the evaluated coordinates from {@link direction1} and {@link range1}.
     * @type Array
     * @private
     *
     * @see updateNormal
     */
    this.vec1 = [0, 0, 0];

    /**
     * Direction vector 2 of the 3D plane. Contains the evaluated coordinates from {@link direction2} and {@link range2}.
     *
     * @type Array
     * @private
     *
     * @see updateNormal
     */
    this.vec2 = [0, 0, 0];

    this.grid = null;

    /**
         * Normal vector of the plane. Left hand side of the Hesse normal form.

        * @type Array
         * @private
         *
         * @see updateNormal
         *
         */
    this.normal = [0, 0, 0];

    /**
         * Right hand side of the Hesse normal form.

        * @type Array
         * @private
         *
         * @see updateNormal
         *
         */
    this.d = 0;

    this.updateNormal();

    this.methodMap = Type.deepCopy(this.methodMap, {
        // TODO
    });
};
JXG.Plane3D.prototype = new JXG.GeometryElement();
Type.copyPrototypeMethods(JXG.Plane3D, JXG.GeometryElement3D, 'constructor3D');

JXG.extend(
    JXG.Plane3D.prototype,
    /** @lends JXG.Plane3D.prototype */ {
        /**
         * Update the Hesse normal form of the plane, i.e. update normal vector and right hand side.
         * Updates also {@link vec1} and {@link vec2}.
         *
         * @name JXG.Plane3D#updateNormal
         * @function
         * @returns {Object} Reference to the Plane3D object
         * @private
         * @example
         *    plane.updateNormal();
         *
         */
        updateNormal: function () {
            var i, len;
            for (i = 0; i < 3; i++) {
                this.vec1[i] = Type.evaluate(this.direction1[i]);
                this.vec2[i] = Type.evaluate(this.direction2[i]);
            }

            this.normal = Mat.crossProduct(this.vec1, this.vec2);

            len = Mat.norm(this.normal);
            if (Math.abs(len) > Mat.eps) {
                for (i = 0; i < 3; i++) {
                    this.normal[i] /= len;
                }
            }
            this.d = Mat.innerProduct(this.point.coords.slice(1), this.normal, 3);

            return this;
        },

        updateDataArray: function () {
            var s1, e1, s2, e2, c2d, l1, l2,
                planes = ['xPlaneRear', 'yPlaneRear', 'zPlaneRear'],
                points = [],
                v1 = [0, 0, 0],
                v2 = [0, 0, 0],
                q = [0, 0, 0],
                p = [0, 0, 0],
                d, i, j, a, b, first, pos, pos_akt,
                view = this.view;

            this.dataX = [];
            this.dataY = [];

            this.updateNormal();

            // Infinite plane
            if (
                this.elType !== 'axisplane3d' &&
                view.defaultAxes &&
                Type.evaluate(this.range1[0]) === -Infinity &&
                Type.evaluate(this.range1[1]) === Infinity &&
                Type.evaluate(this.range2[0]) === -Infinity &&
                Type.evaluate(this.range2[1]) === Infinity
            ) {
                // Start with the rear plane.
                // Determine the intersections with the view bbox3d
                // For each face of the bbox3d we determine two points
                // which are the ends of the intersection line.
                // We start with the three rear planes.
                for (j = 0; j < planes.length; j++) {
                    p = view.intersectionPlanePlane(this, view.defaultAxes[planes[j]]);

                    if (p[0].length === 3 && p[1].length === 3) {
                        // This test is necessary to filter out intersection lines which are
                        // identical to intersections of axis planes (they would occur twice).
                        for (i = 0; i < points.length; i++) {
                            if (
                                (Geometry.distance(p[0], points[i][0], 3) < Mat.eps &&
                                    Geometry.distance(p[1], points[i][1], 3) < Mat.eps) ||
                                (Geometry.distance(p[0], points[i][1], 3) < Mat.eps &&
                                    Geometry.distance(p[1], points[i][0], 3) < Mat.eps)
                            ) {
                                break;
                            }
                        }
                        if (i === points.length) {
                            points.push(p.slice());
                        }
                    }

                    // Point on the front plane of the bbox3d
                    p = [0, 0, 0];
                    p[j] = view.bbox3D[j][1];

                    // d is the rhs of the Hesse normal form of the front plane.
                    d = Mat.innerProduct(p, view.defaultAxes[planes[j]].normal, 3);
                    p = view.intersectionPlanePlane(this, view.defaultAxes[planes[j]], d);

                    if (p[0].length === 3 && p[1].length === 3) {
                        // Do the same test as above
                        for (i = 0; i < points.length; i++) {
                            if (
                                (Geometry.distance(p[0], points[i][0], 3) < Mat.eps &&
                                    Geometry.distance(p[1], points[i][1], 3) < Mat.eps) ||
                                (Geometry.distance(p[0], points[i][1], 3) < Mat.eps &&
                                    Geometry.distance(p[1], points[i][0], 3) < Mat.eps)
                            ) {
                                break;
                            }
                        }
                        if (i === points.length) {
                            points.push(p.slice());
                        }
                    }
                }

                // Concatenate the intersection points to a polygon.
                // If all went well, each intersection should appear
                // twice in the list.
                first = 0;
                pos = first;
                i = 0;
                do {
                    p = points[pos][i];
                    if (p.length === 3) {
                        c2d = view.project3DTo2D(p);
                        this.dataX.push(c2d[1]);
                        this.dataY.push(c2d[2]);
                    }
                    i = (i + 1) % 2;
                    p = points[pos][i];

                    pos_akt = pos;
                    for (j = 0; j < points.length; j++) {
                        if (j !== pos && Geometry.distance(p, points[j][0]) < Mat.eps) {
                            pos = j;
                            i = 0;
                            break;
                        }
                        if (j !== pos && Geometry.distance(p, points[j][1]) < Mat.eps) {
                            pos = j;
                            i = 1;
                            break;
                        }
                    }
                    if (pos === pos_akt) {
                        console.log('Error: update plane3d: did not find next', pos);
                        break;
                    }
                } while (pos !== first);

                c2d = view.project3DTo2D(points[first][0]);
                this.dataX.push(c2d[1]);
                this.dataY.push(c2d[2]);
            } else {
                // 3D bounded flat
                s1 = Type.evaluate(this.range1[0]);
                e1 = Type.evaluate(this.range1[1]);
                s2 = Type.evaluate(this.range2[0]);
                e2 = Type.evaluate(this.range2[1]);

                q = this.point.coords.slice(1);

                v1 = this.vec1.slice();
                v2 = this.vec2.slice();
                l1 = Mat.norm(v1, 3);
                l2 = Mat.norm(v2, 3);
                for (i = 0; i < 3; i++) {
                    v1[i] /= l1;
                    v2[i] /= l2;
                }

                for (j = 0; j < 4; j++) {
                    switch (j) {
                        case 0:
                            a = s1;
                            b = s2;
                            break;
                        case 1:
                            a = e1;
                            b = s2;
                            break;
                        case 2:
                            a = e1;
                            b = e2;
                            break;
                        case 3:
                            a = s1;
                            b = e2;
                    }
                    for (i = 0; i < 3; i++) {
                        p[i] = q[i] + a * v1[i] + b * v2[i];
                    }
                    c2d = view.project3DTo2D(p);
                    this.dataX.push(c2d[1]);
                    this.dataY.push(c2d[2]);
                }
                // Close the curve
                this.dataX.push(this.dataX[0]);
                this.dataY.push(this.dataY[0]);
            }
            return { X: this.dataX, Y: this.dataY };
        },

        update: function () {
            return this;
        },

        updateRenderer: function () {
            this.needsUpdate = false;
            return this;
        }
    }
);

// TODO docs
JXG.createPlane3D = function (board, parents, attributes) {
    var view = parents[0],
        attr,
        point,
        dir1 = parents[2],
        dir2 = parents[3],
        range1 = parents[4] || [-Infinity, Infinity],
        range2 = parents[5] || [-Infinity, Infinity],
        el,
        grid;

    point = Type.providePoints3D(view, [parents[1]], attributes, 'plane3d', ['point'])[0];
    if (point === false) {
        // TODO Throw error
    }

    attr = Type.copyAttributes(attributes, board.options, 'plane3d');
    el = new JXG.Plane3D(view, point, dir1, range1, dir2, range2, attr);
    point.addChild(el);

    attr = el.setAttr2D(attr);
    el.element2D = view.create('curve', [[], []], attr);

    /**
     * @class
     * @ignore
     */
    el.element2D.updateDataArray = function () {
        var ret = el.updateDataArray();
        this.dataX = ret.X;
        this.dataY = ret.Y;
    };
    el.addChild(el.element2D);
    el.inherits.push(el.element2D);
    el.element2D.setParents(el);

    attr = Type.copyAttributes(attributes.mesh3d, board.options, 'mesh3d');
    if (
        Math.abs(el.range1[0]) !== Infinity &&
        Math.abs(el.range1[1]) !== Infinity &&
        Math.abs(el.range2[0]) !== Infinity &&
        Math.abs(el.range2[1]) !== Infinity
    ) {
        grid = view.create('mesh3d', [
                function () {
                    return point.coords;
                },
                dir1, range1, dir2, range2
            ], attr
        );
        el.grid = grid;
        el.addChild(grid);
        el.inherits.push(grid);
        grid.setParents(el);
    }

    el.element2D.prepareUpdate().update();
    if (!board.isSuspendedUpdate) {
        el.element2D.updateVisibility().updateRenderer();
    }

    return el;
};

JXG.registerElement('plane3d', JXG.createPlane3D);

/**
 * @class An intersection line is a line which lives on two JSXGraph elements.
 * The following element types can be (mutually) intersected: plane.
 *
 * @pseudo
 * @name IntersectionLine3D
 * @augments JXG.Line3D
 * @constructor
 * @type JXG.Line3D
 * @throws {Exception} If the element cannot be constructed with the given parent objects an exception is thrown.
 * @param {JXG.Plane3D_JXG.Plane3D} el1,el2 The result will be the intersection of el1 and el2.
 * @example
 * // Create the intersection line of two planes
 * var view = board.create(
 *     'view3d',
 *     [[-6, -3], [8, 8],
 *     [[0, 3], [0, 3], [0, 3]]],
 *     {
 *         xPlaneRear: {fillOpacity: 0.2, gradient: null},
 *         yPlaneRear: {fillOpacity: 0.2, gradient: null},
 *         zPlaneRear: {fillOpacity: 0.2, gradient: null}
 *     }
 * );
 * var a = view.create('point3d', [0, 0, 0]);
 *
 * var p1 = view.create(
 *    'plane3d',
 *     [a, [1, 0, 0], [0, 1, 0]],
 *     {fillColor: '#00ff80'}
 * );
 * var p2 = view.create(
 *    'plane3d',
 *     [a, [-2, 1, 1], [1, -2, 1]],
 *     {fillColor: '#ff0000'}
 * );
 *
 * var i = view.create('intersectionline3d', [p1, p2]);
 *
 * </pre><div id="JXGdb931076-b29a-4eff-b97e-4251aaf24943" class="jxgbox" style="width: 300px; height: 300px;"></div>
 * <script type="text/javascript">
 *     (function() {
 *         var board = JXG.JSXGraph.initBoard('JXGdb931076-b29a-4eff-b97e-4251aaf24943',
 *             {boundingbox: [-8, 8, 8,-8], axis: false, showcopyright: false, shownavigation: false});
 *         var view = board.create(
 *             'view3d',
 *             [[-6, -3], [8, 8],
 *             [[0, 3], [0, 3], [0, 3]]],
 *             {
 *                 xPlaneRear: {fillOpacity: 0.2, gradient: null},
 *                 yPlaneRear: {fillOpacity: 0.2, gradient: null},
 *                 zPlaneRear: {fillOpacity: 0.2, gradient: null}
 *             }
 *         );
 *     var a = view.create('point3d', [0, 0, 0]);
 *
 *     var p1 = view.create(
 *        'plane3d',
 *         [a, [1, 0, 0], [0, 1, 0]],
 *         {fillColor: '#00ff80'}
 *     );
 *     var p2 = view.create(
 *        'plane3d',
 *         [a, [-2, 1, 1], [1, -2, 1]],
 *         {fillColor: '#ff0000'}
 *     );
 *
 *     var i = view.create('intersectionline3d', [p1, p2]);
 *
 *     })();
 *
 * </script><pre>
 *
 */
JXG.createIntersectionLine3D = function (board, parents, attributes) {
    var view = parents[0],
        el1 = parents[1],
        el2 = parents[2],
        ixnLine, i, func,
        attr = Type.copyAttributes(attributes, board.options, "intersectionline3d"),
        pts = [];

    for (i = 0; i < 2; i++) {
        func = Geometry.intersectionFunction3D(view, el1, el2, i);
        pts[i] = view.create('point3d', func, attr['point' + (i + 1)]);
    }
    ixnLine = view.create('line3d', pts, attr);

    try {
        el1.addChild(ixnLine);
        el2.addChild(ixnLine);
    } catch (_e) {
        throw new Error(
            "JSXGraph: Can't create 'intersection' with parent types '" +
                typeof parents[0] +
                "' and '" +
                typeof parents[1] +
                "'."
        );
    }

    ixnLine.type = Const.OBJECT_TYPE_INTERSECTION_LINE3D;
    ixnLine.elType = 'intersectionline3d';
    ixnLine.setParents([el1.id, el2.id]);

    return ixnLine;
};

JXG.registerElement('intersectionline3d', JXG.createIntersectionLine3D);<|MERGE_RESOLUTION|>--- conflicted
+++ resolved
@@ -173,52 +173,8 @@
         },
 
         projectScreenCoords: function (pScr) {
-<<<<<<< HEAD
             const end0 = this.getPointCoords(0),
                   end1 = this.getPointCoords(1);
-=======
-            var p0_coords = this.getPointCoords(0),
-                p1_coords = this.getPointCoords(1),
-                p0_2d = this.view.project3DTo2D(p0_coords).slice(1, 3),
-                p1_2d = this.view.project3DTo2D(p1_coords).slice(1, 3),
-                dir_2d = [
-                    p1_2d[0] - p0_2d[0],
-                    p1_2d[1] - p0_2d[1]
-                ],
-                dir_2d_norm_sq = Mat.innerProduct(dir_2d, dir_2d),
-                diff = [
-                    pScr[0] - p0_2d[0],
-                    pScr[1] - p0_2d[1]
-                ],
-                s = Mat.innerProduct(diff, dir_2d) / dir_2d_norm_sq, // Screen-space affine parameter
-                t, // view-space affine parameter
-                t_clamped, // affine parameter clamped to range
-                c3d;
-
-            if (this.view.projectionType === 'central') {
-                const mid_coords = this.getPointCoords(0.5),
-                    mid_2d = this.view.project3DTo2D(mid_coords).slice(1, 3),
-                    mid_diff = [
-                        mid_2d[0] - p0_2d[0],
-                        mid_2d[1] - p0_2d[1]
-                    ],
-                    m = Mat.innerProduct(mid_diff, dir_2d) / dir_2d_norm_sq;
-
-                // The view-space affine parameter s is related to the
-                // screen-space affine parameter t by a Möbius transformation,
-                // which is determined by the following relations:
-                //
-                // s | t
-                // -----
-                // 0 | 0
-                // m | 1/2
-                // 1 | 1
-                //
-                t = (1 - m) * s / ((1 - 2 * m) * s + m);
-            } else {
-                t = s;
-            }
->>>>>>> 4c593a20
 
             return this.view.projectScreenToSegment(pScr, end0, end1);
         }
