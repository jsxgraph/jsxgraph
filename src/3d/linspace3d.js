/*
    Copyright 2008-2022
        Matthias Ehmann,
        Carsten Miller,
        Andreas Walter,
        Alfred Wassermann

    This file is part of JSXGraph.

    JSXGraph is free software dual licensed under the GNU LGPL or MIT License.

    You can redistribute it and/or modify it under the terms of the

      * GNU Lesser General Public License as published by
        the Free Software Foundation, either version 3 of the License, or
        (at your option) any later version
      OR
      * MIT License: https://github.com/jsxgraph/jsxgraph/blob/master/LICENSE.MIT

    JSXGraph is distributed in the hope that it will be useful,
    but WITHOUT ANY WARRANTY; without even the implied warranty of
    MERCHANTABILITY or FITNESS FOR A PARTICULAR PURPOSE.  See the
    GNU Lesser General Public License for more details.

    You should have received a copy of the GNU Lesser General Public License and
    the MIT License along with JSXGraph. If not, see <http://www.gnu.org/licenses/>
    and <http://opensource.org/licenses/MIT/>.
 */
/*global JXG:true, define: true*/

/**
 * Create linear spaces of dimension at least one,
 * i.e. lines and planes.
 */
define(['jxg', 'base/constants', 'utils/type', 'math/math', 'math/geometry'
], function (JXG, Const, Type, Mat, Geometry) {
    "use strict";

    // -----------------------
    //  Lines
    // -----------------------

    /**
     * Constructor for 3D lines.
     * @class Creates a new 3D line object. Do not use this constructor to create a 3D line. Use {@link JXG.Board#create} with type {@link Line3D} instead.
     *
     * @augments JXG.GeometryElement3D
     * @augments JXG.GeometryElement
     * @param {View3D} view
     * @param {Point3D|Array} point
     * @param {Array} direction
     * @param {Array} range
     * @param {Object} attributes
     * @see JXG.Board#generateName
     */
    JXG.Line3D = function (view, point, direction, range, attributes) {
        this.constructor(view.board, attributes, Const.OBJECT_TYPE_LINE3D, Const.OBJECT_CLASS_3D);
        this.constructor3D(view, 'line3d');

        this.id = this.view.board.setId(this, 'L3D');
        this.board.finalizeAdding(this);

        /**
         * 3D point which - together with a direction - defines the line.
         * @type JXG.Point3D
         *
         * @see JXG.Line3D#direction
         */
        this.point = point;

        /**
         * Direction which - together with a point - defines the line. Array of numbers or functions (of length 3) or function
         * returning array of length 3.
         *
         * @type Array,Function
         * @see JXG.Line3D#point
         */
        this.direction = direction;

        /**
         * Range [r1, r2] of the line. r1, r2 can be numbers or functions.
         * The 3D line goes from (point + r1 * direction) to (point + r2 * direction)
         * @type Array
         */
        this.range = range || [-Infinity, Infinity];

        /**
         * Starting point of the 3D line
         * @type JXG.Point3D
         * @private
         */
        this.point1 = null;

        /**
         * End point of the 3D line
         * @type JXG.Point3D
         * @private
         */
        this.point2 = null;

        this.methodMap = Type.deepCopy(this.methodMap, {
            // TODO
        });
    };
    JXG.Line3D.prototype = new JXG.GeometryElement();
    Type.copyPrototypeMethods(JXG.Line3D, JXG.GeometryElement3D, 'constructor3D');

    JXG.extend(JXG.Line3D.prototype, /** @lends JXG.Line3D.prototype */ {

        /**
         * Determine one end point of a 3D line from point, direction and range.
         *
         * @param {Number|function} r
         * @private
         * @returns Array
         */
        getPointCoords: function (r) {
            var p = [],
                d = [],
                i, r0;

            p = [this.point.X(), this.point.Y(), this.point.Z()];

            if (Type.isFunction(this.direction)) {
                d = this.direction();
            } else {
                for (i = 1; i < 4; i++) {
                    d.push(Type.evaluate(this.direction[i]));
                }
            }

            r0 = Type.evaluate(r);
            // TODO: test also in the finite case
            if (Math.abs(r0) === Infinity) {
                r = this.view.intersectionLineCube(p, d, r0);
            }

            return [
                p[0] + d[0] * r0,
                p[1] + d[1] * r0,
                p[2] + d[2] * r0
            ];
        },

        update: function () { return this; },

        updateRenderer: function () {
            this.needsUpdate = false;
            return this;
        }

    });

    /**
     * @class This element is used to provide a constructor for a 3D line.
     * @pseudo
     * @description There are two possibilities to create a Line3D object.
     * <p>
     * First: the line in 3D is defined by two points in 3D (Point3D).
     * The points can be either existing points or coordinate arrays of
     * the form [x, y, z].
     * <p>Second: the line in 3D is defined by a point (or coordinate array [x, y, z])
     * a direction given as array [x, y, z] and an optional range
     * given as array [s, e]. The default value for the range is [-Infinity, Infinity].
     * <p>
     * All numbers can also be provided as functions returning a number.
     *
     * @name Line3D
     * @augments JXG.GeometryElement3D
     * @constructor
     * @type JXG.Line3D
     * @throws {Exception} If the element cannot be constructed with the given parent
     * objects an exception is thrown.
     * @param {JXG.Point3D,array_JXG.Point3D,array} point1,point2 First and second defining point.
     * @param {JXG.Point3D,array_array,function_array,function} point,direction,range Alternatively, point, direction and range can be supplied.
     * <ul>
     * <li> point: Point3D or array of length 3
     * <li> direction: array of length 3 or function returning an array of numbers or function returning an array
     * <li> range: array of length 2, elements can also be functions.
     * </ul>
     *
     * @example
     *     var bound = [-5, 5];
     *     var view = board.create('view3d',
     *         [[-6, -3], [8, 8],
     *         [bound, bound, bound]],
     *         {});
     *     var p = view.create('point3d', [1, 2, 2], { name:'A', size: 5 });
     *     // Lines through 2 points
     *     var l1 = view.create('line3d', [[1, 3, 3], [-3, -3, -3]], {point1: {visible: true}, point2: {visible: true} });
     *     var l2 = view.create('line3d', [p, l1.point1]);
     *
     *     // Line by point, direction, range
     *     var l3 = view.create('line3d', [p, [0, 0, 1], [-2, 4]]);
     *
     * </pre><div id="JXG05f9baa4-6059-4502-8911-6a934f823b3d" class="jxgbox" style="width: 300px; height: 300px;"></div>
     * <script type="text/javascript">
     *     (function() {
     *         var board = JXG.JSXGraph.initBoard('JXG05f9baa4-6059-4502-8911-6a934f823b3d',
     *             {boundingbox: [-8, 8, 8,-8], axis: false, showcopyright: false, shownavigation: false});
     *         var bound = [-5, 5];
     *         var view = board.create('view3d',
     *             [[-6, -3], [8, 8],
     *             [bound, bound, bound]],
     *             {});
     *         var p = view.create('point3d', [1, 2, 2], { name:'A', size: 5 });
     *         // Lines through 2 points
     *         var l1 = view.create('line3d', [[1, 3, 3], [-3, -3, -3]], {name: 'll1', point1: {visible: true}, point2: {visible: true} });
     *         var l2 = view.create('line3d', [p, l1.point1]);
     *         // Line by point, direction, range
     *         var l3 = view.create('line3d', [p, [0, 0, 1], [-2, 4]]);
     *     })();
     *
     * </script><pre>
     *
     */
<<<<<<< HEAD
    ThreeD.createLine3D = function (board, parents, attributes) {
=======
    JXG.createLine3D = function (board, parents, attributes) {
>>>>>>> af9d15fb
        var view = parents[0],
            attr, points,
            point, direction, range,
            point1, point2,
            el;

        attr = Type.copyAttributes(attributes, board.options, 'line3d');

        // In any case, parents[1] contains a point or point coordinates
        point = Type.providePoints3D(view, [parents[1]], attributes, 'line3d', ['point'])[0];

        if (Type.isPoint3D(parents[2]) || (Type.isArray(parents[2]) && parents.length === 3)) {
            // Line defined by two points

            point1 = point;
            point2 = Type.providePoints3D(view, [parents[2]], attributes, 'line3d', ['point2'])[0];
            direction = function () {
                return [
                    point2.X() - point.X(),
                    point2.Y() - point.Y(),
                    point2.Z() - point.Z()
                ];
            };
            range = [0, 1];
            el = new JXG.Line3D(view, point, direction, range, attr);
        } else {
            // Line defined by point, direction and range

            // Directions are handled as arrays of length 4,
            // i.e. with homogeneous coordinates.
            if (Type.isFunction(parents[2])) {
                direction = parents[2];
            } else if (parents[2].length === 3) {
                direction = [1].concat(parents[2]);
            } else if (parents[2].length === 4) {
                direction = parents[2];
            } else {
                // TODO Throw error
            }
            range = parents[3];

            points = Type.providePoints3D(view, [[0, 0, 0], [0, 0, 0]], attributes, 'line3d', ['point1', 'point2']);

            // Create a line3d with two dummy points
            el = new JXG.Line3D(view, point, direction, range, attr);

            // Now set the real points which define the line
            points[0].F = function () {
                return el.getPointCoords(Type.evaluate(el.range[0]));
            };
            points[0].prepareUpdate().update();
            point1 = points[0];

            points[1].F = function () {
                return el.getPointCoords(Type.evaluate(el.range[1]));
            };
            points[1].prepareUpdate().update();
            point2 = points[1];
        }
        // TODO Throw error

        el.element2D = view.create('segment', [point1.element2D, point2.element2D], attr);
        el.addChild(el.element2D);
        el.inherits.push(el.element2D);
        el.element2D.setParents(el);

        point1.addChild(el);
        point2.addChild(el);
        el.point1 = point1;
        el.point2 = point2;

        el.update();
        el.element2D.prepareUpdate().update().updateRenderer();
        return el;
    };
<<<<<<< HEAD
    JXG.registerElement('line3d', ThreeD.createLine3D);
=======
    JXG.registerElement('line3d', JXG.createLine3D);
>>>>>>> af9d15fb

    // -----------------------
    //  Planes
    // -----------------------

    /**
     * Constructor for 3D planes.
     * @class Creates a new 3D plane object. Do not use this constructor to create a 3D plane. Use {@link JXG.Board#create} with type {@link Plane3D} instead.
     *
     * @augments JXG.GeometryElement3D
     * @augments JXG.GeometryElement
     * @param {View3D} view
     * @param {Point3D,Array} point
     * @param {Array} direction1
     * @param {Array} range1
     * @param {Array} direction2
     * @param {Array} range2
     * @param {Object} attributes
     * @see JXG.Board#generateName
     */
    JXG.Plane3D = function (view, point, dir1, range1, dir2, range2, attributes) {
        this.constructor(view.board, attributes, Const.OBJECT_TYPE_PLANE3D, Const.OBJECT_CLASS_3D);
        this.constructor3D(view, 'plane3d');

        this.id = this.view.board.setId(this, 'PL3D');
        this.board.finalizeAdding(this);

        /**
         * 3D point which - together with two direction vectors - defines the plane.
         *
         * @type JXG.Point3D
         *
         * @see JXG.3D#direction1
         * @see JXG.3D#direction2
         */
        this.point = point;

        /**
         * Two linearly independent vectors - together with a point - define the plane. Each of these direction vectors is an
         * array of numbers or functions (of length 3) or function returning array of length 3.
         *
         * @type Array,Function
         *
         * @see JXG.Plane3D#point
         * @see JXG.Plane3D#direction2
         */
        this.direction1 = dir1;

        /**
         * Two linearly independent vectors - together with a point - define the plane. Each of these direction vectors is an
         * array of numbers or functions (of length 3) or function returning array of length 3.
         *
         * @type Array,Function
         * @see JXG.Plane3D#point
         * @see JXG.Plane3D#direction1
         */
        this.direction2 = dir2;

        /**
         * Range [r1, r2] of {@link direction1}. The 3D line goes from (point + r1 * direction1) to (point + r2 * direction1)
         * @type {Array}
         */
        this.range1 = range1 || [-Infinity, Infinity];

        /**
         * Range [r1, r2] of {@link direction2}. The 3D line goes from (point + r1 * direction2) to (point + r2 * direction2)
         * @type {Array}
         */
        this.range2 = range2 || [-Infinity, Infinity];

        /**
         * Direction vector 1 of the 3D plane. Contains the evaluated coordinates from {@link direction1} and {@link range1}.
         * @type Array
         * @private
         *
         * @see updateNormal
         */
        this.vec1 =  [0, 0, 0];

        /**
         * Direction vector 2 of the 3D plane. Contains the evaluated coordinates from {@link direction2} and {@link range2}.
         *
         * @type Array
         * @private
         *
         * @see updateNormal
         */
        this.vec2 =  [0, 0, 0];

        this.grid = null;

        /**
         * Normal vector of the plane. Left hand side of the Hesse normal form.

        * @type Array
         * @private
         *
         * @see updateNormal
         *
         */
        this.normal = [0, 0, 0];

        /**
         * Right hand side of the Hesse normal form.

        * @type Array
         * @private
         *
         * @see updateNormal
         *
         */
        this.d = 0;

        this.updateNormal();

        this.methodMap = Type.deepCopy(this.methodMap, {
            // TODO
        });
    };
    JXG.Plane3D.prototype = new JXG.GeometryElement();
    Type.copyPrototypeMethods(JXG.Plane3D, JXG.GeometryElement3D, 'constructor3D');

    JXG.extend(JXG.Plane3D.prototype, /** @lends JXG.Plane3D.prototype */ {

        /**
         * Update the Hesse normal form of the plane, i.e. update normal vector and right hand side.
         * Updates also {@link vec1} and {@link vec2}.
         *
         * @name updateNormal
         * @function
         * @returns {Object} Reference to the Plane3D object
         * @private
         * @example
         *    plane.updateNormal();
         *
         */
        updateNormal: function () {
            var i, len;
            for (i = 0; i < 3; i++) {
                this.vec1[i] = Type.evaluate(this.direction1[i]);
                this.vec2[i] = Type.evaluate(this.direction2[i]);
            }

            this.normal = Mat.crossProduct(this.vec1, this.vec2);

            len = Mat.norm(this.normal);
            if (Math.abs(len) > Mat.eps) {
                for (i = 0; i < 3; i++) {
                    this.normal[i] /= len;
                }
            }
            this.d = Mat.innerProduct(this.point.coords.slice(1), this.normal, 3);

            return this;
        },

        updateDataArray: function () {
            var s1, e1, s2, e2,
                c2d, l1, l2,
                planes = ['xPlaneRear', 'yPlaneRear', 'zPlaneRear'],
                points = [],
                v1 = [0, 0, 0],
                v2 = [0, 0, 0],
                q = [0, 0, 0],
                p = [0, 0, 0], d, i, j, a, b, first, pos, pos_akt,
                view = this.view;

            this.dataX = [];
            this.dataY = [];

            this.updateNormal();

            // Infinite plane
            if (this.elType !== 'axisplane3d' && view.defaultAxes &&
                Type.evaluate(this.range1[0]) === -Infinity && Type.evaluate(this.range1[1]) === Infinity &&
                Type.evaluate(this.range2[0]) === -Infinity && Type.evaluate(this.range2[1]) === Infinity
            ) {

                // Start with the rear plane.
                // Determine the intersections with the view bbox3d
                // For each face of the bbox3d we determine two points
                // which are the ends of the intersection line.
                // We start with the three rear planes.
                for (j = 0; j < planes.length; j++) {
                    p = view.intersectionPlanePlane(this, view.defaultAxes[planes[j]]);

                    if (p[0].length === 3 && p[1].length === 3) {
                        // This test is necessary to filter out intersection lines which are
                        // identical to intersections of axis planes (they would occur twice).
                        for (i = 0; i < points.length; i++) {
                            if ((Geometry.distance(p[0], points[i][0], 3) < Mat.eps && Geometry.distance(p[1], points[i][1], 3) < Mat.eps) ||
                                (Geometry.distance(p[0], points[i][1], 3) < Mat.eps && Geometry.distance(p[1], points[i][0], 3) < Mat.eps)) {
                                break;
                            }
                        }
                        if (i === points.length) {
                            points.push(p.slice());
                        }
                    }

                    // Point on the front plane of the bbox3d
                    p = [0, 0, 0];
                    p[j] = view.bbox3D[j][1];

                    // d is the rhs of the Hesse normal form of the front plane.
                    d = Mat.innerProduct(p, view.defaultAxes[planes[j]].normal, 3);
                    p = view.intersectionPlanePlane(this, view.defaultAxes[planes[j]], d);

                    if (p[0].length === 3 && p[1].length === 3) {
                        // Do the same test as above
                        for (i = 0; i < points.length; i++) {
                            if ((Geometry.distance(p[0], points[i][0], 3) < Mat.eps && Geometry.distance(p[1], points[i][1], 3) < Mat.eps) ||
                                (Geometry.distance(p[0], points[i][1], 3) < Mat.eps && Geometry.distance(p[1], points[i][0], 3) < Mat.eps)) {
                                break;
                            }
                        }
                        if (i === points.length) {
                            points.push(p.slice());
                        }
                    }
                }

                // Concatenate the intersection points to a polygon.
                // If all wents well, each intersection should appear
                // twice in the list.
                first = 0;
                pos = first;
                i = 0;
                do {
                    p = points[pos][i];
                    if (p.length === 3) {
                        c2d = view.project3DTo2D(p);
                        this.dataX.push(c2d[1]);
                        this.dataY.push(c2d[2]);
                    }
                    i = (i + 1) % 2;
                    p = points[pos][i];

                    pos_akt = pos;
                    for (j = 0; j < points.length; j++) {
                        if (j !== pos && Geometry.distance(p, points[j][0]) < Mat.eps) {
                            pos = j;
                            i = 0;
                            break;
                        }
                        if (j !== pos && Geometry.distance(p, points[j][1]) < Mat.eps) {
                            pos = j;
                            i = 1;
                            break;
                        }
                    }
                    if (pos === pos_akt) {
                        console.log("Error: update plane3d: did not find next", pos);
                        break;
                    }
                } while (pos !== first);

                c2d = view.project3DTo2D(points[first][0]);
                this.dataX.push(c2d[1]);
                this.dataY.push(c2d[2]);

            } else {
                // 3D bounded flat
                s1 = Type.evaluate(this.range1[0]);
                e1 = Type.evaluate(this.range1[1]);
                s2 = Type.evaluate(this.range2[0]);
                e2 = Type.evaluate(this.range2[1]);

                q = this.point.coords.slice(1);

                v1 = this.vec1.slice();
                v2 = this.vec2.slice();
                l1 = Mat.norm(v1, 3);
                l2 = Mat.norm(v2, 3);
                for (i = 0; i < 3; i++) {
                    v1[i] /= l1;
                    v2[i] /= l2;
                }

                for (j = 0; j < 4; j++) {
                    switch (j) {
                        case 0: a = s1; b = s2; break;
                        case 1: a = e1; b = s2; break;
                        case 2: a = e1; b = e2; break;
                        case 3: a = s1; b = e2;
                    }
                    for (i = 0; i < 3; i++) {
                        p[i] = q[i] + a * v1[i] + b * v2[i];
                    }
                    c2d = view.project3DTo2D(p);
                    this.dataX.push(c2d[1]);
                    this.dataY.push(c2d[2]);
                }
                // Close the curve
                this.dataX.push(this.dataX[0]);
                this.dataY.push(this.dataY[0]);
            }
            return { 'X': this.dataX, 'Y': this.dataY};
        },

        update: function () {
            return this;
        },

        updateRenderer: function () {
            this.needsUpdate = false;
            return this;
        }
    });

    JXG.createPlane3D = function (board, parents, attributes) {
        var view = parents[0],
            attr,
            point,
            dir1 = parents[2],
            dir2 = parents[3],
            range1 = parents[4] || [-Infinity, Infinity],
            range2 = parents[5] || [-Infinity, Infinity],
            el, grid;


        point = Type.providePoints3D(view, [parents[1]], attributes, 'plane3d', ['point'])[0];
        if (point === false) {
            // TODO Throw error
        }

        attr = Type.copyAttributes(attributes, board.options, 'plane3d');
        el = new JXG.Plane3D(view, point, dir1, range1, dir2, range2, attr);
        point.addChild(el);


        el.element2D = view.create('curve', [[], []], attr);
        el.element2D.updateDataArray = function() {
            var ret = el.updateDataArray();
            this.dataX = ret.X;
            this.dataY = ret.Y;
        };
        el.addChild(el.element2D);
        el.inherits.push(el.element2D);
        el.element2D.setParents(el);


        attr = Type.copyAttributes(attributes.mesh3d, board.options, 'mesh3d');
        if (Math.abs(el.range1[0]) !== Infinity && Math.abs(el.range1[1]) !== Infinity &&
            Math.abs(el.range2[0]) !== Infinity && Math.abs(el.range2[1]) !== Infinity
        ) {
            grid = view.create('mesh3d', [ function() { return point.coords; }, dir1, range1, dir2, range2 ], attr);
            el.grid = grid;
            el.addChild(grid);
            el.inherits.push(grid);
            grid.setParents(el);
        }

        el.element2D.prepareUpdate().update();
        if (!board.isSuspendedUpdate) {
            el.element2D.updateVisibility().updateRenderer();
        }

        return el;
    };
    JXG.registerElement('plane3d', JXG.createPlane3D);

});<|MERGE_RESOLUTION|>--- conflicted
+++ resolved
@@ -214,11 +214,7 @@
      * </script><pre>
      *
      */
-<<<<<<< HEAD
-    ThreeD.createLine3D = function (board, parents, attributes) {
-=======
     JXG.createLine3D = function (board, parents, attributes) {
->>>>>>> af9d15fb
         var view = parents[0],
             attr, points,
             point, direction, range,
@@ -294,11 +290,7 @@
         el.element2D.prepareUpdate().update().updateRenderer();
         return el;
     };
-<<<<<<< HEAD
-    JXG.registerElement('line3d', ThreeD.createLine3D);
-=======
     JXG.registerElement('line3d', JXG.createLine3D);
->>>>>>> af9d15fb
 
     // -----------------------
     //  Planes
