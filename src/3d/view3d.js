--- conflicted
+++ resolved
@@ -378,7 +378,6 @@
             // Combine the projections
             this.matrix3D = Mat.matMatMult(mat2D, Mat.matMatMult(this.matrix3D, shift));
 
-<<<<<<< HEAD
         } else {
             // Central projection
             // this.matrix3D is a 4x4 matrix
@@ -395,35 +394,6 @@
             // project3DTo2D
             this.viewPortTransform = mat2D;
         }
-=======
-        // matrix3D projects homogeneous 3D coords in the View3D
-        // to homogeneous 2D coordinates in the board
-        this.matrix3D = [
-            [1, 0, 0, 0],
-            [0, 1, 0, 0],
-            [0, 0, 1, 0]
-        ];
-
-        this.matrix3D[1][1] = r * Math.cos(a);
-        this.matrix3D[1][2] = -r * Math.sin(a);
-        this.matrix3D[2][1] = f * Math.sin(a);
-        this.matrix3D[2][2] = f * Math.cos(a);
-        this.matrix3D[2][3] = Math.cos(e);
-
-        // Add a second transformation to scale and shift the projection
-        // on the board
-        mat[1][1] = this.size[0] / (this.bbox3D[0][1] - this.bbox3D[0][0]); // w / d_x
-        mat[2][2] = this.size[1] / (this.bbox3D[1][1] - this.bbox3D[1][0]); // h / d_y
-        mat[1][0] = this.llftCorner[0] + mat[1][1] * 0.5 * (this.bbox3D[0][1] - this.bbox3D[0][0]); // llft_x
-        mat[2][0] = this.llftCorner[1] + mat[2][2] * 0.5 * (this.bbox3D[1][1] - this.bbox3D[1][0]); // llft_y
-
-        // Combine the two projections
-        this.matrix3D = Mat.matMatMult(mat,
-            // Mat.matMatMult(shift2,
-            Mat.matMatMult(this.matrix3D, shift)
-            //)
-        );
->>>>>>> b8fb16fb
 
         return this;
     },
