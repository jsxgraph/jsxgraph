--- conflicted
+++ resolved
@@ -2391,13 +2391,9 @@
 
     // Add events for the keyboard navigation
     Env.addEvent(board.containerObj, 'keydown', function (event) {
-        var neededKey;
-
-<<<<<<< HEAD
-        if (Type.evaluate(view.visProp.el.keyboard.enabled) && (event.key === 'ArrowUp' || event.key === 'ArrowDown')) {
-            neededKey = Type.evaluate(view.visProp.el.keyboard.key);
-            if (neededKey === 'none' || (neededKey.indexOf('shift') > -1 && event.shiftKey) || (neededKey.indexOf('ctrl') > -1 && event.ctrlKey)) {
-=======
+        var neededKey,
+            catchEvt = false;
+
         // this.board._change3DView = true;
         if (view.evalVisProp('el.keyboard.enabled') &&
             (event.key === 'ArrowUp' || event.key === 'ArrowDown')
@@ -2406,16 +2402,11 @@
             if (neededKey === 'none' ||
                 (neededKey.indexOf('shift') > -1 && event.shiftKey) ||
                 (neededKey.indexOf('ctrl') > -1 && event.ctrlKey)) {
->>>>>>> c386879d
                 view._elEventHandler(event);
-            }
-
-        }
-<<<<<<< HEAD
-        if (Type.evaluate(view.visProp.el.keyboard.enabled) && (event.key === 'ArrowLeft' || event.key === 'ArrowRight')) {
-            neededKey = Type.evaluate(view.visProp.az.keyboard.key);
-            if (neededKey === 'none' || (neededKey.indexOf('shift') > -1 && event.shiftKey) || (neededKey.indexOf('ctrl') > -1 && event.ctrlKey)) {
-=======
+                catchEvt = true;
+            }
+
+        }
         if (view.evalVisProp('el.keyboard.enabled') &&
             (event.key === 'ArrowLeft' || event.key === 'ArrowRight')
         ) {
@@ -2424,8 +2415,8 @@
                 (neededKey.indexOf('shift') > -1 && event.shiftKey) ||
                 (neededKey.indexOf('ctrl') > -1 && event.ctrlKey)
             ) {
->>>>>>> c386879d
                 view._azEventHandler(event);
+                catchEvt = true;
             }
         }
         if (view.evalVisProp('bank.keyboard.enabled') && (event.key === ',' || event.key === '<' || event.key === '.' || event.key === '>')) {
@@ -2437,13 +2428,12 @@
         }
         if (event.key === 'PageUp') {
             view.nextView();
+            catchEvt = true;
         } else if (event.key === 'PageDown') {
             view.previousView();
-        }
-
-<<<<<<< HEAD
-        event.preventDefault();
-=======
+            catchEvt = true;
+        }
+
         if (catchEvt) {
             // We stop event handling only in the case if the keypress could be
             // used for the 3D view. If this is not done, input fields et al
@@ -2452,7 +2442,6 @@
         }
         // this.board._change3DView = false;
 
->>>>>>> c386879d
     }, view);
 
     // Add events for the pointer navigation
