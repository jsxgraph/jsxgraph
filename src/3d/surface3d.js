--- conflicted
+++ resolved
@@ -1,611 +1,3 @@
-<<<<<<< HEAD
-/*
-    Copyright 2008-2025
-        Matthias Ehmann,
-        Carsten Miller,
-        Andreas Walter,
-        Alfred Wassermann
-
-    This file is part of JSXGraph.
-
-    JSXGraph is free software dual licensed under the GNU LGPL or MIT License.
-
-    You can redistribute it and/or modify it under the terms of the
-
-      * GNU Lesser General Public License as published by
-        the Free Software Foundation, either version 3 of the License, or
-        (at your option) any later version
-      OR
-      * MIT License: https://github.com/jsxgraph/jsxgraph/blob/master/LICENSE.MIT
-
-    JSXGraph is distributed in the hope that it will be useful,
-    but WITHOUT ANY WARRANTY; without even the implied warranty of
-    MERCHANTABILITY or FITNESS FOR A PARTICULAR PURPOSE.  See the
-    GNU Lesser General Public License for more details.
-
-    You should have received a copy of the GNU Lesser General Public License and
-    the MIT License along with JSXGraph. If not, see <https://www.gnu.org/licenses/>
-    and <https://opensource.org/licenses/MIT/>.
- */
-/*global JXG:true, define: true*/
-
-import JXG from "../jxg.js";
-import Const from "../base/constants.js";
-import Mat from "../math/math.js";
-import Geometry from "../math/geometry.js";
-import Type from "../utils/type.js";
-
-/**
- * Constructor for 3D surfaces.
- * @class Creates a new 3D surface object. Do not use this constructor to create a 3D surface. Use {@link JXG.View3D#create} with type {@link Surface3D} instead.
- *
- * @augments JXG.GeometryElement3D
- * @augments JXG.GeometryElement
- * @param {View3D} view
- * @param {Function} F
- * @param {Function} X
- * @param {Function} Y
- * @param {Function} Z
- * @param {Array} range_u
- * @param {Array} range_v
- * @param {Object} attributes
- * @see JXG.Board#generateName
- */
-JXG.Surface3D = function (view, F, X, Y, Z, range_u, range_v, attributes) {
-    this.constructor(
-        view.board,
-        attributes,
-        Const.OBJECT_TYPE_SURFACE3D,
-        Const.OBJECT_CLASS_3D
-    );
-    this.constructor3D(view, "surface3d");
-
-    this.board.finalizeAdding(this);
-
-    /**
-     * Internal function defining the surface
-     * without applying any transformations.
-     *
-     * @function
-     * @param {Number} u
-     * @param {Number} v
-     * @returns Array [x, y, z] of length 3
-     * @private
-     */
-    this._F = F;
-
-    /**
-     * Internal function which maps (u, v) to x; i.e. it defines the x-coordinate of the surface
-     * without applying any transformations.
-     * @function
-     * @param {Number} u
-     * @param {Number} v
-     * @returns Number
-     * @private
-     */
-    this._X = X;
-
-    /**
-     * Internal function which maps (u, v) to y; i.e. it defines the y-coordinate of the surface
-     * without applying any transformations.
-     * @function
-     * @param {Number} u
-     * @param {Number} v
-     * @returns Number
-     * @private
-     */
-    this._Y = Y;
-
-    /**
-     * Internal function which maps (u, v) to z; i.e. it defines the z-coordinate of the surface
-     * without applying any transformations.
-     * @function
-     * @param {Number} u
-     * @param {Number} v
-     * @returns Number
-     * @private
-     */
-    this._Z = Z;
-
-    if (this._F !== null) {
-        this._X = function (u, v) {
-            return this._F(u, v)[0];
-        };
-        this._Y = function (u, v) {
-            return this._F(u, v)[1];
-        };
-        this._Z = function (u, v) {
-            return this._F(u, v)[2];
-        };
-    } else {
-        if (this._X !== null) {
-            this._F = function(u, v) {
-                return [this._X(u, v), this._Y(u, v), this._Z(u, v)];
-            };
-        }
-    }
-
-    this.range_u = range_u;
-    this.range_v = range_v;
-
-    this.dataX = null;
-    this.dataY = null;
-    this.dataZ = null;
-    this.points = [];
-
-    this.methodMap = Type.deepCopy(this.methodMap, {
-        // TODO
-    });
-};
-JXG.Surface3D.prototype = new JXG.GeometryElement();
-Type.copyPrototypeMethods(JXG.Surface3D, JXG.GeometryElement3D, "constructor3D");
-
-JXG.extend(
-    JXG.Surface3D.prototype,
-    /** @lends JXG.Surface3D.prototype */ {
-
-        updateWireframe: function () {
-            var steps_u, steps_v,
-                i_u, i_v,
-                r_u, r_v,
-                s_u, s_v,
-                e_u, e_v,
-                delta_u, delta_v,
-                u, v,
-                c3d = [1, 0, 0, 0];
-
-            this.points = [];
-
-            steps_u = this.evalVisProp('stepsu');
-            steps_v = this.evalVisProp('stepsv');
-            r_u = Type.evaluate(this.range_u);
-            r_v = Type.evaluate(this.range_v);
-            s_u = Type.evaluate(r_u[0]);
-            s_v = Type.evaluate(r_v[0]);
-            e_u = Type.evaluate(r_u[1]);
-            e_v = Type.evaluate(r_v[1]);
-            delta_u = (e_u - s_u) / (steps_u);
-            delta_v = (e_v - s_v) / (steps_v);
-
-            for (i_u = 0, u = s_u; i_u <= steps_u; i_u++, u += delta_u) {
-                this.points.push([]);
-                for (i_v = 0, v = s_v; i_v <= steps_v; i_v++, v += delta_v) {
-                    c3d = this.F(u, v);
-                    c3d.unshift(1);
-                    this.points[i_u].push(c3d);
-                }
-            }
-
-            return this;
-        },
-
-        updateCoords: function () {
-            if (this._F !== null) {
-                this.updateWireframe();
-            } else {
-                this.updateTransform();
-            }
-            return this;
-        },
-
-        /**
-         * Generic function which evaluates the function term of the surface
-         * and applies its transformations.
-         * @param {Number} u
-         * @param {Number} v
-         * @returns
-         */
-        evalF: function(u, v) {
-            var t, i,
-                c3d = [0, 0, 0, 0];
-
-            if (this.transformations.length === 0 || !Type.exists(this.baseElement)) {
-                c3d = this._F(u, v);
-                return c3d;
-            }
-
-            t = this.transformations;
-            for (i = 0; i < t.length; i++) {
-                t[i].update();
-            }
-
-            if (this === this.baseElement) {
-                c3d = this._F(u, v);
-            } else {
-                c3d = this.baseElement.evalF(u, v);
-            }
-            c3d.unshift(1);
-            c3d = Mat.matVecMult(t[0].matrix, c3d);
-            for (i = 1; i < t.length; i++) {
-                c3d = Mat.matVecMult(t[i].matrix, c3d);
-            }
-
-            return c3d.slice(1);
-        },
-
-        /**
-         * Function defining the surface plus applying transformations.
-         * @param {Number} u
-         * @param {Number} v
-        * @returns Array [x, y, z] of length 3
-         */
-        F: function(u, v) {
-            return this.evalF(u, v);
-        },
-
-        /**
-        * Function which maps (u, v) to z; i.e. it defines the x-coordinate of the surface
-        * plus applying transformations.
-        * @param {Number} u
-        * @param {Number} v
-        * @returns Number
-        */
-        X: function(u, v) {
-            return this.evalF(u, v)[0];
-        },
-
-        /**
-        * Function which maps (u, v) to y; i.e. it defines the y-coordinate of the surface
-        * plus applying transformations.
-        * @param {Number} u
-        * @param {Number} v
-        * @returns Number
-        */
-        Y: function(u, v) {
-            return this.evalF(u, v)[1];
-        },
-
-        /**
-        * Function which maps (u, v) to z; i.e. it defines the z-coordinate of the surface
-        * plus applying transformations.
-        * @param {Number} u
-        * @param {Number} v
-        * @returns Number
-        */
-        Z: function(u, v) {
-            return this.evalF(u, v)[2];
-        },
-
-        /**
-         * @class
-         * @ignore
-         */
-        updateDataArray2D: function () {
-            var i, j, len_u, len_v,
-                dataX = [],
-                dataY = [],
-                c2d;
-
-            len_u = this.points.length;
-            if (len_u !== 0) {
-                len_v = this.points[0].length;
-
-                for (i = 0; i < len_u; i++) {
-                    for (j = 0; j < len_v; j++) {
-                        c2d = this.view.project3DTo2D(this.points[i][j]);
-                        dataX.push(c2d[1]);
-                        dataY.push(c2d[2]);
-                    }
-                    dataX.push(NaN);
-                    dataY.push(NaN);
-                }
-
-                for (j = 0; j < len_v; j++) {
-                    for (i = 0; i < len_u; i++) {
-                        c2d = this.view.project3DTo2D(this.points[i][j]);
-                        dataX.push(c2d[1]);
-                        dataY.push(c2d[2]);
-                    }
-                    dataX.push(NaN);
-                    dataY.push(NaN);
-                }
-            }
-
-            return {X: dataX, Y: dataY};
-        },
-
-        addTransform: function (el, transform) {
-            this.addTransformGeneric(el, transform);
-            return this;
-        },
-
-        updateTransform: function () {
-            var t, c, i, j, k,
-                len_u, len_v;
-
-            if (this.transformations.length === 0 || this.baseElement === null ||
-                Type.exists(this._F) // Transformations have only to be applied here
-                                     // if the curve is defined by arrays
-            ) {
-                return this;
-            }
-
-            t = this.transformations;
-            for (i = 0; i < t.length; i++) {
-                t[i].update();
-            }
-            if (this !== this.baseElement) {
-                this.points = [];
-            }
-
-            len_u = this.baseElement.points.length;
-            if (len_u > 0) {
-                len_v = this.baseElement.points[0].length;
-                for (i = 0; i < len_u; i++) {
-                    if (this !== this.baseElement) {
-                        this.points.push([]);
-                    }
-                    for (j = 0; j < len_v; j++) {
-                        if (this === this.baseElement) {
-                            c = this.points[i][j];
-                        } else {
-                            c = this.baseElement.points[i][j];
-                        }
-                        for (k = 0; k < t.length; k++) {
-                            c = Mat.matVecMult(t[k].matrix, c);
-                        }
-
-                        if (this === this.baseElement) {
-                            this.points[i][j] = c;
-                        } else {
-                            this.points[i].push(c);
-                        }
-                    }
-                }
-            }
-
-            return this;
-        },
-
-        updateDataArray: function() { /* stub */ },
-
-        update: function () {
-            if (this.needsUpdate) {
-                this.updateDataArray();
-                this.updateCoords();
-            }
-            return this;
-        },
-
-        updateRenderer: function () {
-            this.needsUpdate = false;
-            return this;
-        },
-
-        projectCoords: function (p, params) {
-            return Geometry.projectCoordsToParametric(p, this, 2, params);
-        }
-
-        // projectScreenCoords: function (pScr, params) {
-        //     this.initParamsIfNeeded(params);
-        //     return Geometry.projectScreenCoordsToParametric(pScr, this, params);
-        // }
-    }
-);
-
-/**
- * @class A 3D parametric surface visualizes a map (u, v) &rarr; [X(u, v), Y(u, v), Z(u, v)].
- * @pseudo
- * @description A 3D parametric surface is defined by a function
- *    <i>F: R<sup>2</sup> &rarr; R<sup>3</sup></i>.
- *
- * @name ParametricSurface3D
- * @augments Curve
- * @constructor
- * @type Object
- * @throws {Exception} If the element cannot be constructed with the given parent objects an exception is thrown.
- *
- * @param {Function_Function_Function_Array,Function_Array,Function} F<sub>X</sub>,F<sub>Y</sub>,F<sub>Z</sub>,rangeU,rangeV F<sub>X</sub>(u,v), F<sub>Y</sub>(u,v), F<sub>Z</sub>(u,v)
- * are functions returning a number, rangeU is the array containing lower and upper bound for the range of parameter u, rangeV is the array containing lower and
- * upper bound for the range of parameter v. rangeU and rangeV may also be functions returning an array of length two.
- * @param {Function_Array,Function_Array,Function} F,rangeU,rangeV Alternatively: F<sub>[X,Y,Z]</sub>(u,v)
- * a function returning an array [x,y,z] of numbers, rangeU and rangeV as above.
- *
- * @example
- * var view = board.create('view3d',
- * 		        [[-6, -3], [8, 8],
- * 		        [[-5, 5], [-5, 5], [-5, 5]]]);
- *
- * // Sphere
- * var c = view.create('parametricsurface3d', [
- *     (u, v) => 2 * Math.sin(u) * Math.cos(v),
- *     (u, v) => 2 * Math.sin(u) * Math.sin(v),
- *     (u, v) => 2 * Math.cos(u),
- *     [0, 2 * Math.PI],
- *     [0, Math.PI]
- * ], {
- *     strokeColor: '#ff0000',
- *     stepsU: 30,
- *     stepsV: 30
- * });
- *
- * </pre><div id="JXG52da0ecc-1ba9-4d41-850c-36e5120025a5" class="jxgbox" style="width: 500px; height: 500px;"></div>
- * <script type="text/javascript">
- *     (function() {
- *         var board = JXG.JSXGraph.initBoard('JXG52da0ecc-1ba9-4d41-850c-36e5120025a5',
- *             {boundingbox: [-8, 8, 8,-8], axis: false, pan: {enabled: false}, showcopyright: false, shownavigation: false});
- *     var view = board.create('view3d',
- *            [[-6, -3], [8, 8],
- *            [[-5, 5], [-5, 5], [-5, 5]]]);
- *
- *     // Sphere
- *     var c = view.create('parametricsurface3d', [
- *         (u, v) => 2 * Math.sin(u) * Math.cos(v),
- *         (u, v) => 2 * Math.sin(u) * Math.sin(v),
- *         (u, v) => 2 * Math.cos(u),
- *         [0, 2 * Math.PI],
- *         [0, Math.PI]
- *     ], {
- *         strokeColor: '#ff0000',
- *         stepsU: 20,
- *         stepsV: 20
- *     });
- *     })();
- *
- * </script><pre>
- *
- */
-JXG.createParametricSurface3D = function (board, parents, attributes) {
-    var view = parents[0],
-        F, X, Y, Z,
-        range_u, range_v, attr,
-        base = null,
-        transform = null,
-        el;
-
-    if (parents.length === 3) {
-        base = parents[1];
-        transform = parents[2];
-        F = null;
-        X = null;
-        Y = null;
-        Z = null;
-
-    } else if (parents.length === 4) {
-        // [view, F, range_u, range_v]
-        F = parents[1];
-        range_u = parents[2];
-        range_v = parents[3];
-        X = null;
-        Y = null;
-        Z = null;
-    } else {
-        // [view, X, Y, Z, range_u, range_v]
-        X = parents[1];
-        Y = parents[2];
-        Z = parents[3];
-        range_u = parents[4];
-        range_v = parents[5];
-        F = null;
-    }
-
-    attr = Type.copyAttributes(attributes, board.options, "surface3d");
-    el = new JXG.Surface3D(view, F, X, Y, Z, range_u, range_v, attr);
-
-    attr = el.setAttr2D(attr);
-    el.element2D = view.create("curve", [[], []], attr);
-    el.element2D.view = view;
-    if (base !== null) {
-        el.addTransform(base, transform);
-        el.addParents(base);
-    }
-
-    /**
-     * @class
-     * @ignore
-     */
-    el.element2D.updateDataArray = function () {
-        var ret = el.updateDataArray2D();
-        this.dataX = ret.X;
-        this.dataY = ret.Y;
-    };
-    el.addChild(el.element2D);
-    el.inherits.push(el.element2D);
-    el.element2D.setParents(el);
-
-    el.element2D.prepareUpdate().update();
-    if (!board.isSuspendedUpdate) {
-        el.element2D.updateVisibility().updateRenderer();
-    }
-
-    return el;
-};
-JXG.registerElement("parametricsurface3d", JXG.createParametricSurface3D);
-
-/**
- * @class A 3D functiongraph  visualizes a map (x, y) &rarr; f(x, y).
- * The graph is a {@link Curve3D} element.
- * @pseudo
- * @description A 3D function graph is defined by a function
- *    <i>F: R<sup>2</sup> &rarr; R</i>.
- *
- * @name Functiongraph3D
- * @augments ParametricSurface3D
- * @constructor
- * @type Object
- * @throws {Exception} If the element cannot be constructed with the given parent objects an exception is thrown.
- * @param {Function,String_Array_Array} F,rangeX,rangeY  F(x,y) is a function returning a number (or a JessieCode string), rangeX is the array containing
- * lower and upper bound for the range of x, rangeY is the array containing
- * lower and upper bound for the range of y.
- * @example
- * var box = [-5, 5];
- * var view = board.create('view3d',
- *     [
- *         [-6, -3], [8, 8],
- *         [box, box, box]
- *     ],
- *     {
- *         xPlaneRear: {visible: false},
- *         yPlaneRear: {visible: false},
- *     });
- *
- * // Function F to be plotted
- * var F = (x, y) => Math.sin(x * y / 4);
- *
- * // 3D surface
- * var c = view.create('functiongraph3d', [
- *     F,
- *     box, // () => [-s.Value()*5, s.Value() * 5],
- *     box, // () => [-s.Value()*5, s.Value() * 5],
- * ], {
- *     strokeWidth: 0.5,
- *     stepsU: 70,
- *     stepsV: 70
- * });
- *
- * </pre><div id="JXG87646dd4-9fe5-4c21-8734-089abc612515" class="jxgbox" style="width: 500px; height: 500px;"></div>
- * <script type="text/javascript">
- *     (function() {
- *         var board = JXG.JSXGraph.initBoard('JXG87646dd4-9fe5-4c21-8734-089abc612515',
- *             {boundingbox: [-8, 8, 8,-8], axis: false, pan: {enabled: false}, showcopyright: false, shownavigation: false});
- *     var box = [-5, 5];
- *     var view = board.create('view3d',
- *         [
- *             [-6, -3], [8, 8],
- *             [box, box, box]
- *         ],
- *         {
- *             xPlaneRear: {visible: false},
- *             yPlaneRear: {visible: false},
- *         });
- *
- *     // Function F to be plotted
- *     var F = (x, y) => Math.sin(x * y / 4);
- *
- *     // 3D surface
- *     var c = view.create('functiongraph3d', [
- *         F,
- *         box, // () => [-s.Value()*5, s.Value() * 5],
- *         box, // () => [-s.Value()*5, s.Value() * 5],
- *     ], {
- *         strokeWidth: 0.5,
- *         stepsU: 70,
- *         stepsV: 70
- *     });
- *     })();
- *
- * </script><pre>
- *
- */
-JXG.createFunctiongraph3D = function (board, parents, attributes) {
-    var view = parents[0],
-        X = function (u, v) {
-            return u;
-        },
-        Y = function (u, v) {
-            return v;
-        },
-        Z = Type.createFunction(parents[1], board, 'x, y'),
-        range_u = parents[2],
-        range_v = parents[3],
-        el;
-
-    el = view.create("parametricsurface3d", [X, Y, Z, range_u, range_v], attributes);
-    el.elType = 'functiongraph3d';
-    return el;
-};
-JXG.registerElement("functiongraph3d", JXG.createFunctiongraph3D);
-=======
 /*
     Copyright 2008-2025
         Matthias Ehmann,
@@ -1211,5 +603,4 @@
     el.elType = 'functiongraph3d';
     return el;
 };
-JXG.registerElement("functiongraph3d", JXG.createFunctiongraph3D);
->>>>>>> 76575604
+JXG.registerElement("functiongraph3d", JXG.createFunctiongraph3D);