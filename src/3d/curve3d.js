/*
    Copyright 2008-2022
        Matthias Ehmann,
        Carsten Miller,
        Andreas Walter,
        Alfred Wassermann

    This file is part of JSXGraph.

    JSXGraph is free software dual licensed under the GNU LGPL or MIT License.

    You can redistribute it and/or modify it under the terms of the

      * GNU Lesser General Public License as published by
        the Free Software Foundation, either version 3 of the License, or
        (at your option) any later version
      OR
      * MIT License: https://github.com/jsxgraph/jsxgraph/blob/master/LICENSE.MIT

    JSXGraph is distributed in the hope that it will be useful,
    but WITHOUT ANY WARRANTY; without even the implied warranty of
    MERCHANTABILITY or FITNESS FOR A PARTICULAR PURPOSE.  See the
    GNU Lesser General Public License for more details.

    You should have received a copy of the GNU Lesser General Public License and
    the MIT License along with JSXGraph. If not, see <http://www.gnu.org/licenses/>
    and <http://opensource.org/licenses/MIT/>.
 */
/*global JXG:true, define: true*/

define(['jxg', 'base/constants', 'utils/type'], function (JXG, Const, Type) {
    "use strict";

<<<<<<< HEAD
    ThreeD.createCurve3D = function (board, parents, attr) {
        var view = parents[0],
            D3, el;
=======
    /**
     * Constructor for 3D curves.
     * @class Creates a new 3D curve object. Do not use this constructor to create a 3D curve. Use {@link JXG.Board#create} with type {@link Curve3D} instead.
     *
     * @augments JXG.GeometryElement3D
     * @augments JXG.GeometryElement
     * @param {View3D} view
     * @param {Function} F
     * @param {Function} X
     * @param {Function} Y
     * @param {Function} Z
     * @param {Array} range
     * @param {Object} attributes
     * @see JXG.Board#generateName
     */
     JXG.Curve3D = function (view, F, X, Y, Z, range, attributes) {
        this.constructor(view.board, attributes, Const.OBJECT_TYPE_CURVE3D, Const.OBJECT_CLASS_3D);
        this.constructor3D(view, 'surface3d');

        this.id = this.view.board.setId(this, 'S3D');
        this.board.finalizeAdding(this);

        this.F = F;

        /**
         * Function which maps u to x; i.e. it defines the x-coordinate of the curve
         * @function
         * @returns Number
         */
        this.X = X;

        /**
         * Function which maps u to y; i.e. it defines the y-coordinate of the curve
         * @function
         * @returns Number
         */
        this.Y = Y;

        /**
         * Function which maps u to z; i.e. it defines the x-coordinate of the curve
         * @function
         * @returns Number
         */
        this.Z = Z;

        if (this.F !== null) {
            this.X = function(u) { return this.F(u)[0]; };
            this.Y = function(u) { return this.F(u)[1]; };
            this.Z = function(u) { return this.F(u)[2]; };
        }
>>>>>>> af9d15fb

        this.range = range;

        this.methodMap = Type.deepCopy(this.methodMap, {
            // TODO
        });
    };
    JXG.Curve3D.prototype = new JXG.GeometryElement();
    Type.copyPrototypeMethods(JXG.Curve3D, JXG.GeometryElement3D, 'constructor3D');

    JXG.extend(JXG.Curve3D.prototype, /** @lends JXG.Curve3D.prototype */ {

        updateDataArray: function () {
            var steps = Type.evaluate(this.visProp.numberpointshigh),
                r, s, e, delta,
                c2d, u,
                dataX, dataY,
                p = [0, 0, 0];

            dataX = [];
            dataY = [];

            if (Type.isArray(this.X)) {
                steps = this.X.length;
                for (u = 0; u < steps; u++) {
                    p = [this.X[u], this.Y[u], this.Z[u]];
                    c2d = this.view.project3DTo2D(p);
                    dataX.push(c2d[1]);
                    dataY.push(c2d[2]);
                }
            } else {
                r = Type.evaluate(this.range);
                s = r[0];
                e = r[1];
                delta = (e - s) / (steps - 1);
                for (u = s; u <= e; u += delta) {
                    if (this.F !== null){
                        p = this.F(u);
                    } else {
                        p = [this.X(u), this.Y(u), this.Z(u)];
                    }
                    c2d = this.view.project3DTo2D(p);
                    dataX.push(c2d[1]);
                    dataY.push(c2d[2]);
                }
            }
            return {'X': dataX, 'Y': dataY};
        },

        update: function () { return this; },

        updateRenderer: function () {
            this.needsUpdate = false;
            return this;
        }
    });

    /**
     * @class This element creates a 3D parametric curves.
     * @pseudo
     * @description A 3D parametric curve is defined by a function
     *    <i>F: R<sup>1</sup> &rarr; R<sup>3</sup></i>.
     *
     * @name Curve3D
     * @augments Curve
     * @constructor
     * @type Object
     * @throws {Exception} If the element cannot be constructed with the given parent objects an exception is thrown.
     * @param {Function_Function_Function_Array,Function} F<sub>X</sub>,F<sub>Y</sub>,F<sub>Z</sub>,range
     * F<sub>X</sub>(u), F<sub>Y</sub>(u), F<sub>Z</sub>(u) are functions returning a number, range is the array containing
     * lower and upper bound for the range of the parameter u. range may also be a function returning an array of length two.
     * @param {Function_Array,Function} F,range Alternatively: F<sub>[X,Y,Z]</sub>(u) a function returning an array [x,y,z] of
     * numbers, range as above.
     * @param {Array_Array_Array} X,Y,Z Three arrays containing the coordinate points which define the curve.
     */
    JXG.createCurve3D = function (board, parents, attributes) {
        var view = parents[0],
            F, X, Y, Z, range,
            attr, el;

        if (parents.length === 3) {
            F = parents[1];
            range = parents[2];
            X = null;
            Y = null;
            Z = null;
        } else {
            X = parents[1];
            Y = parents[2];
            Z = parents[3];
            range = parents[4];
            F = null;
        }
        // TODO Throw error

        attr = Type.copyAttributes(attributes, board.options, 'curve3d');
        el = new JXG.Curve3D(view, F, X, Y, Z, range, attr);

        el.element2D = board.create('curve', [[], []], attr);
        el.element2D.updateDataArray = function() {
            var ret = el.updateDataArray();
            this.dataX = ret.X;
            this.dataY = ret.Y;
        };
        el.addChild(el.element2D);
        el.inherits.push(el.element2D);
        el.element2D.setParents(el);

        el.element2D.prepareUpdate().update();
        if (!board.isSuspendedUpdate) {
            el.element2D.updateVisibility().updateRenderer();
        }

        return el;
    };
<<<<<<< HEAD
    JXG.registerElement('curve3d', ThreeD.createCurve3D);
=======
    JXG.registerElement('curve3d', JXG.createCurve3D);
>>>>>>> af9d15fb

});<|MERGE_RESOLUTION|>--- conflicted
+++ resolved
@@ -31,11 +31,6 @@
 define(['jxg', 'base/constants', 'utils/type'], function (JXG, Const, Type) {
     "use strict";
 
-<<<<<<< HEAD
-    ThreeD.createCurve3D = function (board, parents, attr) {
-        var view = parents[0],
-            D3, el;
-=======
     /**
      * Constructor for 3D curves.
      * @class Creates a new 3D curve object. Do not use this constructor to create a 3D curve. Use {@link JXG.Board#create} with type {@link Curve3D} instead.
@@ -86,7 +81,6 @@
             this.Y = function(u) { return this.F(u)[1]; };
             this.Z = function(u) { return this.F(u)[2]; };
         }
->>>>>>> af9d15fb
 
         this.range = range;
 
@@ -202,10 +196,6 @@
 
         return el;
     };
-<<<<<<< HEAD
-    JXG.registerElement('curve3d', ThreeD.createCurve3D);
-=======
     JXG.registerElement('curve3d', JXG.createCurve3D);
->>>>>>> af9d15fb
 
 });