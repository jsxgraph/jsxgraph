<<<<<<< HEAD
/*
    Copyright 2008-2025
        Matthias Ehmann,
        Carsten Miller,
        Andreas Walter,
        Alfred Wassermann

    This file is part of JSXGraph.

    JSXGraph is free software dual licensed under the GNU LGPL or MIT License.

    You can redistribute it and/or modify it under the terms of the

      * GNU Lesser General Public License as published by
        the Free Software Foundation, either version 3 of the License, or
        (at your option) any later version
      OR
      * MIT License: https://github.com/jsxgraph/jsxgraph/blob/master/LICENSE.MIT

    JSXGraph is distributed in the hope that it will be useful,
    but WITHOUT ANY WARRANTY; without even the implied warranty of
    MERCHANTABILITY or FITNESS FOR A PARTICULAR PURPOSE.  See the
    GNU Lesser General Public License for more details.

    You should have received a copy of the GNU Lesser General Public License and
    the MIT License along with JSXGraph. If not, see <https://www.gnu.org/licenses/>
    and <https://opensource.org/licenses/MIT/>.
 */
/*global JXG:true, define: true*/

import JXG from "../jxg.js";
import Const from "../base/constants.js";
import Geometry from "../math/geometry.js";
import Type from "../utils/type.js";
import Mat from "../math/math.js";

/**
 * Constructor for 3D curves.
 * @class Creates a new 3D curve object. Do not use this constructor to create a 3D curve. Use {@link JXG.View3D#create} with type {@link Curve3D} instead.
 *
 * @augments JXG.GeometryElement3D
 * @augments JXG.GeometryElement
 * @param {View3D} view
 * @param {Function} F
 * @param {Function} X
 * @param {Function} Y
 * @param {Function} Z
 * @param {Array} range
 * @param {Object} attributes
 * @see JXG.Board#generateName
 */
JXG.Curve3D = function (view, F, X, Y, Z, range, attributes) {
    this.constructor(view.board, attributes, Const.OBJECT_TYPE_CURVE3D, Const.OBJECT_CLASS_3D);
    this.constructor3D(view, "curve3d");

    this.board.finalizeAdding(this);

    /**
     * Internal function defining the surface without applying any transformations.
     * Does only exist if it or X are supplied as a function. Otherwise it is null.
     *
     * @function
     * @private
     */
    this._F = F;

    /**
     * Function or array which maps u to x; i.e. it defines the x-coordinate of the curve
     * @function
     * @returns Number
     * @private
     */
    this._X = X;

    /**
     * Function or array  which maps u to y; i.e. it defines the y-coordinate of the curve
     * @function
     * @returns Number
     * @private
     */
    this._Y = Y;

    /**
     * Function or array  which maps u to z; i.e. it defines the z-coordinate of the curve
     * @function
     * @returns Number
     * @private
     */
    this._Z = Z;

    this.points = [];

    this.numberPoints = 0;

    this.dataX = null;
    this.dataY = null;
    this.dataZ = null;

    if (this._F !== null) {
        this._X = function (u) {
            return this._F(u)[0];
        };
        this._Y = function (u) {
            return this._F(u)[1];
        };
        this._Z = function (u) {
            return this._F(u)[2];
        };
    } else {
        if (Type.isFunction(this._X)) {
            this._F = function(u) {
                return [this._X(u), this._Y(u), this._Z(u)];
            };
        } else {
            this._F = null;
        }
    }

    this.range = range;

    this.methodMap = Type.deepCopy(this.methodMap, {
        // TODO
    });
};
JXG.Curve3D.prototype = new JXG.GeometryElement();
Type.copyPrototypeMethods(JXG.Curve3D, JXG.GeometryElement3D, "constructor3D");

JXG.extend(
    JXG.Curve3D.prototype,
    /** @lends JXG.Curve3D.prototype */ {

        /**
         * Simple curve plotting algorithm.
         *
         * @returns {JXG.Curve3D} Reference to itself
         */
        updateCoords: function() {
            var steps = this.evalVisProp('numberpointshigh'),
                r, s, e, delta,
                u, i,
                c3d = [1, 0, 0, 0];

            this.points = [];

            if (Type.exists(this.dataX)) {
                steps = this.dataX.length;
                for (u = 0; u < steps; u++) {
                    this.points.push([1, this.dataX[u], this.dataY[u], this.dataZ[u]]);
                }
            } else if (Type.isArray(this._X)) {
                steps = this._X.length;
                for (u = 0; u < steps; u++) {
                    this.points.push([1, this._X[u], this._Y[u], this._Z[u]]);
                }
            } else {
                r = Type.evaluate(this.range);
                s = Type.evaluate(r[0]);
                e = Type.evaluate(r[1]);
                delta = (e - s) / (steps - 1);
                for (i = 0, u = s; i < steps && u <= e; i++, u += delta) {
                    c3d = this.F(u);
                    c3d.unshift(1);
                    this.points.push(c3d);
                }
            }
            this.numberPoints = this.points.length;

            return this;
        },

        /**
         * Generic function which evaluates the function term of the curve
         * and applies its transformations.
         * @param {Number} u
         * @returns
         */
        evalF: function(u) {
            var t, i,
                c3d = [0, 0, 0, 0];

            if (this.transformations.length === 0 || !Type.exists(this.baseElement)) {
                if (Type.exists(this._F)) {
                    c3d = this._F(u);
                } else {
                    c3d = [this._X[u], this._Y[u], this._Z[u]];
                }
                return c3d;
            }

            t = this.transformations;
            for (i = 0; i < t.length; i++) {
                t[i].update();
            }
            if (c3d.length === 3) {
                c3d.unshift(1);
            }

            if (this === this.baseElement) {
                if (Type.exists(this._F)) {
                    c3d = this._F(u);
                } else {
                    c3d = [this._X[u], this._Y[u], this._Z[u]];
                }
            } else {
                c3d = this.baseElement.evalF(u);
            }
            c3d.unshift(1);
            c3d = Mat.matVecMult(t[0].matrix, c3d);
            for (i = 1; i < t.length; i++) {
                c3d = Mat.matVecMult(t[i].matrix, c3d);
            }

            return c3d.slice(1);
        },

        /**
         * Function defining the curve plus applying transformations.
         * @param {Number} u
         * @returns Array [x, y, z] of length 3
         */
        F: function(u) {
            return this.evalF(u);
        },

        /**
        * Function which maps (u) to z; i.e. it defines the x-coordinate of the curve
        * plus applying transformations.
        * @param {Number} u
        * @returns Number
        */
        X: function(u) {
            return this.evalF(u)[0];
        },

        /**
        * Function which maps (u) to y; i.e. it defines the y-coordinate of the curve
        * plus applying transformations.
        * @param {Number} u
        * @returns Number
        */
        Y: function(u) {
            return this.evalF(u)[1];
        },

        /**
        * Function which maps (u) to z; i.e. it defines the z-coordinate of the curve
        * plus applying transformations.
        * @param {Number} u
        * @returns Number
        */
        Z: function(u) {
            return this.evalF(u)[2];
        },

        updateDataArray2D: function () {
            var i, c2d,
                dataX = [],
                dataY = [],
                len = this.points.length;

            for (i = 0; i < len; i++) {
                c2d = this.view.project3DTo2D(this.points[i]);
                dataX.push(c2d[1]);
                dataY.push(c2d[2]);
            }

            return { X: dataX, Y: dataY };
        },

        // Already documented in GeometryElement
        addTransform: function (el, transform) {
            this.addTransformGeneric(el, transform);
            return this;
        },

        /**
         *
         * @returns {JXG.Curve3D} Reference to itself
         */
        updateTransform: function () {
            var t, c, i, j, len;

            if (this.transformations.length === 0 || this.baseElement === null ||
                Type.exists(this._F) // Transformations have only to be applied here
                                     // if the curve is defined by arrays
            ) {
                return this;
            }

            t = this.transformations;
            for (i = 0; i < t.length; i++) {
                t[i].update();
            }
            len = this.baseElement.numberPoints;
            for (i = 0; i < len; i++) {
                if (this === this.baseElement) {
                    c = this.points[i];
                } else {
                    c = this.baseElement.points[i];
                }
                for (j = 0; j < t.length; j++) {
                    c = Mat.matVecMult(t[j].matrix, c);
                }
                this.points[i] = c;
            }
            this.numberPoints = len;

            return this;
        },

        // Already documented in GeometryElement
        updateDataArray: function() { /* stub */ },

        // Already documented in GeometryElement
        update: function () {
            if (this.needsUpdate) {
                this.updateDataArray();
                this.updateCoords()
                    .updateTransform();
            }
            return this;
        },

        // Already documented in GeometryElement
        updateRenderer: function () {
            this.needsUpdate = false;
            return this;
        },

        // Already documented in element3d.js
        projectCoords: function (p, params) {
            return Geometry.projectCoordsToParametric(p, this, 1, params);
        }

        // projectScreenCoords: function (pScr, params) {
        //     this.initParamsIfNeeded(params);
        //     return Geometry.projectScreenCoordsToParametric(pScr, this, params);
        // }
    }
);

/**
 * @class 3D Curves can be defined by mappings or by discrete data sets.
 * In general, a 3D curve is a mapping from R to R^3, where t maps to (x(t),y(t),z(t)).
 * The graph is drawn for t in the interval [a,b].
 * @pseudo
 * @description A 3D parametric curve is defined by a function
 *    <i>F: R<sup>1</sup> &rarr; R<sup>3</sup></i>.
 *
 * @name Curve3D
 * @augments Curve
 * @constructor
 * @type Object
 * @throws {Exception} If the element cannot be constructed with the given parent objects an exception is thrown.
 * @param {Function_Function_Function_Array,Function} F<sub>X</sub>,F<sub>Y</sub>,F<sub>Z</sub>,range
 * F<sub>X</sub>(u), F<sub>Y</sub>(u), F<sub>Z</sub>(u) are functions returning a number, range is the array containing
 * lower and upper bound for the range of the parameter u. range may also be a function returning an array of length two.
 * @param {Function_Array,Function} F,range Alternatively: F<sub>[X,Y,Z]</sub>(u) a function returning an array [x,y,z] of
 * numbers, range as above.
 * @param {Array_Array_Array} X,Y,Z Three arrays containing the coordinate points which define the curve.
 * @example
 * // create a simple curve in 3d
 * var bound = [-1.5, 1.5];
 * var view=board.create('view3d',
 *     [[-4, -4],[8, 8],
 *     [bound, bound, bound]],
 *     {});
 * var curve = view.create('curve3d', [(u)=>Math.cos(u), (u)=>Math.sin(u), (u)=>(u/Math.PI)-1,[0,2*Math.PI] ]);
 * </pre><div id="JXG0f35a50e-e99d-11e8-a1ca-04d3b0c2aad3" class="jxgbox" style="width: 300px; height: 300px;"></div>
 * <script type="text/javascript">
 *     (function() {
 *         var board = JXG.JSXGraph.initBoard('JXG0f35a50e-e99d-11e8-a1ca-04d3b0c2aad3',
 *             {boundingbox: [-8, 8, 8,-8], axis: false, showcopyright: false, shownavigation: false});
 *         // create a simple curve in 3d
 *         var bound = [-1.5, 1.5];
 *         var view=board.create('view3d',
 *             [[-4, -4],[8, 8],
 *             [bound, bound, bound]],
 *             {});
 *         var curve = view.create('curve3d', [(u)=>Math.cos(u), (u)=>Math.sin(u), (u)=>(u/Math.PI)-1,[0,2*Math.PI] ]);
 *     })();
 * </script><pre>
  */
JXG.createCurve3D = function (board, parents, attributes) {
    var view = parents[0],
        F, X, Y, Z, range, attr, el,
        mat,
        base = null,
        transform = null;

    if (parents.length === 3) {
        if (Type.isTransformationOrArray(parents[2]) && parents[1].type === Const.OBJECT_TYPE_CURVE3D) {
            // [curve, transformation(s)]
            // This might be adopted to the type of the base element (data plot or function)
            base = parents[1];
            transform = parents[2];
            F = null;
            X = [];
            Y = [];
            Z = [];
        } else {
            // [F, range]
            F = parents[1];
            range = parents[2];
            X = null;
            Y = null;
            Z = null;
        }
    } else if (parents.length === 2 && Type.isArray(parents[1])) {
        mat = Mat.transpose(parents[1]);
        X = mat[0];
        Y = mat[1];
        Z = mat[2];
        F = null;
    } else {
        // [X, Y, Z, range]
        X = parents[1];
        Y = parents[2];
        Z = parents[3];
        range = parents[4];
        F = null;
    }
    // TODO Throw new Error

    attr = Type.copyAttributes(attributes, board.options, "curve3d");
    el = new JXG.Curve3D(view, F, X, Y, Z, range, attr);

    attr = el.setAttr2D(attr);
    el.element2D = view.create("curve", [[], []], attr);
    el.element2D.view = view;
    if (base !== null) {
        el.addTransform(base, transform);
        el.addParents(base);
    }

    /**
     * @class
     * @ignore
     */
    el.element2D.updateDataArray = function () {
        var ret = el.updateDataArray2D();
        this.dataX = ret.X;
        this.dataY = ret.Y;
    };
    el.addChild(el.element2D);
    el.inherits.push(el.element2D);
    el.element2D.setParents(el);

    el.element2D.prepareUpdate().update();
    if (!board.isSuspendedUpdate) {
        el.element2D.updateVisibility().updateRenderer();
    }

    return el;
};

JXG.registerElement("curve3d", JXG.createCurve3D);

/**
 * @class A vector field is an assignment of a vector to each point in 3D space.
 * <p>
 * Plot a vector field either given by three functions
 * f1(x, y, z), f2(x, y, z), and f3(x, y, z) or by a function f(x, y, z)
 * returning an array of size 3.
 *
 * @pseudo
 * @name Vectorfield3D
 * @augments JXG.Curve3D
 * @constructor
 * @type JXG.Curve3D
 * @throws {Error} If the element cannot be constructed with the given parent objects an exception is thrown.
 * Parameter options:
 * @param {Array|Function|String} F Either an array containing three functions f1(x, y, z), f2(x, y, z),
 * and f3(x, y) or function f(x, y, z) returning an array of length 3.
 * @param {Array} xData Array of length 3 containing start value for x, number of steps,
 * end value of x. The vector field will contain (number of steps) + 1 vectors in direction of x.
 * @param {Array} yData Array of length 3 containing start value for y, number of steps,
 * end value of y. The vector field will contain (number of steps) + 1 vectors in direction of y.
 * @param {Array} zData Array of length 3 containing start value for z, number of steps,
 * end value of z. The vector field will contain (number of steps) + 1 vectors in direction of z.
 *
 * @example
 * const view = board.create('view3d',
 *     [
 *         [-6, -3],
 *         [8, 8],
 *         [[-3, 3], [-3, 3], [-3, 3]]
 *     ], {});
 *
 * var vf = view.create('vectorfield3d', [
 *     [(x, y, z) => Math.cos(y), (x, y, z) => Math.sin(x), (x, y, z) => z],
 *     [-2, 5, 2], // x from -2 to 2 in 5 steps
 *     [-2, 5, 2], // y
 *     [-2, 5, 2] // z
 * ], {
 *     strokeColor: 'red',
 *     scale: 0.5
 * });
 *
 * </pre><div id="JXG8e41c67b-3338-4428-bd0f-c69d8f6fb348" class="jxgbox" style="width: 300px; height: 300px;"></div>
 * <script type="text/javascript">
 *     (function() {
 *         var board = JXG.JSXGraph.initBoard('JXG8e41c67b-3338-4428-bd0f-c69d8f6fb348',
 *             {boundingbox: [-8, 8, 8,-8], axis: false, showcopyright: false, shownavigation: false,
 *          pan: {
 *                needTwoFingers: true
 *           }
 *          });
 *     const view = board.create('view3d',
 *         [
 *             [-6, -3],
 *             [8, 8],
 *             [[-3, 3], [-3, 3], [-3, 3]]
 *         ], {});
 *     var vf = view.create('vectorfield3d', [
 *         [(x, y, z) => Math.cos(y), (x, y, z) => Math.sin(x), (x, y, z) => z],
 *         [-2, 5, 2], // x from -2 to 2 in 5 steps
 *         [-2, 5, 2], // y
 *         [-2, 5, 2] // z
 *     ], {
 *         strokeColor: 'red',
 *         scale: 0.5
 *     });
 *
 *
 *     })();
 *
 * </script><pre>
 *
 */
JXG.createVectorfield3D = function (board, parents, attributes) {
    var view = parents[0],
        el, attr;

    if (!(parents.length >= 5 &&
        (Type.isArray(parents[1]) || Type.isFunction(parents[1]) || Type.isString(parents[1])) &&
        (Type.isArray(parents[2]) && parents[1].length === 3) &&
        (Type.isArray(parents[3]) && parents[2].length === 3) &&
        (Type.isArray(parents[4]) && parents[3].length === 3)
    )) {
        throw new Error(
            "JSXGraph: Can't create vector field 3D with parent types " +
            "'" + typeof parents[1] + "', " +
            "'" + typeof parents[2] + "', " +
            "'" + typeof parents[3] + "'."  +
            "'" + typeof parents[4] + "', "
        );
    }

    attr = Type.copyAttributes(attributes, board.options, 'vectorfield3d');
    el = view.create('curve3d', [[], [], []], attr);

    /**
     * Set the defining functions of 3D vector field.
     * @memberOf Vectorfield3D
     * @name setF
     * @function
     * @param {Array|Function} func Either an array containing three functions f1(x, y, z),
     * f2(x, y, z), and f3(x, y, z) or function f(x, y, z) returning an array of length 3.
     * @returns {Object} Reference to the 3D vector field object.
     *
     * @example
     * field.setF([(x, y, z) => Math.sin(y), (x, y, z) => Math.cos(x), (x, y, z) => z]);
     * board.update();
     *
     */
    el.setF = function (func, varnames) {
        var f0, f1, f2;
        if (Type.isArray(func)) {
            f0 = Type.createFunction(func[0], this.board, varnames);
            f1 = Type.createFunction(func[1], this.board, varnames);
            f2 = Type.createFunction(func[2], this.board, varnames);
            /**
             * @ignore
             */
            this.F = function (x, y, z) {
                return [f0(x, y, z), f1(x, y, z), f2(x, y, z)];
            };
        } else {
            this.F = Type.createFunction(func, el.board, varnames);
        }
        return this;
    };

    el.setF(parents[1], 'x, y, z');
    el.xData = parents[2];
    el.yData = parents[3];
    el.zData = parents[4];

    el.updateDataArray = function () {
        var k, i, j,
            v, nrm,
            x, y, z,
            scale = this.evalVisProp('scale'),
            start = [
                Type.evaluate(this.xData[0]),
                Type.evaluate(this.yData[0]),
                Type.evaluate(this.zData[0])
            ],
            steps = [
                Type.evaluate(this.xData[1]),
                Type.evaluate(this.yData[1]),
                Type.evaluate(this.zData[1])
            ],
            end = [
                Type.evaluate(this.xData[2]),
                Type.evaluate(this.yData[2]),
                Type.evaluate(this.zData[2])
            ],
            delta = [
                (end[0] - start[0]) / steps[0],
                (end[1] - start[1]) / steps[1],
                (end[2] - start[2]) / steps[2]
            ],
            phi, theta1, theta2, theta,
            showArrow = this.evalVisProp('arrowhead.enabled'),
            leg, leg_x, leg_y, leg_z, alpha;

        if (showArrow) {
            // Arrow head style
            // leg = 8;
            // alpha = Math.PI * 0.125;
            leg = this.evalVisProp('arrowhead.size');
            alpha = this.evalVisProp('arrowhead.angle');
            leg_x = leg / board.unitX;
            leg_y = leg / board.unitY;
            leg_z = leg / Math.sqrt(board.unitX * board.unitY);
        }

        this.dataX = [];
        this.dataY = [];
        this.dataZ = [];
        for (i = 0, x = start[0]; i <= steps[0]; x += delta[0], i++) {
            for (j = 0, y = start[1]; j <= steps[1]; y += delta[1], j++) {
                for (k = 0, z = start[2]; k <= steps[2]; z += delta[2], k++) {
                    v = this.F(x, y, z);
                    nrm = Mat.norm(v);
                    if (nrm < Number.EPSILON) {
                        continue;
                    }

                    v[0] *= scale;
                    v[1] *= scale;
                    v[2] *= scale;
                    Type.concat(this.dataX, [x, x + v[0], NaN]);
                    Type.concat(this.dataY, [y, y + v[1], NaN]);
                    Type.concat(this.dataZ, [z, z + v[2], NaN]);

                    if (showArrow) {
                        // Arrow head
                        nrm *= scale;
                        phi = Math.atan2(v[1], v[0]);
                        theta = Math.asin(v[2] / nrm);
                        theta1 = theta - alpha;
                        theta2 = theta + alpha;
                        Type.concat(this.dataX, [
                            x + v[0] - leg_x * Math.cos(phi) * Math.cos(theta1),
                            x + v[0],
                            x + v[0] - leg_x * Math.cos(phi) * Math.cos(theta2),
                            NaN]);
                        Type.concat(this.dataY, [
                            y + v[1] - leg_y * Math.sin(phi) * Math.cos(theta1),
                            y + v[1],
                            y + v[1] - leg_y * Math.sin(phi) * Math.cos(theta2),
                            NaN]);
                        Type.concat(this.dataZ, [
                            z + v[2] - leg_z * Math.sin(theta2),
                            z + v[2],
                            z + v[2] - leg_z * Math.sin(theta1),
                            NaN]);
                    }
                }
            }
        }
    };

    el.methodMap = Type.deepCopy(el.methodMap, {
        setF: "setF"
    });

    return el;
};

JXG.registerElement("vectorfield3D", JXG.createVectorfield3D);
=======
/*
    Copyright 2008-2025
        Matthias Ehmann,
        Carsten Miller,
        Andreas Walter,
        Alfred Wassermann

    This file is part of JSXGraph.

    JSXGraph is free software dual licensed under the GNU LGPL or MIT License.

    You can redistribute it and/or modify it under the terms of the

      * GNU Lesser General Public License as published by
        the Free Software Foundation, either version 3 of the License, or
        (at your option) any later version
      OR
      * MIT License: https://github.com/jsxgraph/jsxgraph/blob/master/LICENSE.MIT

    JSXGraph is distributed in the hope that it will be useful,
    but WITHOUT ANY WARRANTY; without even the implied warranty of
    MERCHANTABILITY or FITNESS FOR A PARTICULAR PURPOSE.  See the
    GNU Lesser General Public License for more details.

    You should have received a copy of the GNU Lesser General Public License and
    the MIT License along with JSXGraph. If not, see <https://www.gnu.org/licenses/>
    and <https://opensource.org/licenses/MIT/>.
 */
/*global JXG:true, define: true*/

import JXG from "../jxg.js";
import Const from "../base/constants.js";
import Geometry from "../math/geometry.js";
import Type from "../utils/type.js";
import Mat from "../math/math.js";

/**
 * Constructor for 3D curves.
 * @class Creates a new 3D curve object. Do not use this constructor to create a 3D curve. Use {@link JXG.View3D#create} with type {@link Curve3D} instead.
 *
 * @augments JXG.GeometryElement3D
 * @augments JXG.GeometryElement
 * @param {View3D} view
 * @param {Function} F
 * @param {Function} X
 * @param {Function} Y
 * @param {Function} Z
 * @param {Array} range
 * @param {Object} attributes
 * @see JXG.Board#generateName
 */
JXG.Curve3D = function (view, F, X, Y, Z, range, attributes) {
    this.constructor(view.board, attributes, Const.OBJECT_TYPE_CURVE3D, Const.OBJECT_CLASS_3D);
    this.constructor3D(view, 'curve3d');

    this.board.finalizeAdding(this);

    /**
     * Internal function defining the surface without applying any transformations.
     * Does only exist if it or X are supplied as a function. Otherwise it is null.
     *
     * @function
     * @private
     */
    this._F = F;

    /**
     * Function or array which maps u to x; i.e. it defines the x-coordinate of the curve
     * @function
     * @returns Number
     * @private
     */
    this._X = X;

    /**
     * Function or array  which maps u to y; i.e. it defines the y-coordinate of the curve
     * @function
     * @returns Number
     * @private
     */
    this._Y = Y;

    /**
     * Function or array  which maps u to z; i.e. it defines the z-coordinate of the curve
     * @function
     * @returns Number
     * @private
     */
    this._Z = Z;

    this.points = [];

    this.numberPoints = 0;

    this.dataX = null;
    this.dataY = null;
    this.dataZ = null;

    if (this._F !== null) {
        this._X = function (u) {
            return this._F(u)[0];
        };
        this._Y = function (u) {
            return this._F(u)[1];
        };
        this._Z = function (u) {
            return this._F(u)[2];
        };
    } else {
        if (Type.isFunction(this._X)) {
            this._F = function(u) {
                return [this._X(u), this._Y(u), this._Z(u)];
            };
        } else {
            this._F = null;
        }
    }

    this.range = range;

    this.methodMap = Type.deepCopy(this.methodMap, {
        // TODO
    });
};
JXG.Curve3D.prototype = new JXG.GeometryElement();
Type.copyPrototypeMethods(JXG.Curve3D, JXG.GeometryElement3D, 'constructor3D');

JXG.extend(
    JXG.Curve3D.prototype,
    /** @lends JXG.Curve3D.prototype */ {

        /**
         * Simple curve plotting algorithm.
         *
         * @returns {JXG.Curve3D} Reference to itself
         */
        updateCoords: function() {
            var steps = this.evalVisProp('numberpointshigh'),
                r, s, e, delta,
                u, i,
                c3d = [1, 0, 0, 0];

            this.points = [];

            if (Type.exists(this.dataX)) {
                steps = this.dataX.length;
                for (u = 0; u < steps; u++) {
                    this.points.push([1, this.dataX[u], this.dataY[u], this.dataZ[u]]);
                }
            } else if (Type.isArray(this._X)) {
                steps = this._X.length;
                for (u = 0; u < steps; u++) {
                    this.points.push([1, this._X[u], this._Y[u], this._Z[u]]);
                }
            } else {
                r = Type.evaluate(this.range);
                s = Type.evaluate(r[0]);
                e = Type.evaluate(r[1]);
                delta = (e - s) / (steps - 1);
                for (i = 0, u = s; i < steps && u <= e; i++, u += delta) {
                    c3d = this.F(u);
                    c3d.unshift(1);
                    this.points.push(c3d);
                }
            }
            this.numberPoints = this.points.length;

            return this;
        },

        /**
         * Generic function which evaluates the function term of the curve
         * and applies its transformations.
         * @param {Number} u
         * @returns
         */
        evalF: function(u) {
            var t, i,
                c3d = [0, 0, 0, 0];

            if (this.transformations.length === 0 || !Type.exists(this.baseElement)) {
                if (Type.exists(this._F)) {
                    c3d = this._F(u);
                } else {
                    c3d = [this._X[u], this._Y[u], this._Z[u]];
                }
                return c3d;
            }

            t = this.transformations;
            for (i = 0; i < t.length; i++) {
                t[i].update();
            }
            if (c3d.length === 3) {
                c3d.unshift(1);
            }

            if (this === this.baseElement) {
                if (Type.exists(this._F)) {
                    c3d = this._F(u);
                } else {
                    c3d = [this._X[u], this._Y[u], this._Z[u]];
                }
            } else {
                c3d = this.baseElement.evalF(u);
            }
            c3d.unshift(1);
            c3d = Mat.matVecMult(t[0].matrix, c3d);
            for (i = 1; i < t.length; i++) {
                c3d = Mat.matVecMult(t[i].matrix, c3d);
            }

            return c3d.slice(1);
        },

        /**
         * Function defining the curve plus applying transformations.
         * @param {Number} u
         * @returns Array [x, y, z] of length 3
         */
        F: function(u) {
            return this.evalF(u);
        },

        /**
        * Function which maps (u) to z; i.e. it defines the x-coordinate of the curve
        * plus applying transformations.
        * @param {Number} u
        * @returns Number
        */
        X: function(u) {
            return this.evalF(u)[0];
        },

        /**
        * Function which maps (u) to y; i.e. it defines the y-coordinate of the curve
        * plus applying transformations.
        * @param {Number} u
        * @returns Number
        */
        Y: function(u) {
            return this.evalF(u)[1];
        },

        /**
        * Function which maps (u) to z; i.e. it defines the z-coordinate of the curve
        * plus applying transformations.
        * @param {Number} u
        * @returns Number
        */
        Z: function(u) {
            return this.evalF(u)[2];
        },

        updateDataArray2D: function () {
            var i, c2d,
                dataX = [],
                dataY = [],
                len = this.points.length;

            for (i = 0; i < len; i++) {
                c2d = this.view.project3DTo2D(this.points[i]);
                dataX.push(c2d[1]);
                dataY.push(c2d[2]);
            }

            return { X: dataX, Y: dataY };
        },

        // Already documented in GeometryElement
        addTransform: function (el, transform) {
            this.addTransformGeneric(el, transform);
            return this;
        },

        /**
         *
         * @returns {JXG.Curve3D} Reference to itself
         */
        updateTransform: function () {
            var t, c, i, j, len;

            if (this.transformations.length === 0 || this.baseElement === null ||
                Type.exists(this._F) // Transformations have only to be applied here
                                     // if the curve is defined by arrays
            ) {
                return this;
            }

            t = this.transformations;
            for (i = 0; i < t.length; i++) {
                t[i].update();
            }
            len = this.baseElement.numberPoints;
            for (i = 0; i < len; i++) {
                if (this === this.baseElement) {
                    c = this.points[i];
                } else {
                    c = this.baseElement.points[i];
                }
                for (j = 0; j < t.length; j++) {
                    c = Mat.matVecMult(t[j].matrix, c);
                }
                this.points[i] = c;
            }
            this.numberPoints = len;

            return this;
        },

        // Already documented in GeometryElement
        updateDataArray: function() { /* stub */ },

        // Already documented in GeometryElement
        update: function () {
            if (this.needsUpdate) {
                this.updateDataArray();
                this.updateCoords()
                    .updateTransform();
            }
            return this;
        },

        // Already documented in GeometryElement
        updateRenderer: function () {
            this.needsUpdate = false;
            return this;
        },

        // Already documented in element3d.js
        projectCoords: function (p, params) {
            return Geometry.projectCoordsToParametric(p, this, 1, params);
        }

        // projectScreenCoords: function (pScr, params) {
        //     this.initParamsIfNeeded(params);
        //     return Geometry.projectScreenCoordsToParametric(pScr, this, params);
        // }
    }
);

/**
 * @class 3D Curves can be defined by mappings or by discrete data sets.
 * In general, a 3D curve is a mapping from R to R^3, where t maps to (x(t),y(t),z(t)).
 * The graph is drawn for t in the interval [a,b].
 * @pseudo
 * @description A 3D parametric curve is defined by a function
 *    <i>F: R<sup>1</sup> &rarr; R<sup>3</sup></i>.
 *
 * @name Curve3D
 * @augments Curve
 * @constructor
 * @type Object
 * @throws {Exception} If the element cannot be constructed with the given parent objects an exception is thrown.
 * @param {Function_Function_Function_Array,Function} F<sub>X</sub>,F<sub>Y</sub>,F<sub>Z</sub>,range
 * F<sub>X</sub>(u), F<sub>Y</sub>(u), F<sub>Z</sub>(u) are functions returning a number, range is the array containing
 * lower and upper bound for the range of the parameter u. range may also be a function returning an array of length two.
 * @param {Function_Array,Function} F,range Alternatively: F<sub>[X,Y,Z]</sub>(u) a function returning an array [x,y,z] of
 * numbers, range as above.
 * @param {Array_Array_Array} X,Y,Z Three arrays containing the coordinate points which define the curve.
 * @example
 * // create a simple curve in 3d
 * var bound = [-1.5, 1.5];
 * var view=board.create('view3d',
 *     [[-4, -4],[8, 8],
 *     [bound, bound, bound]],
 *     {});
 * var curve = view.create('curve3d', [(u)=>Math.cos(u), (u)=>Math.sin(u), (u)=>(u/Math.PI)-1,[0,2*Math.PI] ]);
 * </pre><div id="JXG0f35a50e-e99d-11e8-a1ca-04d3b0c2aad3" class="jxgbox" style="width: 300px; height: 300px;"></div>
 * <script type="text/javascript">
 *     (function() {
 *         var board = JXG.JSXGraph.initBoard('JXG0f35a50e-e99d-11e8-a1ca-04d3b0c2aad3',
 *             {boundingbox: [-8, 8, 8,-8], axis: false, showcopyright: false, shownavigation: false});
 *         // create a simple curve in 3d
 *         var bound = [-1.5, 1.5];
 *         var view=board.create('view3d',
 *             [[-4, -4],[8, 8],
 *             [bound, bound, bound]],
 *             {});
 *         var curve = view.create('curve3d', [(u)=>Math.cos(u), (u)=>Math.sin(u), (u)=>(u/Math.PI)-1,[0,2*Math.PI] ]);
 *     })();
 * </script><pre>
  */
JXG.createCurve3D = function (board, parents, attributes) {
    var view = parents[0],
        F, X, Y, Z, range, attr, el,
        mat,
        base = null,
        transform = null;

    if (parents.length === 3) {
        if (Type.isTransformationOrArray(parents[2]) && parents[1].type === Const.OBJECT_TYPE_CURVE3D) {
            // [curve, transformation(s)]
            // This might be adopted to the type of the base element (data plot or function)
            base = parents[1];
            transform = parents[2];
            F = null;
            X = [];
            Y = [];
            Z = [];
        } else {
            // [F, range]
            F = parents[1];
            range = parents[2];
            X = null;
            Y = null;
            Z = null;
        }
    } else if (parents.length === 2 && Type.isArray(parents[1])) {
        mat = Mat.transpose(parents[1]);
        X = mat[0];
        Y = mat[1];
        Z = mat[2];
        F = null;
    } else {
        // [X, Y, Z, range]
        X = parents[1];
        Y = parents[2];
        Z = parents[3];
        range = parents[4];
        F = null;
    }
    // TODO Throw new Error

    attr = Type.copyAttributes(attributes, board.options, 'curve3d');
    el = new JXG.Curve3D(view, F, X, Y, Z, range, attr);

    attr = el.setAttr2D(attr);
    el.element2D = view.create("curve", [[], []], attr);
    el.element2D.view = view;
    if (base !== null) {
        el.addTransform(base, transform);
        el.addParents(base);
    }

    /**
     * @class
     * @ignore
     */
    el.element2D.updateDataArray = function () {
        var ret = el.updateDataArray2D();
        this.dataX = ret.X;
        this.dataY = ret.Y;
    };
    el.addChild(el.element2D);
    el.inherits.push(el.element2D);
    el.element2D.setParents(el);

    el.element2D.prepareUpdate().update();
    if (!board.isSuspendedUpdate) {
        el.element2D.updateVisibility().updateRenderer();
    }

    return el;
};

JXG.registerElement("curve3d", JXG.createCurve3D);

/**
 * @class A vector field is an assignment of a vector to each point in 3D space.
 * <p>
 * Plot a vector field either given by three functions
 * f1(x, y, z), f2(x, y, z), and f3(x, y, z) or by a function f(x, y, z)
 * returning an array of size 3.
 *
 * @pseudo
 * @name Vectorfield3D
 * @augments JXG.Curve3D
 * @constructor
 * @type JXG.Curve3D
 * @throws {Error} If the element cannot be constructed with the given parent objects an exception is thrown.
 * Parameter options:
 * @param {Array|Function|String} F Either an array containing three functions f1(x, y, z), f2(x, y, z),
 * and f3(x, y) or function f(x, y, z) returning an array of length 3.
 * @param {Array} xData Array of length 3 containing start value for x, number of steps,
 * end value of x. The vector field will contain (number of steps) + 1 vectors in direction of x.
 * @param {Array} yData Array of length 3 containing start value for y, number of steps,
 * end value of y. The vector field will contain (number of steps) + 1 vectors in direction of y.
 * @param {Array} zData Array of length 3 containing start value for z, number of steps,
 * end value of z. The vector field will contain (number of steps) + 1 vectors in direction of z.
 *
 * @example
 * const view = board.create('view3d',
 *     [
 *         [-6, -3],
 *         [8, 8],
 *         [[-3, 3], [-3, 3], [-3, 3]]
 *     ], {});
 *
 * var vf = view.create('vectorfield3d', [
 *     [(x, y, z) => Math.cos(y), (x, y, z) => Math.sin(x), (x, y, z) => z],
 *     [-2, 5, 2], // x from -2 to 2 in 5 steps
 *     [-2, 5, 2], // y
 *     [-2, 5, 2] // z
 * ], {
 *     strokeColor: 'red',
 *     scale: 0.5
 * });
 *
 * </pre><div id="JXG8e41c67b-3338-4428-bd0f-c69d8f6fb348" class="jxgbox" style="width: 300px; height: 300px;"></div>
 * <script type="text/javascript">
 *     (function() {
 *         var board = JXG.JSXGraph.initBoard('JXG8e41c67b-3338-4428-bd0f-c69d8f6fb348',
 *             {boundingbox: [-8, 8, 8,-8], axis: false, showcopyright: false, shownavigation: false,
 *          pan: {
 *                needTwoFingers: true
 *           }
 *          });
 *     const view = board.create('view3d',
 *         [
 *             [-6, -3],
 *             [8, 8],
 *             [[-3, 3], [-3, 3], [-3, 3]]
 *         ], {});
 *     var vf = view.create('vectorfield3d', [
 *         [(x, y, z) => Math.cos(y), (x, y, z) => Math.sin(x), (x, y, z) => z],
 *         [-2, 5, 2], // x from -2 to 2 in 5 steps
 *         [-2, 5, 2], // y
 *         [-2, 5, 2] // z
 *     ], {
 *         strokeColor: 'red',
 *         scale: 0.5
 *     });
 *
 *
 *     })();
 *
 * </script><pre>
 *
 */
JXG.createVectorfield3D = function (board, parents, attributes) {
    var view = parents[0],
        el, attr;

    if (!(parents.length >= 5 &&
        (Type.isArray(parents[1]) || Type.isFunction(parents[1]) || Type.isString(parents[1])) &&
        (Type.isArray(parents[2]) && parents[1].length === 3) &&
        (Type.isArray(parents[3]) && parents[2].length === 3) &&
        (Type.isArray(parents[4]) && parents[3].length === 3)
    )) {
        throw new Error(
            "JSXGraph: Can't create vector field 3D with parent types " +
            "'" + typeof parents[1] + "', " +
            "'" + typeof parents[2] + "', " +
            "'" + typeof parents[3] + "'."  +
            "'" + typeof parents[4] + "', "
        );
    }

    attr = Type.copyAttributes(attributes, board.options, 'vectorfield3d');
    el = view.create('curve3d', [[], [], []], attr);

    /**
     * Set the defining functions of 3D vector field.
     * @memberOf Vectorfield3D
     * @name setF
     * @function
     * @param {Array|Function} func Either an array containing three functions f1(x, y, z),
     * f2(x, y, z), and f3(x, y, z) or function f(x, y, z) returning an array of length 3.
     * @returns {Object} Reference to the 3D vector field object.
     *
     * @example
     * field.setF([(x, y, z) => Math.sin(y), (x, y, z) => Math.cos(x), (x, y, z) => z]);
     * board.update();
     *
     */
    el.setF = function (func, varnames) {
        var f0, f1, f2;
        if (Type.isArray(func)) {
            f0 = Type.createFunction(func[0], this.board, varnames);
            f1 = Type.createFunction(func[1], this.board, varnames);
            f2 = Type.createFunction(func[2], this.board, varnames);
            /**
             * @ignore
             */
            this.F = function (x, y, z) {
                return [f0(x, y, z), f1(x, y, z), f2(x, y, z)];
            };
        } else {
            this.F = Type.createFunction(func, el.board, varnames);
        }
        return this;
    };

    el.setF(parents[1], 'x, y, z');
    el.xData = parents[2];
    el.yData = parents[3];
    el.zData = parents[4];

    el.updateDataArray = function () {
        var k, i, j,
            v, nrm,
            x, y, z,
            scale = this.evalVisProp('scale'),
            start = [
                Type.evaluate(this.xData[0]),
                Type.evaluate(this.yData[0]),
                Type.evaluate(this.zData[0])
            ],
            steps = [
                Type.evaluate(this.xData[1]),
                Type.evaluate(this.yData[1]),
                Type.evaluate(this.zData[1])
            ],
            end = [
                Type.evaluate(this.xData[2]),
                Type.evaluate(this.yData[2]),
                Type.evaluate(this.zData[2])
            ],
            delta = [
                (end[0] - start[0]) / steps[0],
                (end[1] - start[1]) / steps[1],
                (end[2] - start[2]) / steps[2]
            ],
            phi, theta1, theta2, theta,
            showArrow = this.evalVisProp('arrowhead.enabled'),
            leg, leg_x, leg_y, leg_z, alpha;

        if (showArrow) {
            // Arrow head style
            // leg = 8;
            // alpha = Math.PI * 0.125;
            leg = this.evalVisProp('arrowhead.size');
            alpha = this.evalVisProp('arrowhead.angle');
            leg_x = leg / board.unitX;
            leg_y = leg / board.unitY;
            leg_z = leg / Math.sqrt(board.unitX * board.unitY);
        }

        this.dataX = [];
        this.dataY = [];
        this.dataZ = [];
        for (i = 0, x = start[0]; i <= steps[0]; x += delta[0], i++) {
            for (j = 0, y = start[1]; j <= steps[1]; y += delta[1], j++) {
                for (k = 0, z = start[2]; k <= steps[2]; z += delta[2], k++) {
                    v = this.F(x, y, z);
                    nrm = Mat.norm(v);
                    if (nrm < Number.EPSILON) {
                        continue;
                    }

                    v[0] *= scale;
                    v[1] *= scale;
                    v[2] *= scale;
                    Type.concat(this.dataX, [x, x + v[0], NaN]);
                    Type.concat(this.dataY, [y, y + v[1], NaN]);
                    Type.concat(this.dataZ, [z, z + v[2], NaN]);

                    if (showArrow) {
                        // Arrow head
                        nrm *= scale;
                        phi = Math.atan2(v[1], v[0]);
                        theta = Math.asin(v[2] / nrm);
                        theta1 = theta - alpha;
                        theta2 = theta + alpha;
                        Type.concat(this.dataX, [
                            x + v[0] - leg_x * Math.cos(phi) * Math.cos(theta1),
                            x + v[0],
                            x + v[0] - leg_x * Math.cos(phi) * Math.cos(theta2),
                            NaN]);
                        Type.concat(this.dataY, [
                            y + v[1] - leg_y * Math.sin(phi) * Math.cos(theta1),
                            y + v[1],
                            y + v[1] - leg_y * Math.sin(phi) * Math.cos(theta2),
                            NaN]);
                        Type.concat(this.dataZ, [
                            z + v[2] - leg_z * Math.sin(theta2),
                            z + v[2],
                            z + v[2] - leg_z * Math.sin(theta1),
                            NaN]);
                    }
                }
            }
        }
    };

    el.methodMap = Type.deepCopy(el.methodMap, {
        setF: "setF"
    });

    return el;
};

JXG.registerElement("vectorfield3D", JXG.createVectorfield3D);
>>>>>>> 76575604
<|MERGE_RESOLUTION|>--- conflicted
+++ resolved
@@ -1,4 +1,3 @@
-<<<<<<< HEAD
 /*
     Copyright 2008-2025
         Matthias Ehmann,
@@ -52,7 +51,7 @@
  */
 JXG.Curve3D = function (view, F, X, Y, Z, range, attributes) {
     this.constructor(view.board, attributes, Const.OBJECT_TYPE_CURVE3D, Const.OBJECT_CLASS_3D);
-    this.constructor3D(view, "curve3d");
+    this.constructor3D(view, 'curve3d');
 
     this.board.finalizeAdding(this);
 
@@ -124,7 +123,7 @@
     });
 };
 JXG.Curve3D.prototype = new JXG.GeometryElement();
-Type.copyPrototypeMethods(JXG.Curve3D, JXG.GeometryElement3D, "constructor3D");
+Type.copyPrototypeMethods(JXG.Curve3D, JXG.GeometryElement3D, 'constructor3D');
 
 JXG.extend(
     JXG.Curve3D.prototype,
@@ -423,7 +422,7 @@
     }
     // TODO Throw new Error
 
-    attr = Type.copyAttributes(attributes, board.options, "curve3d");
+    attr = Type.copyAttributes(attributes, board.options, 'curve3d');
     el = new JXG.Curve3D(view, F, X, Y, Z, range, attr);
 
     attr = el.setAttr2D(attr);
@@ -682,690 +681,4 @@
     return el;
 };
 
-JXG.registerElement("vectorfield3D", JXG.createVectorfield3D);
-=======
-/*
-    Copyright 2008-2025
-        Matthias Ehmann,
-        Carsten Miller,
-        Andreas Walter,
-        Alfred Wassermann
-
-    This file is part of JSXGraph.
-
-    JSXGraph is free software dual licensed under the GNU LGPL or MIT License.
-
-    You can redistribute it and/or modify it under the terms of the
-
-      * GNU Lesser General Public License as published by
-        the Free Software Foundation, either version 3 of the License, or
-        (at your option) any later version
-      OR
-      * MIT License: https://github.com/jsxgraph/jsxgraph/blob/master/LICENSE.MIT
-
-    JSXGraph is distributed in the hope that it will be useful,
-    but WITHOUT ANY WARRANTY; without even the implied warranty of
-    MERCHANTABILITY or FITNESS FOR A PARTICULAR PURPOSE.  See the
-    GNU Lesser General Public License for more details.
-
-    You should have received a copy of the GNU Lesser General Public License and
-    the MIT License along with JSXGraph. If not, see <https://www.gnu.org/licenses/>
-    and <https://opensource.org/licenses/MIT/>.
- */
-/*global JXG:true, define: true*/
-
-import JXG from "../jxg.js";
-import Const from "../base/constants.js";
-import Geometry from "../math/geometry.js";
-import Type from "../utils/type.js";
-import Mat from "../math/math.js";
-
-/**
- * Constructor for 3D curves.
- * @class Creates a new 3D curve object. Do not use this constructor to create a 3D curve. Use {@link JXG.View3D#create} with type {@link Curve3D} instead.
- *
- * @augments JXG.GeometryElement3D
- * @augments JXG.GeometryElement
- * @param {View3D} view
- * @param {Function} F
- * @param {Function} X
- * @param {Function} Y
- * @param {Function} Z
- * @param {Array} range
- * @param {Object} attributes
- * @see JXG.Board#generateName
- */
-JXG.Curve3D = function (view, F, X, Y, Z, range, attributes) {
-    this.constructor(view.board, attributes, Const.OBJECT_TYPE_CURVE3D, Const.OBJECT_CLASS_3D);
-    this.constructor3D(view, 'curve3d');
-
-    this.board.finalizeAdding(this);
-
-    /**
-     * Internal function defining the surface without applying any transformations.
-     * Does only exist if it or X are supplied as a function. Otherwise it is null.
-     *
-     * @function
-     * @private
-     */
-    this._F = F;
-
-    /**
-     * Function or array which maps u to x; i.e. it defines the x-coordinate of the curve
-     * @function
-     * @returns Number
-     * @private
-     */
-    this._X = X;
-
-    /**
-     * Function or array  which maps u to y; i.e. it defines the y-coordinate of the curve
-     * @function
-     * @returns Number
-     * @private
-     */
-    this._Y = Y;
-
-    /**
-     * Function or array  which maps u to z; i.e. it defines the z-coordinate of the curve
-     * @function
-     * @returns Number
-     * @private
-     */
-    this._Z = Z;
-
-    this.points = [];
-
-    this.numberPoints = 0;
-
-    this.dataX = null;
-    this.dataY = null;
-    this.dataZ = null;
-
-    if (this._F !== null) {
-        this._X = function (u) {
-            return this._F(u)[0];
-        };
-        this._Y = function (u) {
-            return this._F(u)[1];
-        };
-        this._Z = function (u) {
-            return this._F(u)[2];
-        };
-    } else {
-        if (Type.isFunction(this._X)) {
-            this._F = function(u) {
-                return [this._X(u), this._Y(u), this._Z(u)];
-            };
-        } else {
-            this._F = null;
-        }
-    }
-
-    this.range = range;
-
-    this.methodMap = Type.deepCopy(this.methodMap, {
-        // TODO
-    });
-};
-JXG.Curve3D.prototype = new JXG.GeometryElement();
-Type.copyPrototypeMethods(JXG.Curve3D, JXG.GeometryElement3D, 'constructor3D');
-
-JXG.extend(
-    JXG.Curve3D.prototype,
-    /** @lends JXG.Curve3D.prototype */ {
-
-        /**
-         * Simple curve plotting algorithm.
-         *
-         * @returns {JXG.Curve3D} Reference to itself
-         */
-        updateCoords: function() {
-            var steps = this.evalVisProp('numberpointshigh'),
-                r, s, e, delta,
-                u, i,
-                c3d = [1, 0, 0, 0];
-
-            this.points = [];
-
-            if (Type.exists(this.dataX)) {
-                steps = this.dataX.length;
-                for (u = 0; u < steps; u++) {
-                    this.points.push([1, this.dataX[u], this.dataY[u], this.dataZ[u]]);
-                }
-            } else if (Type.isArray(this._X)) {
-                steps = this._X.length;
-                for (u = 0; u < steps; u++) {
-                    this.points.push([1, this._X[u], this._Y[u], this._Z[u]]);
-                }
-            } else {
-                r = Type.evaluate(this.range);
-                s = Type.evaluate(r[0]);
-                e = Type.evaluate(r[1]);
-                delta = (e - s) / (steps - 1);
-                for (i = 0, u = s; i < steps && u <= e; i++, u += delta) {
-                    c3d = this.F(u);
-                    c3d.unshift(1);
-                    this.points.push(c3d);
-                }
-            }
-            this.numberPoints = this.points.length;
-
-            return this;
-        },
-
-        /**
-         * Generic function which evaluates the function term of the curve
-         * and applies its transformations.
-         * @param {Number} u
-         * @returns
-         */
-        evalF: function(u) {
-            var t, i,
-                c3d = [0, 0, 0, 0];
-
-            if (this.transformations.length === 0 || !Type.exists(this.baseElement)) {
-                if (Type.exists(this._F)) {
-                    c3d = this._F(u);
-                } else {
-                    c3d = [this._X[u], this._Y[u], this._Z[u]];
-                }
-                return c3d;
-            }
-
-            t = this.transformations;
-            for (i = 0; i < t.length; i++) {
-                t[i].update();
-            }
-            if (c3d.length === 3) {
-                c3d.unshift(1);
-            }
-
-            if (this === this.baseElement) {
-                if (Type.exists(this._F)) {
-                    c3d = this._F(u);
-                } else {
-                    c3d = [this._X[u], this._Y[u], this._Z[u]];
-                }
-            } else {
-                c3d = this.baseElement.evalF(u);
-            }
-            c3d.unshift(1);
-            c3d = Mat.matVecMult(t[0].matrix, c3d);
-            for (i = 1; i < t.length; i++) {
-                c3d = Mat.matVecMult(t[i].matrix, c3d);
-            }
-
-            return c3d.slice(1);
-        },
-
-        /**
-         * Function defining the curve plus applying transformations.
-         * @param {Number} u
-         * @returns Array [x, y, z] of length 3
-         */
-        F: function(u) {
-            return this.evalF(u);
-        },
-
-        /**
-        * Function which maps (u) to z; i.e. it defines the x-coordinate of the curve
-        * plus applying transformations.
-        * @param {Number} u
-        * @returns Number
-        */
-        X: function(u) {
-            return this.evalF(u)[0];
-        },
-
-        /**
-        * Function which maps (u) to y; i.e. it defines the y-coordinate of the curve
-        * plus applying transformations.
-        * @param {Number} u
-        * @returns Number
-        */
-        Y: function(u) {
-            return this.evalF(u)[1];
-        },
-
-        /**
-        * Function which maps (u) to z; i.e. it defines the z-coordinate of the curve
-        * plus applying transformations.
-        * @param {Number} u
-        * @returns Number
-        */
-        Z: function(u) {
-            return this.evalF(u)[2];
-        },
-
-        updateDataArray2D: function () {
-            var i, c2d,
-                dataX = [],
-                dataY = [],
-                len = this.points.length;
-
-            for (i = 0; i < len; i++) {
-                c2d = this.view.project3DTo2D(this.points[i]);
-                dataX.push(c2d[1]);
-                dataY.push(c2d[2]);
-            }
-
-            return { X: dataX, Y: dataY };
-        },
-
-        // Already documented in GeometryElement
-        addTransform: function (el, transform) {
-            this.addTransformGeneric(el, transform);
-            return this;
-        },
-
-        /**
-         *
-         * @returns {JXG.Curve3D} Reference to itself
-         */
-        updateTransform: function () {
-            var t, c, i, j, len;
-
-            if (this.transformations.length === 0 || this.baseElement === null ||
-                Type.exists(this._F) // Transformations have only to be applied here
-                                     // if the curve is defined by arrays
-            ) {
-                return this;
-            }
-
-            t = this.transformations;
-            for (i = 0; i < t.length; i++) {
-                t[i].update();
-            }
-            len = this.baseElement.numberPoints;
-            for (i = 0; i < len; i++) {
-                if (this === this.baseElement) {
-                    c = this.points[i];
-                } else {
-                    c = this.baseElement.points[i];
-                }
-                for (j = 0; j < t.length; j++) {
-                    c = Mat.matVecMult(t[j].matrix, c);
-                }
-                this.points[i] = c;
-            }
-            this.numberPoints = len;
-
-            return this;
-        },
-
-        // Already documented in GeometryElement
-        updateDataArray: function() { /* stub */ },
-
-        // Already documented in GeometryElement
-        update: function () {
-            if (this.needsUpdate) {
-                this.updateDataArray();
-                this.updateCoords()
-                    .updateTransform();
-            }
-            return this;
-        },
-
-        // Already documented in GeometryElement
-        updateRenderer: function () {
-            this.needsUpdate = false;
-            return this;
-        },
-
-        // Already documented in element3d.js
-        projectCoords: function (p, params) {
-            return Geometry.projectCoordsToParametric(p, this, 1, params);
-        }
-
-        // projectScreenCoords: function (pScr, params) {
-        //     this.initParamsIfNeeded(params);
-        //     return Geometry.projectScreenCoordsToParametric(pScr, this, params);
-        // }
-    }
-);
-
-/**
- * @class 3D Curves can be defined by mappings or by discrete data sets.
- * In general, a 3D curve is a mapping from R to R^3, where t maps to (x(t),y(t),z(t)).
- * The graph is drawn for t in the interval [a,b].
- * @pseudo
- * @description A 3D parametric curve is defined by a function
- *    <i>F: R<sup>1</sup> &rarr; R<sup>3</sup></i>.
- *
- * @name Curve3D
- * @augments Curve
- * @constructor
- * @type Object
- * @throws {Exception} If the element cannot be constructed with the given parent objects an exception is thrown.
- * @param {Function_Function_Function_Array,Function} F<sub>X</sub>,F<sub>Y</sub>,F<sub>Z</sub>,range
- * F<sub>X</sub>(u), F<sub>Y</sub>(u), F<sub>Z</sub>(u) are functions returning a number, range is the array containing
- * lower and upper bound for the range of the parameter u. range may also be a function returning an array of length two.
- * @param {Function_Array,Function} F,range Alternatively: F<sub>[X,Y,Z]</sub>(u) a function returning an array [x,y,z] of
- * numbers, range as above.
- * @param {Array_Array_Array} X,Y,Z Three arrays containing the coordinate points which define the curve.
- * @example
- * // create a simple curve in 3d
- * var bound = [-1.5, 1.5];
- * var view=board.create('view3d',
- *     [[-4, -4],[8, 8],
- *     [bound, bound, bound]],
- *     {});
- * var curve = view.create('curve3d', [(u)=>Math.cos(u), (u)=>Math.sin(u), (u)=>(u/Math.PI)-1,[0,2*Math.PI] ]);
- * </pre><div id="JXG0f35a50e-e99d-11e8-a1ca-04d3b0c2aad3" class="jxgbox" style="width: 300px; height: 300px;"></div>
- * <script type="text/javascript">
- *     (function() {
- *         var board = JXG.JSXGraph.initBoard('JXG0f35a50e-e99d-11e8-a1ca-04d3b0c2aad3',
- *             {boundingbox: [-8, 8, 8,-8], axis: false, showcopyright: false, shownavigation: false});
- *         // create a simple curve in 3d
- *         var bound = [-1.5, 1.5];
- *         var view=board.create('view3d',
- *             [[-4, -4],[8, 8],
- *             [bound, bound, bound]],
- *             {});
- *         var curve = view.create('curve3d', [(u)=>Math.cos(u), (u)=>Math.sin(u), (u)=>(u/Math.PI)-1,[0,2*Math.PI] ]);
- *     })();
- * </script><pre>
-  */
-JXG.createCurve3D = function (board, parents, attributes) {
-    var view = parents[0],
-        F, X, Y, Z, range, attr, el,
-        mat,
-        base = null,
-        transform = null;
-
-    if (parents.length === 3) {
-        if (Type.isTransformationOrArray(parents[2]) && parents[1].type === Const.OBJECT_TYPE_CURVE3D) {
-            // [curve, transformation(s)]
-            // This might be adopted to the type of the base element (data plot or function)
-            base = parents[1];
-            transform = parents[2];
-            F = null;
-            X = [];
-            Y = [];
-            Z = [];
-        } else {
-            // [F, range]
-            F = parents[1];
-            range = parents[2];
-            X = null;
-            Y = null;
-            Z = null;
-        }
-    } else if (parents.length === 2 && Type.isArray(parents[1])) {
-        mat = Mat.transpose(parents[1]);
-        X = mat[0];
-        Y = mat[1];
-        Z = mat[2];
-        F = null;
-    } else {
-        // [X, Y, Z, range]
-        X = parents[1];
-        Y = parents[2];
-        Z = parents[3];
-        range = parents[4];
-        F = null;
-    }
-    // TODO Throw new Error
-
-    attr = Type.copyAttributes(attributes, board.options, 'curve3d');
-    el = new JXG.Curve3D(view, F, X, Y, Z, range, attr);
-
-    attr = el.setAttr2D(attr);
-    el.element2D = view.create("curve", [[], []], attr);
-    el.element2D.view = view;
-    if (base !== null) {
-        el.addTransform(base, transform);
-        el.addParents(base);
-    }
-
-    /**
-     * @class
-     * @ignore
-     */
-    el.element2D.updateDataArray = function () {
-        var ret = el.updateDataArray2D();
-        this.dataX = ret.X;
-        this.dataY = ret.Y;
-    };
-    el.addChild(el.element2D);
-    el.inherits.push(el.element2D);
-    el.element2D.setParents(el);
-
-    el.element2D.prepareUpdate().update();
-    if (!board.isSuspendedUpdate) {
-        el.element2D.updateVisibility().updateRenderer();
-    }
-
-    return el;
-};
-
-JXG.registerElement("curve3d", JXG.createCurve3D);
-
-/**
- * @class A vector field is an assignment of a vector to each point in 3D space.
- * <p>
- * Plot a vector field either given by three functions
- * f1(x, y, z), f2(x, y, z), and f3(x, y, z) or by a function f(x, y, z)
- * returning an array of size 3.
- *
- * @pseudo
- * @name Vectorfield3D
- * @augments JXG.Curve3D
- * @constructor
- * @type JXG.Curve3D
- * @throws {Error} If the element cannot be constructed with the given parent objects an exception is thrown.
- * Parameter options:
- * @param {Array|Function|String} F Either an array containing three functions f1(x, y, z), f2(x, y, z),
- * and f3(x, y) or function f(x, y, z) returning an array of length 3.
- * @param {Array} xData Array of length 3 containing start value for x, number of steps,
- * end value of x. The vector field will contain (number of steps) + 1 vectors in direction of x.
- * @param {Array} yData Array of length 3 containing start value for y, number of steps,
- * end value of y. The vector field will contain (number of steps) + 1 vectors in direction of y.
- * @param {Array} zData Array of length 3 containing start value for z, number of steps,
- * end value of z. The vector field will contain (number of steps) + 1 vectors in direction of z.
- *
- * @example
- * const view = board.create('view3d',
- *     [
- *         [-6, -3],
- *         [8, 8],
- *         [[-3, 3], [-3, 3], [-3, 3]]
- *     ], {});
- *
- * var vf = view.create('vectorfield3d', [
- *     [(x, y, z) => Math.cos(y), (x, y, z) => Math.sin(x), (x, y, z) => z],
- *     [-2, 5, 2], // x from -2 to 2 in 5 steps
- *     [-2, 5, 2], // y
- *     [-2, 5, 2] // z
- * ], {
- *     strokeColor: 'red',
- *     scale: 0.5
- * });
- *
- * </pre><div id="JXG8e41c67b-3338-4428-bd0f-c69d8f6fb348" class="jxgbox" style="width: 300px; height: 300px;"></div>
- * <script type="text/javascript">
- *     (function() {
- *         var board = JXG.JSXGraph.initBoard('JXG8e41c67b-3338-4428-bd0f-c69d8f6fb348',
- *             {boundingbox: [-8, 8, 8,-8], axis: false, showcopyright: false, shownavigation: false,
- *          pan: {
- *                needTwoFingers: true
- *           }
- *          });
- *     const view = board.create('view3d',
- *         [
- *             [-6, -3],
- *             [8, 8],
- *             [[-3, 3], [-3, 3], [-3, 3]]
- *         ], {});
- *     var vf = view.create('vectorfield3d', [
- *         [(x, y, z) => Math.cos(y), (x, y, z) => Math.sin(x), (x, y, z) => z],
- *         [-2, 5, 2], // x from -2 to 2 in 5 steps
- *         [-2, 5, 2], // y
- *         [-2, 5, 2] // z
- *     ], {
- *         strokeColor: 'red',
- *         scale: 0.5
- *     });
- *
- *
- *     })();
- *
- * </script><pre>
- *
- */
-JXG.createVectorfield3D = function (board, parents, attributes) {
-    var view = parents[0],
-        el, attr;
-
-    if (!(parents.length >= 5 &&
-        (Type.isArray(parents[1]) || Type.isFunction(parents[1]) || Type.isString(parents[1])) &&
-        (Type.isArray(parents[2]) && parents[1].length === 3) &&
-        (Type.isArray(parents[3]) && parents[2].length === 3) &&
-        (Type.isArray(parents[4]) && parents[3].length === 3)
-    )) {
-        throw new Error(
-            "JSXGraph: Can't create vector field 3D with parent types " +
-            "'" + typeof parents[1] + "', " +
-            "'" + typeof parents[2] + "', " +
-            "'" + typeof parents[3] + "'."  +
-            "'" + typeof parents[4] + "', "
-        );
-    }
-
-    attr = Type.copyAttributes(attributes, board.options, 'vectorfield3d');
-    el = view.create('curve3d', [[], [], []], attr);
-
-    /**
-     * Set the defining functions of 3D vector field.
-     * @memberOf Vectorfield3D
-     * @name setF
-     * @function
-     * @param {Array|Function} func Either an array containing three functions f1(x, y, z),
-     * f2(x, y, z), and f3(x, y, z) or function f(x, y, z) returning an array of length 3.
-     * @returns {Object} Reference to the 3D vector field object.
-     *
-     * @example
-     * field.setF([(x, y, z) => Math.sin(y), (x, y, z) => Math.cos(x), (x, y, z) => z]);
-     * board.update();
-     *
-     */
-    el.setF = function (func, varnames) {
-        var f0, f1, f2;
-        if (Type.isArray(func)) {
-            f0 = Type.createFunction(func[0], this.board, varnames);
-            f1 = Type.createFunction(func[1], this.board, varnames);
-            f2 = Type.createFunction(func[2], this.board, varnames);
-            /**
-             * @ignore
-             */
-            this.F = function (x, y, z) {
-                return [f0(x, y, z), f1(x, y, z), f2(x, y, z)];
-            };
-        } else {
-            this.F = Type.createFunction(func, el.board, varnames);
-        }
-        return this;
-    };
-
-    el.setF(parents[1], 'x, y, z');
-    el.xData = parents[2];
-    el.yData = parents[3];
-    el.zData = parents[4];
-
-    el.updateDataArray = function () {
-        var k, i, j,
-            v, nrm,
-            x, y, z,
-            scale = this.evalVisProp('scale'),
-            start = [
-                Type.evaluate(this.xData[0]),
-                Type.evaluate(this.yData[0]),
-                Type.evaluate(this.zData[0])
-            ],
-            steps = [
-                Type.evaluate(this.xData[1]),
-                Type.evaluate(this.yData[1]),
-                Type.evaluate(this.zData[1])
-            ],
-            end = [
-                Type.evaluate(this.xData[2]),
-                Type.evaluate(this.yData[2]),
-                Type.evaluate(this.zData[2])
-            ],
-            delta = [
-                (end[0] - start[0]) / steps[0],
-                (end[1] - start[1]) / steps[1],
-                (end[2] - start[2]) / steps[2]
-            ],
-            phi, theta1, theta2, theta,
-            showArrow = this.evalVisProp('arrowhead.enabled'),
-            leg, leg_x, leg_y, leg_z, alpha;
-
-        if (showArrow) {
-            // Arrow head style
-            // leg = 8;
-            // alpha = Math.PI * 0.125;
-            leg = this.evalVisProp('arrowhead.size');
-            alpha = this.evalVisProp('arrowhead.angle');
-            leg_x = leg / board.unitX;
-            leg_y = leg / board.unitY;
-            leg_z = leg / Math.sqrt(board.unitX * board.unitY);
-        }
-
-        this.dataX = [];
-        this.dataY = [];
-        this.dataZ = [];
-        for (i = 0, x = start[0]; i <= steps[0]; x += delta[0], i++) {
-            for (j = 0, y = start[1]; j <= steps[1]; y += delta[1], j++) {
-                for (k = 0, z = start[2]; k <= steps[2]; z += delta[2], k++) {
-                    v = this.F(x, y, z);
-                    nrm = Mat.norm(v);
-                    if (nrm < Number.EPSILON) {
-                        continue;
-                    }
-
-                    v[0] *= scale;
-                    v[1] *= scale;
-                    v[2] *= scale;
-                    Type.concat(this.dataX, [x, x + v[0], NaN]);
-                    Type.concat(this.dataY, [y, y + v[1], NaN]);
-                    Type.concat(this.dataZ, [z, z + v[2], NaN]);
-
-                    if (showArrow) {
-                        // Arrow head
-                        nrm *= scale;
-                        phi = Math.atan2(v[1], v[0]);
-                        theta = Math.asin(v[2] / nrm);
-                        theta1 = theta - alpha;
-                        theta2 = theta + alpha;
-                        Type.concat(this.dataX, [
-                            x + v[0] - leg_x * Math.cos(phi) * Math.cos(theta1),
-                            x + v[0],
-                            x + v[0] - leg_x * Math.cos(phi) * Math.cos(theta2),
-                            NaN]);
-                        Type.concat(this.dataY, [
-                            y + v[1] - leg_y * Math.sin(phi) * Math.cos(theta1),
-                            y + v[1],
-                            y + v[1] - leg_y * Math.sin(phi) * Math.cos(theta2),
-                            NaN]);
-                        Type.concat(this.dataZ, [
-                            z + v[2] - leg_z * Math.sin(theta2),
-                            z + v[2],
-                            z + v[2] - leg_z * Math.sin(theta1),
-                            NaN]);
-                    }
-                }
-            }
-        }
-    };
-
-    el.methodMap = Type.deepCopy(el.methodMap, {
-        setF: "setF"
-    });
-
-    return el;
-};
-
-JXG.registerElement("vectorfield3D", JXG.createVectorfield3D);
->>>>>>> 76575604
+JXG.registerElement("vectorfield3D", JXG.createVectorfield3D);