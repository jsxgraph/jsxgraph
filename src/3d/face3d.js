--- conflicted
+++ resolved
@@ -1,395 +1,3 @@
-<<<<<<< HEAD
-/*
-    Copyright 2008-2025
-        Matthias Ehmann,
-        Carsten Miller,
-        Andreas Walter,
-        Alfred Wassermann
-
-    This file is part of JSXGraph.
-
-    JSXGraph is free software dual licensed under the GNU LGPL or MIT License.
-
-    You can redistribute it and/or modify it under the terms of the
-
-      * GNU Lesser General Public License as published by
-        the Free Software Foundation, either version 3 of the License, or
-        (at your option) any later version
-      OR
-      * MIT License: https://github.com/jsxgraph/jsxgraph/blob/master/LICENSE.MIT
-
-    JSXGraph is distributed in the hope that it will be useful,
-    but WITHOUT ANY WARRANTY; without even the implied warranty of
-    MERCHANTABILITY or FITNESS FOR A PARTICULAR PURPOSE.  See the
-    GNU Lesser General Public License for more details.
-
-    You should have received a copy of the GNU Lesser General Public License and
-    the MIT License along with JSXGraph. If not, see <https://www.gnu.org/licenses/>
-    and <https://opensource.org/licenses/MIT/>.
- */
-/*global JXG:true, define: true*/
-
-import JXG from "../jxg.js";
-import Const from "../base/constants.js";
-import Type from "../utils/type.js";
-import Mat from "../math/math.js";
-
-/**
- * 3D faces
- * @class Creates a new 3D face object. Do not use this constructor to create a 3D curve. Use {@link JXG.View3D#create} with type {@link Face3D} instead.
- *
- * @augments JXG.GeometryElement3D
- * @augments JXG.GeometryElement
- * @param {View3D} view
- * @param {Function} F
- * @param {Function} X
- * @param {Function} Y
- * @param {Function} Z
- * @param {Array} range
- * @param {Object} attributes
- * @see JXG.Board#generateName
- */
-JXG.Face3D = function (view, polyhedron, faceNumber, attributes) {
-    this.constructor(view.board, attributes, Const.OBJECT_TYPE_FACE3D, Const.OBJECT_CLASS_3D);
-    this.constructor3D(view, "face3d");
-
-    this.board.finalizeAdding(this);
-
-    /**
-     * Link to the defining data of the parent polyhedron3d.
-     * @name Face3D#polyhedron
-     * @type Object
-     * @see Polyhedron3D#def
-     */
-    this.polyhedron = polyhedron;
-
-    /**
-     * Index of the face in the list of faces of the polyhedron
-     * @name Face3D#faceNumber
-     * @type Number
-     */
-    this.faceNumber = faceNumber;
-
-    /**
-     * Normal vector for the face. Array of length 4.
-     * @name Face3D#normal
-     * @type array
-     */
-    this.normal = [0, 0, 0, 0];
-
-    /**
-     * Hesse right hand side of the plane that contains the face.
-     * @name Face3D#d
-     * @type Number
-     */
-    this.d = 0;
-
-    /**
-     * First basis vector of the face. Vector of length 4.
-     * @name Face3D#vec1
-     * @type Array
-     */
-    this.vec1 = [0, 0, 0, 0];
-
-    /**
-     * Second basis vector of the face. Vector of length 4.
-     * @name Face3D#vec2
-     * @type Array
-     */
-    this.vec2 = [0, 0, 0, 0];
-
-    if (this.faceNumber === 0) {
-        this.updateCoords();
-    }
-
-    this.methodMap = Type.deepCopy(this.methodMap, {
-        // TODO
-    });
-};
-JXG.Face3D.prototype = new JXG.GeometryElement();
-Type.copyPrototypeMethods(JXG.Face3D, JXG.GeometryElement3D, "constructor3D");
-
-JXG.extend(
-    JXG.Face3D.prototype,
-    /** @lends JXG.Face3D.prototype */ {
-
-        /**
-         * Update the coordinates of all vertices of the polyhedron
-         * @function
-         * @name Face3D#updateCoords
-         * @returns {Face3D} reference to itself
-         */
-        updateCoords: function() {
-            var i, j, le, p,
-                def = this.polyhedron;
-
-            for (i in def.vertices) {
-                p = def.vertices[i];
-                if (Type.isFunction(p)) {
-                    def.coords[i] = Type.evaluate(p);
-                } else if (Type.isArray(p)) {
-                    def.coords[i] = [];
-                    le = p.length;
-                    for (j = 0; j < le; j++) {
-                        def.coords[i][j] = Type.evaluate(p[j]);
-                    }
-                } else {
-                    p = def.view.select(p);
-                    if (Type.isPoint3D(p)) {
-                        def.coords[i] = p.coords;
-                    } else {
-                        throw new Error('Polyhedron3D.updateCoords: unknown vertices type!');
-                    }
-                }
-                if (def.coords[i].length === 3) {
-                    def.coords[i].unshift(1);
-                }
-            }
-
-            return this;
-        },
-
-        /**
-         * Update the 2d coordinates of the face
-         * @function
-         * @name Face3D#updateDataArray2D
-         * @returns {Object} {X:[], Y:[]}
-         */
-        updateDataArray2D: function () {
-            var j, le,
-                c3d, c2d,
-                x = [],
-                y = [],
-                p = this.polyhedron,
-                face = p.faces[this.faceNumber];
-
-            if (this.faceNumber === 0) {
-                // coords2D equal to [] means, projection is needed down below.
-                // Thus, every vertex is projected only once.
-                for (j in p.vertices) {
-                    p.coords2D[j] = [];
-                }
-            }
-
-            // Add the projected coordinates of the vertices of this face
-            // to the 2D curve.
-            // If not done yet, project the 3D vertices of this face to 2D.
-            le = face.length;
-            this.zIndex = 0.0;
-            for (j = 0; j < le; j++) {
-                c2d = p.coords2D[face[j]];
-                if (c2d.length === 0) {
-                    // if coords2D.length > 0, it has already be projected
-                    // in another face3d.
-                    c3d = p.coords[face[j]];
-                    c2d = this.view.project3DTo2D(c3d);
-                    p.coords2D[face[j]] = c2d;
-                    p.zIndex[face[j]] = Mat.matVecMult(this.view.matrix3DRotShift, c3d)[3];
-                }
-                x.push(c2d[1]);
-                y.push(c2d[2]);
-
-                this.zIndex += p.zIndex[face[j]];
-            }
-            if (le > 0) {
-                this.zIndex /= le;
-            }
-            if (le !== 2) {
-                // 2D faces and points are a closed loop
-                x.push(x[0]);
-                y.push(y[0]);
-            }
-
-            return { X: x, Y: y };
-        },
-
-        addTransform: function (el, transform) {
-            if (this.faceNumber === 0) {
-                this.addTransformGeneric(el, transform);
-            }
-            return this;
-        },
-
-        updateTransform: function () {
-            var t, c, i, j, b;
-
-            if (this.faceNumber !== 0) {
-                return this;
-            }
-
-            if (this.transformations.length === 0 || this.baseElement === null) {
-                return this;
-            }
-
-            t = this.transformations;
-            for (i = 0; i < t.length; i++) {
-                t[i].update();
-            }
-
-            if (this === this.baseElement) {
-                b = this.polyhedron;
-            } else {
-                b = this.baseElement.polyhedron;
-            }
-            for (i in b.coords) {
-                if (b.coords.hasOwnProperty(i)) {
-                    c = b.coords[i];
-                    for (j = 0; j < t.length; j++) {
-                        c = Mat.matVecMult(t[j].matrix, c);
-                    }
-                    this.polyhedron.coords[i] = c;
-                }
-            }
-
-            return this;
-        },
-
-        update: function () {
-            var i, le,
-                phdr, nrm,
-                p1, p2,
-                face;
-
-            if (this.needsUpdate && !this.view.board._change3DView) {
-                phdr = this.polyhedron;
-
-                if (this.faceNumber === 0) {
-                    // Update coordinates of all vertices
-                    this.updateCoords()
-                        .updateTransform();
-                }
-
-                face = phdr.faces[this.faceNumber];
-                le = face.length;
-                if (le < 3) {
-                    // Get out of here if face is point or segment
-                    return this;
-                }
-
-                // Update spanning vectors
-                p1 = phdr.coords[face[0]];
-                p2 = phdr.coords[face[1]];
-                this.vec1 = [p2[0] - p1[0], p2[1] - p1[1], p2[2] - p1[2], p2[3] - p1[3]];
-
-                p2 = phdr.coords[face[2]];
-                this.vec2 = [p2[0] - p1[0], p2[1] - p1[1], p2[2] - p1[2], p2[3] - p1[3]];
-
-                // Update Hesse form, i.e. normal and d
-                this.normal = Mat.crossProduct(this.vec1.slice(1), this.vec2.slice(1));
-                nrm = Mat.norm(this.normal);
-                this.normal.unshift(0);
-
-                if (Math.abs(nrm) > 1.e-12) {
-                    for (i = 1; i < 4; i++) {
-                        this.normal[i] /= nrm;
-                    }
-                }
-                this.d = Mat.innerProduct(p1, this.normal, 4);
-            }
-            return this;
-        },
-
-        updateRenderer: function () {
-            if (this.needsUpdate) {
-                this.needsUpdate = false;
-                this.shader();
-            }
-            return this;
-        },
-
-        /**
-         * Determines the lightness of the face (in the HSL color scheme).
-         * <p>
-         * Sets the fillColor of the adjoint 2D curve.
-         * @name shader
-         * @memberOf Face3D
-         * @function
-         * @returns {Number} zIndex of the face
-         */
-        shader: function() {
-            var hue, sat, light, angle, hsl,
-                // bb = this.view.bbox3D,
-                minFace, maxFace,
-                minLight, maxLight;
-
-
-            if (this.evalVisProp('shader.enabled')) {
-                hue = this.evalVisProp('shader.hue');
-                sat = this.evalVisProp('shader.saturation');
-                minLight = this.evalVisProp('shader.minlightness');
-                maxLight = this.evalVisProp('shader.maxlightness');
-
-                if (this.evalVisProp('shader.type').toLowerCase() === 'angle') {
-                    // Angle normal / eye
-                    angle = Mat.innerProduct(this.view.matrix3DRotShift[3], this.normal);
-                    angle = Math.abs(angle);
-                    light = minLight + (maxLight - minLight) * angle;
-                } else {
-                    // zIndex
-                    maxFace = this.view.zIndexMax;
-                    minFace = this.view.zIndexMin;
-                    light = minLight + (maxLight - minLight) * ((this.zIndex - minFace) / (maxFace - minFace));
-                }
-
-                // hsl = `hsl(${hue}, ${sat}%, ${light}%)`;
-                hsl = 'hsl(' + hue + ',' + sat +'%,' + light + '%)';
-
-                this.element2D.visProp.fillcolor = hsl;
-                return this.zIndex;
-            }
-        }
-    }
-);
-
-/**
- * @class This element creates a 3D face.
- * @pseudo
- * @description A 3D faces is TODO
- *
- * @name Face3D
- * @augments Curve
- * @constructor
- * @type Object
- * @throws {Exception} If the element cannot be constructed with the given parent objects an exception is thrown.
-  */
-JXG.createFace3D = function (board, parents, attributes) {
-    var view = parents[0],
-        polyhedron = parents[1],
-        faceNumber = parents[2],
-        attr, el;
-
-    // TODO Throw new Error
-    attr = Type.copyAttributes(attributes, board.options, "face3d");
-    el = new JXG.Face3D(view, polyhedron, faceNumber, attr);
-
-    attr = el.setAttr2D(attr);
-    el.element2D = view.create("curve", [[], []], attr);
-    el.element2D.view = view;
-
-    /**
-     * @class
-     * @ignore
-     */
-    el.element2D.updateDataArray = function () {
-        var ret = el.updateDataArray2D();
-        this.dataX = ret.X;
-        this.dataY = ret.Y;
-    };
-    el.addChild(el.element2D);
-    el.inherits.push(el.element2D);
-    el.element2D.setParents(el);
-
-    el.element2D.prepareUpdate().update();
-    if (!board.isSuspendedUpdate) {
-        el.element2D.updateVisibility().updateRenderer();
-    }
-
-    return el;
-};
-
-JXG.registerElement("face3d", JXG.createFace3D);
-
-=======
 /*
     Copyright 2008-2025
         Matthias Ehmann,
@@ -780,4 +388,3 @@
 };
 
 JXG.registerElement("face3d", JXG.createFace3D);
->>>>>>> 76575604
