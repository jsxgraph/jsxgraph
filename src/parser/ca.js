--- conflicted
+++ resolved
@@ -1,1660 +1,3 @@
-<<<<<<< HEAD
-/*
- JessieCode Computer algebra algorithms
-
-    Copyright 2011-2019
-        Michael Gerhaeuser,
-        Alfred Wassermann
-
-    JessieCode is free software dual licensed under the GNU LGPL or MIT License.
-
-    You can redistribute it and/or modify it under the terms of the
-
-      * GNU Lesser General Public License as published by
-        the Free Software Foundation, either version 3 of the License, or
-        (at your option) any later version
-      OR
-      * MIT License: https://github.com/jsxgraph/jsxgraph/blob/master/LICENSE.MIT
-
-    JessieCode is distributed in the hope that it will be useful,
-    but WITHOUT ANY WARRANTY; without even the implied warranty of
-    MERCHANTABILITY or FITNESS FOR A PARTICULAR PURPOSE.  See the
-    GNU Lesser General Public License for more details.
-
-    You should have received a copy of the GNU Lesser General Public License and
-    the MIT License along with JessieCode. If not, see <https://www.gnu.org/licenses/>
-    and <https://opensource.org/licenses/MIT/>.
- */
-
-/*global JXG: true, define: true, window: true, console: true, self: true, document: true, parser: true*/
-/*jslint nomen: true, plusplus: true*/
-/*eslint eqeqeq: "off"*/
-
-/**
- * @fileoverview Here, the computer algebra algorithms are implemented.
- */
-
-import JXG from "../jxg.js";
-import Type from "../utils/type.js";
-// import Const from "../base/constants.js";
-// import Text from "../base/text.js";
-// import Mat from "../math/math.js";
-// import Geometry from "../math/geometry.js";
-// import Statistics from "../math/statistics.js";
-// import Env from "../utils/env.js";
-
-/**
- * A JessieCode object provides an interface to the parser and stores all variables and objects used within a JessieCode script.
- * The optional argument <tt>code</tt> is interpreted after initializing. To evaluate more code after initializing a JessieCode instance
- * please use {@link JXG.JessieCode#parse}. For code snippets like single expressions use {@link JXG.JessieCode#snippet}.
- * @constructor
- * @param {String} [code] Code to parse.
- * @param {Boolean} [geonext=false] Geonext compatibility mode.
- */
-JXG.CA = function (node, createNode, parser) {
-    this.node = node;
-    this.createNode = createNode;
-    this.parser = parser;
-};
-
-JXG.extend(
-    JXG.CA.prototype,
-    /** @lends JXG.CA.prototype */ {
-        findMapNode: function (mapname, node) {
-            var i, len, ret;
-
-            //console.log("FINDMAP", node);
-            if (node.value === "op_assign" && node.children[0].value === mapname) {
-                return node.children[1];
-            } else if (node.children) {
-                len = node.children.length;
-                for (i = 0; i < len; ++i) {
-                    ret = this.findMapNode(mapname, node.children[i]);
-                    if (ret !== null) {
-                        return ret;
-                    }
-                }
-            }
-            return null;
-        },
-
-        /**
-         * Declare all subnodes as math nodes,
-         * i.e recursively set node.isMath = true;
-         */
-        setMath: function (node) {
-            var i, len;
-
-            if (
-                (node.type == "node_op" &&
-                    (node.value == "op_add" ||
-                        node.value == "op_sub" ||
-                        node.value == "op_mul" ||
-                        node.value == "op_div" ||
-                        node.value == "op_neg" ||
-                        node.value == "op_execfun" ||
-                        node.value == "op_exp")) ||
-                node.type == "node_var" ||
-                node.type == "node_const"
-            ) {
-                node.isMath = true;
-            }
-            if (node.children) {
-                len = node.children.length;
-                for (i = 0; i < len; ++i) {
-                    this.setMath(node.children[i]);
-                }
-            }
-        },
-
-        deriveElementary: function (node, varname) {
-            var fun = node.children[0].value,
-                arg = node.children[1],
-                newNode;
-
-            switch (fun) {
-                case "abs":
-                    // x / sqrt(x * x)
-                    newNode = this.createNode(
-                        "node_op",
-                        "op_div",
-                        arg[0],
-                        this.createNode(
-                            "node_op",
-                            "op_execfun",
-                            this.createNode("node_var", "sqrt"),
-                            [
-                                this.createNode(
-                                    "node_op",
-                                    "op_mul",
-                                    Type.deepCopy(arg[0]),
-                                    Type.deepCopy(arg[0])
-                                )
-                            ]
-                        )
-                    );
-                    break;
-
-                case "sqrt":
-                    newNode = this.createNode(
-                        "node_op",
-                        "op_div",
-                        this.createNode("node_const", 1.0),
-                        this.createNode(
-                            "node_op",
-                            "op_mul",
-                            this.createNode("node_const", 2.0),
-                            this.createNode(
-                                node.type,
-                                node.value,
-                                Type.deepCopy(node.children[0]),
-                                Type.deepCopy(node.children[1])
-                            )
-                        )
-                    );
-                    break;
-
-                case "sin":
-                    newNode = this.createNode(
-                        "node_op",
-                        "op_execfun",
-                        this.createNode("node_var", "cos"),
-                        Type.deepCopy(arg)
-                    );
-                    break;
-
-                case "cos":
-                    newNode = this.createNode(
-                        "node_op",
-                        "op_neg",
-                        this.createNode(
-                            "node_op",
-                            "op_execfun",
-                            this.createNode("node_var", "sin"),
-                            Type.deepCopy(arg)
-                        )
-                    );
-                    break;
-
-                case "tan":
-                    newNode = this.createNode(
-                        "node_op",
-                        "op_div",
-                        this.createNode("node_const", 1.0),
-                        this.createNode(
-                            "node_op",
-                            "op_exp",
-                            this.createNode(
-                                "node_op",
-                                "op_execfun",
-                                this.createNode("node_var", "cos"),
-                                Type.deepCopy(arg)
-                            ),
-                            this.createNode("node_const", 2)
-                        )
-                    );
-                    break;
-
-                case "cot":
-                    newNode = this.createNode(
-                        "node_op",
-                        "op_neg",
-                        this.createNode(
-                            "node_op",
-                            "op_div",
-                            this.createNode("node_const", 1.0),
-                            this.createNode(
-                                "node_op",
-                                "op_exp",
-                                this.createNode(
-                                    "node_op",
-                                    "op_execfun",
-                                    this.createNode("node_var", "sin"),
-                                    Type.deepCopy(arg)
-                                ),
-                                this.createNode("node_const", 2)
-                            )
-                        )
-                    );
-                    break;
-
-                case "exp":
-                    newNode = this.createNode(
-                        node.type,
-                        node.value,
-                        Type.deepCopy(node.children[0]),
-                        Type.deepCopy(node.children[1])
-                    );
-                    break;
-
-                case "pow":
-                    // (f^g)' = f^g*(f'g/f + g' log(f))
-                    newNode = this.createNode(
-                        "node_op",
-                        "op_mul",
-                        this.createNode(
-                            "node_op",
-                            "op_execfun",
-                            Type.deepCopy(node.children[0]),
-                            Type.deepCopy(node.children[1])
-                        ),
-                        this.createNode(
-                            "node_op",
-                            "op_add",
-                            this.createNode(
-                                "node_op",
-                                "op_mul",
-                                this.derivative(node.children[1][0], varname),
-                                this.createNode(
-                                    "node_op",
-                                    "op_div",
-                                    Type.deepCopy(node.children[1][1]),
-                                    Type.deepCopy(node.children[1][0])
-                                )
-                            ),
-                            this.createNode(
-                                "node_op",
-                                "op_mul",
-                                this.derivative(node.children[1][1], varname),
-                                this.createNode(
-                                    "node_op",
-                                    "op_execfun",
-                                    this.createNode("node_var", "log"),
-                                    [Type.deepCopy(node.children[1][0])]
-                                )
-                            )
-                        )
-                    );
-                    break;
-
-                case "log":
-                case "ln":
-                    newNode = this.createNode(
-                        "node_op",
-                        "op_div",
-                        this.createNode("node_const", 1.0),
-                        // Attention: single variable mode
-                        Type.deepCopy(arg[0])
-                    );
-                    break;
-
-                case "log2":
-                case "lb":
-                case "ld":
-                    newNode = this.createNode(
-                        "node_op",
-                        "op_mul",
-                        this.createNode(
-                            "node_op",
-                            "op_div",
-                            this.createNode("node_const", 1.0),
-                            // Attention: single variable mode
-                            Type.deepCopy(arg[0])
-                        ),
-                        this.createNode("node_const", 1.4426950408889634) // 1/log(2)
-                    );
-                    break;
-
-                case "log10":
-                case "lg":
-                    newNode = this.createNode(
-                        "node_op",
-                        "op_mul",
-                        this.createNode(
-                            "node_op",
-                            "op_div",
-                            this.createNode("node_const", 1.0),
-                            // Attention: single variable mode
-                            Type.deepCopy(arg[0])
-                        ),
-                        this.createNode("node_const", 0.43429448190325176) // 1/log(10)
-                    );
-                    break;
-
-                case "asin":
-                    newNode = this.createNode(
-                        "node_op",
-                        "op_div",
-                        this.createNode("node_const", 1.0),
-                        this.createNode(
-                            "node_op",
-                            "op_execfun",
-                            this.createNode("node_var", "sqrt"),
-                            [
-                                this.createNode(
-                                    "node_op",
-                                    "op_sub",
-                                    this.createNode("node_const", 1.0),
-                                    this.createNode(
-                                        "node_op",
-                                        "op_mul",
-                                        Type.deepCopy(arg[0]),
-                                        Type.deepCopy(arg[0])
-                                    )
-                                )
-                            ]
-                        )
-                    );
-                    break;
-
-                case "acos":
-                    newNode = this.createNode(
-                        "node_op",
-                        "op_neg",
-                        this.createNode(
-                            "node_op",
-                            "op_div",
-                            this.createNode("node_const", 1.0),
-                            this.createNode(
-                                "node_op",
-                                "op_execfun",
-                                this.createNode("node_var", "sqrt"),
-                                [
-                                    this.createNode(
-                                        "node_op",
-                                        "op_sub",
-                                        this.createNode("node_const", 1.0),
-                                        this.createNode(
-                                            "node_op",
-                                            "op_mul",
-                                            Type.deepCopy(arg[0]),
-                                            Type.deepCopy(arg[0])
-                                        )
-                                    )
-                                ]
-                            )
-                        )
-                    );
-                    break;
-
-                //case 'atan2':
-
-                case "atan":
-                    newNode = this.createNode(
-                        "node_op",
-                        "op_div",
-                        this.createNode("node_const", 1.0),
-                        this.createNode(
-                            "node_op",
-                            "op_add",
-                            this.createNode("node_const", 1.0),
-                            this.createNode(
-                                "node_op",
-                                "op_mul",
-                                Type.deepCopy(arg[0]),
-                                Type.deepCopy(arg[0])
-                            )
-                        )
-                    );
-                    break;
-
-                case "acot":
-                    newNode = this.createNode(
-                        "node_op",
-                        "op_neg",
-                        this.createNode(
-                            "node_op",
-                            "op_div",
-                            this.createNode("node_const", 1.0),
-                            this.createNode(
-                                "node_op",
-                                "op_add",
-                                this.createNode("node_const", 1.0),
-                                this.createNode(
-                                    "node_op",
-                                    "op_mul",
-                                    Type.deepCopy(arg[0]),
-                                    Type.deepCopy(arg[0])
-                                )
-                            )
-                        )
-                    );
-                    break;
-
-                case "sinh":
-                    newNode = this.createNode(
-                        "node_op",
-                        "op_execfun",
-                        this.createNode("node_var", "cosh"),
-                        [Type.deepCopy(arg[0])]
-                    );
-                    break;
-
-                case "cosh":
-                    newNode = this.createNode(
-                        "node_op",
-                        "op_execfun",
-                        this.createNode("node_var", "sinh"),
-                        [Type.deepCopy(arg[0])]
-                    );
-                    break;
-
-                case "tanh":
-                    newNode = this.createNode(
-                        "node_op",
-                        "op_sub",
-                        this.createNode("node_const", 1.0),
-                        this.createNode(
-                            "node_op",
-                            "op_exp",
-                            this.createNode(
-                                "node_op",
-                                "op_execfun",
-                                this.createNode("node_var", "tanh"),
-                                [Type.deepCopy(arg[0])]
-                            ),
-                            this.createNode("node_const", 2.0)
-                        )
-                    );
-                    break;
-
-                case "asinh":
-                    newNode = this.createNode(
-                        "node_op",
-                        "op_div",
-                        this.createNode("node_const", 1.0),
-                        this.createNode(
-                            "node_op",
-                            "op_execfun",
-                            this.createNode("node_var", "sqrt"),
-                            [
-                                this.createNode(
-                                    "node_op",
-                                    "op_add",
-                                    this.createNode(
-                                        "node_op",
-                                        "op_mul",
-                                        Type.deepCopy(arg[0]),
-                                        Type.deepCopy(arg[0])
-                                    ),
-                                    this.createNode("node_const", 1.0)
-                                )
-                            ]
-                        )
-                    );
-                    break;
-
-                case "acosh":
-                    newNode = this.createNode(
-                        "node_op",
-                        "op_div",
-                        this.createNode("node_const", 1.0),
-                        this.createNode(
-                            "node_op",
-                            "op_execfun",
-                            this.createNode("node_var", "sqrt"),
-                            [
-                                this.createNode(
-                                    "node_op",
-                                    "op_sub",
-                                    this.createNode(
-                                        "node_op",
-                                        "op_mul",
-                                        Type.deepCopy(arg[0]),
-                                        Type.deepCopy(arg[0])
-                                    ),
-                                    this.createNode("node_const", 1.0)
-                                )
-                            ]
-                        )
-                    );
-                    break;
-
-                case "atanh":
-                    newNode = this.createNode(
-                        "node_op",
-                        "op_div",
-                        this.createNode("node_const", 1.0),
-                        this.createNode(
-                            "node_op",
-                            "op_sub",
-                            this.createNode("node_const", 1.0),
-                            this.createNode(
-                                "node_op",
-                                "op_mul",
-                                Type.deepCopy(arg[0]),
-                                Type.deepCopy(arg[0])
-                            )
-                        )
-                    );
-                    break;
-
-                default:
-                    newNode = this.createNode("node_const", 0.0);
-                    console.log('Derivative of "' + fun + '" not yet implemented');
-                    throw new Error("Error(" + this.line + "): ");
-                //  this._error('Derivative of "' + fun + '" not yet implemented');
-            }
-
-            return newNode;
-        },
-
-        derivative: function (node, varname) {
-            var newNode;
-
-            switch (node.type) {
-                case "node_op":
-                    switch (node.value) {
-                        /*
-                        case 'op_map':
-                            if (true) {
-                                newNode = this.createNode('node_op', 'op_map',
-                                        Type.deepCopy(node.children[0]),
-                                        this.derivative(node.children[1], varname)
-                                    );
-                            } else {
-                                newNode = this.derivative(node.children[1], varname);
-                            }
-                            break;
-                        */
-                        case "op_execfun":
-                            // f'(g(x))g'(x)
-                            if (node.children[0].value == "pow") {
-                                newNode = this.deriveElementary(node, varname);
-                            } else {
-                                if (node.children[1].length === 0) {
-                                    newNode = this.createNode("node_const", 0.0);
-                                } else {
-                                    newNode = this.createNode(
-                                        "node_op",
-                                        "op_mul",
-                                        this.deriveElementary(node, varname),
-                                        // Warning: single variable mode
-                                        this.derivative(node.children[1][0], varname)
-                                    );
-                                }
-                            }
-                            break;
-
-                        case "op_div":
-                            // (f'g − g'f )/(g*g)
-                            newNode = this.createNode(
-                                "node_op",
-                                "op_div",
-                                this.createNode(
-                                    "node_op",
-                                    "op_sub",
-                                    this.createNode(
-                                        "node_op",
-                                        "op_mul",
-                                        this.derivative(node.children[0], varname),
-                                        Type.deepCopy(node.children[1])
-                                    ),
-                                    this.createNode(
-                                        "node_op",
-                                        "op_mul",
-                                        Type.deepCopy(node.children[0]),
-                                        this.derivative(node.children[1], varname)
-                                    )
-                                ),
-                                this.createNode(
-                                    "node_op",
-                                    "op_mul",
-                                    Type.deepCopy(node.children[1]),
-                                    Type.deepCopy(node.children[1])
-                                )
-                            );
-                            break;
-
-                        case "op_mul":
-                            // fg' + f'g
-                            newNode = this.createNode(
-                                "node_op",
-                                "op_add",
-                                this.createNode(
-                                    "node_op",
-                                    "op_mul",
-                                    Type.deepCopy(node.children[0]),
-                                    this.derivative(node.children[1], varname)
-                                ),
-                                this.createNode(
-                                    "node_op",
-                                    "op_mul",
-                                    this.derivative(node.children[0], varname),
-                                    Type.deepCopy(node.children[1])
-                                )
-                            );
-                            break;
-
-                        case "op_neg":
-                            newNode = this.createNode(
-                                "node_op",
-                                "op_neg",
-                                this.derivative(node.children[0], varname)
-                            );
-                            break;
-
-                        case "op_add":
-                        case "op_sub":
-                            newNode = this.createNode(
-                                "node_op",
-                                node.value,
-                                this.derivative(node.children[0], varname),
-                                this.derivative(node.children[1], varname)
-                            );
-                            break;
-
-                        case "op_exp":
-                            // (f^g)' = f^g*(f'g/f + g' log(f))
-                            newNode = this.createNode(
-                                "node_op",
-                                "op_mul",
-                                Type.deepCopy(node),
-                                this.createNode(
-                                    "node_op",
-                                    "op_add",
-                                    this.createNode(
-                                        "node_op",
-                                        "op_mul",
-                                        this.derivative(node.children[0], varname),
-                                        this.createNode(
-                                            "node_op",
-                                            "op_div",
-                                            Type.deepCopy(node.children[1]),
-                                            Type.deepCopy(node.children[0])
-                                        )
-                                    ),
-                                    this.createNode(
-                                        "node_op",
-                                        "op_mul",
-                                        this.derivative(node.children[1], varname),
-                                        this.createNode(
-                                            "node_op",
-                                            "op_execfun",
-                                            this.createNode("node_var", "log"),
-                                            [Type.deepCopy(node.children[0])]
-                                        )
-                                    )
-                                )
-                            );
-                            break;
-                    }
-                    break;
-
-                case "node_var":
-                    //console.log('node_var', node);
-                    if (node.value === varname) {
-                        newNode = this.createNode("node_const", 1.0);
-                    } else {
-                        newNode = this.createNode("node_const", 0.0);
-                    }
-                    break;
-
-                case "node_const":
-                    newNode = this.createNode("node_const", 0.0);
-                    break;
-
-                case "node_const_bool":
-                    break;
-
-                case "node_str":
-                    break;
-            }
-
-            return newNode;
-        },
-
-        /**
-         * f = map (x) -> x*sin(x);
-         * Usages:
-         *   h = D(f, x);
-         *   h = map (x) -> D(f, x);
-         * or
-         *   D(x^2, x);
-         */
-        expandDerivatives: function (node, parent, ast) {
-            var len, i, j, mapNode, codeNode,
-                ret, node2, newNode, mapName,
-                varname, vArray, order, isMap;
-
-            ret = 0;
-            if (!node) {
-                return ret;
-            }
-
-            this.line = node.line;
-            this.col = node.col;
-
-            // First we have to go down in the tree.
-            // This ensures that in cases like D(D(f,x),x) the inner D is expanded first.
-            len = node.children.length;
-            for (i = 0; i < len; ++i) {
-                if (node.children[i] && node.children[i].type) {
-                    node.children[i] = this.expandDerivatives(node.children[i], node, ast);
-                } else if (Type.isArray(node.children[i])) {
-                    for (j = 0; j < node.children[i].length; ++j) {
-                        if (node.children[i][j] && node.children[i][j].type) {
-                            node.children[i][j] = this.expandDerivatives(
-                                node.children[i][j],
-                                node,
-                                ast
-                            );
-                        }
-                    }
-                }
-            }
-
-            switch (node.type) {
-                case "node_op":
-                    switch (node.value) {
-                        case "op_execfun":
-                            if (node.children[0] && node.children[0].value === "D") {
-                                /*
-                                 * Distinguish the cases:
-                                 *   D(f, x) where f is map -> isMap = true
-                                 * and
-                                 *   D(2*x, x), D(sin(x), x), ...  -> isMap = false
-                                 */
-                                isMap = false;
-                                if (node.children[1][0].type == "node_var") {
-                                    mapName = node.children[1][0].value;
-                                    mapNode = this.findMapNode(mapName, ast);
-                                    if (mapNode !== null) {
-                                        isMap = true;
-                                    }
-                                }
-
-                                if (isMap) {
-                                    /*
-                                     * Derivative of map, that is compute D(f,x)
-                                     * where e.g. f = map (x) -> x^2
-                                     *
-                                     * First step: find node where the map is defined
-                                     */
-                                    // Already done above
-                                    // mapName = node.children[1][0].value;
-                                    // mapNode = this.findMapNode(mapName, ast);
-                                    vArray = mapNode.children[0];
-
-                                    // Variable name for differentiation
-                                    if (node.children[1].length >= 2) {
-                                        varname = node.children[1][1].value;
-                                    } else {
-                                        varname = mapNode.children[0][0]; // Usually it's 'x'
-                                    }
-                                    codeNode = mapNode.children[1];
-                                } else {
-                                    /*
-                                     * Derivative of expression, e.g.
-                                     *     D(2*x, x) or D(sin(x), x)
-                                     */
-                                    codeNode = node.children[1][0];
-                                    vArray = ["x"];
-
-                                    // Variable name for differentiation and order
-                                    if (node.children[1].length >= 2) {
-                                        varname = node.children[1][1].value;
-                                    } else {
-                                        varname = "x";
-                                    }
-                                }
-
-                                // Differentiation order
-                                if (node.children[1].length >= 3) {
-                                    order = node.children[1][2].value;
-                                } else {
-                                    order = 1;
-                                }
-
-                                // Create node which contains the derivative
-                                newNode = codeNode;
-                                //newNode = this.removeTrivialNodes(newNode);
-                                if (order >= 1) {
-                                    while (order >= 1) {
-                                        newNode = this.derivative(newNode, varname);
-                                        newNode = this.removeTrivialNodes(newNode);
-                                        order--;
-                                    }
-                                }
-
-                                // Replace the node containing e.g. D(f,x) by the derivative.
-                                if (parent.type == "node_op" && parent.value == "op_assign") {
-                                    // If D is an assignment it has to be replaced by a map
-                                    // h = D(f, x)
-                                    node2 = this.createNode(
-                                        "node_op",
-                                        "op_map",
-                                        vArray,
-                                        newNode
-                                    );
-                                } else {
-                                    node2 = newNode;
-                                }
-
-                                this.setMath(node2);
-                                node.type = node2.type;
-                                node.value = node2.value;
-                                if (node2.children.length > 0) {
-                                    node.children[0] = node2.children[0];
-                                }
-                                if (node2.children.length > 1) {
-                                    node.children[1] = node2.children[1];
-                                }
-                            }
-                    }
-                    break;
-
-                case "node_var":
-                case "node_const":
-                case "node_const_bool":
-                case "node_str":
-                    break;
-            }
-
-            return node;
-        },
-
-        removeTrivialNodes: function (node) {
-            var i, len, n0, n1, swap;
-
-            // In case of 'op_execfun' the children[1] node is an array.
-            if (Type.isArray(node)) {
-                len = node.length;
-                for (i = 0; i < len; ++i) {
-                    node[i] = this.removeTrivialNodes(node[i]);
-                }
-            }
-            if (node.type != "node_op" || !node.children) {
-                return node;
-            }
-
-            len = node.children.length;
-            for (i = 0; i < len; ++i) {
-                this.mayNotBeSimplified = false;
-                do {
-                    node.children[i] = this.removeTrivialNodes(node.children[i]);
-                } while (this.mayNotBeSimplified);
-            }
-
-            switch (node.value) {
-                // Allow maps of the form
-                //  map (x) -> x;
-                case "op_map":
-                    n0 = node.children[0];
-                    n1 = node.children[1];
-                    if (n1.type == "node_var") {
-                        for (i = 0; i < n0.length; ++i) {
-                            // Allow maps of the form map(x) -> x
-                            if (n0[i] == n1.value) {
-                                n1.isMath = true;
-                                break;
-                            }
-                        }
-                    }
-                    break;
-
-                // a + 0 -> a
-                // 0 + a -> a
-                case "op_add":
-                    n0 = node.children[0];
-                    n1 = node.children[1];
-                    if (n0.type == "node_const" && n0.value === 0.0) {
-                        return n1;
-                    }
-                    if (n1.type == "node_const" && n1.value === 0.0) {
-                        return n0;
-                    }
-
-                    // const + const -> const
-                    if (n0.type == "node_const" && n1.type == "node_const") {
-                        n0.value += n1.value;
-                        return n0;
-                    }
-                    break;
-
-                // 1 * a = a
-                // a * 1 = a
-                // a * 0 = 0
-                // 0 * a = 0
-                // - * - = +
-                // Order children
-                case "op_mul":
-                    n0 = node.children[0];
-                    n1 = node.children[1];
-                    if (n0.type == "node_const" && n0.value == 1.0) {
-                        return n1;
-                    }
-                    if (n1.type == "node_const" && n1.value == 1.0) {
-                        return n0;
-                    }
-                    if (n0.type == "node_const" && n0.value === 0.0) {
-                        return n0;
-                    }
-                    if (n1.type == "node_const" && n1.value === 0.0) {
-                        return n1;
-                    }
-                    if (n1.type == "node_const" && n1.value === 0.0) {
-                        return n1;
-                    }
-
-                    // (-a) * (-b) -> a*b
-                    if (
-                        n0.type == "node_op" &&
-                        n0.value == "op_neg" &&
-                        n1.type == "node_op" &&
-                        n1.value == "op_neg"
-                    ) {
-                        node.children = [n0.children[0], n1.children[0]];
-                        this.mayNotBeSimplified = true;
-                        return node;
-                    }
-                    // (-a) * b -> -(a*b)
-                    if (n0.value == "op_neg" && n1.value != "op_neg") {
-                        node.type = "node_op";
-                        node.value = "op_neg";
-                        node.children = [
-                            this.createNode("node_op", "op_mul", n0.children[0], n1)
-                        ];
-                        this.mayNotBeSimplified = true;
-                        return node;
-                    }
-                    // a * (-b) -> -(a*b)
-                    if (n0.value != "op_neg" && n1.value == "op_neg") {
-                        node.type = "node_op";
-                        node.value = "op_neg";
-                        node.children = [
-                            this.createNode("node_op", "op_mul", n0, n1.children[0])
-                        ];
-                        this.mayNotBeSimplified = true;
-                        return node;
-                    }
-                    // (1 / a) * b -> a / b
-                    if (
-                        n0.value == "op_div" &&
-                        n0.children[0].type == "node_const" &&
-                        n0.children[0].value == 1.0
-                    ) {
-                        node.type = "node_op";
-                        node.value = "op_div";
-                        node.children = [n1, n0.children[1]];
-                        this.mayNotBeSimplified = true;
-                        return node;
-                    }
-                    // a * (1 / b) -> a / b
-                    if (
-                        n1.value == "op_div" &&
-                        n1.children[0].type == "node_const" &&
-                        n1.children[0].value == 1.0
-                    ) {
-                        node.type = "node_op";
-                        node.value = "op_div";
-                        node.children = [n0, n1.children[1]];
-                        this.mayNotBeSimplified = true;
-                        return node;
-                    }
-
-                    // Order children
-                    // a * const -> const * a
-                    if (n0.type != "node_const" && n1.type == "node_const") {
-                        node.children = [n1, n0];
-                        this.mayNotBeSimplified = true;
-                        return node;
-                    }
-                    // a + (-const) -> -const + a
-                    if (
-                        n0.type != "node_const" &&
-                        n1.type == "node_op" &&
-                        n1.value == "op_neg" &&
-                        n1.children[0].type == "node_const"
-                    ) {
-                        node.children = [n1, n0];
-                        this.mayNotBeSimplified = true;
-                        return node;
-                    }
-
-                    // a * var -> var * a
-                    // a * fun -> fun * a
-                    if (
-                        n0.type == "node_op" &&
-                        n0.value != "op_execfun" &&
-                        (n1.type == "node_var" ||
-                            (n1.type == "node_op" && n1.value == "op_execfun"))
-                    ) {
-                        node.children = [n1, n0];
-                        this.mayNotBeSimplified = true;
-                        return node;
-                    }
-
-                    // a + (-var) -> -var  + a
-                    if (
-                        n0.type != "node_op" &&
-                        n1.type == "node_op" &&
-                        n1.value == "op_neg" &&
-                        n1.children[0].type == "node_var"
-                    ) {
-                        node.children = [n1, n0];
-                        this.mayNotBeSimplified = true;
-                        return node;
-                    }
-                    // a * (const * b) -> const * (a*b)
-                    // a * (const / b) -> const * (a/b)
-                    if (
-                        n0.type != "node_const" &&
-                        n1.type == "node_op" &&
-                        (n1.value == "op_mul" || n1.value == "op_div") &&
-                        n1.children[0].type == "node_const"
-                    ) {
-                        swap = n1.children[0];
-                        n1.children[0] = n0;
-                        node.children = [swap, n1];
-                        this.mayNotBeSimplified = true;
-                        return node;
-                    }
-
-                    // (const * a) * b -> const * (a * b)
-                    if (
-                        n1.type != "node_const" &&
-                        n0.type == "node_op" &&
-                        n0.value == "op_mul" &&
-                        n0.children[0].type == "node_const"
-                    ) {
-                        node.children = [
-                            n0.children[0],
-                            this.createNode("node_op", "op_mul", n0.children[1], n1)
-                        ];
-                        this.mayNotBeSimplified = true;
-                        return node;
-                    }
-
-                    // const * const -> const
-                    if (n0.type == "node_const" && n1.type == "node_const") {
-                        n0.value *= n1.value;
-                        return n0;
-                    }
-
-                    // const * (const * a) -> const * a
-                    // const * (const / a) -> const / a
-                    if (
-                        n0.type == "node_const" &&
-                        n1.type == "node_op" &&
-                        (n1.value == "op_mul" || n1.value == "op_div") &&
-                        n1.children[0].type == "node_const"
-                    ) {
-                        n1.children[0].value *= n0.value;
-                        return n1;
-                    }
-
-                    // a * a-> a^2
-                    n0.hash = this.parser.compile(n0);
-                    n1.hash = this.parser.compile(n1);
-                    if (n0.hash === n1.hash) {
-                        node.value = "op_exp";
-                        node.children[1] = this.createNode("node_const", 2.0);
-                        return node;
-                    }
-
-                    if (
-                        n0.type == "node_const" &&
-                        n1.type == "node_op" &&
-                        (n1.value == "op_mul" || n1.value == "op_div") &&
-                        n1.children[0].type == "node_const"
-                    ) {
-                        n1.children[0].value *= n0.value;
-                        return n1;
-                    }
-
-                    // a * a^b -> a^(b+1)
-                    if (n1.type == "node_op" && n1.value == "op_exp") {
-                        if (!n0.hash) {
-                            n0.hash = this.parser.compile(n0);
-                        }
-                        if (!n1.children[0].hash) {
-                            n1.children[0].hash = this.parser.compile(n1.children[0]);
-                        }
-                        if (n0.hash === n1.children[0].hash) {
-                            n1.children[1] = this.createNode(
-                                "node_op",
-                                "op_add",
-                                n1.children[1],
-                                this.createNode("node_const", 1.0)
-                            );
-                            this.mayNotBeSimplified = true;
-                            return n1;
-                        }
-                    }
-
-                    // a^b * a^c -> a^(b+c)
-                    if (
-                        n0.type == "node_op" &&
-                        n0.value == "op_exp" &&
-                        n1.type == "node_op" &&
-                        n1.value == "op_exp"
-                    ) {
-                        n0.children[0].hash = this.parser.compile(n0.children[0]);
-                        n1.children[0].hash = this.parser.compile(n1.children[0]);
-                        if (n0.children[0].hash === n1.children[0].hash) {
-                            n0.children[1] = this.createNode(
-                                "node_op",
-                                "op_add",
-                                n0.children[1],
-                                n1.children[1]
-                            );
-                            this.mayNotBeSimplified = true;
-                            return n0;
-                        }
-                    }
-
-                    break;
-
-                // 0 - a -> -a
-                // a - 0 -> a
-                // a - a -> 0
-                case "op_sub":
-                    n0 = node.children[0];
-                    n1 = node.children[1];
-                    if (n0.type == "node_const" && n0.value === 0.0) {
-                        node.value = "op_neg";
-                        node.children[0] = n1;
-                        return node;
-                    }
-                    if (n1.type == "node_const" && n1.value === 0.0) {
-                        return n0;
-                    }
-                    if (
-                        n0.type == "node_const" &&
-                        n1.type == "node_const" &&
-                        n0.value == n1.value
-                    ) {
-                        return this.createNode("node_const", 0.0);
-                    }
-                    if (
-                        n0.type == "node_var" &&
-                        n1.type == "node_var" &&
-                        n0.value == n1.value
-                    ) {
-                        return this.createNode("node_const", 0.0);
-                    }
-
-                    // const - const -> const
-                    if (n0.type == "node_const" && n1.type == "node_const") {
-                        n0.value -= n1.value;
-                        return n0;
-                    }
-
-                    // const * a - const * a -> const * a
-                    if (
-                        n0.type == "node_op" &&
-                        n0.value == "op_mul" &&
-                        n1.type == "node_op" &&
-                        n1.value == "op_mul"
-                    ) {
-                        n0.children[1].hash = this.parser.compile(n0.children[1]);
-                        n1.children[1].hash = this.parser.compile(n1.children[1]);
-                        if (n0.children[1].hash === n1.children[1].hash) {
-                            node.value = "op_mul";
-                            node.children = [
-                                this.createNode(
-                                    "node_op",
-                                    "op_sub",
-                                    n0.children[0],
-                                    n1.children[0]
-                                ),
-                                n0.children[1]
-                            ];
-                            this.mayNotBeSimplified = true;
-                            return node;
-                        }
-                    }
-                    // const * a - a -> (const - 1) * a
-                    if (n0.type == "node_op" && n0.value == "op_mul") {
-                        n0.children[1].hash = this.parser.compile(n0.children[1]);
-                        n1.hash = this.parser.compile(n1);
-                        if (n0.children[1].hash === n1.hash) {
-                            node.value = "op_mul";
-                            node.children = [
-                                this.createNode(
-                                    "node_op",
-                                    "op_sub",
-                                    n0.children[0],
-                                    this.createNode("node_const", 1.0)
-                                ),
-                                n1
-                            ];
-                            this.mayNotBeSimplified = true;
-                            return node;
-                        }
-                    }
-                    // a - const*a -> (const - 1) * a
-                    if (n1.type == "node_op" && n1.value == "op_mul") {
-                        n1.children[1].hash = this.parser.compile(n1.children[1]);
-                        n0.hash = this.parser.compile(n0);
-                        if (n1.children[1].hash === n0.hash) {
-                            node.value = "op_mul";
-                            node.children = [
-                                this.createNode(
-                                    "node_op",
-                                    "op_sub",
-                                    this.createNode("node_const", 1.0),
-                                    n1.children[0]
-                                ),
-                                n0
-                            ];
-                            this.mayNotBeSimplified = true;
-                            return node;
-                        }
-                    }
-
-                    break;
-
-                // -0 -> 0
-                // -(-b) = b
-                case "op_neg":
-                    n0 = node.children[0];
-                    if (n0.type == "node_const" && n0.value === 0.0) {
-                        return n0;
-                    }
-                    if (n0.type == "node_op" && n0.value == "op_neg") {
-                        return n0.children[0];
-                    }
-                    break;
-
-                // a / a -> 1, a != 0
-                // 0 / a -> 0, a != 0
-                // a / 0 -> Infinity, a != 0
-                // 0 / 0 -> NaN, a == 0
-                case "op_div":
-                    n0 = node.children[0];
-                    n1 = node.children[1];
-                    if (
-                        n0.type == "node_const" &&
-                        n1.type == "node_const" &&
-                        n0.value == n1.value &&
-                        n0.value !== 0
-                    ) {
-                        n0.value = 1.0;
-                        return n0;
-                    }
-                    if (
-                        n0.type == "node_const" &&
-                        n0.value === 0 &&
-                        n1.type == "node_const" &&
-                        n1.value !== 0
-                    ) {
-                        n0.value = 0.0;
-                        return n0;
-                    }
-
-                    // Risky: 0 / (something != 0) -> 0.0
-                    if (
-                        n0.type == "node_const" &&
-                        n0.value === 0 &&
-                        (n1.type == "node_op" || n1.type == "node_var")
-                    ) {
-                        node.type = "node_const";
-                        node.value = 0.0;
-                        return node;
-                    }
-
-                    if (
-                        n0.type == "node_var" &&
-                        n1.type == "node_var" &&
-                        n0.value == n1.value
-                    ) {
-                        return this.createNode("node_const", 1.0);
-                    }
-                    if (
-                        n0.type == "node_const" &&
-                        n0.value !== 0 &&
-                        n1.type == "node_const" &&
-                        n1.value === 0
-                    ) {
-                        if (n0.value > 0.0) {
-                            n0.value = Infinity;
-                        } else {
-                            n0.value = -Infinity; // Do we ever need this?
-                        }
-                        return n0;
-                    }
-
-                    // (-a) / (-b) -> a/b
-                    if (
-                        n0.type == "node_op" &&
-                        n0.value == "op_neg" &&
-                        n1.type == "node_op" &&
-                        n1.value == "op_neg"
-                    ) {
-                        node.children = [n0.children[0], n1.children[0]];
-                        this.mayNotBeSimplified = true;
-                        return node;
-                    }
-                    // (-a) / b -> -(a/b)
-                    if (n0.value == "op_neg" && n1.value != "op_neg") {
-                        node.type = "node_op";
-                        node.value = "op_neg";
-                        node.children = [
-                            this.createNode("node_op", "op_div", n0.children[0], n1)
-                        ];
-                        this.mayNotBeSimplified = true;
-                        return node;
-                    }
-                    // a / (-b) -> -(a/b)
-                    if (n0.value != "op_neg" && n1.value == "op_neg") {
-                        node.type = "node_op";
-                        node.value = "op_neg";
-                        node.children = [
-                            this.createNode("node_op", "op_div", n0, n1.children[0])
-                        ];
-                        this.mayNotBeSimplified = true;
-                        return node;
-                    }
-
-                    // a^b / a -> a^(b-1)
-                    if (n0.type == "node_op" && n0.value == "op_exp") {
-                        if (!n1.hash) {
-                            n1.hash = this.parser.compile(n1);
-                        }
-                        if (!n0.children[0].hash) {
-                            n0.children[0].hash = this.parser.compile(n0.children[0]);
-                        }
-                        if (n1.hash === n0.children[0].hash) {
-                            n0.children[1] = this.createNode(
-                                "node_op",
-                                "op_sub",
-                                n0.children[1],
-                                this.createNode("node_const", 1.0)
-                            );
-                            this.mayNotBeSimplified = true;
-                            return n0;
-                        }
-                    }
-
-                    // (const * a) / b -> const * (a / b)
-                    if (
-                        n1.type != "node_const" &&
-                        n0.type == "node_op" &&
-                        n0.value == "op_mul" &&
-                        n0.children[0].type == "node_const"
-                    ) {
-                        node.value = "op_mul";
-                        node.children = [
-                            n0.children[0],
-                            this.createNode("node_op", "op_div", n0.children[1], n1)
-                        ];
-                        this.mayNotBeSimplified = true;
-                        return node;
-                    }
-
-                    // a^b / a^c -> a^(b-c)
-                    if (
-                        n0.type == "node_op" &&
-                        n0.value == "op_exp" &&
-                        n1.type == "node_op" &&
-                        n1.value == "op_exp"
-                    ) {
-                        n0.children[0].hash = this.parser.compile(n0.children[0]);
-                        n1.children[0].hash = this.parser.compile(n1.children[0]);
-                        if (n0.children[0].hash === n1.children[0].hash) {
-                            n0.children[1] = this.createNode(
-                                "node_op",
-                                "op_sub",
-                                n0.children[1],
-                                n1.children[1]
-                            );
-                            this.mayNotBeSimplified = true;
-                            return n0;
-                        }
-                    }
-
-                    break;
-
-                // a^0 = 1
-                // a^1 -> a
-                // 1^a -> 1
-                // 0^a -> 0: a const != 0
-                case "op_exp":
-                    n0 = node.children[0];
-                    n1 = node.children[1];
-                    if (n1.type == "node_const" && n1.value === 0.0) {
-                        n1.value = 1.0;
-                        return n1;
-                    }
-                    if (n1.type == "node_const" && n1.value == 1.0) {
-                        return n0;
-                    }
-                    if (n0.type == "node_const" && n0.value == 1.0) {
-                        return n0;
-                    }
-                    if (
-                        n0.type == "node_const" &&
-                        n0.value === 0.0 &&
-                        n1.type == "node_const" &&
-                        n1.value !== 0.0
-                    ) {
-                        return n0;
-                    }
-
-                    // (a^b)^c -> a^(b*c)
-                    if (n0.type == "node_op" && n0.value == "op_exp") {
-                        node.children = [
-                            n0.children[0],
-                            this.createNode("node_op", "op_mul", n0.children[1], n1)
-                        ];
-                        return node;
-                    }
-                    break;
-            }
-
-            switch (node.value) {
-                // const_1 + const_2 -> (const_1 + const_2)
-                // a + a -> 2*a
-                // a + (-b) = a - b
-                case "op_add":
-                    n0 = node.children[0];
-                    n1 = node.children[1];
-                    if (
-                        n0.type == "node_const" &&
-                        n1.type == "node_const" &&
-                        n0.value == n1.value
-                    ) {
-                        n0.value += n1.value;
-                        return n0;
-                    }
-
-                    if (
-                        n0.type == "node_var" &&
-                        n1.type == "node_var" &&
-                        n0.value == n1.value
-                    ) {
-                        node.children[0] = this.createNode("node_const", 2.0);
-                        node.value = "op_mul";
-                        return node;
-                    }
-
-                    if (n0.type == "node_op" && n0.value == "op_neg") {
-                        node.value = "op_sub";
-                        node.children[0] = n1;
-                        node.children[1] = n0.children[0];
-                        this.mayNotBeSimplified = true;
-                        return node;
-                    }
-
-                    if (n1.type == "node_op" && n1.value == "op_neg") {
-                        node.value = "op_sub";
-                        node.children[1] = n1.children[0];
-                        this.mayNotBeSimplified = true;
-                        return node;
-                    }
-
-                    // const * a + const * a -> const * a
-                    if (
-                        n0.type == "node_op" &&
-                        n0.value == "op_mul" &&
-                        n1.type == "node_op" &&
-                        n1.value == "op_mul"
-                    ) {
-                        n0.children[1].hash = this.parser.compile(n0.children[1]);
-                        n1.children[1].hash = this.parser.compile(n1.children[1]);
-                        if (n0.children[1].hash === n1.children[1].hash) {
-                            node.value = "op_mul";
-                            node.children = [
-                                this.createNode(
-                                    "node_op",
-                                    "op_add",
-                                    n0.children[0],
-                                    n1.children[0]
-                                ),
-                                n0.children[1]
-                            ];
-                            this.mayNotBeSimplified = true;
-                            return node;
-                        }
-                    }
-                    // const * a + a -> (const + 1) * a
-                    if (n0.type == "node_op" && n0.value == "op_mul") {
-                        n0.children[1].hash = this.parser.compile(n0.children[1]);
-                        n1.hash = this.parser.compile(n1);
-                        if (n0.children[1].hash === n1.hash) {
-                            node.value = "op_mul";
-                            node.children = [
-                                this.createNode(
-                                    "node_op",
-                                    "op_add",
-                                    n0.children[0],
-                                    this.createNode("node_const", 1.0)
-                                ),
-                                n1
-                            ];
-                            this.mayNotBeSimplified = true;
-                            return node;
-                        }
-                    }
-                    // a + const*a -> (const + 1) * a
-                    if (n1.type == "node_op" && n1.value == "op_mul") {
-                        n1.children[1].hash = this.parser.compile(n1.children[1]);
-                        n0.hash = this.parser.compile(n0);
-                        if (n1.children[1].hash === n0.hash) {
-                            node.value = "op_mul";
-                            node.children = [
-                                this.createNode(
-                                    "node_op",
-                                    "op_add",
-                                    this.createNode("node_const", 1.0),
-                                    n1.children[0]
-                                ),
-                                n0
-                            ];
-                            this.mayNotBeSimplified = true;
-                            return node;
-                        }
-                    }
-
-                    break;
-
-                // a - (-b) = a + b
-                case "op_sub":
-                    n0 = node.children[0];
-                    n1 = node.children[1];
-                    if (n1.type == "node_op" && n1.value == "op_neg") {
-                        node.value = "op_add";
-                        node.children[1] = n1.children[0];
-                        this.mayNotBeSimplified = true;
-                        return node;
-                    }
-                    break;
-
-                case "op_execfun":
-                    return this.simplifyElementary(node);
-            }
-
-            return node;
-        },
-
-        simplifyElementary: function (node) {
-            var fun = node.children[0].value,
-                arg = node.children[1];
-
-            // Catch errors of the form sin()
-            if (arg.length == 0) {
-                return node;
-            }
-
-            switch (fun) {
-                // sin(0) -> 0
-                // sin(PI) -> 0
-                // sin (int * PI) -> 0
-                // sin (PI * int) -> 0
-                // Same for tan()
-                case "sin":
-                case "tan":
-                    if (arg[0].type == "node_const" && arg[0].value === 0) {
-                        node.type = "node_const";
-                        node.value = 0.0;
-                        return node;
-                    }
-                    if (arg[0].type == "node_var" && arg[0].value == "PI") {
-                        node.type = "node_const";
-                        node.value = 0.0;
-                        return node;
-                    }
-                    if (
-                        arg[0].type == "node_op" &&
-                        arg[0].value == "op_mul" &&
-                        arg[0].children[0].type == "node_const" &&
-                        arg[0].children[0].value % 1 === 0 &&
-                        arg[0].children[1].type == "node_var" &&
-                        arg[0].children[1].value == "PI"
-                    ) {
-                        node.type = "node_const";
-                        node.value = 0.0;
-                        return node;
-                    }
-                    break;
-
-                // cos(0) -> 1.0
-                // cos(PI) -> -1.0
-                // cos(int * PI) -> +/- 1.0
-                // cos(PI * int) -> +/- 1.0
-                case "cos":
-                    if (arg[0].type == "node_const" && arg[0].value === 0) {
-                        node.type = "node_const";
-                        node.value = 1.0;
-                        return node;
-                    }
-                    if (arg[0].type == "node_var" && arg[0].value == "PI") {
-                        node.type = "node_op";
-                        node.value = "op_neg";
-                        node.children = [this.createNode("node_const", 1.0)];
-                        return node;
-                    }
-                    /*
-                    if (arg[0].type == 'node_op' && arg[0].value == 'op_mul' &&
-                        ((arg[0].children[0].type == 'node_const' && arg[0].children[0].value % 1 === 0 &&
-                         arg[0].children[1].type == 'node_var' && arg[0].children[1].value == 'PI') ||
-                         (arg[0].children[1].type == 'node_const' && arg[0].children[1].value % 1 === 0 &&
-                          arg[0].children[0].type == 'node_var' && arg[0].children[0].value == 'PI'))) {
-                        node.type = 'node_const';
-                        node.value = 1.0;
-                        return node;
-                    }
-                    */
-                    break;
-
-                // exp(0) -> 1
-                case "exp":
-                    if (arg[0].type == "node_const" && arg[0].value === 0) {
-                        node.type = "node_const";
-                        node.value = 1.0;
-                        return node;
-                    }
-                    break;
-
-                // pow(a, 0) -> 1
-                case "pow":
-                    if (arg[1].type == "node_const" && arg[1].value === 0) {
-                        node.type = "node_const";
-                        node.value = 1.0;
-                        return node;
-                    }
-                    break;
-            }
-
-            return node;
-        }
-    }
-);
-
-export default JXG.CA;
-=======
 /*
  JessieCode Computer algebra algorithms
 
@@ -3309,5 +1652,4 @@
     }
 );
 
-export default JXG.CA;
->>>>>>> 76575604
+export default JXG.CA;