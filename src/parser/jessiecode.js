<<<<<<< HEAD
/*
 JessieCode Interpreter and Compiler

    Copyright 2011-2023
        Michael Gerhaeuser,
        Alfred Wassermann

    JessieCode is free software dual licensed under the GNU LGPL or MIT License.

    You can redistribute it and/or modify it under the terms of the

      * GNU Lesser General Public License as published by
        the Free Software Foundation, either version 3 of the License, or
        (at your option) any later version
      OR
      * MIT License: https://github.com/jsxgraph/jsxgraph/blob/master/LICENSE.MIT

    JessieCode is distributed in the hope that it will be useful,
    but WITHOUT ANY WARRANTY; without even the implied warranty of
    MERCHANTABILITY or FITNESS FOR A PARTICULAR PURPOSE.  See the
    GNU Lesser General Public License for more details.

    You should have received a copy of the GNU Lesser General Public License and
    the MIT License along with JessieCode. If not, see <https://www.gnu.org/licenses/>
    and <https://opensource.org/licenses/MIT/>.
 */

/*global JXG: true, define: true, window: true, console: true, self: true, document: true, parser: true*/
/*jslint nomen: true, plusplus: true*/

/**
 * @fileoverview JessieCode is a scripting language designed to provide a
 * simple scripting language to build constructions
 * with JSXGraph. It is similar to JavaScript, but prevents access to the DOM.
 * Hence, it can be used in community driven math portals which want to use
 * JSXGraph to display interactive math graphics.
 */

import JXG from "../jxg.js";
import Const from "../base/constants.js";
import Text from "../base/text.js";
import Mat from "../math/math.js";
import Interval from "../math/ia.js";
import Geometry from "../math/geometry.js";
import Statistics from "../math/statistics.js";
import Type from "../utils/type.js";
import Env from "../utils/env.js";

// IE 6-8 compatibility
if (!Object.create) {
    Object.create = function (o, properties) {
        if (typeof o !== 'object' && typeof o !== 'function') throw new TypeError('Object prototype may only be an Object: ' + o);
        else if (o === null) throw new Error("This browser's implementation of Object.create is a shim and doesn't support 'null' as the first argument.");

        if (typeof properties != 'undefined') throw new Error("This browser's implementation of Object.create is a shim and doesn't support a second argument.");

        function F() { }

        F.prototype = o;

        return new F();
    };
}

var priv = {
    modules: {
        'math': Mat,
        'math/geometry': Geometry,
        'math/statistics': Statistics,
        'math/numerics': Mat.Numerics
    }
};

/**
 * A JessieCode object provides an interface to the parser and stores all variables and objects used within a JessieCode script.
 * The optional argument <tt>code</tt> is interpreted after initializing. To evaluate more code after initializing a JessieCode instance
 * please use {@link JXG.JessieCode#parse}. For code snippets like single expressions use {@link JXG.JessieCode#snippet}.
 * @constructor
 * @param {String} [code] Code to parse.
 * @param {Boolean} [geonext=false] Geonext compatibility mode.
 */
JXG.JessieCode = function (code, geonext) {
    // Control structures

    /**
     * The global scope.
     * @type Object
     */
    this.scope = {
        id: 0,
        hasChild: true,
        args: [],
        locals: {},
        context: null,
        previous: null
    };

    /**
     * Keeps track of all possible scopes every required.
     * @type Array
     */
    this.scopes = [];
    this.scopes.push(this.scope);

    /**
     * A stack to store debug information (like line and column where it was defined) of a parameter
     * @type Array
     * @private
     */
    this.dpstack = [[]];

    /**
     * Determines the parameter stack scope.
     * @type Number
     * @private
     */
    this.pscope = 0;

    /**
     * Used to store the property-value definition while parsing an object literal.
     * @type Array
     * @private
     */
    this.propstack = [{}];

    /**
     * The current scope of the object literal stack {@link JXG.JessieCode#propstack}.
     * @type Number
     * @private
     */
    this.propscope = 0;

    /**
     * Store the left hand side of an assignment. If an element is constructed and no attributes are given, this is
     * used as the element's name.
     * @type Array
     * @private
     */
    this.lhs = [];

    /**
     * lhs flag, used by JXG.JessieCode#replaceNames
     * @type Boolean
     * @default false
     */
    this.isLHS = false;

    /**
     * The id of an HTML node in which innerHTML all warnings are stored (if no <tt>console</tt> object is available).
     * @type String
     * @default 'jcwarn'
     */
    this.warnLog = 'jcwarn';

    /**
     * Store $log messages in case there's no console.
     * @type Array
     */
    this.$log = [];

    /**
     * Built-in functions and constants
     * @type Object
     */
    this.builtIn = this.defineBuiltIn();

    /**
     * List of all possible operands in JessieCode (except of JSXGraph objects).
     * @type Object
     */
    this.operands = this.getPossibleOperands();

    /**
     * The board which currently is used to create and look up elements.
     * @type JXG.Board
     */
    this.board = null;

    /**
     * Force slider names to return value instead of node
     * @type Boolean
     */
    this.forceValueCall = false;

    /**
     * Keep track of which element is created in which line.
     * @type Object
     */
    this.lineToElement = {};

    this.parCurLine = 1;
    this.parCurColumn = 0;
    this.line = 1;
    this.col = 1;

    if (JXG.CA) {
        this.CA = new JXG.CA(this.node, this.createNode, this);
    }

    this.code = '';

    if (typeof code === 'string') {
        this.parse(code, geonext);
    }
};

JXG.extend(JXG.JessieCode.prototype, /** @lends JXG.JessieCode.prototype */ {
    /**
     * Create a new parse tree node.
     * @param {String} type Type of node, e.g. node_op, node_var, or node_const
     * @param value The nodes value, e.g. a variables value or a functions body.
     * @param {Array} children Arbitrary number of child nodes.
     */
    node: function (type, value, children) {
        return {
            type: type,
            value: value,
            children: children
        };
    },

    /**
     * Create a new parse tree node. Basically the same as node(), but this builds
     * the children part out of an arbitrary number of parameters, instead of one
     * array parameter.
     * @param {String} type Type of node, e.g. node_op, node_var, or node_const
     * @param value The nodes value, e.g. a variables value or a functions body.
     * @param children Arbitrary number of parameters; define the child nodes.
     */
    createNode: function (type, value, children) {
        var n = this.node(type, value, []),
            i;

        for (i = 2; i < arguments.length; i++) {
            n.children.push(arguments[i]);
        }

        if (n.type === 'node_const' && Type.isNumber(n.value)) {
            n.isMath = true;
        }

        n.line = this.parCurLine;
        n.col = this.parCurColumn;

        return n;
    },

    /**
     * Create a new scope.
     * @param {Array} args
     * @returns {Object}
     */
    pushScope: function (args) {
        var scope = {
            args: args,
            locals: {},
            context: null,
            previous: this.scope
        };

        this.scope.hasChild = true;
        this.scope = scope;
        scope.id = this.scopes.push(scope) - 1;

        return scope;
    },

    /**
     * Remove the current scope and reinstate the previous scope
     * @returns {Object}
     */
    popScope: function () {
        var s = this.scope.previous;

        // make sure the global scope is not lost
        this.scope = s !== null ? s : this.scope;

        return this.scope;
    },

    /**
     * Looks up an {@link JXG.GeometryElement} by its id.
     * @param {String} id
     * @returns {JXG.GeometryElement}
     */
    getElementById: function (id) {
        return this.board.objects[id];
    },

    log: function () {
        this.$log.push(arguments);

        if (typeof console === 'object' && console.log) {
            console.log.apply(console, arguments);
        }
    },

    /**
     * Returns a element creator function which takes two parameters: the parents array and the attributes object.
     * @param {String} vname The element type, e.g. 'point', 'line', 'midpoint'
     * @returns {function}
     */
    creator: (function () {
        // stores the already defined creators
        var _ccache = {}, r;

        r = function (vname) {
            var f;

            // _ccache is global, i.e. it is the same for ALL JessieCode instances.
            // That's why we need the board id here
            if (typeof _ccache[this.board.id + vname] === 'function') {
                f = _ccache[this.board.id + vname];
            } else {
                f = (function (that) {
                    return function (parameters, attributes) {
                        var attr;

                        if (Type.exists(attributes)) {
                            attr = attributes;
                        } else {
                            attr = {};
                        }
                        if (attr.name === undefined && attr.id === undefined) {
                            attr.name = (that.lhs[that.scope.id] !== 0 ? that.lhs[that.scope.id] : '');
                        }
                        return that.board.create(vname, parameters, attr);
                    };
                }(this));

                f.creator = true;
                _ccache[this.board.id + vname] = f;
            }

            return f;
        };

        r.clearCache = function () {
            _ccache = {};
        };

        return r;
    }()),

    /**
     * Assigns a value to a variable in the current scope.
     * @param {String} vname Variable name
     * @param value Anything
     * @see JXG.JessieCode#sstack
     * @see JXG.JessieCode#scope
     */
    letvar: function (vname, value) {
        if (this.builtIn[vname]) {
            this._warn('"' + vname + '" is a predefined value.');
        }

        this.scope.locals[vname] = value;
    },

    /**
     * Checks if the given variable name can be found in the current scope chain.
     * @param {String} vname
     * @returns {Object} A reference to the scope object the variable can be found in or null if it can't be found.
     */
    isLocalVariable: function (vname) {
        var s = this.scope;

        while (s !== null) {
            if (Type.exists(s.locals[vname])) {
                return s;
            }

            s = s.previous;
        }

        return null;
    },

    /**
     * Checks if the given variable name is a parameter in any scope from the current to the global scope.
     * @param {String} vname
     * @returns {Object} A reference to the scope object that contains the variable in its arg list.
     */
    isParameter: function (vname) {
        var s = this.scope;

        while (s !== null) {
            if (Type.indexOf(s.args, vname) > -1) {
                return s;
            }

            s = s.previous;
        }

        return null;
    },

    /**
     * Checks if the given variable name is a valid creator method.
     * @param {String} vname
     * @returns {Boolean}
     */
    isCreator: function (vname) {
        // check for an element with this name
        return !!JXG.elements[vname];
    },

    /**
     * Checks if the given variable identifier is a valid member of the JavaScript Math Object.
     * @param {String} vname
     * @returns {Boolean}
     */
    isMathMethod: function (vname) {
        return vname !== 'E' && !!Math[vname];
    },

    /**
     * Returns true if the given identifier is a builtIn variable/function.
     * @param {String} vname
     * @returns {Boolean}
     */
    isBuiltIn: function (vname) {
        return !!this.builtIn[vname];
    },

    /**
     * Looks up the value of the given variable. We use a simple type inspection.
     *
     * @param {String} vname Name of the variable
     * @param {Boolean} [local=false] Only look up the internal symbol table and don't look for
     * the <tt>vname</tt> in Math or the element list.
     * @param {Boolean} [isFunctionName=false] Lookup function of type builtIn, Math.*, creator.
     *
     * @see JXG.JessieCode#resolveType
     */
    getvar: function (vname, local, isFunctionName) {
        var s;

        local = Type.def(local, false);

        // Local scope has always precedence
        s = this.isLocalVariable(vname);

        if (s !== null) {
            return s.locals[vname];
        }

        // Handle the - so far only - few constants by hard coding them.
        if (vname === '$board' || vname === 'EULER' || vname === 'PI') {
            return this.builtIn[vname];
        }

        if (isFunctionName) {
            if (this.isBuiltIn(vname)) {
                return this.builtIn[vname];
            }

            if (this.isMathMethod(vname)) {
                return Math[vname];
            }

            // check for an element with this name
            if (this.isCreator(vname)) {
                return this.creator(vname);
            }
        }

        if (!local) {
            s = this.board.select(vname);
            if (s !== vname) {
                return s;
            }
        }
    },

    /**
     * Look up the value of a local variable.
     * @param {string} vname
     * @returns {*}
     */
    resolve: function (vname) {
        var s = this.scope;

        while (s !== null) {
            if (Type.exists(s.locals[vname])) {
                return s.locals[vname];
            }

            s = s.previous;
        }
    },

    /**
     * TODO this needs to be called from JS and should not generate JS code
     * Looks up a variable identifier in various tables and generates JavaScript code that could be eval'd to get the value.
     * @param {String} vname Identifier
     * @param {Boolean} [local=false] Don't resolve ids and names of elements
     * @param {Boolean} [withProps=false]
     */
    getvarJS: function (vname, local, withProps) {
        var s, r = '', re;

        local = Type.def(local, false);
        withProps = Type.def(withProps, false);

        s = this.isParameter(vname);
        if (s !== null) {
            return vname;
        }

        s = this.isLocalVariable(vname);
        if (s !== null && !withProps) {
            return '$jc$.resolve(\'' + vname + '\')';
        }

        // check for an element with this name
        if (this.isCreator(vname)) {
            return '(function () { var a = Array.prototype.slice.call(arguments, 0), props = ' + (withProps ? 'a.pop()' : '{}') + '; return $jc$.board.create.apply($jc$.board, [\'' + vname + '\'].concat([a, props])); })';
        }

        if (withProps) {
            this._error('Syntax error (attribute values are allowed with element creators only)');
        }

        if (this.isBuiltIn(vname)) {
            // If src does not exist, it is a number. In that case, just return the value.
            r = this.builtIn[vname].src || this.builtIn[vname];

            // Get the "real" name of the function
            if (Type.isNumber(r)) {
                return r;
            }
            // Search a JSXGraph object in board
            if (r.match(/board\.select/)) {
                return r;
            }

            /* eslint-disable no-useless-escape */
            vname = r.split('.').pop();
            if (Type.exists(this.board.mathLib)) {
                // Handle builtin case: ln(x) -> Math.log
                re = new RegExp('^Math\.' + vname);
                if (re.exec(r) !== null) {
                    return r.replace(re, '$jc$.board.mathLib.' + vname);
                }
            }
            if (Type.exists(this.board.mathLibJXG)) {
                // Handle builtin case: factorial(x) -> JXG.Math.factorial
                re = new RegExp('^JXG\.Math\.');
                if (re.exec(r) !== null) {
                    return r.replace(re, '$jc$.board.mathLibJXG.');
                }
                return r;
            }
            /* eslint-enable no-useless-escape */
            return r;

            // return this.builtIn[vname].src || this.builtIn[vname];
        }

        if (this.isMathMethod(vname)) {
            return '$jc$.board.mathLib.' + vname;
            //                return 'Math.' + vname;
        }

        // if (!local) {
        //     if (Type.isId(this.board, vname)) {
        //         r = '$jc$.board.objects[\'' + vname + '\']';
        //     } else if (Type.isName(this.board, vname)) {
        //         r = '$jc$.board.elementsByName[\'' + vname + '\']';
        //     } else if (Type.isGroup(this.board, vname)) {
        //         r = '$jc$.board.groups[\'' + vname + '\']';
        //     }

        //     return r;
        // }
        if (!local) {
            if (Type.isId(this.board, vname)) {
                r = '$jc$.board.objects[\'' + vname + '\']';
                if (this.board.objects[vname].elType === 'slider') {
                    r += '.Value()';
                }
            } else if (Type.isName(this.board, vname)) {
                r = '$jc$.board.elementsByName[\'' + vname + '\']';
                if (this.board.elementsByName[vname].elType === 'slider') {
                    r += '.Value()';
                }
            } else if (Type.isGroup(this.board, vname)) {
                r = '$jc$.board.groups[\'' + vname + '\']';
            }

            return r;
        }

        return '';
    },

    /**
     * Adds the property <tt>isMap</tt> to a function and sets it to true.
     * @param {function} f
     * @returns {function}
     */
    makeMap: function (f) {
        f.isMap = true;

        return f;
    },

    functionCodeJS: function (node) {
        var p = node.children[0].join(', '),
            bo = '',
            bc = '';

        if (node.value === 'op_map') {
            bo = '{ return  ';
            bc = ' }';
        }

        return 'function (' + p + ') {\n' +
            'var $oldscope$ = $jc$.scope;\n' +
            '$jc$.scope = $jc$.scopes[' + this.scope.id + '];\n' +
            'var r = (function () ' + bo + this.compile(node.children[1], true) + bc + ')();\n' +
            '$jc$.scope = $oldscope$;\n' +
            'return r;\n' +
            '}';
    },

    /**
     * Converts a node type <tt>node_op</tt> and value <tt>op_map</tt> or <tt>op_function</tt> into a executable
     * function. Does a simple type inspection.
     * @param {Object} node
     * @returns {function}
     * @see JXG.JessieCode#resolveType
     */
    defineFunction: function (node) {
        var fun, i, that = this,
            list = node.children[0],
            scope = this.pushScope(list);

        if (this.board.options.jc.compile) {
            this.isLHS = false;

            // we currently need to put the parameters into the local scope
            // until the compiled JS variable lookup code is fixed
            for (i = 0; i < list.length; i++) {
                scope.locals[list[i]] = list[i];
            }

            this.replaceNames(node.children[1]);

            /** @ignore */
            fun = (function (jc) {
                var fun,
                    // str = 'var f = ' + $jc$.functionCodeJS(node) + '; f;';
                    str = 'var f = function($jc$) { return ' +
                        jc.functionCodeJS(node) +
                        '}; f;';

                try {
                    // yeah, eval is evil, but we don't have much choice here.
                    // the str is well defined and there is no user input in it that we didn't check before

                    /*jslint evil:true*/
                    // fun = eval(str);
                    fun = eval(str)(jc);
                    /*jslint evil:false*/

                    scope.argtypes = [];
                    for (i = 0; i < list.length; i++) {
                        scope.argtypes.push(that.resolveType(list[i], node));
                    }

                    return fun;
                } catch (e) {
                    // $jc$._warn('error compiling function\n\n' + str + '\n\n' + e.toString());
                    jc._warn("error compiling function\n\n" + str + "\n\n" + e.toString());
                    return function () { };
                }
            }(this));

            // clean up scope
            this.popScope();
        } else {
            /** @ignore */
            fun = (function (_pstack, that, id) {
                return function () {
                    var r, oldscope;

                    oldscope = that.scope;
                    that.scope = that.scopes[id];

                    for (r = 0; r < _pstack.length; r++) {
                        that.scope.locals[_pstack[r]] = arguments[r];
                    }

                    r = that.execute(node.children[1]);
                    that.scope = oldscope;

                    return r;
                };
            }(list, this, scope.id));
        }

        fun.node = node;
        fun.scope = scope;
        fun.toJS = fun.toString;
        fun.toString = (function (_that) {
            return function () {
                return _that.compile(_that.replaceIDs(Type.deepCopy(node)));
            };
        }(this));

        fun.deps = {};
        this.collectDependencies(node.children[1], node.children[0], fun.deps);

        return fun;
    },

    /**
     * Merge all attribute values given with an element creator into one object.
     * @param {Object} o An arbitrary number of objects
     * @returns {Object} All given objects merged into one. If properties appear in more (case sensitive) than one
     * object the last value is taken.
     */
    mergeAttributes: function (o) {
        var i, attr = {};

        for (i = 0; i < arguments.length; i++) {
            attr = Type.deepCopy(attr, arguments[i], true);
        }

        return attr;
    },

    /**
     * Sets the property <tt>what</tt> of <tt>o</tt> to <tt>value</tt>
     * @param {JXG.Point|JXG.Text} o
     * @param {String} what
     * @param value
     */
    setProp: function (o, what, value) {
        var par = {}, x, y;

        if (o.elementClass === Const.OBJECT_CLASS_POINT && (what === 'X' || what === 'Y')) {
            // set coords

            what = what.toLowerCase();

            // we have to deal with three cases here:
            // o.isDraggable && typeof value === number:
            //   stay draggable, just set the new coords (e.g. via moveTo)
            // o.isDraggable && typeof value === function:
            //   convert to !o.isDraggable, set the new coords via o.addConstraint()
            // !o.isDraggable:
            //   stay !o.isDraggable, update the given coord by overwriting X/YEval

            if (o.isDraggable && typeof value === 'number') {
                x = what === 'x' ? value : o.X();
                y = what === 'y' ? value : o.Y();

                o.setPosition(Const.COORDS_BY_USER, [x, y]);
            } else if (o.isDraggable && (typeof value === 'function' || typeof value === 'string')) {
                x = what === 'x' ? value : o.coords.usrCoords[1];
                y = what === 'y' ? value : o.coords.usrCoords[2];

                o.addConstraint([x, y]);
            } else if (!o.isDraggable) {
                x = what === 'x' ? value : o.XEval.origin;
                y = what === 'y' ? value : o.YEval.origin;

                o.addConstraint([x, y]);
            }

            this.board.update();
        } else if (o.elementClass === Const.OBJECT_CLASS_TEXT && (what === 'X' || what === 'Y')) {
            if (typeof value === 'number') {
                o[what] = function () { return value; };
            } else if (typeof value === 'function') {
                o.isDraggable = false;
                o[what] = value;
            } else if (typeof value === 'string') {
                o.isDraggable = false;
                o[what] = Type.createFunction(value, this.board);
                o[what + 'jc'] = value;
            }

            o[what].origin = value;

            this.board.update();
        } else if (o.type && o.elementClass && o.visProp) {
            if (Type.exists(o[o.methodMap[what]]) && typeof o[o.methodMap[what]] !== 'function') {
                o[o.methodMap[what]] = value;
            } else {
                par[what] = value;
                o.setAttribute(par);
            }
        } else {
            o[what] = value;
        }
    },

    /**
     * Generic method to parse JessieCode.
     * This consists of generating an AST with parser.parse,
     * apply simplifying rules from CA and
     * manipulate the AST according to the second parameter "cmd".
     * @param  {String} code      JessieCode code to be parsed
     * @param  {String} cmd       Type of manipulation to be done with AST
     * @param {Boolean} [geonext=false] Geonext compatibility mode.
     * @param {Boolean} [dontstore=false] If false, the code string is stored in this.code,
     *  i.e. in the JessieCode object, e.g. in board.jc.
     * @return {Object} Returns result of computation as directed in cmd.
     */
    _genericParse: function (code, cmd, geonext, dontstore) {
        var i, setTextBackup, ast, result,
            ccode = code.replace(/\r\n/g, '\n').split('\n'),
            cleaned = [];

        if (!dontstore) {
            this.code += code + '\n';
        }

        if (Text) {
            setTextBackup = Text.prototype.setText;
            Text.prototype.setText = Text.prototype.setTextJessieCode;
        }

        try {
            if (!Type.exists(geonext)) {
                geonext = false;
            }

            for (i = 0; i < ccode.length; i++) {
                if (geonext) {
                    ccode[i] = JXG.GeonextParser.geonext2JS(ccode[i], this.board);
                }
                cleaned.push(ccode[i]);
            }

            code = cleaned.join('\n');
            ast = parser.parse(code);
            if (this.CA) {
                ast = this.CA.expandDerivatives(ast, null, ast);
                ast = this.CA.removeTrivialNodes(ast);
            }
            switch (cmd) {
                case 'parse':
                    result = this.execute(ast);
                    break;
                case 'manipulate':
                    result = this.compile(ast);
                    break;
                case 'getAst':
                    result = ast;
                    break;
                default:
                    result = false;
            }
        } catch (e) {  // catch is mandatory in old IEs
            // console.log(e);
            // We throw the error again,
            // so the user can catch it.
            throw e;
        } finally {
            // make sure the original text method is back in place
            if (Text) {
                Text.prototype.setText = setTextBackup;
            }
        }

        return result;
    },

    /**
     * Parses JessieCode.
     * This consists of generating an AST with parser.parse, apply simplifying rules
     * from CA and executing the ast by calling this.execute(ast).
     *
     * @param {String} code             JessieCode code to be parsed
     * @param {Boolean} [geonext=false] Geonext compatibility mode.
     * @param {Boolean} [dontstore=false] If false, the code string is stored in this.code.
     * @return {Object}                 Parse JessieCode code and execute it.
     */
    parse: function (code, geonext, dontstore) {
        return this._genericParse(code, 'parse', geonext, dontstore);
    },

    /**
     * Manipulate JessieCode.
     * This consists of generating an AST with parser.parse,
     * apply simplifying rules from CA
     * and compile the AST back to JessieCode.
     *
     * @param {String} code             JessieCode code to be parsed
     * @param {Boolean} [geonext=false] Geonext compatibility mode.
     * @param {Boolean} [dontstore=false] If false, the code string is stored in this.code.
     * @return {String}                 Simplified JessieCode code
     */
    manipulate: function (code, geonext, dontstore) {
        return this._genericParse(code, 'manipulate', geonext, dontstore);
    },

    /**
     * Get abstract syntax tree (AST) from JessieCode code.
     * This consists of generating an AST with parser.parse.
     *
     * @param {String} code
     * @param {Boolean} [geonext=false] Geonext compatibility mode.
     * @param {Boolean} [dontstore=false] If false, the code string is stored in this.code.
     * @return {Node}  AST
     */
    getAST: function (code, geonext, dontstore) {
        return this._genericParse(code, 'getAst', geonext, dontstore);
    },

    /**
     * Parses a JessieCode snippet, e.g. "3+4", and wraps it into a function, if desired.
     * @param {String} code A small snippet of JessieCode. Must not be an assignment.
     * @param {Boolean} [funwrap=true] If true, the code is wrapped in a function.
     * @param {String} [varname=''] Name of the parameter(s)
     * @param {Boolean} [geonext=false] Geonext compatibility mode.
     * @param {Boolean} [forceValueCall=true] Force evaluation of value method of sliders.
     */
    snippet: function (code, funwrap, varname, geonext, forceValueCall) {
        var c;

        funwrap = Type.def(funwrap, true);
        varname = Type.def(varname, '');
        geonext = Type.def(geonext, false);
        this.forceValueCall = Type.def(forceValueCall, true);

        c = (funwrap ? ' function (' + varname + ') { return ' : '') +
                code +
            (funwrap ? '; }' : '') + ';';

        return this.parse(c, geonext, true);
    },

    /**
     * Traverses through the given subtree and changes all values of nodes with the replaced flag set by
     * {@link JXG.JessieCode#replaceNames} to the name of the element (if not empty).
     * @param {Object} node
     */
    replaceIDs: function (node) {
        var i, v;

        if (node.replaced) {
            // These children exist, if node.replaced is set.
            v = this.board.objects[node.children[1][0].value];

            if (Type.exists(v) && v.name !== "") {
                node.type = 'node_var';
                node.value = v.name;

                // Maybe it's not necessary, but just to be sure that everything is cleaned up we better delete all
                // children and the replaced flag
                node.children.length = 0;
                delete node.replaced;
            }
        }

        if (Type.isArray(node)) {
            for (i = 0; i < node.length; i++) {
                node[i] = this.replaceIDs(node[i]);
            }
        }

        if (node.children) {
            // assignments are first evaluated on the right hand side
            for (i = node.children.length; i > 0; i--) {
                if (Type.exists(node.children[i - 1])) {
                    node.children[i - 1] = this.replaceIDs(node.children[i - 1]);
                }

            }
        }

        return node;
    },

    /**
     * Traverses through the given subtree and changes all elements referenced by names through referencing them by ID.
     * An identifier is only replaced if it is not found in all scopes above the current scope and if it
     * has not been blacklisted within the codeblock determined by the given subtree.
     * @param {Object} node
     * @param {Boolean} [callValuePar=false] if true, uses $value() instead of $() in createReplacementNode
     */
    replaceNames: function (node, callValuePar) {
        var i, v,
            callValue = false;

        if (callValuePar !== undefined) {
            callValue = callValuePar;
        }

        v = node.value;

        // We are interested only in nodes of type node_var and node_op > op_lhs.
        // Currently, we are not checking if the id is a local variable. in this case, we're stuck anyway.

        if (node.type === 'node_op' && v === 'op_lhs' && node.children.length === 1) {
            this.isLHS = true;
        } else if (node.type === 'node_var') {
            if (this.isLHS) {
                this.letvar(v, true);
            } else if (!Type.exists(this.getvar(v, true)) && Type.exists(this.board.elementsByName[v])) {
                if (callValue && this.board.elementsByName[v].elType !== 'slider') {
                    callValue = false;
                }
                node = this.createReplacementNode(node, callValue);
            }
        }

        if (Type.isArray(node)) {
            for (i = 0; i < node.length; i++) {
                node[i] = this.replaceNames(node[i], callValue);
            }
        }

        if (node.children) {
            // Replace slider reference by call of slider.Value()
            if (this.forceValueCall &&              // It must be enforced, see snippet.
                (
                    // 1. case: sin(a), max(a, 0), ...
                    (node.value === "op_execfun" &&
                        // Not in cases V(a), $(a)
                        node.children[0].value !== 'V' && node.children[0].value !== '$' &&
                        // Function must be a math function. This ensures that a number is required as input.
                        (Type.exists(Math[node.children[0].value]) || Type.exists(Mat[node.children[0].value])) &&
                        // node.children[1].length === 1 &&
                        node.children[1][0].type === 'node_var'
                    ) ||
                    // 2. case: slider is the whole expression: 'a'
                    (node.value === "op_return" &&
                        node.children.length === 1 &&
                        node.children[0].type === 'node_var'
                    )
                )
            ) {
                    callValue = true;
            }

            // Assignments are first evaluated on the right hand side
            for (i = node.children.length; i > 0; i--) {
                if (Type.exists(node.children[i - 1])) {
                    node.children[i - 1] = this.replaceNames(node.children[i - 1], callValue);
                }
            }
        }

        if (node.type === 'node_op' && node.value === 'op_lhs' && node.children.length === 1) {
            this.isLHS = false;
        }

        return node;
    },

    /**
     * Replaces node_var nodes with node_op&gt;op_execfun nodes, calling the internal $() function with the id of the
     * element accessed by the node_var node.
     * @param {Object} node
     * @param {Boolean} [callValue=undefined] if true, uses $value() instead of $()
     * @returns {Object} op_execfun node
     */
    createReplacementNode: function (node, callValue) {
        var v = node.value,
            el = this.board.elementsByName[v];

        // If callValue: get handle to this node_var and call its Value method.
        // Otherwise return the object.
        node = this.createNode('node_op', 'op_execfun',
            this.createNode('node_var', (callValue === true ? '$value' : '$')),
            [this.createNode('node_str', el.id)]);

        node.replaced = true;

        return node;
    },

    /**
     * Search the parse tree below <tt>node</tt> for <em>stationary</em> dependencies, i.e. dependencies hard coded into
     * the function.
     * @param {Object} node
     * @param {Array} varnames List of variable names of the function
     * @param {Object} result An object where the referenced elements will be stored. Access key is their id.
     */
    collectDependencies: function (node, varnames, result) {
        var i, v, e, le;

        if (Type.isArray(node)) {
            le = node.length;
            for (i = 0; i < le; i++) {
                this.collectDependencies(node[i], varnames, result);
            }
            return;
        }

        v = node.value;

        if (node.type === 'node_var' &&
            varnames.indexOf(v) < 0 // v is not contained in the list of variables of that function
        ) {
            e = this.getvar(v);
            if (e && e.visProp && e.elType && e.elementClass && e.id
                // Sliders are the only elements which are given by names.
                // Wrong, a counter example is: circle(c, function() { return p1.Dist(p2); })
                // && e.elType === 'slider'
            ) {
                result[e.id] = e;
            }
        }

        // The $()-function-calls are special because their parameter is given as a string, not as a node_var.
        if (node.type === 'node_op' && node.value === 'op_execfun' &&
            node.children.length > 1 &&
            (node.children[0].value === '$' || node.children[0].value === '$value') &&
            node.children[1].length > 0) {

            e = node.children[1][0].value;
            result[e] = this.board.objects[e];
        }

        if (node.children) {
            for (i = node.children.length; i > 0; i--) {
                if (Type.exists(node.children[i - 1])) {
                    this.collectDependencies(node.children[i - 1], varnames, result);
                }
            }
        }
    },

    resolveProperty: function (e, v, compile) {
        compile = Type.def(compile, false);

        // is it a geometry element or a board?
        if (e /*&& e.type && e.elementClass*/ && e.methodMap) {
            // yeah, it is. but what does the user want?
            if (Type.exists(e.subs) && Type.exists(e.subs[v])) {
                // a subelement it is, good sir.
                e = e.subs;
            } else if (Type.exists(e.methodMap[v])) {
                // the user wants to call a method
                v = e.methodMap[v];
            } else {
                // the user wants to change an attribute
                e = e.visProp;
                v = v.toLowerCase();
            }
        }

        if (Type.isFunction(e)) {
            this._error('Accessing function properties is not allowed.');
        }

        if (!Type.exists(e)) {
            this._error(e + ' is not an object');
        }

        if (!Type.exists(e[v])) {
            this._error('unknown property ' + v);
        }

        if (compile && typeof e[v] === 'function') {
            return function () { return e[v].apply(e, arguments); };
        }

        return e[v];
    },

    /**
     * Type inspection: check if the string vname appears as function name in the
     * AST node. Used in "op_execfun". This allows the JessieCode examples below.
     *
     * @private
     * @param {String} vname
     * @param {Object} node
     * @returns 'any' or 'function'
     * @see JXG.JessieCode#execute
     * @see JXG.JessieCode#getvar
     *
     * @example
     *  var p = board.create('point', [2, 0], {name: 'X'});
     *  var txt = 'X(X)';
     *  console.log(board.jc.parse(txt));
     *
     * @example
     *  var p = board.create('point', [2, 0], {name: 'X'});
     *  var txt = 'f = function(el, X) { return X(el); }; f(X, X);';
     *  console.log(board.jc.parse(txt));
     *
     * @example
     *  var p = board.create('point', [2, 0], {name: 'point'});
     *  var txt = 'B = point(1,3); X(point);';
     *  console.log(board.jc.parse(txt));
     *
     * @example
     *  var p = board.create('point', [2, 0], {name: 'A'});
     *  var q = board.create('point', [-2, 0], {name: 'X'});
     *  var txt = 'getCoord=function(p, f){ return f(p); }; getCoord(A, X);';
     *  console.log(board.jc.parse(txt));
     */
    resolveType: function (vname, node) {
        var i, t,
            type = 'any'; // Possible values: 'function', 'any'

        if (Type.isArray(node)) {
            // node contains the parameters of a function call or function declaration
            for (i = 0; i < node.length; i++) {
                t = this.resolveType(vname, node[i]);
                if (t !== 'any') {
                    type = t;
                    return type;
                }
            }
        }

        if (node.type === 'node_op' && node.value === 'op_execfun' &&
            node.children[0].type === 'node_var' && node.children[0].value === vname) {
            return 'function';
        }

        if (node.type === 'node_op') {
            for (i = 0; i < node.children.length; i++) {
                if (node.children[0].type === 'node_var' && node.children[0].value === vname &&
                    (node.value === 'op_add' || node.value === 'op_sub' || node.value === 'op_mul' ||
                        node.value === 'op_div' || node.value === 'op_mod' || node.value === 'op_exp' ||
                        node.value === 'op_neg')) {
                    return 'any';
                }
            }

            for (i = 0; i < node.children.length; i++) {
                t = this.resolveType(vname, node.children[i]);
                if (t !== 'any') {
                    type = t;
                    return type;
                }
            }
        }

        return 'any';
    },

    /**
     * Resolves the lefthand side of an assignment operation
     * @param node
     * @returns {Object} An object with two properties. <strong>o</strong> which contains the object, and
     * a string <strong>what</strong> which contains the property name.
     */
    getLHS: function (node) {
        var res;

        if (node.type === 'node_var') {
            res = {
                o: this.scope.locals,
                what: node.value
            };
        } else if (node.type === 'node_op' && node.value === 'op_property') {
            res = {
                o: this.execute(node.children[0]),
                what: node.children[1]
            };
        } else if (node.type === 'node_op' && node.value === 'op_extvalue') {
            res = {
                o: this.execute(node.children[0]),
                what: this.execute(node.children[1])
            };
        } else {
            throw new Error('Syntax error: Invalid left-hand side of assignment.');
        }

        return res;
    },

    getLHSCompiler: function (node, js) {
        var res;

        if (node.type === 'node_var') {
            res = node.value;
        } else if (node.type === 'node_op' && node.value === 'op_property') {
            res = [
                this.compile(node.children[0], js),
                "'" + node.children[1] + "'"
            ];
        } else if (node.type === 'node_op' && node.value === 'op_extvalue') {
            res = [
                this.compile(node.children[0], js),
                node.children[1].type === 'node_const' ? node.children[1].value : this.compile(node.children[1], js)
            ];
        } else {
            throw new Error('Syntax error: Invalid left-hand side of assignment.');
        }

        return res;
    },

    /**
     * Executes a parse subtree.
     * @param {Object} node
     * @returns {Number|String|Object|Boolean} Something
     * @private
     */
    execute: function (node) {
        var ret, v, i, e, l, undef, list, ilist,
            parents = [],
            // exec fun
            fun, attr, sc;

        ret = 0;

        if (!node) {
            return ret;
        }

        this.line = node.line;
        this.col = node.col;

        switch (node.type) {
            case 'node_op':
                switch (node.value) {
                    case 'op_none':
                        if (node.children[0]) {
                            this.execute(node.children[0]);
                        }
                        if (node.children[1]) {
                            ret = this.execute(node.children[1]);
                        }
                        break;
                    case 'op_assign':
                        v = this.getLHS(node.children[0]);
                        this.lhs[this.scope.id] = v.what;

                        if (v.o.type && v.o.elementClass && v.o.methodMap && v.what === 'label') {
                            this._error('Left-hand side of assignment is read-only.');
                        }

                        ret = this.execute(node.children[1]);
                        if (v.o !== this.scope.locals || (Type.isArray(v.o) && typeof v.what === 'number')) {
                            // it is either an array component being set or a property of an object.
                            this.setProp(v.o, v.what, ret);
                        } else {
                            // this is just a local variable inside JessieCode
                            this.letvar(v.what, ret);
                        }
                        this.lhs[this.scope.id] = 0;
                        break;
                    case 'op_if':
                        if (this.execute(node.children[0])) {
                            ret = this.execute(node.children[1]);
                        }
                        break;
                    case 'op_conditional':
                    // fall through
                    case 'op_if_else':
                        if (this.execute(node.children[0])) {
                            ret = this.execute(node.children[1]);
                        } else {
                            ret = this.execute(node.children[2]);
                        }
                        break;
                    case 'op_while':
                        while (this.execute(node.children[0])) {
                            this.execute(node.children[1]);
                        }
                        break;
                    case 'op_do':
                        do {
                            this.execute(node.children[0]);
                        } while (this.execute(node.children[1]));
                        break;
                    case 'op_for':
                        for (this.execute(node.children[0]); this.execute(node.children[1]); this.execute(node.children[2])) {
                            this.execute(node.children[3]);
                        }
                        break;
                    case 'op_proplst':
                        if (node.children[0]) {
                            this.execute(node.children[0]);
                        }
                        if (node.children[1]) {
                            this.execute(node.children[1]);
                        }
                        break;
                    case 'op_emptyobject':
                        ret = {};
                        break;
                    case 'op_proplst_val':
                        this.propstack.push({});
                        this.propscope++;

                        this.execute(node.children[0]);
                        ret = this.propstack[this.propscope];

                        this.propstack.pop();
                        this.propscope--;
                        break;
                    case 'op_prop':
                        // child 0: Identifier
                        // child 1: Value
                        this.propstack[this.propscope][node.children[0]] = this.execute(node.children[1]);
                        break;
                    case 'op_array':
                        ret = [];
                        l = node.children[0].length;

                        for (i = 0; i < l; i++) {
                            ret.push(this.execute(node.children[0][i]));
                        }

                        break;
                    case 'op_extvalue':
                        ret = this.execute(node.children[0]);
                        i = this.execute(node.children[1]);

                        if (typeof i === 'number' && Math.abs(Math.round(i) - i) < Mat.eps) {
                            ret = ret[i];
                        } else {
                            ret = undef;
                        }
                        break;
                    case 'op_return':
                        if (this.scope === 0) {
                            this._error('Unexpected return.');
                        } else {
                            return this.execute(node.children[0]);
                        }
                        break;
                    case 'op_map':
                        if (!node.children[1].isMath && node.children[1].type !== 'node_var') {
                            this._error('execute: In a map only function calls and mathematical expressions are allowed.');
                        }

                        /** @ignore */
                        fun = this.defineFunction(node);
                        fun.isMap = true;

                        ret = fun;
                        break;
                    case 'op_function':
                        // parse the parameter list
                        // after this, the parameters are in pstack

                        /** @ignore */
                        fun = this.defineFunction(node);
                        fun.isMap = false;

                        ret = fun;
                        break;
                    case 'op_execfun':
                        // node.children:
                        //   [0]: Name of the function
                        //   [1]: Parameter list as a parse subtree
                        //   [2]: Properties, only used in case of a create function
                        this.dpstack.push([]);
                        this.pscope++;

                        // parameter parsing is done below
                        list = node.children[1];

                        // parse the properties only if given
                        if (Type.exists(node.children[2])) {
                            if (node.children[3]) {
                                ilist = node.children[2];
                                attr = {};

                                for (i = 0; i < ilist.length; i++) {
                                    attr = Type.deepCopy(attr, this.execute(ilist[i]), true);
                                }
                            } else {
                                attr = this.execute(node.children[2]);
                            }
                        }

                        // look up the variables name in the variable table
                        node.children[0]._isFunctionName = true;
                        fun = this.execute(node.children[0]);
                        delete node.children[0]._isFunctionName;

                        // determine the scope the function wants to run in
                        if (Type.exists(fun) && Type.exists(fun.sc)) {
                            sc = fun.sc;
                        } else {
                            sc = this;
                        }

                        if (!fun.creator && Type.exists(node.children[2])) {
                            this._error('Unexpected value. Only element creators are allowed to have a value after the function call.');
                        }

                        // interpret ALL the parameters
                        for (i = 0; i < list.length; i++) {
                            if (Type.exists(fun.scope) && Type.exists(fun.scope.argtypes) && fun.scope.argtypes[i] === 'function') {
                                // Type inspection
                                list[i]._isFunctionName = true;
                                parents[i] = this.execute(list[i]);
                                delete list[i]._isFunctionName;
                            } else {
                                parents[i] = this.execute(list[i]);
                            }
                            //parents[i] = Type.evalSlider(this.execute(list[i]));
                            this.dpstack[this.pscope].push({
                                line: node.children[1][i].line,
                                // SketchBin currently works only if the last column of the
                                // parent position is taken. This is due to how I patched JS/CC
                                // to count the lines and columns. So, ecol will do for now
                                col: node.children[1][i].ecol
                            });
                        }

                        // check for the function in the variable table
                        if (typeof fun === 'function' && !fun.creator) {
                            ret = fun.apply(sc, parents);
                        } else if (typeof fun === 'function' && !!fun.creator) {
                            e = this.line;

                            // creator methods are the only ones that take properties, hence this special case
                            try {
                                ret = fun(parents, attr);
                                ret.jcLineStart = e;
                                ret.jcLineEnd = node.eline;

                                for (i = e; i <= node.line; i++) {
                                    this.lineToElement[i] = ret;
                                }

                                ret.debugParents = this.dpstack[this.pscope];
                            } catch (ex) {
                                this._error(ex.toString());
                            }
                        } else {
                            this._error('Function \'' + fun + '\' is undefined.');
                        }

                        // clear parameter stack
                        this.dpstack.pop();
                        this.pscope--;
                        break;
                    case 'op_property':
                        e = this.execute(node.children[0]);
                        v = node.children[1];

                        ret = this.resolveProperty(e, v, false);

                        // set the scope, in case this is a method the user wants to call
                        if (Type.exists(ret) && ['number', 'string', 'boolean'].indexOf(typeof ret) < 0) {
                            ret.sc = e;
                        }

                        break;
                    case 'op_use':
                        this._warn('Use of the \'use\' operator is deprecated.');
                        this.use(node.children[0].toString());
                        break;
                    case 'op_delete':
                        this._warn('Use of the \'delete\' operator is deprecated. Please use the remove() function.');
                        v = this.getvar(node.children[0]);
                        ret = this.del(v);
                        break;
                    case 'op_eq':
                        // == is intentional
                        /*jslint eqeq:true*/
                        /* eslint-disable eqeqeq */
                        ret = this.execute(node.children[0]) == this.execute(node.children[1]);
                        /*jslint eqeq:false*/
                        /* eslint-enable eqeqeq */
                        break;
                    case 'op_neq':
                        // != is intentional
                        /*jslint eqeq:true*/
                        /* eslint-disable eqeqeq */
                        ret = this.execute(node.children[0]) != this.execute(node.children[1]);
                        /*jslint eqeq:true*/
                        /* eslint-enable eqeqeq */
                        break;
                    case 'op_approx':
                        ret = Math.abs(this.execute(node.children[0]) - this.execute(node.children[1])) < Mat.eps;
                        break;
                    case 'op_gt':
                        ret = this.execute(node.children[0]) > this.execute(node.children[1]);
                        break;
                    case 'op_lt':
                        ret = this.execute(node.children[0]) < this.execute(node.children[1]);
                        break;
                    case 'op_geq':
                        ret = this.execute(node.children[0]) >= this.execute(node.children[1]);
                        break;
                    case 'op_leq':
                        ret = this.execute(node.children[0]) <= this.execute(node.children[1]);
                        break;
                    case 'op_or':
                        ret = this.execute(node.children[0]) || this.execute(node.children[1]);
                        break;
                    case 'op_and':
                        ret = this.execute(node.children[0]) && this.execute(node.children[1]);
                        break;
                    case 'op_not':
                        ret = !this.execute(node.children[0]);
                        break;
                    case 'op_add':
                        ret = this.add(this.execute(node.children[0]), this.execute(node.children[1]));
                        break;
                    case 'op_sub':
                        ret = this.sub(this.execute(node.children[0]), this.execute(node.children[1]));
                        break;
                    case 'op_div':
                        ret = this.div(this.execute(node.children[0]), this.execute(node.children[1]));
                        break;
                    case 'op_mod':
                        // use mathematical modulo, JavaScript implements the symmetric modulo.
                        ret = this.mod(this.execute(node.children[0]), this.execute(node.children[1]), true);
                        break;
                    case 'op_mul':
                        ret = this.mul(this.execute(node.children[0]), this.execute(node.children[1]));
                        break;
                    case 'op_exp':
                        ret = this.pow(this.execute(node.children[0]), this.execute(node.children[1]));
                        break;
                    case 'op_neg':
                        ret = this.neg(this.execute(node.children[0]));
                        break;
                }
                break;

            case 'node_var':
                // node._isFunctionName is set in execute: at op_execfun.
                ret = this.getvar(node.value, false, node._isFunctionName);
                break;

            case 'node_const':
                if (node.value === null) {
                    ret = null;
                } else {
                    ret = Number(node.value);
                }
                break;

            case 'node_const_bool':
                ret = node.value;
                break;

            case 'node_str':
                //ret = node.value.replace(/\\'/, "'").replace(/\\"/, '"').replace(/\\\\/, '\\');
                /*jslint regexp:true*/
                ret = node.value.replace(/\\(.)/g, '$1'); // Remove backslash, important in JessieCode tags
                /*jslint regexp:false*/
                break;
        }

        return ret;
    },

    /**
     * Compiles a parse tree back to JessieCode.
     * @param {Object} node
     * @param {Boolean} [js=false] Compile either to JavaScript or back to JessieCode (required for the UI).
     * @returns Something
     * @private
     */
    compile: function (node, js) {
        var e, i, list, scope,
            ret = '';

        if (!Type.exists(js)) {
            js = false;
        }

        if (!node) {
            return ret;
        }

        switch (node.type) {
            case 'node_op':
                switch (node.value) {
                    case 'op_none':
                        if (node.children[0]) {
                            ret = this.compile(node.children[0], js);
                        }
                        if (node.children[1]) {
                            ret += this.compile(node.children[1], js);
                        }
                        break;
                    case 'op_assign':
                        //e = this.compile(node.children[0], js);
                        if (js) {
                            e = this.getLHSCompiler(node.children[0], js);
                            if (Type.isArray(e)) {
                                ret = '$jc$.setProp(' + e[0] + ', ' + e[1] + ', ' + this.compile(node.children[1], js) + ');\n';
                            } else {
                                if (this.isLocalVariable(e) !== this.scope) {
                                    this.scope.locals[e] = true;
                                }
                                ret = '$jc$.scopes[' + this.scope.id + '].locals[\'' + e + '\'] = ' + this.compile(node.children[1], js) + ';\n';
                            }
                        } else {
                            e = this.compile(node.children[0]);
                            ret = e + ' = ' + this.compile(node.children[1], js) + ';\n';
                        }
                        break;
                    case 'op_if':
                        ret = ' if (' + this.compile(node.children[0], js) + ') ' + this.compile(node.children[1], js);
                        break;
                    case 'op_if_else':
                        ret = ' if (' + this.compile(node.children[0], js) + ')' + this.compile(node.children[1], js);
                        ret += ' else ' + this.compile(node.children[2], js);
                        break;
                    case 'op_conditional':
                        ret = '((' + this.compile(node.children[0], js) + ')?(' + this.compile(node.children[1], js);
                        ret += '):(' + this.compile(node.children[2], js) + '))';
                        break;
                    case 'op_while':
                        ret = ' while (' + this.compile(node.children[0], js) + ') {\n' + this.compile(node.children[1], js) + '}\n';
                        break;
                    case 'op_do':
                        ret = ' do {\n' + this.compile(node.children[0], js) + '} while (' + this.compile(node.children[1], js) + ');\n';
                        break;
                    case 'op_for':
                        //ret = ' for (' + this.compile(node.children[0], js) + '; ' + this.compile(node.children[1], js) + '; ' + this.compile(node.children[2], js) + ') {\n' + this.compile(node.children[3], js) + '\n}\n';
                        ret = ' for (' + this.compile(node.children[0], js) +               // Assignment ends with ";"
                            this.compile(node.children[1], js) + '; ' +         // Logical test comes without ";"
                            this.compile(node.children[2], js).slice(0, -2) +   // Counting comes with ";" which has to be removed
                            ') {\n' + this.compile(node.children[3], js) + '\n}\n';
                        break;
                    case 'op_proplst':
                        if (node.children[0]) {
                            ret = this.compile(node.children[0], js) + ', ';
                        }

                        ret += this.compile(node.children[1], js);
                        break;
                    case 'op_prop':
                        // child 0: Identifier
                        // child 1: Value
                        ret = node.children[0] + ': ' + this.compile(node.children[1], js);
                        break;
                    case 'op_emptyobject':
                        ret = js ? '{}' : '<< >>';
                        break;
                    case 'op_proplst_val':
                        ret = this.compile(node.children[0], js);
                        break;
                    case 'op_array':
                        list = [];
                        for (i = 0; i < node.children[0].length; i++) {
                            list.push(this.compile(node.children[0][i], js));
                        }
                        ret = '[' + list.join(', ') + ']';
                        break;
                    case 'op_extvalue':
                        ret = this.compile(node.children[0], js) + '[' + this.compile(node.children[1], js) + ']';
                        break;
                    case 'op_return':
                        ret = ' return ' + this.compile(node.children[0], js) + ';\n';
                        break;
                    case 'op_map':
                        if (!node.children[1].isMath && node.children[1].type !== 'node_var') {
                            this._error('compile: In a map only function calls and mathematical expressions are allowed.');
                        }

                        list = node.children[0];
                        if (js) {
                            ret = ' $jc$.makeMap(function (' + list.join(', ') + ') { return ' + this.compile(node.children[1], js) + '; })';
                        } else {
                            ret = 'map (' + list.join(', ') + ') -> ' + this.compile(node.children[1], js);
                        }

                        break;
                    case 'op_function':
                        list = node.children[0];
                        scope = this.pushScope(list);
                        if (js) {
                            ret = this.functionCodeJS(node);
                        } else {
                            ret = ' function (' + list.join(', ') + ') ' + this.compile(node.children[1], js);
                        }
                        this.popScope();
                        break;
                    case 'op_execfunmath':
                        console.log('op_execfunmath: TODO');
                        ret = '-1';
                        break;
                    case 'op_execfun':
                        // parse the properties only if given
                        if (node.children[2]) {
                            list = [];
                            for (i = 0; i < node.children[2].length; i++) {
                                list.push(this.compile(node.children[2][i], js));
                            }

                            if (js) {
                                e = '$jc$.mergeAttributes(' + list.join(', ') + ')';
                            } else {
                                e = list.join(', ');
                            }
                        }
                        node.children[0].withProps = !!node.children[2];
                        list = [];
                        for (i = 0; i < node.children[1].length; i++) {
                            list.push(this.compile(node.children[1][i], js));
                        }
                        ret = this.compile(node.children[0], js) + '(' + list.join(', ') + (node.children[2] && js ? ', ' + e : '') + ')' + (node.children[2] && !js ? ' ' + e : '');
                        if (js) {
                            // Inserting a newline here allows simultaneously
                            // - procedural calls like Q.moveTo(...); and
                            // - function calls in expressions like log(x) + 1;
                            // Problem: procedural calls will not be ended by a semicolon.
                            ret += '\n';
                        }

                        // save us a function call when compiled to javascript
                        if (js && node.children[0].value === '$') {
                            ret = '$jc$.board.objects[' + this.compile(node.children[1][0], js) + ']';
                        }
                        break;
                    case 'op_property':
                        if (js && node.children[1] !== 'X' && node.children[1] !== 'Y') {
                            ret = '$jc$.resolveProperty(' + this.compile(node.children[0], js) + ', \'' + node.children[1] + '\', true)';
                        } else {
                            ret = this.compile(node.children[0], js) + '.' + node.children[1];
                        }
                        break;
                    case 'op_use':
                        this._warn('Use of the \'use\' operator is deprecated.');
                        if (js) {
                            ret = '$jc$.use(\'';
                        } else {
                            ret = 'use(\'';
                        }

                        ret += node.children[0].toString() + '\');';
                        break;
                    case 'op_delete':
                        this._warn('Use of the \'delete\' operator is deprecated. Please use the remove() function.');
                        if (js) {
                            ret = '$jc$.del(';
                        } else {
                            ret = 'remove(';
                        }

                        ret += this.compile(node.children[0], js) + ')';
                        break;
                    case 'op_eq':
                        ret = '(' + this.compile(node.children[0], js) + ' === ' + this.compile(node.children[1], js) + ')';
                        break;
                    case 'op_neq':
                        ret = '(' + this.compile(node.children[0], js) + ' !== ' + this.compile(node.children[1], js) + ')';
                        break;
                    case 'op_approx':
                        ret = '(' + this.compile(node.children[0], js) + ' ~= ' + this.compile(node.children[1], js) + ')';
                        break;
                    case 'op_gt':
                        if (js) {
                            ret = '$jc$.gt(' + this.compile(node.children[0], js) + ', ' + this.compile(node.children[1], js) + ')';
                        } else {
                            ret = '(' + this.compile(node.children[0], js) + ' > ' + this.compile(node.children[1], js) + ')';
                        }
                        break;
                    case 'op_lt':
                        if (js) {
                            ret = '$jc$.lt(' + this.compile(node.children[0], js) + ', ' + this.compile(node.children[1], js) + ')';
                        } else {
                            ret = '(' + this.compile(node.children[0], js) + ' < ' + this.compile(node.children[1], js) + ')';
                        }
                        break;
                    case 'op_geq':
                        if (js) {
                            ret = '$jc$.geq(' + this.compile(node.children[0], js) + ', ' + this.compile(node.children[1], js) + ')';
                        } else {
                            ret = '(' + this.compile(node.children[0], js) + ' >= ' + this.compile(node.children[1], js) + ')';
                        }
                        break;
                    case 'op_leq':
                        if (js) {
                            ret = '$jc$.leq(' + this.compile(node.children[0], js) + ', ' + this.compile(node.children[1], js) + ')';
                        } else {
                            ret = '(' + this.compile(node.children[0], js) + ' <= ' + this.compile(node.children[1], js) + ')';
                        }
                        break;
                    case 'op_or':
                        ret = '(' + this.compile(node.children[0], js) + ' || ' + this.compile(node.children[1], js) + ')';
                        break;
                    case 'op_and':
                        ret = '(' + this.compile(node.children[0], js) + ' && ' + this.compile(node.children[1], js) + ')';
                        break;
                    case 'op_not':
                        ret = '!(' + this.compile(node.children[0], js) + ')';
                        break;
                    case 'op_add':
                        if (js) {
                            ret = '$jc$.add(' + this.compile(node.children[0], js) + ', ' + this.compile(node.children[1], js) + ')';
                        } else {
                            ret = '(' + this.compile(node.children[0], js) + ' + ' + this.compile(node.children[1], js) + ')';
                        }
                        break;
                    case 'op_sub':
                        if (js) {
                            ret = '$jc$.sub(' + this.compile(node.children[0], js) + ', ' + this.compile(node.children[1], js) + ')';
                        } else {
                            ret = '(' + this.compile(node.children[0], js) + ' - ' + this.compile(node.children[1], js) + ')';
                        }
                        break;
                    case 'op_div':
                        if (js) {
                            ret = '$jc$.div(' + this.compile(node.children[0], js) + ', ' + this.compile(node.children[1], js) + ')';
                        } else {
                            ret = '(' + this.compile(node.children[0], js) + ' / ' + this.compile(node.children[1], js) + ')';
                        }
                        break;
                    case 'op_mod':
                        if (js) {
                            ret = '$jc$.mod(' + this.compile(node.children[0], js) + ', ' + this.compile(node.children[1], js) + ', true)';
                        } else {
                            ret = '(' + this.compile(node.children[0], js) + ' % ' + this.compile(node.children[1], js) + ')';
                        }
                        break;
                    case 'op_mul':
                        if (js) {
                            ret = '$jc$.mul(' + this.compile(node.children[0], js) + ', ' + this.compile(node.children[1], js) + ')';
                        } else {
                            ret = '(' + this.compile(node.children[0], js) + ' * ' + this.compile(node.children[1], js) + ')';
                        }
                        break;
                    case 'op_exp':
                        if (js) {
                            ret = '$jc$.pow(' + this.compile(node.children[0], js) + ', ' + this.compile(node.children[1], js) + ')';
                        } else {
                            ret = '(' + this.compile(node.children[0], js) + '^' + this.compile(node.children[1], js) + ')';
                        }
                        break;
                    case 'op_neg':
                        if (js) {
                            ret = '$jc$.neg(' + this.compile(node.children[0], js) + ')';
                        } else {
                            ret = '(-' + this.compile(node.children[0], js) + ')';
                        }
                        break;
                }
                break;

            case 'node_var':
                if (js) {
                    ret = this.getvarJS(node.value, false, node.withProps);
                } else {
                    ret = node.value;
                }
                break;

            case 'node_const':
                ret = node.value;
                break;

            case 'node_const_bool':
                ret = node.value;
                break;

            case 'node_str':
                ret = '\'' + node.value + '\'';
                break;
        }

        if (node.needsBrackets) {
            ret = '{\n' + ret + ' }\n';
        }
        if (node.needsAngleBrackets) {
            if (js) {
                ret = '{\n' + ret + ' }\n';
            } else {
                ret = '<< ' + ret + ' >>\n';
            }
        }

        return ret;
    },

    /**
     * This is used as the global getName() function.
     * @param {JXG.GeometryElement} obj
     * @param {Boolean} useId
     * @returns {String}
     */
    getName: function (obj, useId) {
        var name = '';

        if (Type.exists(obj) && Type.exists(obj.getName)) {
            name = obj.getName();
            if ((!Type.exists(name) || name === '') && useId) {
                name = obj.id;
            }
        } else if (useId) {
            name = obj.id;
        }

        return name;
    },

    /**
     * This is used as the global X() function.
     * @param {JXG.Point|JXG.Text} e
     * @returns {Number}
     */
    X: function (e) {
        return e.X();
    },

    /**
     * This is used as the global Y() function.
     * @param {JXG.Point|JXG.Text} e
     * @returns {Number}
     */
    Y: function (e) {
        return e.Y();
    },

    /**
     * This is used as the global V() function.
     * @param {Glider|Slider} e
     * @returns {Number}
     */
    V: function (e) {
        return e.Value();
    },

    /**
     * This is used as the global L() function.
     * @param {JXG.Line} e
     * @returns {Number}
     */
    L: function (e) {
        return e.L();
    },

    /**
     * This is used as the global area() function.
     * @param {JXG.Circle|JXG.Polygon} obj
     * @returns {Number}
     */
    area: function (obj) {
        if (!Type.exists(obj) || !Type.exists(obj.Area)) {
            this._error('Error: Can\'t calculate area.');
        }

        return obj.Area();
    },

    /**
     * This is used as the global perimeter() function.
     * @param {JXG.Circle|JXG.Polygon} obj
     * @returns {Number}
     */
    perimeter: function (obj) {
        if (!Type.exists(obj) || !Type.exists(obj.Perimeter)) {
            this._error('Error: Can\'t calculate perimeter.');
        }

        return obj.Perimeter();
    },

    /**
     * This is used as the global dist() function.
     * @param {JXG.Point} p1
     * @param {JXG.Point} p2
     * @returns {Number}
     */
    dist: function (p1, p2) {
        if (!Type.exists(p1) || !Type.exists(p1.Dist)) {
            this._error('Error: Can\'t calculate distance.');
        }

        return p1.Dist(p2);
    },

    /**
     * This is used as the global radius() function.
     * @param {JXG.Circle|Sector} obj
     * @returns {Number}
     */
    radius: function (obj) {
        if (!Type.exists(obj) || !Type.exists(obj.Radius)) {
            this._error('Error: Can\'t calculate radius.');
        }

        return obj.Radius();
    },

    /**
     * This is used as the global slope() function.
     * @param {JXG.Line} obj
     * @returns {Number}
     */
    slope: function (obj) {
        if (!Type.exists(obj) || !Type.exists(obj.Slope)) {
            this._error('Error: Can\'t calculate slope.');
        }

        return obj.Slope();
    },

    /**
     * + operator implementation
     * @param {Number|Array|JXG.Point} a
     * @param {Number|Array|JXG.Point} b
     * @returns {Number|Array}
     */
    add: function (a, b) {
        var i, len, res;

        a = Type.evalSlider(a);
        b = Type.evalSlider(b);

        if (Interval.isInterval(a) || Interval.isInterval(b)) {
            res = Interval.add(a, b);
        } else if (Type.isArray(a) && Type.isArray(b)) {
            len = Math.min(a.length, b.length);
            res = [];

            for (i = 0; i < len; i++) {
                res[i] = a[i] + b[i];
            }
        } else if (Type.isNumber(a) && Type.isNumber(b)) {
            res = a + b;
        } else if (Type.isString(a) || Type.isString(b)) {
            res = a.toString() + b.toString();
        } else {
            this._error('Operation + not defined on operands ' + typeof a + ' and ' + typeof b);
        }

        return res;
    },

    /**
     * - operator implementation
     * @param {Number|Array|JXG.Point} a
     * @param {Number|Array|JXG.Point} b
     * @returns {Number|Array}
     */
    sub: function (a, b) {
        var i, len, res;

        a = Type.evalSlider(a);
        b = Type.evalSlider(b);

        if (Interval.isInterval(a) || Interval.isInterval(b)) {
            res = Interval.sub(a, b);
        } else if (Type.isArray(a) && Type.isArray(b)) {
            len = Math.min(a.length, b.length);
            res = [];

            for (i = 0; i < len; i++) {
                res[i] = a[i] - b[i];
            }
        } else if (Type.isNumber(a) && Type.isNumber(b)) {
            res = a - b;
        } else {
            this._error('Operation - not defined on operands ' + typeof a + ' and ' + typeof b);
        }

        return res;
    },

    /**
     * unary - operator implementation
     * @param {Number|Array|JXG.Point} a
     * @returns {Number|Array}
     */
    neg: function (a) {
        var i, len, res;

        a = Type.evalSlider(a);

        if (Interval.isInterval(a)) {
            res = Interval.negative(a);
        } else if (Type.isArray(a)) {
            len = a.length;
            res = [];

            for (i = 0; i < len; i++) {
                res[i] = -a[i];
            }
        } else if (Type.isNumber(a)) {
            res = -a;
        } else {
            this._error('Unary operation - not defined on operand ' + typeof a);
        }

        return res;
    },

    /**
     * Multiplication of vectors and numbers
     * @param {Number|Array} a
     * @param {Number|Array} b
     * @returns {Number|Array} (Inner) product of the given input values.
     */
    mul: function (a, b) {
        var i, len, res;

        a = Type.evalSlider(a);
        b = Type.evalSlider(b);

        if (Type.isArray(a) && Type.isNumber(b)) {
            // swap b and a
            i = a;
            a = b;
            b = a;
        }

        if (Interval.isInterval(a) || Interval.isInterval(b)) {
            res = Interval.mul(a, b);
        } else if (Type.isArray(a) && Type.isArray(b)) {
            len = Math.min(a.length, b.length);
            res = Mat.innerProduct(a, b, len);
        } else if (Type.isNumber(a) && Type.isArray(b)) {
            len = b.length;
            res = [];

            for (i = 0; i < len; i++) {
                res[i] = a * b[i];
            }
        } else if (Type.isNumber(a) && Type.isNumber(b)) {
            res = a * b;
        } else {
            this._error('Operation * not defined on operands ' + typeof a + ' and ' + typeof b);
        }

        return res;
    },

    /**
     * Implementation of the / operator.
     * @param {Number|Array} a
     * @param {Number} b
     * @returns {Number|Array}
     */
    div: function (a, b) {
        var i, len, res;

        a = Type.evalSlider(a);
        b = Type.evalSlider(b);

        if (Interval.isInterval(a) || Interval.isInterval(b)) {
            res = Interval.div(a, b);
        } else if (Type.isArray(a) && Type.isNumber(b)) {
            len = a.length;
            res = [];

            for (i = 0; i < len; i++) {
                res[i] = a[i] / b;
            }
        } else if (Type.isNumber(a) && Type.isNumber(b)) {
            res = a / b;
        } else {
            this._error('Operation * not defined on operands ' + typeof a + ' and ' + typeof b);
        }

        return res;
    },

    /**
     * Implementation of the % operator.
     * @param {Number|Array} a
     * @param {Number} b
     * @returns {Number|Array}
     */
    mod: function (a, b) {
        var i, len, res;

        a = Type.evalSlider(a);
        b = Type.evalSlider(b);

        if (Interval.isInterval(a) || Interval.isInterval(b)) {
            return Interval.fmod(a, b);
        } else if (Type.isArray(a) && Type.isNumber(b)) {
            len = a.length;
            res = [];

            for (i = 0; i < len; i++) {
                res[i] = Mat.mod(a[i], b, true);
            }
        } else if (Type.isNumber(a) && Type.isNumber(b)) {
            res = Mat.mod(a, b, true);
        } else {
            this._error('Operation * not defined on operands ' + typeof a + ' and ' + typeof b);
        }

        return res;
    },

    /**
     * Pow function wrapper to allow direct usage of sliders.
     * @param {Number|Slider} a
     * @param {Number|Slider} b
     * @returns {Number}
     */
    pow: function (a, b) {
        a = Type.evalSlider(a);
        b = Type.evalSlider(b);

        if (Interval.isInterval(a) || Interval.isInterval(b)) {
            return Interval.pow(a, b);
        }
        return Mat.pow(a, b);
    },

    lt: function (a, b) {
        if (Interval.isInterval(a) || Interval.isInterval(b)) {
            return Interval.lt(a, b);
        }
        return a < b;
    },
    leq: function (a, b) {
        if (Interval.isInterval(a) || Interval.isInterval(b)) {
            return Interval.leq(a, b);
        }
        return a <= b;
    },
    gt: function (a, b) {
        if (Interval.isInterval(a) || Interval.isInterval(b)) {
            return Interval.gt(a, b);
        }
        return a > b;
    },
    geq: function (a, b) {
        if (Interval.isInterval(a) || Interval.isInterval(b)) {
            return Interval.geq(a, b);
        }
        return a >= b;
    },

    randint: function (min, max, step) {
        if (!Type.exists(step)) {
            step = 1;
        }
        return Math.round(Math.random() * (max - min) / step) * step + min;
    },

    DDD: function (f) {
        console.log('Dummy derivative function. This should never appear!');
    },

    /**
     * Implementation of the ?: operator
     * @param {Boolean} cond Condition
     * @param {*} v1
     * @param {*} v2
     * @returns {*} Either v1 or v2.
     */
    ifthen: function (cond, v1, v2) {
        if (cond) {
            return v1;
        }

        return v2;
    },

    /**
     * Implementation of the delete() builtin function
     * @param {JXG.GeometryElement} element
     */
    del: function (element) {
        if (typeof element === 'object' && JXG.exists(element.type) && JXG.exists(element.elementClass)) {
            this.board.removeObject(element);
        }
    },

    /**
     * Implementation of the eval() builtin function. Calls JXG.evaluate().
     * @param {String|Number|Function} v
     */
    eval: function (v) {
        return JXG.evaluate(v);
    },

    /**
     * Implementation of the use() builtin function
     * @param {String} board
     */
    use: function (board) {
        var b, ref,
            found = false;

        if (typeof board === 'string') {
            // search all the boards for the one with the appropriate container div
            for (b in JXG.boards) {
                if (JXG.boards.hasOwnProperty(b) && JXG.boards[b].container === board) {
                    ref = JXG.boards[b];
                    found = true;
                    break;
                }
            }
        } else {
            ref = board;
            found = true;
        }

        if (found) {
            this.board = ref;
            this.builtIn.$board = ref;
            this.builtIn.$board.src = '$jc$.board';
        } else {
            this._error('Board \'' + board + '\' not found!');
        }
    },

    /**
     * Find the first symbol to the given value from the given scope upwards.
     * @param v Value
     * @param {Number} [scope=-1] The scope, default is to start with current scope (-1).
     * @returns {Array} An array containing the symbol and the scope if a symbol could be found,
     * an empty array otherwise;
     */
    findSymbol: function (v, scope) {
        var i, s;

        scope = Type.def(scope, -1);

        if (scope === -1) {
            s = this.scope;
        } else {
            s = this.scopes[scope];
        }

        while (s !== null) {
            for (i in s.locals) {
                if (s.locals.hasOwnProperty(i) && s.locals[i] === v) {
                    return [i, s];
                }
            }

            s = s.previous;
        }

        return [];
    },

    /**
     * Import modules into a JessieCode script.
     * @param {String} module
     */
    importModule: function (module) {
        return priv.modules[module.toLowerCase()];
    },

    /**
     * Defines built in methods and constants.
     * @returns {Object} BuiltIn control object
     */
    defineBuiltIn: function () {
        var that = this,
            builtIn = {
                PI: Math.PI,
                EULER: Math.E,
                D: that.DDD,
                X: that.X,
                Y: that.Y,
                V: that.V,
                Value: that.V,
                L: that.L,
                Length: that.L,

                acosh: Mat.acosh,
                acot: Mat.acot,
                asinh: Mat.asinh,
                binomial: Mat.binomial,
                cbrt: Mat.cbrt,
                cosh: Mat.cosh,
                cot: Mat.cot,
                deg: Geometry.trueAngle,
                A: that.area,
                area: that.area,
                Area: that.area,
                perimeter: that.perimeter,
                Perimeter: that.perimeter,
                dist: that.dist,
                Dist: that.dist,
                R: that.radius,
                radius: that.radius,
                Radius: that.radius,
                erf: Mat.erf,
                erfc: Mat.erfc,
                erfi: Mat.erfi,
                factorial: Mat.factorial,
                gcd: Mat.gcd,
                lb: Mat.log2,
                lcm: Mat.lcm,
                ld: Mat.log2,
                lg: Mat.log10,
                ln: Math.log,
                log: Mat.log,
                log10: Mat.log10,
                log2: Mat.log2,
                ndtr: Mat.ndtr,
                ndtri: Mat.ndtri,
                nthroot: Mat.nthroot,
                pow: Mat.pow,
                rad: Geometry.rad,
                ratpow: Mat.ratpow,
                trunc: Type.trunc,
                sinh: Mat.sinh,
                slope: that.slope,
                Slope: that.slope,

                randint: that.randint,

                IfThen: that.ifthen,
                'import': that.importModule,
                'eval': that.eval,
                'use': that.use,
                'remove': that.del,
                '$': that.getElementById,
                '$value': function(e) {return that.getElementById(e).Value(); },
                getName: that.getName,
                name: that.getName,
                '$board': that.board,
                '$log': that.log
            };

        // special scopes for factorial, deg, and rad
        builtIn.rad.sc = Geometry;
        builtIn.deg.sc = Geometry;
        builtIn.factorial.sc = Mat;

        // set the javascript equivalent for the builtIns
        // some of the anonymous functions should be replaced by global methods later on
        // EULER and PI don't get a source attribute - they will be lost anyways and apparently
        // some browser will throw an exception when a property is assigned to a primitive value.
        builtIn.X.src = '$jc$.X';
        builtIn.Y.src = '$jc$.Y';
        builtIn.V.src = '$jc$.V';
        builtIn.Value.src = '$jc$.V';
        builtIn.L.src = '$jc$.L';
        builtIn.Length.src = '$jc$.L';

        builtIn.acosh.src = 'JXG.Math.acosh';
        builtIn.acot.src = 'JXG.Math.acot';
        builtIn.asinh.src = 'JXG.Math.asinh';
        builtIn.binomial.src = 'JXG.Math.binomial';
        builtIn.cbrt.src = 'JXG.Math.cbrt';
        builtIn.cot.src = 'JXG.Math.cot';
        builtIn.cosh.src = 'JXG.Math.cosh';
        builtIn.deg.src = 'JXG.Math.Geometry.trueAngle';
        builtIn.erf.src = 'JXG.Math.erf';
        builtIn.erfc.src = 'JXG.Math.erfc';
        builtIn.erfi.src = 'JXG.Math.erfi';
        builtIn.A.src = '$jc$.area';
        builtIn.area.src = '$jc$.area';
        builtIn.Area.src = '$jc$.area';
        builtIn.perimeter.src = '$jc$.perimeter';
        builtIn.Perimeter.src = '$jc$.perimeter';
        builtIn.dist.src = '$jc$.dist';
        builtIn.Dist.src = '$jc$.dist';
        builtIn.R.src = '$jc$.radius';
        builtIn.radius.src = '$jc$.radius';
        builtIn.Radius.src = '$jc$.radius';
        builtIn.factorial.src = 'JXG.Math.factorial';
        builtIn.gcd.src = 'JXG.Math.gcd';
        builtIn.lb.src = 'JXG.Math.log2';
        builtIn.lcm.src = 'JXG.Math.lcm';
        builtIn.ld.src = 'JXG.Math.log2';
        builtIn.lg.src = 'JXG.Math.log10';
        builtIn.ln.src = 'Math.log';
        builtIn.log.src = 'JXG.Math.log';
        builtIn.log10.src = 'JXG.Math.log10';
        builtIn.log2.src = 'JXG.Math.log2';
        builtIn.ndtr.src = 'JXG.Math.ndtr';
        builtIn.ndtri.src = 'JXG.Math.ndtri';
        builtIn.nthroot.src = 'JXG.Math.nthroot';
        builtIn.pow.src = 'JXG.Math.pow';
        builtIn.rad.src = 'JXG.Math.Geometry.rad';
        builtIn.ratpow.src = 'JXG.Math.ratpow';
        builtIn.trunc.src = 'JXG.trunc';
        builtIn.sinh.src = 'JXG.Math.sinh';
        builtIn.slope.src = '$jc$.slope';
        builtIn.Slope.src = '$jc$.slope';

        builtIn.randint.src = '$jc$.randint';

        builtIn['import'].src = '$jc$.importModule';
        builtIn.eval.src = '$jc$.eval';
        builtIn.use.src = '$jc$.use';
        builtIn.remove.src = '$jc$.del';
        builtIn.IfThen.src = '$jc$.ifthen';
        // usually unused, see node_op > op_execfun
        builtIn.$.src = '(function (n) { return $jc$.board.select(n); })';
        builtIn.$value.src = '(function (n) { return $jc$.board.select(n).Value(); })';
        builtIn.getName.src = '$jc$.getName';
        builtIn.name.src = '$jc$.getName';
        if (builtIn.$board) {
            builtIn.$board.src = '$jc$.board';
        }
        builtIn.$log.src = '$jc$.log';

        builtIn = JXG.merge(builtIn, that._addedBuiltIn);

        return builtIn;
    },

    _addedBuiltIn: {},

    addBuiltIn: function (name, func) {
        if (Type.exists(this.builtIn)) {
            if (Type.exists(this.builtIn[name])) {
                return;
            }
            this.builtIn[name] = func;
            this.builtIn[name].src = '$jc$.' + name;
        }

        if (Type.exists(this._addedBuiltIn[name])) {
            return;
        }
        this._addedBuiltIn[name] = func;
        this._addedBuiltIn[name].src = '$jc$.' + name;

        JXG.JessieCode.prototype[name] = func;
    },

    /**
     * Returns information about the possible functions and constants.
     * @returns {Object}
     */
    getPossibleOperands: function () {
        var FORBIDDEN = ['E'],
            jessiecode = this.builtIn || this.defineBuiltIn(),
            math = Math,
            jc, ma, merge,
            i, j, p, len, e,
            funcs, funcsJC, consts, operands,
            sort, pack;

        sort = function (a, b) {
            return a.toLowerCase().localeCompare(b.toLowerCase());
        };

        pack = function (name, origin) {
            var that = null;

            if (origin === 'jc') that = jessiecode[name];
            else if (origin === 'Math') that = math[name];
            else return;

            if (FORBIDDEN.indexOf(name) >= 0) {
                return;
            } else if (JXG.isFunction(that)) {
                return {
                    name: name,
                    type: 'function',
                    numParams: that.length,
                    origin: origin,
                };
            } else if (JXG.isNumber(that)) {
                return {
                    name: name,
                    type: 'constant',
                    value: that,
                    origin: origin,
                };
            } else if (name.startsWith('$')) {
                // do nothing
            } else if (that !== undefined) {
                console.error('undefined type', that);
            }
        };

        jc = Object.getOwnPropertyNames(jessiecode).sort(sort);
        ma = Object.getOwnPropertyNames(math).sort(sort);
        merge = [];
        i = 0;
        j = 0;

        while (i < jc.length || j < ma.length) {
            if (jc[i] === ma[j]) {
                p = pack(ma[j], 'Math');
                if (JXG.exists(p)) merge.push(p);
                i++;
                j++;
            } else if (!JXG.exists(ma[j]) || jc[i].toLowerCase().localeCompare(ma[j].toLowerCase()) < 0) {
                p = pack(jc[i], 'jc');
                if (JXG.exists(p)) merge.push(p);
                i++;
            } else {
                p = pack(ma[j], 'Math');
                if (JXG.exists(p)) merge.push(p);
                j++;
            }
        }

        funcs = [];
        funcsJC = [];
        consts = [];
        operands = {};
        len = merge.length;
        for (i = 0; i < len; i++) {
            e = merge[i];
            switch (e.type) {
                case 'function':
                    funcs.push(e.name);
                    if (e.origin === 'jc')
                        funcsJC.push(e.name);
                    break;
                case 'constant':
                    consts.push(e.name);
                    break;
            }
            operands[e.name] = e;
        }

        return {
            all: operands,
            list: merge,
            functions: funcs,
            functions_jessiecode: funcsJC,
            constants: consts,
        };
    },

    /**
     * Output a debugging message. Uses debug console, if available. Otherwise an HTML element with the
     * id "debug" and an innerHTML property is used.
     * @param {String} log
     * @private
     */
    _debug: function (log) {
        if (typeof console === 'object') {
            console.log(log);
        } else if (Env.isBrowser && document && document.getElementById('debug') !== null) {
            document.getElementById('debug').innerHTML += log + '<br />';
        }
    },

    /**
     * Throws an exception with the given error message.
     * @param {String} msg Error message
     */
    _error: function (msg) {
        var e = new Error('Error(' + this.line + '): ' + msg);
        e.line = this.line;
        throw e;
    },

    /**
     * Output a warning message using {@link JXG#debug} and precedes the message with "Warning: ".
     * @param {String} msg
     */
    _warn: function (msg) {
        if (typeof console === 'object') {
            console.log('Warning(' + this.line + '): ' + msg);
        } else if (Env.isBrowser && document && document.getElementById(this.warnLog) !== null) {
            document.getElementById(this.warnLog).innerHTML += 'Warning(' + this.line + '): ' + msg + '<br />';
        }
    },

    _log: function (msg) {
        if (typeof window !== 'object' && typeof self === 'object' && self.postMessage) {
            self.postMessage({ type: 'log', msg: 'Log: ' + msg.toString() });
        } else {
            console.log('Log: ', arguments);
        }
    }

});

/* parser generated by jison 0.4.18 */
/*
  Returns a Parser object of the following structure:

  Parser: {
    yy: {}
  }

  Parser.prototype: {
    yy: {},
    trace: function(),
    symbols_: {associative list: name ==> number},
    terminals_: {associative list: number ==> name},
    productions_: [...],
    performAction: function anonymous(yytext, yyleng, yylineno, yy, yystate, $$, _$),
    table: [...],
    defaultActions: {...},
    parseError: function(str, hash),
    parse: function(input),

    lexer: {
        EOF: 1,
        parseError: function(str, hash),
        setInput: function(input),
        input: function(),
        unput: function(str),
        more: function(),
        less: function(n),
        pastInput: function(),
        upcomingInput: function(),
        showPosition: function(),
        test_match: function(regex_match_array, rule_index),
        next: function(),
        lex: function(),
        begin: function(condition),
        popState: function(),
        _currentRules: function(),
        topState: function(),
        pushState: function(condition),

        options: {
            ranges: boolean           (optional: true ==> token location info will include a .range[] member)
            flex: boolean             (optional: true ==> flex-like lexing behaviour where the rules are tested exhaustively to find the longest match)
            backtrack_lexer: boolean  (optional: true ==> lexer regexes are tested in order and for each matching regex the action code is invoked; the lexer terminates the scan when a token is returned by the action code)
        },

        performAction: function(yy, yy_, $avoiding_name_collisions, YY_START),
        rules: [...],
        conditions: {associative list: name ==> set},
    }
  }


  token location info (@$, _$, etc.): {
    first_line: n,
    last_line: n,
    first_column: n,
    last_column: n,
    range: [start_number, end_number]       (where the numbers are indexes into the input string, regular zero-based)
  }


  the parseError function receives a 'hash' object with these members for lexer and parser errors: {
    text:        (matched text)
    token:       (the produced terminal token, if any)
    line:        (yylineno)
  }
  while parser (grammar) errors will also provide these members, i.e. parser errors deliver a superset of attributes: {
    loc:         (yylloc)
    expected:    (string describing the set of expected tokens)
    recoverable: (boolean: TRUE when the parser has a error recovery rule available for this particular error)
  }
*/
/**
 * @class
 * @ignore
 */
var parser = (function(){
var o=function(k,v,o,l){for(o=o||{},l=k.length;l--;o[k[l]]=v);return o},$V0=[2,14],$V1=[1,13],$V2=[1,37],$V3=[1,14],$V4=[1,15],$V5=[1,21],$V6=[1,16],$V7=[1,17],$V8=[1,33],$V9=[1,18],$Va=[1,19],$Vb=[1,12],$Vc=[1,59],$Vd=[1,60],$Ve=[1,58],$Vf=[1,46],$Vg=[1,48],$Vh=[1,49],$Vi=[1,50],$Vj=[1,51],$Vk=[1,52],$Vl=[1,53],$Vm=[1,54],$Vn=[1,45],$Vo=[1,38],$Vp=[1,39],$Vq=[5,7,8,14,15,16,17,19,20,21,23,26,27,50,51,58,65,74,75,76,77,78,79,80,82,91,93],$Vr=[5,7,8,12,14,15,16,17,19,20,21,23,26,27,50,51,58,65,74,75,76,77,78,79,80,82,91,93],$Vs=[8,10,16,32,34,35,37,39,41,42,43,45,46,47,48,50,51,53,54,55,57,64,65,66,83,86],$Vt=[2,48],$Vu=[1,72],$Vv=[10,16,32,34,35,37,39,41,42,43,45,46,47,48,50,51,53,54,55,57,66,83,86],$Vw=[1,78],$Vx=[8,10,16,32,34,35,37,41,42,43,45,46,47,48,50,51,53,54,55,57,64,65,66,83,86],$Vy=[1,82],$Vz=[8,10,16,32,34,35,37,39,45,46,47,48,50,51,53,54,55,57,64,65,66,83,86],$VA=[1,83],$VB=[1,84],$VC=[1,85],$VD=[8,10,16,32,34,35,37,39,41,42,43,50,51,53,54,55,57,64,65,66,83,86],$VE=[1,89],$VF=[1,90],$VG=[1,91],$VH=[1,92],$VI=[1,97],$VJ=[8,10,16,32,34,35,37,39,41,42,43,45,46,47,48,53,54,55,57,64,65,66,83,86],$VK=[1,103],$VL=[1,104],$VM=[8,10,16,32,34,35,37,39,41,42,43,45,46,47,48,50,51,57,64,65,66,83,86],$VN=[1,105],$VO=[1,106],$VP=[1,107],$VQ=[1,126],$VR=[1,139],$VS=[83,86],$VT=[1,150],$VU=[10,66,86],$VV=[8,10,16,20,32,34,35,37,39,41,42,43,45,46,47,48,50,51,53,54,55,57,64,65,66,82,83,86],$VW=[1,167],$VX=[10,86];
/**
 * @class
 * @ignore
 */
var parser = {trace: function trace () { },
yy: {},
symbols_: {"error":2,"Program":3,"StatementList":4,"EOF":5,"IfStatement":6,"IF":7,"(":8,"Expression":9,")":10,"Statement":11,"ELSE":12,"LoopStatement":13,"WHILE":14,"FOR":15,";":16,"DO":17,"UnaryStatement":18,"USE":19,"IDENTIFIER":20,"DELETE":21,"ReturnStatement":22,"RETURN":23,"EmptyStatement":24,"StatementBlock":25,"{":26,"}":27,"ExpressionStatement":28,"AssignmentExpression":29,"ConditionalExpression":30,"LeftHandSideExpression":31,"=":32,"LogicalORExpression":33,"?":34,":":35,"LogicalANDExpression":36,"||":37,"EqualityExpression":38,"&&":39,"RelationalExpression":40,"==":41,"!=":42,"~=":43,"AdditiveExpression":44,"<":45,">":46,"<=":47,">=":48,"MultiplicativeExpression":49,"+":50,"-":51,"UnaryExpression":52,"*":53,"/":54,"%":55,"ExponentExpression":56,"^":57,"!":58,"MemberExpression":59,"CallExpression":60,"PrimaryExpression":61,"FunctionExpression":62,"MapExpression":63,".":64,"[":65,"]":66,"BasicLiteral":67,"ObjectLiteral":68,"ArrayLiteral":69,"NullLiteral":70,"BooleanLiteral":71,"StringLiteral":72,"NumberLiteral":73,"NULL":74,"TRUE":75,"FALSE":76,"STRING":77,"NUMBER":78,"NAN":79,"INFINITY":80,"ElementList":81,"<<":82,">>":83,"PropertyList":84,"Property":85,",":86,"PropertyName":87,"Arguments":88,"AttributeList":89,"Attribute":90,"FUNCTION":91,"ParameterDefinitionList":92,"MAP":93,"->":94,"$accept":0,"$end":1},
terminals_: {2:"error",5:"EOF",7:"IF",8:"(",10:")",12:"ELSE",14:"WHILE",15:"FOR",16:";",17:"DO",19:"USE",20:"IDENTIFIER",21:"DELETE",23:"RETURN",26:"{",27:"}",32:"=",34:"?",35:":",37:"||",39:"&&",41:"==",42:"!=",43:"~=",45:"<",46:">",47:"<=",48:">=",50:"+",51:"-",53:"*",54:"/",55:"%",57:"^",58:"!",64:".",65:"[",66:"]",74:"NULL",75:"TRUE",76:"FALSE",77:"STRING",78:"NUMBER",79:"NAN",80:"INFINITY",82:"<<",83:">>",86:",",91:"FUNCTION",93:"MAP",94:"->"},
productions_: [0,[3,2],[6,5],[6,7],[13,5],[13,9],[13,7],[18,2],[18,2],[22,2],[22,3],[24,1],[25,3],[4,2],[4,0],[11,1],[11,1],[11,1],[11,1],[11,1],[11,1],[11,1],[28,2],[9,1],[29,1],[29,3],[30,1],[30,5],[33,1],[33,3],[36,1],[36,3],[38,1],[38,3],[38,3],[38,3],[40,1],[40,3],[40,3],[40,3],[40,3],[44,1],[44,3],[44,3],[49,1],[49,3],[49,3],[49,3],[56,1],[56,3],[52,1],[52,2],[52,2],[52,2],[31,1],[31,1],[59,1],[59,1],[59,1],[59,3],[59,4],[61,1],[61,1],[61,1],[61,1],[61,3],[67,1],[67,1],[67,1],[67,1],[70,1],[71,1],[71,1],[72,1],[73,1],[73,1],[73,1],[69,2],[69,3],[68,2],[68,3],[84,1],[84,3],[85,3],[87,1],[87,1],[87,1],[60,2],[60,3],[60,2],[60,4],[60,3],[88,2],[88,3],[89,1],[89,3],[90,1],[90,1],[81,1],[81,3],[62,4],[62,5],[63,5],[63,6],[92,1],[92,3]],
/**
 * @class
 * @ignore
 */
performAction: function anonymous(yytext, yyleng, yylineno, yy, yystate /* action[1] */, $$ /* vstack */, _$ /* lstack */) {
/* this == yyval */

var $0 = $$.length - 1;
switch (yystate) {
case 1:
 return $$[$0-1];
break;
case 2:
 this.$ = AST.createNode(lc(_$[$0-4]), 'node_op', 'op_if', $$[$0-2], $$[$0]);
break;
case 3:
 this.$ = AST.createNode(lc(_$[$0-6]), 'node_op', 'op_if_else', $$[$0-4], $$[$0-2], $$[$0]);
break;
case 4:
 this.$ = AST.createNode(lc(_$[$0-4]), 'node_op', 'op_while', $$[$0-2], $$[$0]);
break;
case 5:
 this.$ = AST.createNode(lc(_$[$0-8]), 'node_op', 'op_for', $$[$0-6], $$[$0-4], $$[$0-2], $$[$0]);
break;
case 6:
 this.$ = AST.createNode(lc(_$[$0-6]), 'node_op', 'op_do', $$[$0-5], $$[$0-2]);
break;
case 7:
 this.$ = AST.createNode(lc(_$[$0-1]), 'node_op', 'op_use', $$[$0]);
break;
case 8:
 this.$ = AST.createNode(lc(_$[$0-1]), 'node_op', 'op_delete', $$[$0]);
break;
case 9:
 this.$ = AST.createNode(lc(_$[$0-1]), 'node_op', 'op_return', undefined);
break;
case 10:
 this.$ = AST.createNode(lc(_$[$0-2]), 'node_op', 'op_return', $$[$0-1]);
break;
case 11: case 14:
 this.$ = AST.createNode(lc(_$[$0]), 'node_op', 'op_none');
break;
case 12:
 this.$ = $$[$0-1]; this.$.needsBrackets = true;
break;
case 13:
 this.$ = AST.createNode(lc(_$[$0-1]), 'node_op', 'op_none', $$[$0-1], $$[$0]);
break;
case 15: case 16: case 17: case 18: case 19: case 20: case 21: case 23: case 24: case 26: case 28: case 30: case 32: case 36: case 41: case 44: case 48: case 50: case 52: case 54: case 55: case 56: case 58: case 62: case 81: case 84: case 85: case 86:
 this.$ = $$[$0];
break;
case 22: case 65: case 93:
 this.$ = $$[$0-1];
break;
case 25:
 this.$ = AST.createNode(lc(_$[$0-2]), 'node_op', 'op_assign', $$[$0-2], $$[$0]); this.$.isMath = false;
break;
case 27:
 this.$ = AST.createNode(lc(_$[$0-4]), 'node_op', 'op_conditional', $$[$0-4], $$[$0-2], $$[$0]); this.$.isMath = false;
break;
case 29:
 this.$ = AST.createNode(lc(_$[$0-2]), 'node_op', 'op_or', $$[$0-2], $$[$0]); this.$.isMath = false;
break;
case 31:
 this.$ = AST.createNode(lc(_$[$0-2]), 'node_op', 'op_and', $$[$0-2], $$[$0]); this.$.isMath = false;
break;
case 33:
 this.$ = AST.createNode(lc(_$[$0-2]), 'node_op', 'op_eq', $$[$0-2], $$[$0]); this.$.isMath = false;
break;
case 34:
 this.$ = AST.createNode(lc(_$[$0-2]), 'node_op', 'op_neq', $$[$0-2], $$[$0]); this.$.isMath = false;
break;
case 35:
 this.$ = AST.createNode(lc(_$[$0-2]), 'node_op', 'op_approx', $$[$0-2], $$[$0]); this.$.isMath = false;
break;
case 37:
 this.$ = AST.createNode(lc(_$[$0-2]), 'node_op', 'op_lt', $$[$0-2], $$[$0]); this.$.isMath = false;
break;
case 38:
 this.$ = AST.createNode(lc(_$[$0-2]), 'node_op', 'op_gt', $$[$0-2], $$[$0]); this.$.isMath = false;
break;
case 39:
 this.$ = AST.createNode(lc(_$[$0-2]), 'node_op', 'op_leq', $$[$0-2], $$[$0]); this.$.isMath = false;
break;
case 40:
 this.$ = AST.createNode(lc(_$[$0-2]), 'node_op', 'op_geq', $$[$0-2], $$[$0]); this.$.isMath = false;
break;
case 42:
 this.$ = AST.createNode(lc(_$[$0-2]), 'node_op', 'op_add', $$[$0-2], $$[$0]); this.$.isMath = true;
break;
case 43:
 this.$ = AST.createNode(lc(_$[$0-2]), 'node_op', 'op_sub', $$[$0-2], $$[$0]); this.$.isMath = true;
break;
case 45:
 this.$ = AST.createNode(lc(_$[$0-2]), 'node_op', 'op_mul', $$[$0-2], $$[$0]); this.$.isMath = true;
break;
case 46:
 this.$ = AST.createNode(lc(_$[$0-2]), 'node_op', 'op_div', $$[$0-2], $$[$0]); this.$.isMath = true;
break;
case 47:
 this.$ = AST.createNode(lc(_$[$0-2]), 'node_op', 'op_mod', $$[$0-2], $$[$0]); this.$.isMath = true;
break;
case 49:
 this.$ = AST.createNode(lc(_$[$0-2]), 'node_op', 'op_exp', $$[$0-2], $$[$0]); this.$.isMath = true;
break;
case 51:
 this.$ = AST.createNode(lc(_$[$0-1]), 'node_op', 'op_not', $$[$0]); this.$.isMath = false;
break;
case 53:
 this.$ = AST.createNode(lc(_$[$0-1]), 'node_op', 'op_neg', $$[$0]); this.$.isMath = true;
break;
case 57: case 63: case 64: case 66: case 67: case 68: case 97:
 this.$ = $$[$0]; this.$.isMath = false;
break;
case 59: case 91:
 this.$ = AST.createNode(lc(_$[$0-2]), 'node_op', 'op_property', $$[$0-2], $$[$0]); this.$.isMath = true;
break;
case 60: case 90:
 this.$ = AST.createNode(lc(_$[$0-3]), 'node_op', 'op_extvalue', $$[$0-3], $$[$0-1]); this.$.isMath = true;
break;
case 61:
 this.$ = AST.createNode(lc(_$[$0]), 'node_var', $$[$0]);
break;
case 69:
 this.$ = $$[$0]; this.$.isMath = true;
break;
case 70:
 this.$ = AST.createNode(lc(_$[$0]), 'node_const', null);
break;
case 71:
 this.$ = AST.createNode(lc(_$[$0]), 'node_const_bool', true);
break;
case 72:
 this.$ = AST.createNode(lc(_$[$0]), 'node_const_bool', false);
break;
case 73:
 this.$ = AST.createNode(lc(_$[$0]), 'node_str', $$[$0].substring(1, $$[$0].length - 1));
break;
case 74:
 this.$ = AST.createNode(lc(_$[$0]), 'node_const', parseFloat($$[$0]));
break;
case 75:
 this.$ = AST.createNode(lc(_$[$0]), 'node_const', NaN);
break;
case 76:
 this.$ = AST.createNode(lc(_$[$0]), 'node_const', Infinity);
break;
case 77:
 this.$ = AST.createNode(lc(_$[$0-1]), 'node_op', 'op_array', []);
break;
case 78:
 this.$ = AST.createNode(lc(_$[$0-2]), 'node_op', 'op_array', $$[$0-1]);
break;
case 79:
 this.$ = AST.createNode(lc(_$[$0-1]), 'node_op', 'op_emptyobject', {}); this.$.needsAngleBrackets = true;
break;
case 80:
 this.$ = AST.createNode(lc(_$[$0-2]), 'node_op', 'op_proplst_val', $$[$0-1]); this.$.needsAngleBrackets = true;
break;
case 82:
 this.$ = AST.createNode(lc(_$[$0-2]), 'node_op', 'op_proplst', $$[$0-2], $$[$0]);
break;
case 83:
 this.$ = AST.createNode(lc(_$[$0-2]), 'node_op', 'op_prop', $$[$0-2], $$[$0]);
break;
case 87: case 89:
 this.$ = AST.createNode(lc(_$[$0-1]), 'node_op', 'op_execfun', $$[$0-1], $$[$0]); this.$.isMath = true;
break;
case 88:
 this.$ = AST.createNode(lc(_$[$0-2]), 'node_op', 'op_execfun', $$[$0-2], $$[$0-1], $$[$0], true); this.$.isMath = false;
break;
case 92:
 this.$ = [];
break;
case 94: case 98: case 104:
 this.$ = [$$[$0]];
break;
case 95: case 99: case 105:
 this.$ = $$[$0-2].concat($$[$0]);
break;
case 96:
 this.$ = AST.createNode(lc(_$[$0]), 'node_var', $$[$0]); this.$.isMath = true;
break;
case 100:
 this.$ = AST.createNode(lc(_$[$0-3]), 'node_op', 'op_function', [], $$[$0]); this.$.isMath = false;
break;
case 101:
 this.$ = AST.createNode(lc(_$[$0-4]), 'node_op', 'op_function', $$[$0-2], $$[$0]); this.$.isMath = false;
break;
case 102:
 this.$ = AST.createNode(lc(_$[$0-4]), 'node_op', 'op_map', [], $$[$0]);
break;
case 103:
 this.$ = AST.createNode(lc(_$[$0-5]), 'node_op', 'op_map', $$[$0-3], $$[$0]);
break;
}
},
table: [o([5,7,8,14,15,16,17,19,20,21,23,26,50,51,58,65,74,75,76,77,78,79,80,82,91,93],$V0,{3:1,4:2}),{1:[3]},{5:[1,3],6:6,7:$V1,8:$V2,9:20,11:4,13:7,14:$V3,15:$V4,16:$V5,17:$V6,18:8,19:$V7,20:$V8,21:$V9,22:9,23:$Va,24:11,25:5,26:$Vb,28:10,29:22,30:23,31:24,33:25,36:28,38:32,40:40,44:47,49:55,50:$Vc,51:$Vd,52:56,56:57,58:$Ve,59:26,60:27,61:29,62:30,63:31,65:$Vf,67:34,68:35,69:36,70:41,71:42,72:43,73:44,74:$Vg,75:$Vh,76:$Vi,77:$Vj,78:$Vk,79:$Vl,80:$Vm,82:$Vn,91:$Vo,93:$Vp},{1:[2,1]},o($Vq,[2,13]),o($Vr,[2,15]),o($Vr,[2,16]),o($Vr,[2,17]),o($Vr,[2,18]),o($Vr,[2,19]),o($Vr,[2,20]),o($Vr,[2,21]),o([7,8,14,15,16,17,19,20,21,23,26,27,50,51,58,65,74,75,76,77,78,79,80,82,91,93],$V0,{4:61}),{8:[1,62]},{8:[1,63]},{8:[1,64]},{6:6,7:$V1,8:$V2,9:20,11:65,13:7,14:$V3,15:$V4,16:$V5,17:$V6,18:8,19:$V7,20:$V8,21:$V9,22:9,23:$Va,24:11,25:5,26:$Vb,28:10,29:22,30:23,31:24,33:25,36:28,38:32,40:40,44:47,49:55,50:$Vc,51:$Vd,52:56,56:57,58:$Ve,59:26,60:27,61:29,62:30,63:31,65:$Vf,67:34,68:35,69:36,70:41,71:42,72:43,73:44,74:$Vg,75:$Vh,76:$Vi,77:$Vj,78:$Vk,79:$Vl,80:$Vm,82:$Vn,91:$Vo,93:$Vp},{20:[1,66]},{20:[1,67]},{8:$V2,9:69,16:[1,68],20:$V8,29:22,30:23,31:24,33:25,36:28,38:32,40:40,44:47,49:55,50:$Vc,51:$Vd,52:56,56:57,58:$Ve,59:26,60:27,61:29,62:30,63:31,65:$Vf,67:34,68:35,69:36,70:41,71:42,72:43,73:44,74:$Vg,75:$Vh,76:$Vi,77:$Vj,78:$Vk,79:$Vl,80:$Vm,82:$Vn,91:$Vo,93:$Vp},{16:[1,70]},o($Vr,[2,11]),o($Vs,[2,23]),o($Vs,[2,24]),o([8,10,16,34,35,37,39,41,42,43,45,46,47,48,50,51,53,54,55,64,65,66,83,86],$Vt,{32:[1,71],57:$Vu}),o([8,10,16,32,35,39,41,42,43,45,46,47,48,50,51,53,54,55,57,64,65,66,83,86],[2,26],{34:[1,73],37:[1,74]}),o($Vv,[2,54],{88:77,8:$Vw,64:[1,75],65:[1,76]}),o($Vv,[2,55],{88:79,8:$Vw,64:[1,81],65:[1,80]}),o($Vx,[2,28],{39:$Vy}),o($Vs,[2,56]),o($Vs,[2,57]),o($Vs,[2,58]),o($Vz,[2,30],{41:$VA,42:$VB,43:$VC}),o($Vs,[2,61]),o($Vs,[2,62]),o($Vs,[2,63]),o($Vs,[2,64]),{8:$V2,9:86,20:$V8,29:22,30:23,31:24,33:25,36:28,38:32,40:40,44:47,49:55,50:$Vc,51:$Vd,52:56,56:57,58:$Ve,59:26,60:27,61:29,62:30,63:31,65:$Vf,67:34,68:35,69:36,70:41,71:42,72:43,73:44,74:$Vg,75:$Vh,76:$Vi,77:$Vj,78:$Vk,79:$Vl,80:$Vm,82:$Vn,91:$Vo,93:$Vp},{8:[1,87]},{8:[1,88]},o($VD,[2,32],{45:$VE,46:$VF,47:$VG,48:$VH}),o($Vs,[2,66]),o($Vs,[2,67]),o($Vs,[2,68]),o($Vs,[2,69]),{20:$VI,72:98,73:99,77:$Vj,78:$Vk,79:$Vl,80:$Vm,83:[1,93],84:94,85:95,87:96},{8:$V2,20:$V8,29:102,30:23,31:24,33:25,36:28,38:32,40:40,44:47,49:55,50:$Vc,51:$Vd,52:56,56:57,58:$Ve,59:26,60:27,61:29,62:30,63:31,65:$Vf,66:[1,100],67:34,68:35,69:36,70:41,71:42,72:43,73:44,74:$Vg,75:$Vh,76:$Vi,77:$Vj,78:$Vk,79:$Vl,80:$Vm,81:101,82:$Vn,91:$Vo,93:$Vp},o($VJ,[2,36],{50:$VK,51:$VL}),o($Vs,[2,70]),o($Vs,[2,71]),o($Vs,[2,72]),o($Vs,[2,73]),o($Vs,[2,74]),o($Vs,[2,75]),o($Vs,[2,76]),o($VM,[2,41],{53:$VN,54:$VO,55:$VP}),o($Vs,[2,44]),o($Vs,[2,50]),{8:$V2,20:$V8,31:109,50:$Vc,51:$Vd,52:108,56:57,58:$Ve,59:26,60:27,61:29,62:30,63:31,65:$Vf,67:34,68:35,69:36,70:41,71:42,72:43,73:44,74:$Vg,75:$Vh,76:$Vi,77:$Vj,78:$Vk,79:$Vl,80:$Vm,82:$Vn,91:$Vo,93:$Vp},{8:$V2,20:$V8,31:109,50:$Vc,51:$Vd,52:110,56:57,58:$Ve,59:26,60:27,61:29,62:30,63:31,65:$Vf,67:34,68:35,69:36,70:41,71:42,72:43,73:44,74:$Vg,75:$Vh,76:$Vi,77:$Vj,78:$Vk,79:$Vl,80:$Vm,82:$Vn,91:$Vo,93:$Vp},{8:$V2,20:$V8,31:109,50:$Vc,51:$Vd,52:111,56:57,58:$Ve,59:26,60:27,61:29,62:30,63:31,65:$Vf,67:34,68:35,69:36,70:41,71:42,72:43,73:44,74:$Vg,75:$Vh,76:$Vi,77:$Vj,78:$Vk,79:$Vl,80:$Vm,82:$Vn,91:$Vo,93:$Vp},{6:6,7:$V1,8:$V2,9:20,11:4,13:7,14:$V3,15:$V4,16:$V5,17:$V6,18:8,19:$V7,20:$V8,21:$V9,22:9,23:$Va,24:11,25:5,26:$Vb,27:[1,112],28:10,29:22,30:23,31:24,33:25,36:28,38:32,40:40,44:47,49:55,50:$Vc,51:$Vd,52:56,56:57,58:$Ve,59:26,60:27,61:29,62:30,63:31,65:$Vf,67:34,68:35,69:36,70:41,71:42,72:43,73:44,74:$Vg,75:$Vh,76:$Vi,77:$Vj,78:$Vk,79:$Vl,80:$Vm,82:$Vn,91:$Vo,93:$Vp},{8:$V2,9:113,20:$V8,29:22,30:23,31:24,33:25,36:28,38:32,40:40,44:47,49:55,50:$Vc,51:$Vd,52:56,56:57,58:$Ve,59:26,60:27,61:29,62:30,63:31,65:$Vf,67:34,68:35,69:36,70:41,71:42,72:43,73:44,74:$Vg,75:$Vh,76:$Vi,77:$Vj,78:$Vk,79:$Vl,80:$Vm,82:$Vn,91:$Vo,93:$Vp},{8:$V2,9:114,20:$V8,29:22,30:23,31:24,33:25,36:28,38:32,40:40,44:47,49:55,50:$Vc,51:$Vd,52:56,56:57,58:$Ve,59:26,60:27,61:29,62:30,63:31,65:$Vf,67:34,68:35,69:36,70:41,71:42,72:43,73:44,74:$Vg,75:$Vh,76:$Vi,77:$Vj,78:$Vk,79:$Vl,80:$Vm,82:$Vn,91:$Vo,93:$Vp},{8:$V2,9:115,20:$V8,29:22,30:23,31:24,33:25,36:28,38:32,40:40,44:47,49:55,50:$Vc,51:$Vd,52:56,56:57,58:$Ve,59:26,60:27,61:29,62:30,63:31,65:$Vf,67:34,68:35,69:36,70:41,71:42,72:43,73:44,74:$Vg,75:$Vh,76:$Vi,77:$Vj,78:$Vk,79:$Vl,80:$Vm,82:$Vn,91:$Vo,93:$Vp},{14:[1,116]},o($Vr,[2,7]),o($Vr,[2,8]),o($Vr,[2,9]),{16:[1,117]},o($Vr,[2,22]),{8:$V2,20:$V8,29:118,30:23,31:24,33:25,36:28,38:32,40:40,44:47,49:55,50:$Vc,51:$Vd,52:56,56:57,58:$Ve,59:26,60:27,61:29,62:30,63:31,65:$Vf,67:34,68:35,69:36,70:41,71:42,72:43,73:44,74:$Vg,75:$Vh,76:$Vi,77:$Vj,78:$Vk,79:$Vl,80:$Vm,82:$Vn,91:$Vo,93:$Vp},{8:$V2,20:$V8,31:109,50:$Vc,51:$Vd,52:119,56:57,58:$Ve,59:26,60:27,61:29,62:30,63:31,65:$Vf,67:34,68:35,69:36,70:41,71:42,72:43,73:44,74:$Vg,75:$Vh,76:$Vi,77:$Vj,78:$Vk,79:$Vl,80:$Vm,82:$Vn,91:$Vo,93:$Vp},{8:$V2,20:$V8,29:120,30:23,31:24,33:25,36:28,38:32,40:40,44:47,49:55,50:$Vc,51:$Vd,52:56,56:57,58:$Ve,59:26,60:27,61:29,62:30,63:31,65:$Vf,67:34,68:35,69:36,70:41,71:42,72:43,73:44,74:$Vg,75:$Vh,76:$Vi,77:$Vj,78:$Vk,79:$Vl,80:$Vm,82:$Vn,91:$Vo,93:$Vp},{8:$V2,20:$V8,31:109,36:121,38:32,40:40,44:47,49:55,50:$Vc,51:$Vd,52:56,56:57,58:$Ve,59:26,60:27,61:29,62:30,63:31,65:$Vf,67:34,68:35,69:36,70:41,71:42,72:43,73:44,74:$Vg,75:$Vh,76:$Vi,77:$Vj,78:$Vk,79:$Vl,80:$Vm,82:$Vn,91:$Vo,93:$Vp},{20:[1,122]},{8:$V2,9:123,20:$V8,29:22,30:23,31:24,33:25,36:28,38:32,40:40,44:47,49:55,50:$Vc,51:$Vd,52:56,56:57,58:$Ve,59:26,60:27,61:29,62:30,63:31,65:$Vf,67:34,68:35,69:36,70:41,71:42,72:43,73:44,74:$Vg,75:$Vh,76:$Vi,77:$Vj,78:$Vk,79:$Vl,80:$Vm,82:$Vn,91:$Vo,93:$Vp},o($Vs,[2,87],{89:124,90:125,68:127,20:$VQ,82:$Vn}),{8:$V2,10:[1,128],20:$V8,29:102,30:23,31:24,33:25,36:28,38:32,40:40,44:47,49:55,50:$Vc,51:$Vd,52:56,56:57,58:$Ve,59:26,60:27,61:29,62:30,63:31,65:$Vf,67:34,68:35,69:36,70:41,71:42,72:43,73:44,74:$Vg,75:$Vh,76:$Vi,77:$Vj,78:$Vk,79:$Vl,80:$Vm,81:129,82:$Vn,91:$Vo,93:$Vp},o($Vs,[2,89]),{8:$V2,9:130,20:$V8,29:22,30:23,31:24,33:25,36:28,38:32,40:40,44:47,49:55,50:$Vc,51:$Vd,52:56,56:57,58:$Ve,59:26,60:27,61:29,62:30,63:31,65:$Vf,67:34,68:35,69:36,70:41,71:42,72:43,73:44,74:$Vg,75:$Vh,76:$Vi,77:$Vj,78:$Vk,79:$Vl,80:$Vm,82:$Vn,91:$Vo,93:$Vp},{20:[1,131]},{8:$V2,20:$V8,31:109,38:132,40:40,44:47,49:55,50:$Vc,51:$Vd,52:56,56:57,58:$Ve,59:26,60:27,61:29,62:30,63:31,65:$Vf,67:34,68:35,69:36,70:41,71:42,72:43,73:44,74:$Vg,75:$Vh,76:$Vi,77:$Vj,78:$Vk,79:$Vl,80:$Vm,82:$Vn,91:$Vo,93:$Vp},{8:$V2,20:$V8,31:109,40:133,44:47,49:55,50:$Vc,51:$Vd,52:56,56:57,58:$Ve,59:26,60:27,61:29,62:30,63:31,65:$Vf,67:34,68:35,69:36,70:41,71:42,72:43,73:44,74:$Vg,75:$Vh,76:$Vi,77:$Vj,78:$Vk,79:$Vl,80:$Vm,82:$Vn,91:$Vo,93:$Vp},{8:$V2,20:$V8,31:109,40:134,44:47,49:55,50:$Vc,51:$Vd,52:56,56:57,58:$Ve,59:26,60:27,61:29,62:30,63:31,65:$Vf,67:34,68:35,69:36,70:41,71:42,72:43,73:44,74:$Vg,75:$Vh,76:$Vi,77:$Vj,78:$Vk,79:$Vl,80:$Vm,82:$Vn,91:$Vo,93:$Vp},{8:$V2,20:$V8,31:109,40:135,44:47,49:55,50:$Vc,51:$Vd,52:56,56:57,58:$Ve,59:26,60:27,61:29,62:30,63:31,65:$Vf,67:34,68:35,69:36,70:41,71:42,72:43,73:44,74:$Vg,75:$Vh,76:$Vi,77:$Vj,78:$Vk,79:$Vl,80:$Vm,82:$Vn,91:$Vo,93:$Vp},{10:[1,136]},{10:[1,137],20:$VR,92:138},{10:[1,140],20:$VR,92:141},{8:$V2,20:$V8,31:109,44:142,49:55,50:$Vc,51:$Vd,52:56,56:57,58:$Ve,59:26,60:27,61:29,62:30,63:31,65:$Vf,67:34,68:35,69:36,70:41,71:42,72:43,73:44,74:$Vg,75:$Vh,76:$Vi,77:$Vj,78:$Vk,79:$Vl,80:$Vm,82:$Vn,91:$Vo,93:$Vp},{8:$V2,20:$V8,31:109,44:143,49:55,50:$Vc,51:$Vd,52:56,56:57,58:$Ve,59:26,60:27,61:29,62:30,63:31,65:$Vf,67:34,68:35,69:36,70:41,71:42,72:43,73:44,74:$Vg,75:$Vh,76:$Vi,77:$Vj,78:$Vk,79:$Vl,80:$Vm,82:$Vn,91:$Vo,93:$Vp},{8:$V2,20:$V8,31:109,44:144,49:55,50:$Vc,51:$Vd,52:56,56:57,58:$Ve,59:26,60:27,61:29,62:30,63:31,65:$Vf,67:34,68:35,69:36,70:41,71:42,72:43,73:44,74:$Vg,75:$Vh,76:$Vi,77:$Vj,78:$Vk,79:$Vl,80:$Vm,82:$Vn,91:$Vo,93:$Vp},{8:$V2,20:$V8,31:109,44:145,49:55,50:$Vc,51:$Vd,52:56,56:57,58:$Ve,59:26,60:27,61:29,62:30,63:31,65:$Vf,67:34,68:35,69:36,70:41,71:42,72:43,73:44,74:$Vg,75:$Vh,76:$Vi,77:$Vj,78:$Vk,79:$Vl,80:$Vm,82:$Vn,91:$Vo,93:$Vp},o($Vs,[2,79]),{83:[1,146],86:[1,147]},o($VS,[2,81]),{35:[1,148]},{35:[2,84]},{35:[2,85]},{35:[2,86]},o($Vs,[2,77]),{66:[1,149],86:$VT},o($VU,[2,98]),{8:$V2,20:$V8,31:109,49:151,50:$Vc,51:$Vd,52:56,56:57,58:$Ve,59:26,60:27,61:29,62:30,63:31,65:$Vf,67:34,68:35,69:36,70:41,71:42,72:43,73:44,74:$Vg,75:$Vh,76:$Vi,77:$Vj,78:$Vk,79:$Vl,80:$Vm,82:$Vn,91:$Vo,93:$Vp},{8:$V2,20:$V8,31:109,49:152,50:$Vc,51:$Vd,52:56,56:57,58:$Ve,59:26,60:27,61:29,62:30,63:31,65:$Vf,67:34,68:35,69:36,70:41,71:42,72:43,73:44,74:$Vg,75:$Vh,76:$Vi,77:$Vj,78:$Vk,79:$Vl,80:$Vm,82:$Vn,91:$Vo,93:$Vp},{8:$V2,20:$V8,31:109,50:$Vc,51:$Vd,52:153,56:57,58:$Ve,59:26,60:27,61:29,62:30,63:31,65:$Vf,67:34,68:35,69:36,70:41,71:42,72:43,73:44,74:$Vg,75:$Vh,76:$Vi,77:$Vj,78:$Vk,79:$Vl,80:$Vm,82:$Vn,91:$Vo,93:$Vp},{8:$V2,20:$V8,31:109,50:$Vc,51:$Vd,52:154,56:57,58:$Ve,59:26,60:27,61:29,62:30,63:31,65:$Vf,67:34,68:35,69:36,70:41,71:42,72:43,73:44,74:$Vg,75:$Vh,76:$Vi,77:$Vj,78:$Vk,79:$Vl,80:$Vm,82:$Vn,91:$Vo,93:$Vp},{8:$V2,20:$V8,31:109,50:$Vc,51:$Vd,52:155,56:57,58:$Ve,59:26,60:27,61:29,62:30,63:31,65:$Vf,67:34,68:35,69:36,70:41,71:42,72:43,73:44,74:$Vg,75:$Vh,76:$Vi,77:$Vj,78:$Vk,79:$Vl,80:$Vm,82:$Vn,91:$Vo,93:$Vp},o($Vs,[2,51]),o([8,10,16,32,34,35,37,39,41,42,43,45,46,47,48,50,51,53,54,55,64,65,66,83,86],$Vt,{57:$Vu}),o($Vs,[2,52]),o($Vs,[2,53]),o([5,7,8,10,12,14,15,16,17,19,20,21,23,26,27,32,34,35,37,39,41,42,43,45,46,47,48,50,51,53,54,55,57,58,64,65,66,74,75,76,77,78,79,80,82,83,86,91,93],[2,12]),{10:[1,156]},{10:[1,157]},{16:[1,158]},{8:[1,159]},o($Vr,[2,10]),o($Vs,[2,25]),o($Vs,[2,49]),{35:[1,160]},o($Vx,[2,29],{39:$Vy}),o($Vs,[2,59]),{66:[1,161]},o([8,10,16,32,34,35,37,39,41,42,43,45,46,47,48,50,51,53,54,55,57,64,65,66,83],[2,88],{86:[1,162]}),o($Vs,[2,94]),o($Vs,[2,96]),o($Vs,[2,97]),o($VV,[2,92]),{10:[1,163],86:$VT},{66:[1,164]},o($Vs,[2,91]),o($Vz,[2,31],{41:$VA,42:$VB,43:$VC}),o($VD,[2,33],{45:$VE,46:$VF,47:$VG,48:$VH}),o($VD,[2,34],{45:$VE,46:$VF,47:$VG,48:$VH}),o($VD,[2,35],{45:$VE,46:$VF,47:$VG,48:$VH}),o($Vs,[2,65]),{25:165,26:$Vb},{10:[1,166],86:$VW},o($VX,[2,104]),{94:[1,168]},{10:[1,169],86:$VW},o($VJ,[2,37],{50:$VK,51:$VL}),o($VJ,[2,38],{50:$VK,51:$VL}),o($VJ,[2,39],{50:$VK,51:$VL}),o($VJ,[2,40],{50:$VK,51:$VL}),o($Vs,[2,80]),{20:$VI,72:98,73:99,77:$Vj,78:$Vk,79:$Vl,80:$Vm,85:170,87:96},{8:$V2,20:$V8,29:171,30:23,31:24,33:25,36:28,38:32,40:40,44:47,49:55,50:$Vc,51:$Vd,52:56,56:57,58:$Ve,59:26,60:27,61:29,62:30,63:31,65:$Vf,67:34,68:35,69:36,70:41,71:42,72:43,73:44,74:$Vg,75:$Vh,76:$Vi,77:$Vj,78:$Vk,79:$Vl,80:$Vm,82:$Vn,91:$Vo,93:$Vp},o($Vs,[2,78]),{8:$V2,20:$V8,29:172,30:23,31:24,33:25,36:28,38:32,40:40,44:47,49:55,50:$Vc,51:$Vd,52:56,56:57,58:$Ve,59:26,60:27,61:29,62:30,63:31,65:$Vf,67:34,68:35,69:36,70:41,71:42,72:43,73:44,74:$Vg,75:$Vh,76:$Vi,77:$Vj,78:$Vk,79:$Vl,80:$Vm,82:$Vn,91:$Vo,93:$Vp},o($VM,[2,42],{53:$VN,54:$VO,55:$VP}),o($VM,[2,43],{53:$VN,54:$VO,55:$VP}),o($Vs,[2,45]),o($Vs,[2,46]),o($Vs,[2,47]),{6:6,7:$V1,8:$V2,9:20,11:173,13:7,14:$V3,15:$V4,16:$V5,17:$V6,18:8,19:$V7,20:$V8,21:$V9,22:9,23:$Va,24:11,25:5,26:$Vb,28:10,29:22,30:23,31:24,33:25,36:28,38:32,40:40,44:47,49:55,50:$Vc,51:$Vd,52:56,56:57,58:$Ve,59:26,60:27,61:29,62:30,63:31,65:$Vf,67:34,68:35,69:36,70:41,71:42,72:43,73:44,74:$Vg,75:$Vh,76:$Vi,77:$Vj,78:$Vk,79:$Vl,80:$Vm,82:$Vn,91:$Vo,93:$Vp},{6:6,7:$V1,8:$V2,9:20,11:174,13:7,14:$V3,15:$V4,16:$V5,17:$V6,18:8,19:$V7,20:$V8,21:$V9,22:9,23:$Va,24:11,25:5,26:$Vb,28:10,29:22,30:23,31:24,33:25,36:28,38:32,40:40,44:47,49:55,50:$Vc,51:$Vd,52:56,56:57,58:$Ve,59:26,60:27,61:29,62:30,63:31,65:$Vf,67:34,68:35,69:36,70:41,71:42,72:43,73:44,74:$Vg,75:$Vh,76:$Vi,77:$Vj,78:$Vk,79:$Vl,80:$Vm,82:$Vn,91:$Vo,93:$Vp},{8:$V2,9:175,20:$V8,29:22,30:23,31:24,33:25,36:28,38:32,40:40,44:47,49:55,50:$Vc,51:$Vd,52:56,56:57,58:$Ve,59:26,60:27,61:29,62:30,63:31,65:$Vf,67:34,68:35,69:36,70:41,71:42,72:43,73:44,74:$Vg,75:$Vh,76:$Vi,77:$Vj,78:$Vk,79:$Vl,80:$Vm,82:$Vn,91:$Vo,93:$Vp},{8:$V2,9:176,20:$V8,29:22,30:23,31:24,33:25,36:28,38:32,40:40,44:47,49:55,50:$Vc,51:$Vd,52:56,56:57,58:$Ve,59:26,60:27,61:29,62:30,63:31,65:$Vf,67:34,68:35,69:36,70:41,71:42,72:43,73:44,74:$Vg,75:$Vh,76:$Vi,77:$Vj,78:$Vk,79:$Vl,80:$Vm,82:$Vn,91:$Vo,93:$Vp},{8:$V2,20:$V8,29:177,30:23,31:24,33:25,36:28,38:32,40:40,44:47,49:55,50:$Vc,51:$Vd,52:56,56:57,58:$Ve,59:26,60:27,61:29,62:30,63:31,65:$Vf,67:34,68:35,69:36,70:41,71:42,72:43,73:44,74:$Vg,75:$Vh,76:$Vi,77:$Vj,78:$Vk,79:$Vl,80:$Vm,82:$Vn,91:$Vo,93:$Vp},o($Vs,[2,60]),{20:$VQ,68:127,82:$Vn,90:178},o($VV,[2,93]),o($Vs,[2,90]),o($Vs,[2,100]),{25:179,26:$Vb},{20:[1,180]},{8:$V2,9:181,20:$V8,29:22,30:23,31:24,33:25,36:28,38:32,40:40,44:47,49:55,50:$Vc,51:$Vd,52:56,56:57,58:$Ve,59:26,60:27,61:29,62:30,63:31,65:$Vf,67:34,68:35,69:36,70:41,71:42,72:43,73:44,74:$Vg,75:$Vh,76:$Vi,77:$Vj,78:$Vk,79:$Vl,80:$Vm,82:$Vn,91:$Vo,93:$Vp},{94:[1,182]},o($VS,[2,82]),o($VS,[2,83]),o($VU,[2,99]),o($Vq,[2,2],{12:[1,183]}),o($Vr,[2,4]),{16:[1,184]},{10:[1,185]},o($Vs,[2,27]),o($Vs,[2,95]),o($Vs,[2,101]),o($VX,[2,105]),o($Vs,[2,102]),{8:$V2,9:186,20:$V8,29:22,30:23,31:24,33:25,36:28,38:32,40:40,44:47,49:55,50:$Vc,51:$Vd,52:56,56:57,58:$Ve,59:26,60:27,61:29,62:30,63:31,65:$Vf,67:34,68:35,69:36,70:41,71:42,72:43,73:44,74:$Vg,75:$Vh,76:$Vi,77:$Vj,78:$Vk,79:$Vl,80:$Vm,82:$Vn,91:$Vo,93:$Vp},{6:6,7:$V1,8:$V2,9:20,11:187,13:7,14:$V3,15:$V4,16:$V5,17:$V6,18:8,19:$V7,20:$V8,21:$V9,22:9,23:$Va,24:11,25:5,26:$Vb,28:10,29:22,30:23,31:24,33:25,36:28,38:32,40:40,44:47,49:55,50:$Vc,51:$Vd,52:56,56:57,58:$Ve,59:26,60:27,61:29,62:30,63:31,65:$Vf,67:34,68:35,69:36,70:41,71:42,72:43,73:44,74:$Vg,75:$Vh,76:$Vi,77:$Vj,78:$Vk,79:$Vl,80:$Vm,82:$Vn,91:$Vo,93:$Vp},{8:$V2,9:188,20:$V8,29:22,30:23,31:24,33:25,36:28,38:32,40:40,44:47,49:55,50:$Vc,51:$Vd,52:56,56:57,58:$Ve,59:26,60:27,61:29,62:30,63:31,65:$Vf,67:34,68:35,69:36,70:41,71:42,72:43,73:44,74:$Vg,75:$Vh,76:$Vi,77:$Vj,78:$Vk,79:$Vl,80:$Vm,82:$Vn,91:$Vo,93:$Vp},{16:[1,189]},o($Vs,[2,103]),o($Vr,[2,3]),{10:[1,190]},o($Vr,[2,6]),{6:6,7:$V1,8:$V2,9:20,11:191,13:7,14:$V3,15:$V4,16:$V5,17:$V6,18:8,19:$V7,20:$V8,21:$V9,22:9,23:$Va,24:11,25:5,26:$Vb,28:10,29:22,30:23,31:24,33:25,36:28,38:32,40:40,44:47,49:55,50:$Vc,51:$Vd,52:56,56:57,58:$Ve,59:26,60:27,61:29,62:30,63:31,65:$Vf,67:34,68:35,69:36,70:41,71:42,72:43,73:44,74:$Vg,75:$Vh,76:$Vi,77:$Vj,78:$Vk,79:$Vl,80:$Vm,82:$Vn,91:$Vo,93:$Vp},o($Vr,[2,5])],
defaultActions: {3:[2,1],97:[2,84],98:[2,85],99:[2,86]},
parseError: function parseError (str, hash) {
    if (hash.recoverable) {
        this.trace(str);
    } else {
        var error = new Error(str);
        error.hash = hash;
        throw error;
    }
},
/**
 * @class
 * @ignore
 */
parse: function parse(input) {
    var self = this, stack = [0], tstack = [], vstack = [null], lstack = [], table = this.table, yytext = '', yylineno = 0, yyleng = 0, recovering = 0, TERROR = 2, EOF = 1;
    var args = lstack.slice.call(arguments, 1);
    var lexer = Object.create(this.lexer);
    var sharedState = { yy: {} };
    for (var k in this.yy) {
        if (Object.prototype.hasOwnProperty.call(this.yy, k)) {
            sharedState.yy[k] = this.yy[k];
        }
    }
    lexer.setInput(input, sharedState.yy);
    sharedState.yy.lexer = lexer;
    sharedState.yy.parser = this;
    if (typeof lexer.yylloc == 'undefined') {
        lexer.yylloc = {};
    }
    var yyloc = lexer.yylloc;
    lstack.push(yyloc);
    var ranges = lexer.options && lexer.options.ranges;
    if (typeof sharedState.yy.parseError === 'function') {
        this.parseError = sharedState.yy.parseError;
    } else {
        this.parseError = Object.getPrototypeOf(this).parseError;
    }
    function popStack(n) {
        stack.length = stack.length - 2 * n;
        vstack.length = vstack.length - n;
        lstack.length = lstack.length - n;
    }
    _token_stack:
        var lex = function () {
            var token;
            token = lexer.lex() || EOF;
            if (typeof token !== 'number') {
                token = self.symbols_[token] || token;
            }
            return token;
        };
    var symbol, preErrorSymbol, state, action, a, r, yyval = {}, p, len, newState, expected;
    while (true) {
        state = stack[stack.length - 1];
        if (this.defaultActions[state]) {
            action = this.defaultActions[state];
        } else {
            if (symbol === null || typeof symbol == 'undefined') {
                symbol = lex();
            }
            action = table[state] && table[state][symbol];
        }
                    if (typeof action === 'undefined' || !action.length || !action[0]) {
                var errStr = '';
                expected = [];
                for (p in table[state]) {
                    if (this.terminals_[p] && p > TERROR) {
                        expected.push('\'' + this.terminals_[p] + '\'');
                    }
                }
                if (lexer.showPosition) {
                    errStr = 'Parse error on line ' + (yylineno + 1) + ':\n' + lexer.showPosition() + '\nExpecting ' + expected.join(', ') + ', got \'' + (this.terminals_[symbol] || symbol) + '\'';
                } else {
                    errStr = 'Parse error on line ' + (yylineno + 1) + ': Unexpected ' + (symbol == EOF ? 'end of input' : '\'' + (this.terminals_[symbol] || symbol) + '\'');
                }
                this.parseError(errStr, {
                    text: lexer.match,
                    token: this.terminals_[symbol] || symbol,
                    line: lexer.yylineno,
                    loc: yyloc,
                    expected: expected
                });
            }
        if (action[0] instanceof Array && action.length > 1) {
            throw new Error('Parse Error: multiple actions possible at state: ' + state + ', token: ' + symbol);
        }
        switch (action[0]) {
        case 1:
            stack.push(symbol);
            vstack.push(lexer.yytext);
            lstack.push(lexer.yylloc);
            stack.push(action[1]);
            symbol = null;
            if (!preErrorSymbol) {
                yyleng = lexer.yyleng;
                yytext = lexer.yytext;
                yylineno = lexer.yylineno;
                yyloc = lexer.yylloc;
                if (recovering > 0) {
                    recovering--;
                }
            } else {
                symbol = preErrorSymbol;
                preErrorSymbol = null;
            }
            break;
        case 2:
            len = this.productions_[action[1]][1];
            yyval.$ = vstack[vstack.length - len];
            yyval._$ = {
                first_line: lstack[lstack.length - (len || 1)].first_line,
                last_line: lstack[lstack.length - 1].last_line,
                first_column: lstack[lstack.length - (len || 1)].first_column,
                last_column: lstack[lstack.length - 1].last_column
            };
            if (ranges) {
                yyval._$.range = [
                    lstack[lstack.length - (len || 1)].range[0],
                    lstack[lstack.length - 1].range[1]
                ];
            }
            r = this.performAction.apply(yyval, [
                yytext,
                yyleng,
                yylineno,
                sharedState.yy,
                action[1],
                vstack,
                lstack
            ].concat(args));
            if (typeof r !== 'undefined') {
                return r;
            }
            if (len) {
                stack = stack.slice(0, -1 * len * 2);
                vstack = vstack.slice(0, -1 * len);
                lstack = lstack.slice(0, -1 * len);
            }
            stack.push(this.productions_[action[1]][0]);
            vstack.push(yyval.$);
            lstack.push(yyval._$);
            newState = table[stack[stack.length - 2]][stack[stack.length - 1]];
            stack.push(newState);
            break;
        case 3:
            return true;
        }
    }
    return true;
}};


    var AST = {
        node: function (type, value, children) {
            return {
                type: type,
                value: value,
                children: children
            };
        },

        createNode: function (pos, type, value, children) {
            var i,
                n = this.node(type, value, []);

            for (i = 3; i < arguments.length; i++) {
                n.children.push(arguments[i]);
            }

            n.line = pos[0];
            n.col = pos[1];
            n.eline = pos[2];
            n.ecol = pos[3];

            return n;
        }
    };

    var lc = function (lc1) {
        return [lc1.first_line, lc1.first_column, lc1.last_line, lc1.last_column];
    };

/* generated by jison-lex 0.3.4 */
var lexer = (function(){
var lexer = ({

EOF:1,

parseError:function parseError(str, hash) {
        if (this.yy.parser) {
            this.yy.parser.parseError(str, hash);
        } else {
            throw new Error(str);
        }
    },

// resets the lexer, sets new input
setInput:function (input, yy) {
        this.yy = yy || this.yy || {};
        this._input = input;
        this._more = this._backtrack = this.done = false;
        this.yylineno = this.yyleng = 0;
        this.yytext = this.matched = this.match = '';
        this.conditionStack = ['INITIAL'];
        this.yylloc = {
            first_line: 1,
            first_column: 0,
            last_line: 1,
            last_column: 0
        };
        if (this.options.ranges) {
            this.yylloc.range = [0,0];
        }
        this.offset = 0;
        return this;
    },

// consumes and returns one char from the input
input:function () {
        var ch = this._input[0];
        this.yytext += ch;
        this.yyleng++;
        this.offset++;
        this.match += ch;
        this.matched += ch;
        var lines = ch.match(/(?:\r\n?|\n).*/g);
        if (lines) {
            this.yylineno++;
            this.yylloc.last_line++;
        } else {
            this.yylloc.last_column++;
        }
        if (this.options.ranges) {
            this.yylloc.range[1]++;
        }

        this._input = this._input.slice(1);
        return ch;
    },

// unshifts one char (or a string) into the input
unput:function (ch) {
        var len = ch.length;
        var lines = ch.split(/(?:\r\n?|\n)/g);

        this._input = ch + this._input;
        this.yytext = this.yytext.substr(0, this.yytext.length - len);
        //this.yyleng -= len;
        this.offset -= len;
        var oldLines = this.match.split(/(?:\r\n?|\n)/g);
        this.match = this.match.substr(0, this.match.length - 1);
        this.matched = this.matched.substr(0, this.matched.length - 1);

        if (lines.length - 1) {
            this.yylineno -= lines.length - 1;
        }
        var r = this.yylloc.range;

        this.yylloc = {
            first_line: this.yylloc.first_line,
            last_line: this.yylineno + 1,
            first_column: this.yylloc.first_column,
            last_column: lines ?
                (lines.length === oldLines.length ? this.yylloc.first_column : 0)
                 + oldLines[oldLines.length - lines.length].length - lines[0].length :
              this.yylloc.first_column - len
        };

        if (this.options.ranges) {
            this.yylloc.range = [r[0], r[0] + this.yyleng - len];
        }
        this.yyleng = this.yytext.length;
        return this;
    },

// When called from action, caches matched text and appends it on next action
more:function () {
        this._more = true;
        return this;
    },

// When called from action, signals the lexer that this rule fails to match the input, so the next matching rule (regex) should be tested instead.
reject:function () {
        if (this.options.backtrack_lexer) {
            this._backtrack = true;
        } else {
            return this.parseError('Lexical error on line ' + (this.yylineno + 1) + '. You can only invoke reject() in the lexer when the lexer is of the backtracking persuasion (options.backtrack_lexer = true).\n' + this.showPosition(), {
                text: "",
                token: null,
                line: this.yylineno
            });

        }
        return this;
    },

// retain first n characters of the match
less:function (n) {
        this.unput(this.match.slice(n));
    },

// displays already matched input, i.e. for error messages
pastInput:function () {
        var past = this.matched.substr(0, this.matched.length - this.match.length);
        return (past.length > 20 ? '...':'') + past.substr(-20).replace(/\n/g, "");
    },

// displays upcoming input, i.e. for error messages
upcomingInput:function () {
        var next = this.match;
        if (next.length < 20) {
            next += this._input.substr(0, 20-next.length);
        }
        return (next.substr(0,20) + (next.length > 20 ? '...' : '')).replace(/\n/g, "");
    },

// displays the character position where the lexing error occurred, i.e. for error messages
showPosition:function () {
        var pre = this.pastInput();
        var c = new Array(pre.length + 1).join("-");
        return pre + this.upcomingInput() + "\n" + c + "^";
    },

// test the lexed token: return FALSE when not a match, otherwise return token
test_match:function(match, indexed_rule) {
        var token,
            lines,
            backup;

        if (this.options.backtrack_lexer) {
            // save context
            backup = {
                yylineno: this.yylineno,
                yylloc: {
                    first_line: this.yylloc.first_line,
                    last_line: this.last_line,
                    first_column: this.yylloc.first_column,
                    last_column: this.yylloc.last_column
                },
                yytext: this.yytext,
                match: this.match,
                matches: this.matches,
                matched: this.matched,
                yyleng: this.yyleng,
                offset: this.offset,
                _more: this._more,
                _input: this._input,
                yy: this.yy,
                conditionStack: this.conditionStack.slice(0),
                done: this.done
            };
            if (this.options.ranges) {
                backup.yylloc.range = this.yylloc.range.slice(0);
            }
        }

        lines = match[0].match(/(?:\r\n?|\n).*/g);
        if (lines) {
            this.yylineno += lines.length;
        }
        this.yylloc = {
            first_line: this.yylloc.last_line,
            last_line: this.yylineno + 1,
            first_column: this.yylloc.last_column,
            last_column: lines ?
                         lines[lines.length - 1].length - lines[lines.length - 1].match(/\r?\n?/)[0].length :
                         this.yylloc.last_column + match[0].length
        };
        this.yytext += match[0];
        this.match += match[0];
        this.matches = match;
        this.yyleng = this.yytext.length;
        if (this.options.ranges) {
            this.yylloc.range = [this.offset, this.offset += this.yyleng];
        }
        this._more = false;
        this._backtrack = false;
        this._input = this._input.slice(match[0].length);
        this.matched += match[0];
        token = this.performAction.call(this, this.yy, this, indexed_rule, this.conditionStack[this.conditionStack.length - 1]);
        if (this.done && this._input) {
            this.done = false;
        }
        if (token) {
            return token;
        } else if (this._backtrack) {
            // recover context
            for (var k in backup) {
                this[k] = backup[k];
            }
            return false; // rule action called reject() implying the next rule should be tested instead.
        }
        return false;
    },

// return next match in input
next:function () {
        if (this.done) {
            return this.EOF;
        }
        if (!this._input) {
            this.done = true;
        }

        var token,
            match,
            tempMatch,
            index;
        if (!this._more) {
            this.yytext = '';
            this.match = '';
        }
        var rules = this._currentRules();
        for (var i = 0; i < rules.length; i++) {
            tempMatch = this._input.match(this.rules[rules[i]]);
            if (tempMatch && (!match || tempMatch[0].length > match[0].length)) {
                match = tempMatch;
                index = i;
                if (this.options.backtrack_lexer) {
                    token = this.test_match(tempMatch, rules[i]);
                    if (token !== false) {
                        return token;
                    } else if (this._backtrack) {
                        match = false;
                        continue; // rule action called reject() implying a rule MISmatch.
                    } else {
                        // else: this is a lexer rule which consumes input without producing a token (e.g. whitespace)
                        return false;
                    }
                } else if (!this.options.flex) {
                    break;
                }
            }
        }
        if (match) {
            token = this.test_match(match, rules[index]);
            if (token !== false) {
                return token;
            }
            // else: this is a lexer rule which consumes input without producing a token (e.g. whitespace)
            return false;
        }
        if (this._input === "") {
            return this.EOF;
        } else {
            return this.parseError('Lexical error on line ' + (this.yylineno + 1) + '. Unrecognized text.\n' + this.showPosition(), {
                text: "",
                token: null,
                line: this.yylineno
            });
        }
    },

// return next match that has a token
lex:function lex () {
        var r = this.next();
        if (r) {
            return r;
        } else {
            return this.lex();
        }
    },

// activates a new lexer condition state (pushes the new lexer condition state onto the condition stack)
begin:function begin (condition) {
        this.conditionStack.push(condition);
    },

// pop the previously active lexer condition state off the condition stack
popState:function popState () {
        var n = this.conditionStack.length - 1;
        if (n > 0) {
            return this.conditionStack.pop();
        } else {
            return this.conditionStack[0];
        }
    },

// produce the lexer rule set which is active for the currently active lexer condition state
_currentRules:function _currentRules () {
        if (this.conditionStack.length && this.conditionStack[this.conditionStack.length - 1]) {
            return this.conditions[this.conditionStack[this.conditionStack.length - 1]].rules;
        } else {
            return this.conditions["INITIAL"].rules;
        }
    },

// return the currently active lexer condition state; when an index argument is provided it produces the N-th previous condition state, if available
topState:function topState (n) {
        n = this.conditionStack.length - 1 - Math.abs(n || 0);
        if (n >= 0) {
            return this.conditionStack[n];
        } else {
            return "INITIAL";
        }
    },

// alias for begin(condition)
pushState:function pushState (condition) {
        this.begin(condition);
    },

// return the number of states currently on the stack
stateStackSize:function stateStackSize() {
        return this.conditionStack.length;
    },
options: {},
/**
 * @class
 * @ignore
 */
performAction: function anonymous(yy,yy_,$avoiding_name_collisions,YY_START) {
var YYSTATE=YY_START;
switch($avoiding_name_collisions) {
case 0:/* ignore */
break;
case 1:return 78  /* New 123.1234e+-12 */
break;
case 2:return 78  /* Old 123.1234 or .1234 */
break;
case 3:return 78  /* Old 123 */
break;
case 4: return 77;
break;
case 5: return 77;
break;
case 6:/* ignore comment */
break;
case 7:/* ignore multiline comment */
break;
case 8:return 7
break;
case 9:return 12
break;
case 10:return 14
break;
case 11:return 17
break;
case 12:return 15
break;
case 13:return 91
break;
case 14:return 93
break;
case 15:return 19
break;
case 16:return 23
break;
case 17:return 21
break;
case 18:return 75
break;
case 19:return 76
break;
case 20:return 74
break;
case 21:return 80
break;
case 22:return 94
break;
case 23:return 94
break;
case 24:return 82
break;
case 25:return 83
break;
case 26:return 26
break;
case 27:return 27
break;
case 28:return 16
break;
case 29:return '#'
break;
case 30:return 34
break;
case 31:return 35
break;
case 32:return 79
break;
case 33:return 64
break;
case 34:return 65
break;
case 35:return 66
break;
case 36:return 8
break;
case 37:return 10
break;
case 38:return 58
break;
case 39:return 57
break;
case 40:return 57
break;
case 41:return 53
break;
case 42:return 54
break;
case 43:return 55
break;
case 44:return 50
break;
case 45:return 51
break;
case 46:return 47
break;
case 47:return 45
break;
case 48:return 48
break;
case 49:return 46
break;
case 50:return 41
break;
case 51:return 43
break;
case 52:return 42
break;
case 53:return 39
break;
case 54:return 37
break;
case 55:return 32
break;
case 56:return 86
break;
case 57:return 5
break;
case 58:return 20
break;
case 59:return 'INVALID'
break;
}
},
rules: [/^(?:\s+)/,/^(?:[0-9]*\.?[0-9]+([eE][-+]?[0-9]+))/,/^(?:[0-9]+\.[0-9]*|[0-9]*\.[0-9]+\b)/,/^(?:[0-9]+)/,/^(?:"(\\["]|[^"])*")/,/^(?:'(\\[']|[^'])*')/,/^(?:\/\/.*)/,/^(?:\/\*(.|\n|\r)*?\*\/)/,/^(?:if\b)/,/^(?:else\b)/,/^(?:while\b)/,/^(?:do\b)/,/^(?:for\b)/,/^(?:function\b)/,/^(?:map\b)/,/^(?:use\b)/,/^(?:return\b)/,/^(?:delete\b)/,/^(?:true\b)/,/^(?:false\b)/,/^(?:null\b)/,/^(?:Infinity\b)/,/^(?:->)/,/^(?:=>)/,/^(?:<<)/,/^(?:>>)/,/^(?:\{)/,/^(?:\})/,/^(?:;)/,/^(?:#)/,/^(?:\?)/,/^(?::)/,/^(?:NaN\b)/,/^(?:\.)/,/^(?:\[)/,/^(?:\])/,/^(?:\()/,/^(?:\))/,/^(?:!)/,/^(?:\^)/,/^(?:\*\*)/,/^(?:\*)/,/^(?:\/)/,/^(?:%)/,/^(?:\+)/,/^(?:-)/,/^(?:<=)/,/^(?:<)/,/^(?:>=)/,/^(?:>)/,/^(?:==)/,/^(?:~=)/,/^(?:!=)/,/^(?:&&)/,/^(?:\|\|)/,/^(?:=)/,/^(?:,)/,/^(?:$)/,/^(?:[A-Za-z_\$][A-Za-z0-9_]*)/,/^(?:.)/],
conditions: {"INITIAL":{"rules":[0,1,2,3,4,5,6,7,8,9,10,11,12,13,14,15,16,17,18,19,20,21,22,23,24,25,26,27,28,29,30,31,32,33,34,35,36,37,38,39,40,41,42,43,44,45,46,47,48,49,50,51,52,53,54,55,56,57,58,59],"inclusive":true}}
});
return lexer;
})();
parser.lexer = lexer;
/**
 * @class
 * @ignore
 */
function Parser () {
  this.yy = {};
}
Parser.prototype = parser;parser.Parser = Parser;
return new Parser;
})();
// Work around an issue with browsers that don't support Object.getPrototypeOf()
parser.yy.parseError = parser.parseError;

export default JXG.JessieCode;
=======
/*
 JessieCode Interpreter and Compiler

    Copyright 2011-2023
        Michael Gerhaeuser,
        Alfred Wassermann

    JessieCode is free software dual licensed under the GNU LGPL or MIT License.

    You can redistribute it and/or modify it under the terms of the

      * GNU Lesser General Public License as published by
        the Free Software Foundation, either version 3 of the License, or
        (at your option) any later version
      OR
      * MIT License: https://github.com/jsxgraph/jsxgraph/blob/master/LICENSE.MIT

    JessieCode is distributed in the hope that it will be useful,
    but WITHOUT ANY WARRANTY; without even the implied warranty of
    MERCHANTABILITY or FITNESS FOR A PARTICULAR PURPOSE.  See the
    GNU Lesser General Public License for more details.

    You should have received a copy of the GNU Lesser General Public License and
    the MIT License along with JessieCode. If not, see <https://www.gnu.org/licenses/>
    and <https://opensource.org/licenses/MIT/>.
 */

/*global JXG: true, define: true, window: true, console: true, self: true, document: true, parser: true*/
/*jslint nomen: true, plusplus: true*/

/**
 * @fileoverview JessieCode is a scripting language designed to provide a
 * simple scripting language to build constructions
 * with JSXGraph. It is similar to JavaScript, but prevents access to the DOM.
 * Hence, it can be used in community driven math portals which want to use
 * JSXGraph to display interactive math graphics.
 */

import JXG from "../jxg.js";
import Const from "../base/constants.js";
import Text from "../base/text.js";
import Mat from "../math/math.js";
import Interval from "../math/ia.js";
import Geometry from "../math/geometry.js";
import Statistics from "../math/statistics.js";
import Type from "../utils/type.js";
import Env from "../utils/env.js";

// IE 6-8 compatibility
if (!Object.create) {
    Object.create = function (o, properties) {
        if (typeof o !== 'object' && typeof o !== 'function') throw new TypeError('Object prototype may only be an Object: ' + o);
        else if (o === null) throw new Error("This browser's implementation of Object.create is a shim and doesn't support 'null' as the first argument.");

        if (typeof properties != 'undefined') throw new Error("This browser's implementation of Object.create is a shim and doesn't support a second argument.");

        function F() { }

        F.prototype = o;

        return new F();
    };
}

var priv = {
    modules: {
        'math': Mat,
        'math/geometry': Geometry,
        'math/statistics': Statistics,
        'math/numerics': Mat.Numerics
    }
};

/**
 * A JessieCode object provides an interface to the parser and stores all variables and objects used within a JessieCode script.
 * The optional argument <tt>code</tt> is interpreted after initializing. To evaluate more code after initializing a JessieCode instance
 * please use {@link JXG.JessieCode#parse}. For code snippets like single expressions use {@link JXG.JessieCode#snippet}.
 * @constructor
 * @param {String} [code] Code to parse.
 * @param {Boolean} [geonext=false] Geonext compatibility mode.
 */
JXG.JessieCode = function (code, geonext) {
    // Control structures

    /**
     * The global scope.
     * @type Object
     */
    this.scope = {
        id: 0,
        hasChild: true,
        args: [],
        locals: {},
        context: null,
        previous: null
    };

    /**
     * Keeps track of all possible scopes every required.
     * @type Array
     */
    this.scopes = [];
    this.scopes.push(this.scope);

    /**
     * A stack to store debug information (like line and column where it was defined) of a parameter
     * @type Array
     * @private
     */
    this.dpstack = [[]];

    /**
     * Determines the parameter stack scope.
     * @type Number
     * @private
     */
    this.pscope = 0;

    /**
     * Used to store the property-value definition while parsing an object literal.
     * @type Array
     * @private
     */
    this.propstack = [{}];

    /**
     * The current scope of the object literal stack {@link JXG.JessieCode#propstack}.
     * @type Number
     * @private
     */
    this.propscope = 0;

    /**
     * Store the left hand side of an assignment. If an element is constructed and no attributes are given, this is
     * used as the element's name.
     * @type Array
     * @private
     */
    this.lhs = [];

    /**
     * lhs flag, used by JXG.JessieCode#replaceNames
     * @type Boolean
     * @default false
     */
    this.isLHS = false;

    /**
     * The id of an HTML node in which innerText all warnings are stored (if no <tt>console</tt> object is available).
     * @type String
     * @default 'jcwarn'
     */
    this.warnLog = 'jcwarn';

    /**
     * Store $log messages in case there's no console.
     * @type Array
     */
    this.$log = [];

    /**
     * Built-in functions and constants
     * @type Object
     */
    this.builtIn = this.defineBuiltIn();

    /**
     * List of all possible operands in JessieCode (except of JSXGraph objects).
     * @type Object
     */
    this.operands = this.getPossibleOperands();

    /**
     * The board which currently is used to create and look up elements.
     * @type JXG.Board
     */
    this.board = null;

    /**
     * Force slider names to return value instead of node
     * @type Boolean
     */
    this.forceValueCall = false;

    /**
     * Keep track of which element is created in which line.
     * @type Object
     */
    this.lineToElement = {};

    this.parCurLine = 1;
    this.parCurColumn = 0;
    this.line = 1;
    this.col = 1;

    if (JXG.CA) {
        // Old simplifier
        this.CA = new JXG.CA(this.node, this.createNode, this);
    }
    if (JXG.CAS) {
        // New simplifier
        this.CAS = new JXG.CAS(this.node, this.createNode, this);
    }

    this.code = '';

    if (typeof code === 'string') {
        this.parse(code, geonext);
    }
};

JXG.extend(JXG.JessieCode.prototype, /** @lends JXG.JessieCode.prototype */ {
    /**
     * Create a new parse tree node.
     * @param {String} type Type of node, e.g. node_op, node_var, or node_const
     * @param value The nodes value, e.g. a variables value or a functions body.
     * @param {Array} children Arbitrary number of child nodes.
     */
    node: function (type, value, children) {
        return {
            type: type,
            value: value,
            children: children
        };
    },

    /**
     * Create a new parse tree node. Basically the same as node(), but this builds
     * the children part out of an arbitrary number of parameters, instead of one
     * array parameter.
     * @param {String} type Type of node, e.g. node_op, node_var, or node_const
     * @param value The nodes value, e.g. a variables value or a functions body.
     * @param children Arbitrary number of parameters; define the child nodes.
     */
    createNode: function (type, value, children) {
        var n = this.node(type, value, []),
            i;

        for (i = 2; i < arguments.length; i++) {
            n.children.push(arguments[i]);
        }

        if (n.type === 'node_const' && Type.isNumber(n.value)) {
            n.isMath = true;
        }

        n.line = this.parCurLine;
        n.col = this.parCurColumn;

        return n;
    },

    /**
     * Create a new scope.
     * @param {Array} args
     * @returns {Object}
     */
    pushScope: function (args) {
        var scope = {
            args: args,
            locals: {},
            context: null,
            previous: this.scope
        };

        this.scope.hasChild = true;
        this.scope = scope;
        scope.id = this.scopes.push(scope) - 1;

        return scope;
    },

    /**
     * Remove the current scope and reinstate the previous scope
     * @returns {Object}
     */
    popScope: function () {
        var s = this.scope.previous;

        // make sure the global scope is not lost
        this.scope = s !== null ? s : this.scope;

        return this.scope;
    },

    /**
     * Looks up an {@link JXG.GeometryElement} by its id.
     * @param {String} id
     * @returns {JXG.GeometryElement}
     */
    getElementById: function (id) {
        return this.board.objects[id];
    },

    log: function () {
        this.$log.push(arguments);

        if (typeof console === 'object' && console.log) {
            console.log.apply(console, arguments);
        }
    },

    /**
     * Returns a element creator function which takes two parameters: the parents array and the attributes object.
     * @param {String} vname The element type, e.g. 'point', 'line', 'midpoint'
     * @returns {function}
     */
    creator: (function () {
        // stores the already defined creators
        var _ccache = {}, r;

        r = function (vname) {
            var f;

            // _ccache is global, i.e. it is the same for ALL JessieCode instances.
            // That's why we need the board id here
            if (typeof _ccache[this.board.id + vname] === 'function') {
                f = _ccache[this.board.id + vname];
            } else {
                f = (function (that) {
                    return function (parameters, attributes) {
                        var attr;

                        if (Type.exists(attributes)) {
                            attr = attributes;
                        } else {
                            attr = {};
                        }
                        if (attr.name === undefined && attr.id === undefined) {
                            attr.name = (that.lhs[that.scope.id] !== 0 ? that.lhs[that.scope.id] : '');
                        }
                        return that.board.create(vname, parameters, attr);
                    };
                }(this));

                f.creator = true;
                _ccache[this.board.id + vname] = f;
            }

            return f;
        };

        r.clearCache = function () {
            _ccache = {};
        };

        return r;
    }()),

    /**
     * Assigns a value to a variable in the current scope.
     * @param {String} vname Variable name
     * @param value Anything
     * @see JXG.JessieCode#sstack
     * @see JXG.JessieCode#scope
     */
    letvar: function (vname, value) {
        if (this.builtIn[vname]) {
            this._warn('"' + vname + '" is a predefined value.');
        }

        this.scope.locals[vname] = value;
    },

    /**
     * Checks if the given variable name can be found in the current scope chain.
     * @param {String} vname
     * @returns {Object} A reference to the scope object the variable can be found in or null if it can't be found.
     */
    isLocalVariable: function (vname) {
        var s = this.scope;

        while (s !== null) {
            if (Type.exists(s.locals[vname])) {
                return s;
            }

            s = s.previous;
        }

        return null;
    },

    /**
     * Checks if the given variable name is a parameter in any scope from the current to the global scope.
     * @param {String} vname
     * @returns {Object} A reference to the scope object that contains the variable in its arg list.
     */
    isParameter: function (vname) {
        var s = this.scope;

        while (s !== null) {
            if (Type.indexOf(s.args, vname) > -1) {
                return s;
            }

            s = s.previous;
        }

        return null;
    },

    /**
     * Checks if the given variable name is a valid creator method.
     * @param {String} vname
     * @returns {Boolean}
     */
    isCreator: function (vname) {
        // check for an element with this name
        return !!JXG.elements[vname];
    },

    /**
     * Checks if the given variable identifier is a valid member of the JavaScript Math Object.
     * @param {String} vname
     * @returns {Boolean}
     */
    isMathMethod: function (vname) {
        return vname !== 'E' && !!Math[vname];
    },

    /**
     * Returns true if the given identifier is a builtIn variable/function.
     * @param {String} vname
     * @returns {Boolean}
     */
    isBuiltIn: function (vname) {
        return !!this.builtIn[vname];
    },

    /**
     * Looks up the value of the given variable. We use a simple type inspection.
     *
     * @param {String} vname Name of the variable
     * @param {Boolean} [local=false] Only look up the internal symbol table and don't look for
     * the <tt>vname</tt> in Math or the element list.
     * @param {Boolean} [isFunctionName=false] Lookup function of type builtIn, Math.*, creator.
     *
     * @see JXG.JessieCode#resolveType
     */
    getvar: function (vname, local, isFunctionName) {
        var s;

        local = Type.def(local, false);

        // Local scope has always precedence
        s = this.isLocalVariable(vname);

        if (s !== null) {
            return s.locals[vname];
        }

        // Handle the - so far only - few constants by hard coding them.
        if (vname === '$board' || vname === 'EULER' || vname === 'PI') {
            return this.builtIn[vname];
        }

        if (isFunctionName) {
            if (this.isBuiltIn(vname)) {
                return this.builtIn[vname];
            }

            if (this.isMathMethod(vname)) {
                return Math[vname];
            }

            // check for an element with this name
            if (this.isCreator(vname)) {
                return this.creator(vname);
            }
        }

        if (!local) {
            s = this.board.select(vname);
            if (s !== vname) {
                return s;
            }
        }
    },

    /**
     * Look up the value of a local variable.
     * @param {string} vname
     * @returns {*}
     */
    resolve: function (vname) {
        var s = this.scope;

        while (s !== null) {
            if (Type.exists(s.locals[vname])) {
                return s.locals[vname];
            }

            s = s.previous;
        }
    },

    /**
     * TODO this needs to be called from JS and should not generate JS code
     * Looks up a variable identifier in various tables and generates JavaScript code that could be eval'd to get the value.
     * @param {String} vname Identifier
     * @param {Boolean} [local=false] Don't resolve ids and names of elements
     * @param {Boolean} [withProps=false]
     */
    getvarJS: function (vname, local, withProps) {
        var s, r = '', re;

        local = Type.def(local, false);
        withProps = Type.def(withProps, false);

        s = this.isParameter(vname);
        if (s !== null) {
            return vname;
        }

        s = this.isLocalVariable(vname);
        if (s !== null && !withProps) {
            return '$jc$.resolve(\'' + vname + '\')';
        }

        // check for an element with this name
        if (this.isCreator(vname)) {
            return '(function () { var a = Array.prototype.slice.call(arguments, 0), props = ' + (withProps ? 'a.pop()' : '{}') + '; return $jc$.board.create.apply($jc$.board, [\'' + vname + '\'].concat([a, props])); })';
        }

        if (withProps) {
            this._error('Syntax error (attribute values are allowed with element creators only)');
        }

        if (this.isBuiltIn(vname)) {
            // If src does not exist, it is a number. In that case, just return the value.
            r = this.builtIn[vname].src || this.builtIn[vname];

            // Get the "real" name of the function
            if (Type.isNumber(r)) {
                return r;
            }
            // Search a JSXGraph object in board
            if (r.match(/board\.select/)) {
                return r;
            }

            /* eslint-disable no-useless-escape */
            vname = r.split('.').pop();
            if (Type.exists(this.board.mathLib)) {
                // Handle builtin case: ln(x) -> Math.log
                re = new RegExp('^Math\.' + vname);
                if (re.exec(r) !== null) {
                    return r.replace(re, '$jc$.board.mathLib.' + vname);
                }
            }
            if (Type.exists(this.board.mathLibJXG)) {
                // Handle builtin case: factorial(x) -> JXG.Math.factorial
                re = new RegExp('^JXG\.Math\.');
                if (re.exec(r) !== null) {
                    return r.replace(re, '$jc$.board.mathLibJXG.');
                }
                return r;
            }
            /* eslint-enable no-useless-escape */
            return r;

            // return this.builtIn[vname].src || this.builtIn[vname];
        }

        if (this.isMathMethod(vname)) {
            return '$jc$.board.mathLib.' + vname;
            //                return 'Math.' + vname;
        }

        // if (!local) {
        //     if (Type.isId(this.board, vname)) {
        //         r = '$jc$.board.objects[\'' + vname + '\']';
        //     } else if (Type.isName(this.board, vname)) {
        //         r = '$jc$.board.elementsByName[\'' + vname + '\']';
        //     } else if (Type.isGroup(this.board, vname)) {
        //         r = '$jc$.board.groups[\'' + vname + '\']';
        //     }

        //     return r;
        // }
        if (!local) {
            if (Type.isId(this.board, vname)) {
                r = '$jc$.board.objects[\'' + vname + '\']';
                if (this.board.objects[vname].elType === 'slider') {
                    r += '.Value()';
                }
            } else if (Type.isName(this.board, vname)) {
                r = '$jc$.board.elementsByName[\'' + vname + '\']';
                if (this.board.elementsByName[vname].elType === 'slider') {
                    r += '.Value()';
                }
            } else if (Type.isGroup(this.board, vname)) {
                r = '$jc$.board.groups[\'' + vname + '\']';
            }

            return r;
        }

        return '';
    },

    /**
     * Adds the property <tt>isMap</tt> to a function and sets it to true.
     * @param {function} f
     * @returns {function}
     */
    makeMap: function (f) {
        f.isMap = true;

        return f;
    },

    functionCodeJS: function (node) {
        var p = node.children[0].join(', '),
            bo = '',
            bc = '';

        if (node.value === 'op_map') {
            bo = '{ return  ';
            bc = ' }';
        }

        return 'function (' + p + ') {\n' +
            'var $oldscope$ = $jc$.scope;\n' +
            '$jc$.scope = $jc$.scopes[' + this.scope.id + '];\n' +
            'var r = (function () ' + bo + this.compile(node.children[1], true) + bc + ')();\n' +
            '$jc$.scope = $oldscope$;\n' +
            'return r;\n' +
            '}';
    },

    /**
     * Converts a node type <tt>node_op</tt> and value <tt>op_map</tt> or <tt>op_function</tt> into a executable
     * function. Does a simple type inspection.
     * @param {Object} node
     * @returns {function}
     * @see JXG.JessieCode#resolveType
     */
    defineFunction: function (node) {
        var fun, i, that = this,
            list = node.children[0],
            scope = this.pushScope(list);

        if (this.board.options.jc.compile) {
            this.isLHS = false;

            // we currently need to put the parameters into the local scope
            // until the compiled JS variable lookup code is fixed
            for (i = 0; i < list.length; i++) {
                scope.locals[list[i]] = list[i];
            }

            this.replaceNames(node.children[1]);

            /** @ignore */
            fun = (function (jc) {
                var fun,
                    // str = 'var f = ' + $jc$.functionCodeJS(node) + '; f;';
                    str = 'var f = function($jc$) { return ' +
                        jc.functionCodeJS(node) +
                        '}; f;';

                try {
                    // yeah, eval is evil, but we don't have much choice here.
                    // the str is well defined and there is no user input in it that we didn't check before

                    /*jslint evil:true*/
                    // fun = eval(str);
                    fun = eval(str)(jc);
                    /*jslint evil:false*/

                    scope.argtypes = [];
                    for (i = 0; i < list.length; i++) {
                        scope.argtypes.push(that.resolveType(list[i], node));
                    }

                    return fun;
                } catch (e) {
                    // $jc$._warn('error compiling function\n\n' + str + '\n\n' + e.toString());
                    jc._warn("error compiling function\n\n" + str + "\n\n" + e.toString());
                    return function () { };
                }
            }(this));

            // clean up scope
            this.popScope();
        } else {
            /** @ignore */
            fun = (function (_pstack, that, id) {
                return function () {
                    var r, oldscope;

                    oldscope = that.scope;
                    that.scope = that.scopes[id];

                    for (r = 0; r < _pstack.length; r++) {
                        that.scope.locals[_pstack[r]] = arguments[r];
                    }

                    r = that.execute(node.children[1]);
                    that.scope = oldscope;

                    return r;
                };
            }(list, this, scope.id));
        }

        fun.node = node;
        fun.scope = scope;
        fun.toJS = fun.toString;
        fun.toString = (function (_that) {
            return function () {
                return _that.compile(_that.replaceIDs(Type.deepCopy(node)));
            };
        }(this));

        fun.deps = {};
        this.collectDependencies(node.children[1], node.children[0], fun.deps);

        return fun;
    },

    /**
     * Merge all attribute values given with an element creator into one object.
     * @param {Object} o An arbitrary number of objects
     * @returns {Object} All given objects merged into one. If properties appear in more (case sensitive) than one
     * object the last value is taken.
     */
    mergeAttributes: function (o) {
        var i, attr = {};

        for (i = 0; i < arguments.length; i++) {
            attr = Type.deepCopy(attr, arguments[i], true);
        }

        return attr;
    },

    /**
     * Sets the property <tt>what</tt> of <tt>o</tt> to <tt>value</tt>
     * @param {JXG.Point|JXG.Text} o
     * @param {String} what
     * @param value
     */
    setProp: function (o, what, value) {
        var par = {}, x, y;

        if (o.elementClass === Const.OBJECT_CLASS_POINT && (what === 'X' || what === 'Y')) {
            // set coords

            what = what.toLowerCase();

            // we have to deal with three cases here:
            // o.isDraggable && typeof value === number:
            //   stay draggable, just set the new coords (e.g. via moveTo)
            // o.isDraggable && typeof value === function:
            //   convert to !o.isDraggable, set the new coords via o.addConstraint()
            // !o.isDraggable:
            //   stay !o.isDraggable, update the given coord by overwriting X/YEval

            if (o.isDraggable && typeof value === 'number') {
                x = what === 'x' ? value : o.X();
                y = what === 'y' ? value : o.Y();

                o.setPosition(Const.COORDS_BY_USER, [x, y]);
            } else if (o.isDraggable && (typeof value === 'function' || typeof value === 'string')) {
                x = what === 'x' ? value : o.coords.usrCoords[1];
                y = what === 'y' ? value : o.coords.usrCoords[2];

                o.addConstraint([x, y]);
            } else if (!o.isDraggable) {
                x = what === 'x' ? value : o.XEval.origin;
                y = what === 'y' ? value : o.YEval.origin;

                o.addConstraint([x, y]);
            }

            this.board.update();
        } else if (o.elementClass === Const.OBJECT_CLASS_TEXT && (what === 'X' || what === 'Y')) {
            if (typeof value === 'number') {
                o[what] = function () { return value; };
            } else if (typeof value === 'function') {
                o.isDraggable = false;
                o[what] = value;
            } else if (typeof value === 'string') {
                o.isDraggable = false;
                o[what] = Type.createFunction(value, this.board);
                o[what + 'jc'] = value;
            }

            o[what].origin = value;

            this.board.update();
        } else if (o.type && o.elementClass && o.visProp) {
            if (Type.exists(o[o.methodMap[what]]) && typeof o[o.methodMap[what]] !== 'function') {
                o[o.methodMap[what]] = value;
            } else {
                par[what] = value;
                o.setAttribute(par);
            }
        } else {
            o[what] = value;
        }
    },

    /**
     * Generic method to parse JessieCode.
     * This consists of generating an AST with parser.parse,
     * apply simplifying rules from CA and
     * manipulate the AST according to the second parameter "cmd".
     * @param  {String} code      JessieCode code to be parsed
     * @param  {String} cmd       Type of manipulation to be done with AST
     * @param {Boolean} [geonext=false] Geonext compatibility mode.
     * @param {Boolean} [dontstore=false] If false, the code string is stored in this.code,
     *  i.e. in the JessieCode object, e.g. in board.jc.
     * @return {Object} Returns result of computation as directed in cmd.
     */
    _genericParse: function (code, cmd, geonext, dontstore) {
        var i, setTextBackup, ast, result,
            ccode = code.replace(/\r\n/g, '\n').split('\n'),
            options = {},
            cleaned = [];

        if (!dontstore) {
            this.code += code + '\n';
        }

        if (Text) {
            setTextBackup = Text.prototype.setText;
            Text.prototype.setText = Text.prototype.setTextJessieCode;
        }

        try {
            if (!Type.exists(geonext)) {
                geonext = false;
            }

            for (i = 0; i < ccode.length; i++) {
                if (geonext) {
                    ccode[i] = JXG.GeonextParser.geonext2JS(ccode[i], this.board);
                }
                cleaned.push(ccode[i]);
            }

            code = cleaned.join('\n');
            ast = parser.parse(code);
            if (this.CA) {
                ast = this.CA.expandDerivatives(ast, null, ast);
                ast = this.CA.removeTrivialNodes(ast);
            }
            if (this.CAS) {
                // Search for expression of form `D(f, x)` and determine the
                // the derivative symbolically.
                ast = this.CAS.expandDerivatives(ast, null, ast);

                // options.method = options.method || "strong";
                // options.form = options.form || "fractions";
                // options.steps = options.steps || [];
                // options.iterations = options.iterations || 1000;
                // ast = this.CAS._simplify_aux(ast, options);
            }
            switch (cmd) {
                case 'parse':
                    result = this.execute(ast);
                    break;
                case 'manipulate':
                    result = this.compile(ast);
                    break;
                case 'simplify':
                    if (Type.exists(this.CAS)) {
                        options.method = options.method || "strong";
                        options.form = options.form || "fractions";
                        options.steps = options.steps || [];
                        options.iterations = options.iterations || 1000;
                        ast = this.CAS.simplify(ast, options);
                        result = this.CAS.compile(ast);
                    } else {
                        result = this.compile(ast);
                    }
                    break;
                case 'getAst':
                    result = ast;
                    break;
                default:
                    result = false;
            }
        } catch (e) {  // catch is mandatory in old IEs
            // console.log(e);
            // We throw the error again,
            // so the user can catch it.
            throw e;
        } finally {
            // make sure the original text method is back in place
            if (Text) {
                Text.prototype.setText = setTextBackup;
            }
        }

        return result;
    },

    /**
     * Parses JessieCode.
     * This consists of generating an AST with parser.parse, apply simplifying rules
     * from CA and executing the ast by calling this.execute(ast).
     *
     * @param {String} code             JessieCode code to be parsed
     * @param {Boolean} [geonext=false] Geonext compatibility mode.
     * @param {Boolean} [dontstore=false] If false, the code string is stored in this.code.
     * @return {Object}                 Parse JessieCode code and execute it.
     */
    parse: function (code, geonext, dontstore) {
        return this._genericParse(code, 'parse', geonext, dontstore);
    },

    /**
     * Manipulate JessieCode.
     * This consists of generating an AST with parser.parse,
     * apply simplifying rules from CA
     * and compile the AST back to JessieCode.
     *
     * @param {String} code             JessieCode code to be parsed
     * @param {Boolean} [geonext=false] Geonext compatibility mode.
     * @param {Boolean} [dontstore=false] If false, the code string is stored in this.code.
     * @return {String}                 Simplified JessieCode code
     */
    manipulate: function (code, geonext, dontstore) {
        return this._genericParse(code, 'manipulate', geonext, dontstore);
    },

    /**
     * Manipulate JessieCode.
     * This consists of generating an AST with parser.parse,
     * apply simplifying rules from CAS
     * and compile the AST back to JessieCode with minimal number of parentheses.
     *
     * @param {String} code             JessieCode code to be parsed
     * @param {Boolean} [geonext=false] Geonext compatibility mode.
     * @param {Boolean} [dontstore=false] If false, the code string is stored in this.code.
     * @return {String}                 Simplified JessieCode code
     */
    simplify: function (code) {
        return this._genericParse(code, 'simplify');
    },

    /**
     * Get abstract syntax tree (AST) from JessieCode code.
     * This consists of generating an AST with parser.parse.
     *
     * @param {String} code
     * @param {Boolean} [geonext=false] Geonext compatibility mode.
     * @param {Boolean} [dontstore=false] If false, the code string is stored in this.code.
     * @return {Node}  AST
     */
    getAST: function (code, geonext, dontstore) {
        return this._genericParse(code, 'getAst', geonext, dontstore);
    },

    /**
     * Parses a JessieCode snippet, e.g. "3+4", and wraps it into a function, if desired.
     * @param {String} code A small snippet of JessieCode. Must not be an assignment.
     * @param {Boolean} [funwrap=true] If true, the code is wrapped in a function.
     * @param {String} [varname=''] Name of the parameter(s)
     * @param {Boolean} [geonext=false] Geonext compatibility mode.
     * @param {Boolean} [forceValueCall=true] Force evaluation of value method of sliders.
     */
    snippet: function (code, funwrap, varname, geonext, forceValueCall) {
        var c;

        funwrap = Type.def(funwrap, true);
        varname = Type.def(varname, '');
        geonext = Type.def(geonext, false);
        this.forceValueCall = Type.def(forceValueCall, true);

        c = (funwrap ? ' function (' + varname + ') { return ' : '') +
                code +
            (funwrap ? '; }' : '') + ';';

        return this.parse(c, geonext, true);
    },

    /**
     * Traverses through the given subtree and changes all values of nodes with the replaced flag set by
     * {@link JXG.JessieCode#replaceNames} to the name of the element (if not empty).
     * @param {Object} node
     */
    replaceIDs: function (node) {
        var i, v;

        if (node.replaced) {
            // These children exist, if node.replaced is set.
            v = this.board.objects[node.children[1][0].value];

            if (Type.exists(v) && v.name !== "") {
                node.type = 'node_var';
                node.value = v.name;

                // Maybe it's not necessary, but just to be sure that everything is cleaned up we better delete all
                // children and the replaced flag
                node.children.length = 0;
                delete node.replaced;
            }
        }

        if (Type.isArray(node)) {
            for (i = 0; i < node.length; i++) {
                node[i] = this.replaceIDs(node[i]);
            }
        }

        if (node.children) {
            // assignments are first evaluated on the right hand side
            for (i = node.children.length; i > 0; i--) {
                if (Type.exists(node.children[i - 1])) {
                    node.children[i - 1] = this.replaceIDs(node.children[i - 1]);
                }

            }
        }

        return node;
    },

    /**
     * Traverses through the given subtree and changes all elements referenced by names through referencing them by ID.
     * An identifier is only replaced if it is not found in all scopes above the current scope and if it
     * has not been blacklisted within the codeblock determined by the given subtree.
     * @param {Object} node
     * @param {Boolean} [callValuePar=false] if true, uses $value() instead of $() in createReplacementNode
     */
    replaceNames: function (node, callValuePar) {
        var i, v,
            callValue = false;

        if (callValuePar !== undefined) {
            callValue = callValuePar;
        }

        v = node.value;

        // We are interested only in nodes of type node_var and node_op > op_lhs.
        // Currently, we are not checking if the id is a local variable. in this case, we're stuck anyway.

        if (node.type === 'node_op' && v === 'op_lhs' && node.children.length === 1) {
            this.isLHS = true;
        } else if (node.type === 'node_var') {
            if (this.isLHS) {
                this.letvar(v, true);
            } else if (!Type.exists(this.getvar(v, true)) && Type.exists(this.board.elementsByName[v])) {
                if (callValue && this.board.elementsByName[v].elType !== 'slider') {
                    callValue = false;
                }
                node = this.createReplacementNode(node, callValue);
            }
        }

        if (Type.isArray(node)) {
            for (i = 0; i < node.length; i++) {
                node[i] = this.replaceNames(node[i], callValue);
            }
        }

        if (node.children) {
            // Replace slider reference by call of slider.Value()
            if (this.forceValueCall &&              // It must be enforced, see snippet.
                (
                    // 1. case: sin(a), max(a, 0), ...
                    (node.value === "op_execfun" &&
                        // Not in cases V(a), $(a)
                        node.children[0].value !== 'V' && node.children[0].value !== '$' &&
                        // Function must be a math function. This ensures that a number is required as input.
                        (Type.exists(Math[node.children[0].value]) || Type.exists(Mat[node.children[0].value])) &&
                        // node.children[1].length === 1 &&
                        node.children[1][0].type === 'node_var'
                    ) ||
                    // 2. case: slider is the whole expression: 'a'
                    (node.value === "op_return" &&
                        node.children.length === 1 &&
                        node.children[0].type === 'node_var'
                    )
                )
            ) {
                    callValue = true;
            }

            // Assignments are first evaluated on the right hand side
            for (i = node.children.length; i > 0; i--) {
                if (Type.exists(node.children[i - 1])) {
                    node.children[i - 1] = this.replaceNames(node.children[i - 1], callValue);
                }
            }
        }

        if (node.type === 'node_op' && node.value === 'op_lhs' && node.children.length === 1) {
            this.isLHS = false;
        }

        return node;
    },

    /**
     * Replaces node_var nodes with node_op&gt;op_execfun nodes, calling the internal $() function with the id of the
     * element accessed by the node_var node.
     * @param {Object} node
     * @param {Boolean} [callValue=undefined] if true, uses $value() instead of $()
     * @returns {Object} op_execfun node
     */
    createReplacementNode: function (node, callValue) {
        var v = node.value,
            el = this.board.elementsByName[v];

        // If callValue: get handle to this node_var and call its Value method.
        // Otherwise return the object.
        node = this.createNode('node_op', 'op_execfun',
            this.createNode('node_var', (callValue === true ? '$value' : '$')),
            [this.createNode('node_str', el.id)]);

        node.replaced = true;

        return node;
    },

    /**
     * Search the parse tree below <tt>node</tt> for <em>stationary</em> dependencies, i.e. dependencies hard coded into
     * the function.
     * @param {Object} node
     * @param {Array} varnames List of variable names of the function
     * @param {Object} result An object where the referenced elements will be stored. Access key is their id.
     */
    collectDependencies: function (node, varnames, result) {
        var i, v, e, le;

        if (Type.isArray(node)) {
            le = node.length;
            for (i = 0; i < le; i++) {
                this.collectDependencies(node[i], varnames, result);
            }
            return;
        }

        v = node.value;

        if (node.type === 'node_var' &&
            varnames.indexOf(v) < 0 // v is not contained in the list of variables of that function
        ) {
            e = this.getvar(v);
            if (e && e.visProp && e.elType && e.elementClass && e.id
                // Sliders are the only elements which are given by names.
                // Wrong, a counter example is: circle(c, function() { return p1.Dist(p2); })
                // && e.elType === 'slider'
            ) {
                result[e.id] = e;
            }
        }

        // The $()-function-calls are special because their parameter is given as a string, not as a node_var.
        if (node.type === 'node_op' && node.value === 'op_execfun' &&
            node.children.length > 1 &&
            (node.children[0].value === '$' || node.children[0].value === '$value') &&
            node.children[1].length > 0) {

            e = node.children[1][0].value;
            result[e] = this.board.objects[e];
        }

        if (node.children) {
            for (i = node.children.length; i > 0; i--) {
                if (Type.exists(node.children[i - 1])) {
                    this.collectDependencies(node.children[i - 1], varnames, result);
                }
            }
        }
    },

    resolveProperty: function (e, v, compile) {
        compile = Type.def(compile, false);

        // is it a geometry element or a board?
        if (e /*&& e.type && e.elementClass*/ && e.methodMap) {
            // yeah, it is. but what does the user want?
            if (Type.exists(e.subs) && Type.exists(e.subs[v])) {
                // a subelement it is, good sir.
                e = e.subs;
            } else if (Type.exists(e.methodMap[v])) {
                // the user wants to call a method
                v = e.methodMap[v];
            } else {
                // the user wants to change an attribute
                e = e.visProp;
                v = v.toLowerCase();
            }
        }

        if (Type.isFunction(e)) {
            this._error('Accessing function properties is not allowed.');
        }

        if (!Type.exists(e)) {
            this._error(e + ' is not an object');
        }

        if (!Type.exists(e[v])) {
            this._error('unknown property ' + v);
        }

        if (compile && typeof e[v] === 'function') {
            return function () { return e[v].apply(e, arguments); };
        }

        return e[v];
    },

    /**
     * Type inspection: check if the string vname appears as function name in the
     * AST node. Used in "op_execfun". This allows the JessieCode examples below.
     *
     * @private
     * @param {String} vname
     * @param {Object} node
     * @returns 'any' or 'function'
     * @see JXG.JessieCode#execute
     * @see JXG.JessieCode#getvar
     *
     * @example
     *  var p = board.create('point', [2, 0], {name: 'X'});
     *  var txt = 'X(X)';
     *  console.log(board.jc.parse(txt));
     *
     * @example
     *  var p = board.create('point', [2, 0], {name: 'X'});
     *  var txt = 'f = function(el, X) { return X(el); }; f(X, X);';
     *  console.log(board.jc.parse(txt));
     *
     * @example
     *  var p = board.create('point', [2, 0], {name: 'point'});
     *  var txt = 'B = point(1,3); X(point);';
     *  console.log(board.jc.parse(txt));
     *
     * @example
     *  var p = board.create('point', [2, 0], {name: 'A'});
     *  var q = board.create('point', [-2, 0], {name: 'X'});
     *  var txt = 'getCoord=function(p, f){ return f(p); }; getCoord(A, X);';
     *  console.log(board.jc.parse(txt));
     */
    resolveType: function (vname, node) {
        var i, t,
            type = 'any'; // Possible values: 'function', 'any'

        if (Type.isArray(node)) {
            // node contains the parameters of a function call or function declaration
            for (i = 0; i < node.length; i++) {
                t = this.resolveType(vname, node[i]);
                if (t !== 'any') {
                    type = t;
                    return type;
                }
            }
        }

        if (node.type === 'node_op' && node.value === 'op_execfun' &&
            node.children[0].type === 'node_var' && node.children[0].value === vname) {
            return 'function';
        }

        if (node.type === 'node_op') {
            for (i = 0; i < node.children.length; i++) {
                if (node.children[0].type === 'node_var' && node.children[0].value === vname &&
                    (node.value === 'op_add' || node.value === 'op_sub' || node.value === 'op_mul' ||
                        node.value === 'op_div' || node.value === 'op_mod' || node.value === 'op_exp' ||
                        node.value === 'op_neg')) {
                    return 'any';
                }
            }

            for (i = 0; i < node.children.length; i++) {
                t = this.resolveType(vname, node.children[i]);
                if (t !== 'any') {
                    type = t;
                    return type;
                }
            }
        }

        return 'any';
    },

    /**
     * Resolves the lefthand side of an assignment operation
     * @param node
     * @returns {Object} An object with two properties. <strong>o</strong> which contains the object, and
     * a string <strong>what</strong> which contains the property name.
     */
    getLHS: function (node) {
        var res;

        if (node.type === 'node_var') {
            res = {
                o: this.scope.locals,
                what: node.value
            };
        } else if (node.type === 'node_op' && node.value === 'op_property') {
            res = {
                o: this.execute(node.children[0]),
                what: node.children[1]
            };
        } else if (node.type === 'node_op' && node.value === 'op_extvalue') {
            res = {
                o: this.execute(node.children[0]),
                what: this.execute(node.children[1])
            };
        } else {
            throw new Error('Syntax error: Invalid left-hand side of assignment.');
        }

        return res;
    },

    getLHSCompiler: function (node, js) {
        var res;

        if (node.type === 'node_var') {
            res = node.value;
        } else if (node.type === 'node_op' && node.value === 'op_property') {
            res = [
                this.compile(node.children[0], js),
                "'" + node.children[1] + "'"
            ];
        } else if (node.type === 'node_op' && node.value === 'op_extvalue') {
            res = [
                this.compile(node.children[0], js),
                node.children[1].type === 'node_const' ? node.children[1].value : this.compile(node.children[1], js)
            ];
        } else {
            throw new Error('Syntax error: Invalid left-hand side of assignment.');
        }

        return res;
    },

    /**
     * Executes a parse subtree.
     * @param {Object} node
     * @returns {Number|String|Object|Boolean} Something
     * @private
     */
    execute: function (node) {
        var ret, v, i, e, l, undef, list, ilist,
            parents = [],
            // exec fun
            fun, attr, sc;

        ret = 0;

        if (!node) {
            return ret;
        }

        this.line = node.line;
        this.col = node.col;

        switch (node.type) {
            case 'node_op':
                switch (node.value) {
                    case 'op_none':
                        if (node.children[0]) {
                            this.execute(node.children[0]);
                        }
                        if (node.children[1]) {
                            ret = this.execute(node.children[1]);
                        }
                        break;
                    case 'op_assign':
                        v = this.getLHS(node.children[0]);
                        this.lhs[this.scope.id] = v.what;

                        if (v.o.type && v.o.elementClass && v.o.methodMap && v.what === 'label') {
                            this._error('Left-hand side of assignment is read-only.');
                        }

                        ret = this.execute(node.children[1]);
                        if (v.o !== this.scope.locals || (Type.isArray(v.o) && typeof v.what === 'number')) {
                            // it is either an array component being set or a property of an object.
                            this.setProp(v.o, v.what, ret);
                        } else {
                            // this is just a local variable inside JessieCode
                            this.letvar(v.what, ret);
                        }
                        this.lhs[this.scope.id] = 0;
                        break;
                    case 'op_if':
                        if (this.execute(node.children[0])) {
                            ret = this.execute(node.children[1]);
                        }
                        break;
                    case 'op_conditional':
                    // fall through
                    case 'op_if_else':
                        if (this.execute(node.children[0])) {
                            ret = this.execute(node.children[1]);
                        } else {
                            ret = this.execute(node.children[2]);
                        }
                        break;
                    case 'op_while':
                        while (this.execute(node.children[0])) {
                            this.execute(node.children[1]);
                        }
                        break;
                    case 'op_do':
                        do {
                            this.execute(node.children[0]);
                        } while (this.execute(node.children[1]));
                        break;
                    case 'op_for':
                        for (this.execute(node.children[0]); this.execute(node.children[1]); this.execute(node.children[2])) {
                            this.execute(node.children[3]);
                        }
                        break;
                    case 'op_proplst':
                        if (node.children[0]) {
                            this.execute(node.children[0]);
                        }
                        if (node.children[1]) {
                            this.execute(node.children[1]);
                        }
                        break;
                    case 'op_emptyobject':
                        ret = {};
                        break;
                    case 'op_proplst_val':
                        this.propstack.push({});
                        this.propscope++;

                        this.execute(node.children[0]);
                        ret = this.propstack[this.propscope];

                        this.propstack.pop();
                        this.propscope--;
                        break;
                    case 'op_prop':
                        // child 0: Identifier
                        // child 1: Value
                        this.propstack[this.propscope][node.children[0]] = this.execute(node.children[1]);
                        break;
                    case 'op_array':
                        ret = [];
                        l = node.children[0].length;

                        for (i = 0; i < l; i++) {
                            ret.push(this.execute(node.children[0][i]));
                        }

                        break;
                    case 'op_extvalue':
                        ret = this.execute(node.children[0]);
                        i = this.execute(node.children[1]);

                        if (typeof i === 'number' && Math.abs(Math.round(i) - i) < 1.e-12) {
                            ret = ret[i];
                        } else {
                            ret = undef;
                        }
                        break;
                    case 'op_return':
                        if (this.scope === 0) {
                            this._error('Unexpected return.');
                        } else {
                            return this.execute(node.children[0]);
                        }
                        break;
                    case 'op_map':
                        if (!node.children[1].isMath && node.children[1].type !== 'node_var') {
                            this._error('execute: In a map only function calls and mathematical expressions are allowed.');
                        }

                        /** @ignore */
                        fun = this.defineFunction(node);
                        fun.isMap = true;

                        ret = fun;
                        break;
                    case 'op_function':
                        // parse the parameter list
                        // after this, the parameters are in pstack

                        /** @ignore */
                        fun = this.defineFunction(node);
                        fun.isMap = false;

                        ret = fun;
                        break;
                    case 'op_execfun':
                        // node.children:
                        //   [0]: Name of the function
                        //   [1]: Parameter list as a parse subtree
                        //   [2]: Properties, only used in case of a create function
                        this.dpstack.push([]);
                        this.pscope++;

                        // parameter parsing is done below
                        list = node.children[1];

                        // parse the properties only if given
                        if (Type.exists(node.children[2])) {
                            if (node.children[3]) {
                                ilist = node.children[2];
                                attr = {};

                                for (i = 0; i < ilist.length; i++) {
                                    attr = Type.deepCopy(attr, this.execute(ilist[i]), true);
                                }
                            } else {
                                attr = this.execute(node.children[2]);
                            }
                        }

                        // look up the variables name in the variable table
                        node.children[0]._isFunctionName = true;
                        fun = this.execute(node.children[0]);
                        delete node.children[0]._isFunctionName;

                        // determine the scope the function wants to run in
                        if (Type.exists(fun) && Type.exists(fun.sc)) {
                            sc = fun.sc;
                        } else {
                            sc = this;
                        }

                        if (!fun.creator && Type.exists(node.children[2])) {
                            this._error('Unexpected value. Only element creators are allowed to have a value after the function call.');
                        }

                        // interpret ALL the parameters
                        for (i = 0; i < list.length; i++) {
                            if (Type.exists(fun.scope) && Type.exists(fun.scope.argtypes) && fun.scope.argtypes[i] === 'function') {
                                // Type inspection
                                list[i]._isFunctionName = true;
                                parents[i] = this.execute(list[i]);
                                delete list[i]._isFunctionName;
                            } else {
                                parents[i] = this.execute(list[i]);
                            }
                            //parents[i] = Type.evalSlider(this.execute(list[i]));
                            this.dpstack[this.pscope].push({
                                line: node.children[1][i].line,
                                // SketchBin currently works only if the last column of the
                                // parent position is taken. This is due to how I patched JS/CC
                                // to count the lines and columns. So, ecol will do for now
                                col: node.children[1][i].ecol
                            });
                        }

                        // check for the function in the variable table
                        if (typeof fun === 'function' && !fun.creator) {
                            ret = fun.apply(sc, parents);
                        } else if (typeof fun === 'function' && !!fun.creator) {
                            e = this.line;

                            // creator methods are the only ones that take properties, hence this special case
                            try {
                                ret = fun(parents, attr);
                                ret.jcLineStart = e;
                                ret.jcLineEnd = node.eline;

                                for (i = e; i <= node.line; i++) {
                                    this.lineToElement[i] = ret;
                                }

                                ret.debugParents = this.dpstack[this.pscope];
                            } catch (ex) {
                                this._error(ex.toString());
                            }
                        } else {
                            this._error('Function \'' + fun + '\' is undefined.');
                        }

                        // clear parameter stack
                        this.dpstack.pop();
                        this.pscope--;
                        break;
                    case 'op_property':
                        e = this.execute(node.children[0]);
                        v = node.children[1];

                        ret = this.resolveProperty(e, v, false);

                        // set the scope, in case this is a method the user wants to call
                        if (Type.exists(ret) && ['number', 'string', 'boolean'].indexOf(typeof ret) < 0) {
                            ret.sc = e;
                        }

                        break;
                    case 'op_use':
                        this._warn('Use of the \'use\' operator is deprecated.');
                        this.use(node.children[0].toString());
                        break;
                    case 'op_delete':
                        this._warn('Use of the \'delete\' operator is deprecated. Please use the remove() function.');
                        v = this.getvar(node.children[0]);
                        ret = this.del(v);
                        break;
                    case 'op_eq':
                        // == is intentional
                        /*jslint eqeq:true*/
                        /* eslint-disable eqeqeq */
                        ret = this.execute(node.children[0]) == this.execute(node.children[1]);
                        /*jslint eqeq:false*/
                        /* eslint-enable eqeqeq */
                        break;
                    case 'op_neq':
                        // != is intentional
                        /*jslint eqeq:true*/
                        /* eslint-disable eqeqeq */
                        ret = this.execute(node.children[0]) != this.execute(node.children[1]);
                        /*jslint eqeq:true*/
                        /* eslint-enable eqeqeq */
                        break;
                    case 'op_approx':
                        ret = Math.abs(this.execute(node.children[0]) - this.execute(node.children[1])) < Mat.eps;
                        break;
                    case 'op_gt':
                        ret = this.execute(node.children[0]) > this.execute(node.children[1]);
                        break;
                    case 'op_lt':
                        ret = this.execute(node.children[0]) < this.execute(node.children[1]);
                        break;
                    case 'op_geq':
                        ret = this.execute(node.children[0]) >= this.execute(node.children[1]);
                        break;
                    case 'op_leq':
                        ret = this.execute(node.children[0]) <= this.execute(node.children[1]);
                        break;
                    case 'op_or':
                        ret = this.execute(node.children[0]) || this.execute(node.children[1]);
                        break;
                    case 'op_and':
                        ret = this.execute(node.children[0]) && this.execute(node.children[1]);
                        break;
                    case 'op_not':
                        ret = !this.execute(node.children[0]);
                        break;
                    case 'op_add':
                        ret = this.add(this.execute(node.children[0]), this.execute(node.children[1]));
                        break;
                    case 'op_sub':
                        ret = this.sub(this.execute(node.children[0]), this.execute(node.children[1]));
                        break;
                    case 'op_div':
                        ret = this.div(this.execute(node.children[0]), this.execute(node.children[1]));
                        break;
                    case 'op_mod':
                        // use mathematical modulo, JavaScript implements the symmetric modulo.
                        ret = this.mod(this.execute(node.children[0]), this.execute(node.children[1]), true);
                        break;
                    case 'op_mul':
                        ret = this.mul(this.execute(node.children[0]), this.execute(node.children[1]));
                        break;
                    case 'op_exp':
                        ret = this.pow(this.execute(node.children[0]), this.execute(node.children[1]));
                        break;
                    case 'op_neg':
                        ret = this.neg(this.execute(node.children[0]));
                        break;
                }
                break;

            case 'node_var':
                // node._isFunctionName is set in execute: at op_execfun.
                ret = this.getvar(node.value, false, node._isFunctionName);
                break;

            case 'node_const':
                if (node.value === null) {
                    ret = null;
                } else {
                    ret = Number(node.value);
                }
                break;

            case 'node_const_bool':
                ret = node.value;
                break;

            case 'node_str':
                //ret = node.value.replace(/\\'/, "'").replace(/\\"/, '"').replace(/\\\\/, '\\');
                /*jslint regexp:true*/
                ret = node.value.replace(/\\(.)/g, '$1'); // Remove backslash, important in JessieCode tags
                /*jslint regexp:false*/
                break;
        }

        return ret;
    },

    /**
     * Compiles a parse tree back to JessieCode.
     * @param {Object} node
     * @param {Boolean} [js=false] Compile either to JavaScript or back to JessieCode (required for the UI).
     * @returns Something
     * @private
     */
    compile: function (node, js) {
        var e, i, list, scope,
            ret = '';

        if (!Type.exists(js)) {
            js = false;
        }

        if (!node) {
            return ret;
        }

        switch (node.type) {
            case 'node_op':
                switch (node.value) {
                    case 'op_none':
                        if (node.children[0]) {
                            ret = this.compile(node.children[0], js);
                        }
                        if (node.children[1]) {
                            ret += this.compile(node.children[1], js);
                        }
                        break;
                    case 'op_block':
                        ret = '{\n' + this.compile(node.children[0], js) + ' }\n';
                        break;
                    case 'op_assign':
                        //e = this.compile(node.children[0], js);
                        if (js) {
                            e = this.getLHSCompiler(node.children[0], js);
                            if (Type.isArray(e)) {
                                ret = '$jc$.setProp(' + e[0] + ', ' + e[1] + ', ' + this.compile(node.children[1], js) + ');\n';
                            } else {
                                if (this.isLocalVariable(e) !== this.scope) {
                                    this.scope.locals[e] = true;
                                }
                                ret = '$jc$.scopes[' + this.scope.id + '].locals[\'' + e + '\'] = ' + this.compile(node.children[1], js) + ';\n';
                            }
                        } else {
                            e = this.compile(node.children[0]);
                            ret = e + ' = ' + this.compile(node.children[1], js) + ';\n';
                        }
                        break;
                    case 'op_if':
                        ret = ' if (' + this.compile(node.children[0], js) + ') ' + this.compile(node.children[1], js);
                        break;
                    case 'op_if_else':
                        ret = ' if (' + this.compile(node.children[0], js) + ')' + this.compile(node.children[1], js);
                        ret += ' else ' + this.compile(node.children[2], js);
                        break;
                    case 'op_conditional':
                        ret = '((' + this.compile(node.children[0], js) + ')?(' + this.compile(node.children[1], js);
                        ret += '):(' + this.compile(node.children[2], js) + '))';
                        break;
                    case 'op_while':
                        ret = ' while (' + this.compile(node.children[0], js) + ') {\n' + this.compile(node.children[1], js) + '}\n';
                        break;
                    case 'op_do':
                        ret = ' do {\n' + this.compile(node.children[0], js) + '} while (' + this.compile(node.children[1], js) + ');\n';
                        break;
                    case 'op_for':
                        //ret = ' for (' + this.compile(node.children[0], js) + '; ' + this.compile(node.children[1], js) + '; ' + this.compile(node.children[2], js) + ') {\n' + this.compile(node.children[3], js) + '\n}\n';
                        ret = ' for (' + this.compile(node.children[0], js) +               // Assignment ends with ";"
                            this.compile(node.children[1], js) + '; ' +         // Logical test comes without ";"
                            this.compile(node.children[2], js).slice(0, -2) +   // Counting comes with ";" which has to be removed
                            ') {\n' + this.compile(node.children[3], js) + '\n}\n';
                        break;
                    case 'op_proplst':
                        if (node.children[0]) {
                            ret = this.compile(node.children[0], js) + ', ';
                        }

                        ret += this.compile(node.children[1], js);
                        break;
                    case 'op_prop':
                        // child 0: Identifier
                        // child 1: Value
                        ret = node.children[0] + ': ' + this.compile(node.children[1], js);
                        break;
                    case 'op_emptyobject':
                        ret = js ? '{}' : '<< >>';
                        break;
                    case 'op_proplst_val':
                        ret = this.compile(node.children[0], js);
                        break;
                    case 'op_array':
                        list = [];
                        for (i = 0; i < node.children[0].length; i++) {
                            list.push(this.compile(node.children[0][i], js));
                        }
                        ret = '[' + list.join(', ') + ']';
                        break;
                    case 'op_extvalue':
                        ret = this.compile(node.children[0], js) + '[' + this.compile(node.children[1], js) + ']';
                        break;
                    case 'op_return':
                        ret = ' return ' + this.compile(node.children[0], js) + ';\n';
                        break;
                    case 'op_map':
                        if (!node.children[1].isMath && node.children[1].type !== 'node_var') {
                            this._error('compile: In a map only function calls and mathematical expressions are allowed.');
                        }

                        list = node.children[0];
                        if (js) {
                            ret = ' $jc$.makeMap(function (' + list.join(', ') + ') { return ' + this.compile(node.children[1], js) + '; })';
                        } else {
                            ret = 'map (' + list.join(', ') + ') -> ' + this.compile(node.children[1], js);
                        }

                        break;
                    case 'op_function':
                        list = node.children[0];
                        scope = this.pushScope(list);
                        if (js) {
                            ret = this.functionCodeJS(node);
                        } else {
                            ret = ' function (' + list.join(', ') + ') ' + this.compile(node.children[1], js);
                        }
                        this.popScope();
                        break;
                    case 'op_execfunmath':
                        console.log('op_execfunmath: TODO');
                        ret = '-1';
                        break;
                    case 'op_execfun':
                        // parse the properties only if given
                        if (node.children[2]) {
                            list = [];
                            for (i = 0; i < node.children[2].length; i++) {
                                list.push(this.compile(node.children[2][i], js));
                            }

                            if (js) {
                                e = '$jc$.mergeAttributes(' + list.join(', ') + ')';
                            } else {
                                e = list.join(', ');
                            }
                        }
                        node.children[0].withProps = !!node.children[2];
                        list = [];
                        for (i = 0; i < node.children[1].length; i++) {
                            list.push(this.compile(node.children[1][i], js));
                        }
                        ret = this.compile(node.children[0], js) + '(' + list.join(', ') + (node.children[2] && js ? ', ' + e : '') + ')' + (node.children[2] && !js ? ' ' + e : '');
                        if (js) {
                            // Inserting a newline here allows simultaneously
                            // - procedural calls like Q.moveTo(...); and
                            // - function calls in expressions like log(x) + 1;
                            // Problem: procedural calls will not be ended by a semicolon.
                            ret += '\n';
                        }

                        // save us a function call when compiled to javascript
                        if (js && node.children[0].value === '$') {
                            ret = '$jc$.board.objects[' + this.compile(node.children[1][0], js) + ']';
                        }
                        break;
                    case 'op_property':
                        if (js && node.children[1] !== 'X' && node.children[1] !== 'Y') {
                            ret = '$jc$.resolveProperty(' + this.compile(node.children[0], js) + ', \'' + node.children[1] + '\', true)';
                        } else {
                            ret = this.compile(node.children[0], js) + '.' + node.children[1];
                        }
                        break;
                    case 'op_use':
                        this._warn('Use of the \'use\' operator is deprecated.');
                        if (js) {
                            ret = '$jc$.use(\'';
                        } else {
                            ret = 'use(\'';
                        }

                        ret += node.children[0].toString() + '\');';
                        break;
                    case 'op_delete':
                        this._warn('Use of the \'delete\' operator is deprecated. Please use the remove() function.');
                        if (js) {
                            ret = '$jc$.del(';
                        } else {
                            ret = 'remove(';
                        }

                        ret += this.compile(node.children[0], js) + ')';
                        break;
                    case 'op_eq':
                        ret = '(' + this.compile(node.children[0], js) + ' === ' + this.compile(node.children[1], js) + ')';
                        break;
                    case 'op_neq':
                        ret = '(' + this.compile(node.children[0], js) + ' !== ' + this.compile(node.children[1], js) + ')';
                        break;
                    case 'op_approx':
                        ret = '(' + this.compile(node.children[0], js) + ' ~= ' + this.compile(node.children[1], js) + ')';
                        break;
                    case 'op_gt':
                        if (js) {
                            ret = '$jc$.gt(' + this.compile(node.children[0], js) + ', ' + this.compile(node.children[1], js) + ')';
                        } else {
                            ret = '(' + this.compile(node.children[0], js) + ' > ' + this.compile(node.children[1], js) + ')';
                        }
                        break;
                    case 'op_lt':
                        if (js) {
                            ret = '$jc$.lt(' + this.compile(node.children[0], js) + ', ' + this.compile(node.children[1], js) + ')';
                        } else {
                            ret = '(' + this.compile(node.children[0], js) + ' < ' + this.compile(node.children[1], js) + ')';
                        }
                        break;
                    case 'op_geq':
                        if (js) {
                            ret = '$jc$.geq(' + this.compile(node.children[0], js) + ', ' + this.compile(node.children[1], js) + ')';
                        } else {
                            ret = '(' + this.compile(node.children[0], js) + ' >= ' + this.compile(node.children[1], js) + ')';
                        }
                        break;
                    case 'op_leq':
                        if (js) {
                            ret = '$jc$.leq(' + this.compile(node.children[0], js) + ', ' + this.compile(node.children[1], js) + ')';
                        } else {
                            ret = '(' + this.compile(node.children[0], js) + ' <= ' + this.compile(node.children[1], js) + ')';
                        }
                        break;
                    case 'op_or':
                        ret = '(' + this.compile(node.children[0], js) + ' || ' + this.compile(node.children[1], js) + ')';
                        break;
                    case 'op_and':
                        ret = '(' + this.compile(node.children[0], js) + ' && ' + this.compile(node.children[1], js) + ')';
                        break;
                    case 'op_not':
                        ret = '!(' + this.compile(node.children[0], js) + ')';
                        break;
                    case 'op_add':
                        if (js) {
                            ret = '$jc$.add(' + this.compile(node.children[0], js) + ', ' + this.compile(node.children[1], js) + ')';
                        } else {
                            ret = '(' + this.compile(node.children[0], js) + ' + ' + this.compile(node.children[1], js) + ')';
                        }
                        break;
                    case 'op_sub':
                        if (js) {
                            ret = '$jc$.sub(' + this.compile(node.children[0], js) + ', ' + this.compile(node.children[1], js) + ')';
                        } else {
                            ret = '(' + this.compile(node.children[0], js) + ' - ' + this.compile(node.children[1], js) + ')';
                        }
                        break;
                    case 'op_div':
                        if (js) {
                            ret = '$jc$.div(' + this.compile(node.children[0], js) + ', ' + this.compile(node.children[1], js) + ')';
                        } else {
                            ret = '(' + this.compile(node.children[0], js) + ' / ' + this.compile(node.children[1], js) + ')';
                        }
                        break;
                    case 'op_mod':
                        if (js) {
                            ret = '$jc$.mod(' + this.compile(node.children[0], js) + ', ' + this.compile(node.children[1], js) + ', true)';
                        } else {
                            ret = '(' + this.compile(node.children[0], js) + ' % ' + this.compile(node.children[1], js) + ')';
                        }
                        break;
                    case 'op_mul':
                        if (js) {
                            ret = '$jc$.mul(' + this.compile(node.children[0], js) + ', ' + this.compile(node.children[1], js) + ')';
                        } else {
                            ret = '(' + this.compile(node.children[0], js) + ' * ' + this.compile(node.children[1], js) + ')';
                        }
                        break;
                    case 'op_exp':
                        if (js) {
                            ret = '$jc$.pow(' + this.compile(node.children[0], js) + ', ' + this.compile(node.children[1], js) + ')';
                        } else {
                            ret = '(' + this.compile(node.children[0], js) + '^' + this.compile(node.children[1], js) + ')';
                        }
                        break;
                    case 'op_neg':
                        if (js) {
                            ret = '$jc$.neg(' + this.compile(node.children[0], js) + ')';
                        } else {
                            ret = '(-' + this.compile(node.children[0], js) + ')';
                        }
                        break;
                }
                break;

            case 'node_var':
                if (js) {
                    ret = this.getvarJS(node.value, false, node.withProps);
                } else {
                    ret = node.value;
                }
                break;

            case 'node_const':
                ret = node.value;
                break;

            case 'node_const_bool':
                ret = node.value;
                break;

            case 'node_str':
                ret = '\'' + node.value + '\'';
                break;
        }

        if (node.needsAngleBrackets) {
            if (js) {
                ret = '{\n' + ret + ' }\n';
            } else {
                ret = '<< ' + ret + ' >>\n';
            }
        }

        return ret;
    },

    /**
     * This is used as the global getName() function.
     * @param {JXG.GeometryElement} obj
     * @param {Boolean} useId
     * @returns {String}
     */
    getName: function (obj, useId) {
        var name = '';

        if (Type.exists(obj) && Type.exists(obj.getName)) {
            name = obj.getName();
            if ((!Type.exists(name) || name === '') && useId) {
                name = obj.id;
            }
        } else if (useId) {
            name = obj.id;
        }

        return name;
    },

    /**
     * This is used as the global X() function.
     * @param {JXG.Point|JXG.Text} e
     * @returns {Number}
     */
    X: function (e) {
        return e.X();
    },

    /**
     * This is used as the global Y() function.
     * @param {JXG.Point|JXG.Text} e
     * @returns {Number}
     */
    Y: function (e) {
        return e.Y();
    },

    /**
     * This is used as the global V() function.
     * @param {Glider|Slider} e
     * @returns {Number}
     */
    V: function (e) {
        return e.Value();
    },

    /**
     * This is used as the global L() function.
     * @param {JXG.Line} e
     * @returns {Number}
     */
    L: function (e) {
        return e.L();
    },

    /**
     * This is used as the global area() function.
     * @param {JXG.Circle|JXG.Polygon} obj
     * @returns {Number}
     */
    area: function (obj) {
        if (!Type.exists(obj) || !Type.exists(obj.Area)) {
            this._error('Error: Can\'t calculate area.');
        }

        return obj.Area();
    },

    /**
     * This is used as the global perimeter() function.
     * @param {JXG.Circle|JXG.Polygon} obj
     * @returns {Number}
     */
    perimeter: function (obj) {
        if (!Type.exists(obj) || !Type.exists(obj.Perimeter)) {
            this._error('Error: Can\'t calculate perimeter.');
        }

        return obj.Perimeter();
    },

    /**
     * This is used as the global dist() function.
     * @param {JXG.Point} p1
     * @param {JXG.Point} p2
     * @returns {Number}
     */
    dist: function (p1, p2) {
        if (!Type.exists(p1) || !Type.exists(p1.Dist)) {
            this._error('Error: Can\'t calculate distance.');
        }

        return p1.Dist(p2);
    },

    /**
     * This is used as the global radius() function.
     * @param {JXG.Circle|Sector} obj
     * @returns {Number}
     */
    radius: function (obj) {
        if (!Type.exists(obj) || !Type.exists(obj.Radius)) {
            this._error('Error: Can\'t calculate radius.');
        }

        return obj.Radius();
    },

    /**
     * This is used as the global slope() function.
     * @param {JXG.Line} obj
     * @returns {Number}
     */
    slope: function (obj) {
        if (!Type.exists(obj) || !Type.exists(obj.Slope)) {
            this._error('Error: Can\'t calculate slope.');
        }

        return obj.Slope();
    },

    /**
     * + operator implementation
     * @param {Number|Array|JXG.Point} a
     * @param {Number|Array|JXG.Point} b
     * @returns {Number|Array}
     */
    add: function (a, b) {
        var i, len, res;

        a = Type.evalSlider(a);
        b = Type.evalSlider(b);

        if (Interval.isInterval(a) || Interval.isInterval(b)) {
            res = Interval.add(a, b);
        } else if (Type.isArray(a) && Type.isArray(b)) {
            len = Math.min(a.length, b.length);
            res = [];

            for (i = 0; i < len; i++) {
                res[i] = a[i] + b[i];
            }
        } else if (Type.isNumber(a) && Type.isNumber(b)) {
            res = a + b;
        } else if (Type.isString(a) || Type.isString(b)) {
            res = a.toString() + b.toString();
        } else {
            this._error('Operation + not defined on operands ' + typeof a + ' and ' + typeof b);
        }

        return res;
    },

    /**
     * - operator implementation
     * @param {Number|Array|JXG.Point} a
     * @param {Number|Array|JXG.Point} b
     * @returns {Number|Array}
     */
    sub: function (a, b) {
        var i, len, res;

        a = Type.evalSlider(a);
        b = Type.evalSlider(b);

        if (Interval.isInterval(a) || Interval.isInterval(b)) {
            res = Interval.sub(a, b);
        } else if (Type.isArray(a) && Type.isArray(b)) {
            len = Math.min(a.length, b.length);
            res = [];

            for (i = 0; i < len; i++) {
                res[i] = a[i] - b[i];
            }
        } else if (Type.isNumber(a) && Type.isNumber(b)) {
            res = a - b;
        } else {
            this._error('Operation - not defined on operands ' + typeof a + ' and ' + typeof b);
        }

        return res;
    },

    /**
     * unary - operator implementation
     * @param {Number|Array|JXG.Point} a
     * @returns {Number|Array}
     */
    neg: function (a) {
        var i, len, res;

        a = Type.evalSlider(a);

        if (Interval.isInterval(a)) {
            res = Interval.negative(a);
        } else if (Type.isArray(a)) {
            len = a.length;
            res = [];

            for (i = 0; i < len; i++) {
                res[i] = -a[i];
            }
        } else if (Type.isNumber(a)) {
            res = -a;
        } else {
            this._error('Unary operation - not defined on operand ' + typeof a);
        }

        return res;
    },

    /**
     * Multiplication of vectors and numbers
     * @param {Number|Array} a
     * @param {Number|Array} b
     * @returns {Number|Array} (Inner) product of the given input values.
     */
    mul: function (a, b) {
        var i, len, res;

        a = Type.evalSlider(a);
        b = Type.evalSlider(b);

        if (Type.isArray(a) && Type.isNumber(b)) {
            // swap b and a
            i = a;
            a = b;
            b = a;
        }

        if (Interval.isInterval(a) || Interval.isInterval(b)) {
            res = Interval.mul(a, b);
        } else if (Type.isArray(a) && Type.isArray(b)) {
            len = Math.min(a.length, b.length);
            res = Mat.innerProduct(a, b, len);
        } else if (Type.isNumber(a) && Type.isArray(b)) {
            len = b.length;
            res = [];

            for (i = 0; i < len; i++) {
                res[i] = a * b[i];
            }
        } else if (Type.isNumber(a) && Type.isNumber(b)) {
            res = a * b;
        } else {
            this._error('Operation * not defined on operands ' + typeof a + ' and ' + typeof b);
        }

        return res;
    },

    /**
     * Implementation of the / operator.
     * @param {Number|Array} a
     * @param {Number} b
     * @returns {Number|Array}
     */
    div: function (a, b) {
        var i, len, res;

        a = Type.evalSlider(a);
        b = Type.evalSlider(b);

        if (Interval.isInterval(a) || Interval.isInterval(b)) {
            res = Interval.div(a, b);
        } else if (Type.isArray(a) && Type.isNumber(b)) {
            len = a.length;
            res = [];

            for (i = 0; i < len; i++) {
                res[i] = a[i] / b;
            }
        } else if (Type.isNumber(a) && Type.isNumber(b)) {
            res = a / b;
        } else {
            this._error('Operation * not defined on operands ' + typeof a + ' and ' + typeof b);
        }

        return res;
    },

    /**
     * Implementation of the % operator.
     * @param {Number|Array} a
     * @param {Number} b
     * @returns {Number|Array}
     */
    mod: function (a, b) {
        var i, len, res;

        a = Type.evalSlider(a);
        b = Type.evalSlider(b);

        if (Interval.isInterval(a) || Interval.isInterval(b)) {
            return Interval.fmod(a, b);
        } else if (Type.isArray(a) && Type.isNumber(b)) {
            len = a.length;
            res = [];

            for (i = 0; i < len; i++) {
                res[i] = Mat.mod(a[i], b, true);
            }
        } else if (Type.isNumber(a) && Type.isNumber(b)) {
            res = Mat.mod(a, b, true);
        } else {
            this._error('Operation * not defined on operands ' + typeof a + ' and ' + typeof b);
        }

        return res;
    },

    /**
     * Pow function wrapper to allow direct usage of sliders.
     * @param {Number|Slider} a
     * @param {Number|Slider} b
     * @returns {Number}
     */
    pow: function (a, b) {
        a = Type.evalSlider(a);
        b = Type.evalSlider(b);

        if (Interval.isInterval(a) || Interval.isInterval(b)) {
            return Interval.pow(a, b);
        }
        return Mat.pow(a, b);
    },

    lt: function (a, b) {
        if (Interval.isInterval(a) || Interval.isInterval(b)) {
            return Interval.lt(a, b);
        }
        return a < b;
    },
    leq: function (a, b) {
        if (Interval.isInterval(a) || Interval.isInterval(b)) {
            return Interval.leq(a, b);
        }
        return a <= b;
    },
    gt: function (a, b) {
        if (Interval.isInterval(a) || Interval.isInterval(b)) {
            return Interval.gt(a, b);
        }
        return a > b;
    },
    geq: function (a, b) {
        if (Interval.isInterval(a) || Interval.isInterval(b)) {
            return Interval.geq(a, b);
        }
        return a >= b;
    },

    randint: function (min, max, step) {
        if (!Type.exists(step)) {
            step = 1;
        }
        return Math.round(Math.random() * (max - min) / step) * step + min;
    },

    DDD: function (f) {
        console.log('Dummy derivative function. This should never appear!');
    },

    /**
     * Implementation of the ?: operator
     * @param {Boolean} cond Condition
     * @param {*} v1
     * @param {*} v2
     * @returns {*} Either v1 or v2.
     */
    ifthen: function (cond, v1, v2) {
        if (cond) {
            return v1;
        }

        return v2;
    },

    /**
     * Implementation of the delete() builtin function
     * @param {JXG.GeometryElement} element
     */
    del: function (element) {
        if (typeof element === 'object' && JXG.exists(element.type) && JXG.exists(element.elementClass)) {
            this.board.removeObject(element);
        }
    },

    /**
     * Implementation of the eval() builtin function. Calls JXG.evaluate().
     * @param {String|Number|Function} v
     */
    eval: function (v) {
        return JXG.evaluate(v);
    },

    /**
     * Implementation of the use() builtin function
     * @param {String} board
     */
    use: function (board) {
        var b, ref,
            found = false;

        if (typeof board === 'string') {
            // search all the boards for the one with the appropriate container div
            for (b in JXG.boards) {
                if (JXG.boards.hasOwnProperty(b) && JXG.boards[b].container === board) {
                    ref = JXG.boards[b];
                    found = true;
                    break;
                }
            }
        } else {
            ref = board;
            found = true;
        }

        if (found) {
            this.board = ref;
            this.builtIn.$board = ref;
            this.builtIn.$board.src = '$jc$.board';
        } else {
            this._error('Board \'' + board + '\' not found!');
        }
    },

    /**
     * Find the first symbol to the given value from the given scope upwards.
     * @param v Value
     * @param {Number} [scope=-1] The scope, default is to start with current scope (-1).
     * @returns {Array} An array containing the symbol and the scope if a symbol could be found,
     * an empty array otherwise;
     */
    findSymbol: function (v, scope) {
        var i, s;

        scope = Type.def(scope, -1);

        if (scope === -1) {
            s = this.scope;
        } else {
            s = this.scopes[scope];
        }

        while (s !== null) {
            for (i in s.locals) {
                if (s.locals.hasOwnProperty(i) && s.locals[i] === v) {
                    return [i, s];
                }
            }

            s = s.previous;
        }

        return [];
    },

    /**
     * Import modules into a JessieCode script.
     * @param {String} module
     */
    importModule: function (module) {
        return priv.modules[module.toLowerCase()];
    },

    /**
     * Defines built in methods and constants.
     * @returns {Object} BuiltIn control object
     */
    defineBuiltIn: function () {
        var that = this,
            builtIn = {
                PI: Math.PI,
                EULER: Math.E,
                D: that.DDD,
                X: that.X,
                Y: that.Y,
                V: that.V,
                Value: that.V,
                L: that.L,
                Length: that.L,

                acosh: Mat.acosh,
                acot: Mat.acot,
                asinh: Mat.asinh,
                binomial: Mat.binomial,
                cbrt: Mat.cbrt,
                cosh: Mat.cosh,
                cot: Mat.cot,
                deg: Geometry.trueAngle,
                A: that.area,
                area: that.area,
                Area: that.area,
                perimeter: that.perimeter,
                Perimeter: that.perimeter,
                dist: that.dist,
                Dist: that.dist,
                R: that.radius,
                radius: that.radius,
                Radius: that.radius,
                erf: Mat.erf,
                erfc: Mat.erfc,
                erfi: Mat.erfi,
                factorial: Mat.factorial,
                gcd: Mat.gcd,
                lb: Mat.log2,
                lcm: Mat.lcm,
                ld: Mat.log2,
                lg: Mat.log10,
                ln: Math.log,
                log: Mat.log,
                log10: Mat.log10,
                log2: Mat.log2,
                ndtr: Mat.ndtr,
                ndtri: Mat.ndtri,
                nthroot: Mat.nthroot,
                pow: Mat.pow,
                rad: Geometry.rad,
                ratpow: Mat.ratpow,
                trunc: Type.trunc,
                sinh: Mat.sinh,
                slope: that.slope,
                Slope: that.slope,

                randint: that.randint,

                IfThen: that.ifthen,
                'import': that.importModule,
                'eval': that.eval,
                'use': that.use,
                'remove': that.del,
                '$': that.getElementById,
                '$value': function(e) {return that.getElementById(e).Value(); },
                getName: that.getName,
                name: that.getName,
                '$board': that.board,
                '$log': that.log
            };

        // special scopes for factorial, deg, and rad
        builtIn.rad.sc = Geometry;
        builtIn.deg.sc = Geometry;
        builtIn.factorial.sc = Mat;

        // set the javascript equivalent for the builtIns
        // some of the anonymous functions should be replaced by global methods later on
        // EULER and PI don't get a source attribute - they will be lost anyways and apparently
        // some browser will throw an exception when a property is assigned to a primitive value.
        builtIn.X.src = '$jc$.X';
        builtIn.Y.src = '$jc$.Y';
        builtIn.V.src = '$jc$.V';
        builtIn.Value.src = '$jc$.V';
        builtIn.L.src = '$jc$.L';
        builtIn.Length.src = '$jc$.L';

        builtIn.acosh.src = 'JXG.Math.acosh';
        builtIn.acot.src = 'JXG.Math.acot';
        builtIn.asinh.src = 'JXG.Math.asinh';
        builtIn.binomial.src = 'JXG.Math.binomial';
        builtIn.cbrt.src = 'JXG.Math.cbrt';
        builtIn.cot.src = 'JXG.Math.cot';
        builtIn.cosh.src = 'JXG.Math.cosh';
        builtIn.deg.src = 'JXG.Math.Geometry.trueAngle';
        builtIn.erf.src = 'JXG.Math.erf';
        builtIn.erfc.src = 'JXG.Math.erfc';
        builtIn.erfi.src = 'JXG.Math.erfi';
        builtIn.A.src = '$jc$.area';
        builtIn.area.src = '$jc$.area';
        builtIn.Area.src = '$jc$.area';
        builtIn.perimeter.src = '$jc$.perimeter';
        builtIn.Perimeter.src = '$jc$.perimeter';
        builtIn.dist.src = '$jc$.dist';
        builtIn.Dist.src = '$jc$.dist';
        builtIn.R.src = '$jc$.radius';
        builtIn.radius.src = '$jc$.radius';
        builtIn.Radius.src = '$jc$.radius';
        builtIn.factorial.src = 'JXG.Math.factorial';
        builtIn.gcd.src = 'JXG.Math.gcd';
        builtIn.lb.src = 'JXG.Math.log2';
        builtIn.lcm.src = 'JXG.Math.lcm';
        builtIn.ld.src = 'JXG.Math.log2';
        builtIn.lg.src = 'JXG.Math.log10';
        builtIn.ln.src = 'Math.log';
        builtIn.log.src = 'JXG.Math.log';
        builtIn.log10.src = 'JXG.Math.log10';
        builtIn.log2.src = 'JXG.Math.log2';
        builtIn.ndtr.src = 'JXG.Math.ndtr';
        builtIn.ndtri.src = 'JXG.Math.ndtri';
        builtIn.nthroot.src = 'JXG.Math.nthroot';
        builtIn.pow.src = 'JXG.Math.pow';
        builtIn.rad.src = 'JXG.Math.Geometry.rad';
        builtIn.ratpow.src = 'JXG.Math.ratpow';
        builtIn.trunc.src = 'JXG.trunc';
        builtIn.sinh.src = 'JXG.Math.sinh';
        builtIn.slope.src = '$jc$.slope';
        builtIn.Slope.src = '$jc$.slope';

        builtIn.randint.src = '$jc$.randint';

        builtIn['import'].src = '$jc$.importModule';
        builtIn.eval.src = '$jc$.eval';
        builtIn.use.src = '$jc$.use';
        builtIn.remove.src = '$jc$.del';
        builtIn.IfThen.src = '$jc$.ifthen';
        // usually unused, see node_op > op_execfun
        builtIn.$.src = '(function (n) { return $jc$.board.select(n); })';
        builtIn.$value.src = '(function (n) { return $jc$.board.select(n).Value(); })';
        builtIn.getName.src = '$jc$.getName';
        builtIn.name.src = '$jc$.getName';
        if (builtIn.$board) {
            builtIn.$board.src = '$jc$.board';
        }
        builtIn.$log.src = '$jc$.log';

        builtIn = JXG.merge(builtIn, that._addedBuiltIn);

        return builtIn;
    },

    _addedBuiltIn: {},

    addBuiltIn: function (name, func) {
        if (Type.exists(this.builtIn)) {
            if (Type.exists(this.builtIn[name])) {
                return;
            }
            this.builtIn[name] = func;
            this.builtIn[name].src = '$jc$.' + name;
        }

        if (Type.exists(this._addedBuiltIn[name])) {
            return;
        }
        this._addedBuiltIn[name] = func;
        this._addedBuiltIn[name].src = '$jc$.' + name;

        JXG.JessieCode.prototype[name] = func;
    },

    /**
     * Returns information about the possible functions and constants.
     * @returns {Object}
     */
    getPossibleOperands: function () {
        var FORBIDDEN = ['E'],
            jessiecode = this.builtIn || this.defineBuiltIn(),
            math = Math,
            jc, ma, merge,
            i, j, p, len, e,
            funcs, funcsJC, consts, operands,
            sort, pack;

        sort = function (a, b) {
            return a.toLowerCase().localeCompare(b.toLowerCase());
        };

        pack = function (name, origin) {
            var that = null;

            if (origin === 'jc') that = jessiecode[name];
            else if (origin === 'Math') that = math[name];
            else return;

            if (FORBIDDEN.indexOf(name) >= 0) {
                return;
            } else if (JXG.isFunction(that)) {
                return {
                    name: name,
                    type: 'function',
                    numParams: that.length,
                    origin: origin,
                };
            } else if (JXG.isNumber(that)) {
                return {
                    name: name,
                    type: 'constant',
                    value: that,
                    origin: origin,
                };
            } else if (name.startsWith('$')) {
                // do nothing
            } else if (that !== undefined) {
                console.error('undefined type', that);
            }
        };

        jc = Object.getOwnPropertyNames(jessiecode).sort(sort);
        ma = Object.getOwnPropertyNames(math).sort(sort);
        merge = [];
        i = 0;
        j = 0;

        while (i < jc.length || j < ma.length) {
            if (jc[i] === ma[j]) {
                p = pack(ma[j], 'Math');
                if (JXG.exists(p)) merge.push(p);
                i++;
                j++;
            } else if (!JXG.exists(ma[j]) || jc[i].toLowerCase().localeCompare(ma[j].toLowerCase()) < 0) {
                p = pack(jc[i], 'jc');
                if (JXG.exists(p)) merge.push(p);
                i++;
            } else {
                p = pack(ma[j], 'Math');
                if (JXG.exists(p)) merge.push(p);
                j++;
            }
        }

        funcs = [];
        funcsJC = [];
        consts = [];
        operands = {};
        len = merge.length;
        for (i = 0; i < len; i++) {
            e = merge[i];
            switch (e.type) {
                case 'function':
                    funcs.push(e.name);
                    if (e.origin === 'jc')
                        funcsJC.push(e.name);
                    break;
                case 'constant':
                    consts.push(e.name);
                    break;
            }
            operands[e.name] = e;
        }

        return {
            all: operands,
            list: merge,
            functions: funcs,
            functions_jessiecode: funcsJC,
            constants: consts,
        };
    },

    /**
     * Output a debugging message. Uses debug console, if available. Otherwise an HTML element with the
     * id "debug" and an innerText property is used.
     * @param {String} log
     * @private
     */
    _debug: function (log) {
        if (typeof console === 'object' && console.log) {
            console.log(log);
        } else if (Env.isBrowser && document && document.getElementById('debug') !== null) {
            document.getElementById('debug').innerText += log + '\n';
        }
    },

    /**
     * Throws an exception with the given error message.
     * @param {String} msg Error message
     */
    _error: function (msg) {
        var e = new Error('Error(' + this.line + '): ' + msg);
        e.line = this.line;
        throw e;
    },

    /**
     * Output a warning message using {@link JXG#debug} and precedes the message with "Warning: ".
     * @param {String} msg
     */
    _warn: function (msg) {
        if (typeof console === 'object' && console.log) {
            console.log('Warning(' + this.line + '): ' + msg);
        } else if (Env.isBrowser && document && document.getElementById(this.warnLog) !== null) {
            document.getElementById(this.warnLog).innerText += 'Warning(' + this.line + '): ' + msg + '\n';
        }
    },

    _log: function (msg) {
        if (typeof window !== 'object' && typeof self === 'object' && self.postMessage) {
            self.postMessage({ type: 'log', msg: 'Log: ' + msg.toString() });
        } else {
            console.log('Log: ', arguments);
        }
    }

});

/* parser generated by jison 0.4.18 */
/*
  Returns a Parser object of the following structure:

  Parser: {
    yy: {}
  }

  Parser.prototype: {
    yy: {},
    trace: function(),
    symbols_: {associative list: name ==> number},
    terminals_: {associative list: number ==> name},
    productions_: [...],
    performAction: function anonymous(yytext, yyleng, yylineno, yy, yystate, $$, _$),
    table: [...],
    defaultActions: {...},
    parseError: function(str, hash),
    parse: function(input),

    lexer: {
        EOF: 1,
        parseError: function(str, hash),
        setInput: function(input),
        input: function(),
        unput: function(str),
        more: function(),
        less: function(n),
        pastInput: function(),
        upcomingInput: function(),
        showPosition: function(),
        test_match: function(regex_match_array, rule_index),
        next: function(),
        lex: function(),
        begin: function(condition),
        popState: function(),
        _currentRules: function(),
        topState: function(),
        pushState: function(condition),

        options: {
            ranges: boolean           (optional: true ==> token location info will include a .range[] member)
            flex: boolean             (optional: true ==> flex-like lexing behaviour where the rules are tested exhaustively to find the longest match)
            backtrack_lexer: boolean  (optional: true ==> lexer regexes are tested in order and for each matching regex the action code is invoked; the lexer terminates the scan when a token is returned by the action code)
        },

        performAction: function(yy, yy_, $avoiding_name_collisions, YY_START),
        rules: [...],
        conditions: {associative list: name ==> set},
    }
  }


  token location info (@$, _$, etc.): {
    first_line: n,
    last_line: n,
    first_column: n,
    last_column: n,
    range: [start_number, end_number]       (where the numbers are indexes into the input string, regular zero-based)
  }


  the parseError function receives a 'hash' object with these members for lexer and parser errors: {
    text:        (matched text)
    token:       (the produced terminal token, if any)
    line:        (yylineno)
  }
  while parser (grammar) errors will also provide these members, i.e. parser errors deliver a superset of attributes: {
    loc:         (yylloc)
    expected:    (string describing the set of expected tokens)
    recoverable: (boolean: TRUE when the parser has a error recovery rule available for this particular error)
  }
*/
/**
 * @class
 * @ignore
 */
var parser = (function(){
var o=function(k,v,o,l){for(o=o||{},l=k.length;l--;o[k[l]]=v);return o},$V0=[2,14],$V1=[1,13],$V2=[1,37],$V3=[1,14],$V4=[1,15],$V5=[1,21],$V6=[1,16],$V7=[1,17],$V8=[1,33],$V9=[1,18],$Va=[1,19],$Vb=[1,12],$Vc=[1,59],$Vd=[1,60],$Ve=[1,58],$Vf=[1,46],$Vg=[1,48],$Vh=[1,49],$Vi=[1,50],$Vj=[1,51],$Vk=[1,52],$Vl=[1,53],$Vm=[1,54],$Vn=[1,45],$Vo=[1,38],$Vp=[1,39],$Vq=[5,7,8,14,15,16,17,19,20,21,23,26,27,50,51,58,65,74,75,76,77,78,79,80,82,91,93],$Vr=[5,7,8,12,14,15,16,17,19,20,21,23,26,27,50,51,58,65,74,75,76,77,78,79,80,82,91,93],$Vs=[8,10,16,32,34,35,37,39,41,42,43,45,46,47,48,50,51,53,54,55,57,64,65,66,83,86],$Vt=[2,48],$Vu=[1,72],$Vv=[10,16,32,34,35,37,39,41,42,43,45,46,47,48,50,51,53,54,55,57,66,83,86],$Vw=[1,78],$Vx=[8,10,16,32,34,35,37,41,42,43,45,46,47,48,50,51,53,54,55,57,64,65,66,83,86],$Vy=[1,82],$Vz=[8,10,16,32,34,35,37,39,45,46,47,48,50,51,53,54,55,57,64,65,66,83,86],$VA=[1,83],$VB=[1,84],$VC=[1,85],$VD=[8,10,16,32,34,35,37,39,41,42,43,50,51,53,54,55,57,64,65,66,83,86],$VE=[1,89],$VF=[1,90],$VG=[1,91],$VH=[1,92],$VI=[1,97],$VJ=[8,10,16,32,34,35,37,39,41,42,43,45,46,47,48,53,54,55,57,64,65,66,83,86],$VK=[1,103],$VL=[1,104],$VM=[8,10,16,32,34,35,37,39,41,42,43,45,46,47,48,50,51,57,64,65,66,83,86],$VN=[1,105],$VO=[1,106],$VP=[1,107],$VQ=[1,126],$VR=[1,139],$VS=[83,86],$VT=[1,150],$VU=[10,66,86],$VV=[8,10,16,20,32,34,35,37,39,41,42,43,45,46,47,48,50,51,53,54,55,57,64,65,66,82,83,86],$VW=[1,167],$VX=[10,86];
/**
 * @class
 * @ignore
 */
var parser = {trace: function trace () { },
yy: {},
symbols_: {"error":2,"Program":3,"StatementList":4,"EOF":5,"IfStatement":6,"IF":7,"(":8,"Expression":9,")":10,"Statement":11,"ELSE":12,"LoopStatement":13,"WHILE":14,"FOR":15,";":16,"DO":17,"UnaryStatement":18,"USE":19,"IDENTIFIER":20,"DELETE":21,"ReturnStatement":22,"RETURN":23,"EmptyStatement":24,"StatementBlock":25,"{":26,"}":27,"ExpressionStatement":28,"AssignmentExpression":29,"ConditionalExpression":30,"LeftHandSideExpression":31,"=":32,"LogicalORExpression":33,"?":34,":":35,"LogicalANDExpression":36,"||":37,"EqualityExpression":38,"&&":39,"RelationalExpression":40,"==":41,"!=":42,"~=":43,"AdditiveExpression":44,"<":45,">":46,"<=":47,">=":48,"MultiplicativeExpression":49,"+":50,"-":51,"UnaryExpression":52,"*":53,"/":54,"%":55,"ExponentExpression":56,"^":57,"!":58,"MemberExpression":59,"CallExpression":60,"PrimaryExpression":61,"FunctionExpression":62,"MapExpression":63,".":64,"[":65,"]":66,"BasicLiteral":67,"ObjectLiteral":68,"ArrayLiteral":69,"NullLiteral":70,"BooleanLiteral":71,"StringLiteral":72,"NumberLiteral":73,"NULL":74,"TRUE":75,"FALSE":76,"STRING":77,"NUMBER":78,"NAN":79,"INFINITY":80,"ElementList":81,"<<":82,">>":83,"PropertyList":84,"Property":85,",":86,"PropertyName":87,"Arguments":88,"AttributeList":89,"Attribute":90,"FUNCTION":91,"ParameterDefinitionList":92,"MAP":93,"->":94,"$accept":0,"$end":1},
terminals_: {2:"error",5:"EOF",7:"IF",8:"(",10:")",12:"ELSE",14:"WHILE",15:"FOR",16:";",17:"DO",19:"USE",20:"IDENTIFIER",21:"DELETE",23:"RETURN",26:"{",27:"}",32:"=",34:"?",35:":",37:"||",39:"&&",41:"==",42:"!=",43:"~=",45:"<",46:">",47:"<=",48:">=",50:"+",51:"-",53:"*",54:"/",55:"%",57:"^",58:"!",64:".",65:"[",66:"]",74:"NULL",75:"TRUE",76:"FALSE",77:"STRING",78:"NUMBER",79:"NAN",80:"INFINITY",82:"<<",83:">>",86:",",91:"FUNCTION",93:"MAP",94:"->"},
productions_: [0,[3,2],[6,5],[6,7],[13,5],[13,9],[13,7],[18,2],[18,2],[22,2],[22,3],[24,1],[25,3],[4,2],[4,0],[11,1],[11,1],[11,1],[11,1],[11,1],[11,1],[11,1],[28,2],[9,1],[29,1],[29,3],[30,1],[30,5],[33,1],[33,3],[36,1],[36,3],[38,1],[38,3],[38,3],[38,3],[40,1],[40,3],[40,3],[40,3],[40,3],[44,1],[44,3],[44,3],[49,1],[49,3],[49,3],[49,3],[56,1],[56,3],[52,1],[52,2],[52,2],[52,2],[31,1],[31,1],[59,1],[59,1],[59,1],[59,3],[59,4],[61,1],[61,1],[61,1],[61,1],[61,3],[67,1],[67,1],[67,1],[67,1],[70,1],[71,1],[71,1],[72,1],[73,1],[73,1],[73,1],[69,2],[69,3],[68,2],[68,3],[84,1],[84,3],[85,3],[87,1],[87,1],[87,1],[60,2],[60,3],[60,2],[60,4],[60,3],[88,2],[88,3],[89,1],[89,3],[90,1],[90,1],[81,1],[81,3],[62,4],[62,5],[63,5],[63,6],[92,1],[92,3]],
/**
 * @class
 * @ignore
 */
performAction: function anonymous(yytext, yyleng, yylineno, yy, yystate /* action[1] */, $$ /* vstack */, _$ /* lstack */) {
/* this == yyval */

var $0 = $$.length - 1;
switch (yystate) {
case 1:
 return $$[$0-1];
break;
case 2:
 this.$ = AST.createNode(lc(_$[$0-4]), 'node_op', 'op_if', $$[$0-2], $$[$0]);
break;
case 3:
 this.$ = AST.createNode(lc(_$[$0-6]), 'node_op', 'op_if_else', $$[$0-4], $$[$0-2], $$[$0]);
break;
case 4:
 this.$ = AST.createNode(lc(_$[$0-4]), 'node_op', 'op_while', $$[$0-2], $$[$0]);
break;
case 5:
 this.$ = AST.createNode(lc(_$[$0-8]), 'node_op', 'op_for', $$[$0-6], $$[$0-4], $$[$0-2], $$[$0]);
break;
case 6:
 this.$ = AST.createNode(lc(_$[$0-6]), 'node_op', 'op_do', $$[$0-5], $$[$0-2]);
break;
case 7:
 this.$ = AST.createNode(lc(_$[$0-1]), 'node_op', 'op_use', $$[$0]);
break;
case 8:
 this.$ = AST.createNode(lc(_$[$0-1]), 'node_op', 'op_delete', $$[$0]);
break;
case 9:
 this.$ = AST.createNode(lc(_$[$0-1]), 'node_op', 'op_return', undefined);
break;
case 10:
 this.$ = AST.createNode(lc(_$[$0-2]), 'node_op', 'op_return', $$[$0-1]);
break;
case 11: case 14:
 this.$ = AST.createNode(lc(_$[$0]), 'node_op', 'op_none');
break;
case 12:
 this.$ = AST.createNode(lc(_$[$0-2]), 'node_op', 'op_block', $$[$0-1]);
break;
case 13:
 this.$ = AST.createNode(lc(_$[$0-1]), 'node_op', 'op_none', $$[$0-1], $$[$0]);
break;
case 15: case 16: case 17: case 18: case 19: case 20: case 21: case 23: case 24: case 26: case 28: case 30: case 32: case 36: case 41: case 44: case 48: case 50: case 52: case 54: case 55: case 56: case 58: case 62: case 81: case 84: case 85: case 86:
 this.$ = $$[$0];
break;
case 22: case 65: case 93:
 this.$ = $$[$0-1];
break;
case 25:
 this.$ = AST.createNode(lc(_$[$0-2]), 'node_op', 'op_assign', $$[$0-2], $$[$0]); this.$.isMath = false;
break;
case 27:
 this.$ = AST.createNode(lc(_$[$0-4]), 'node_op', 'op_conditional', $$[$0-4], $$[$0-2], $$[$0]); this.$.isMath = false;
break;
case 29:
 this.$ = AST.createNode(lc(_$[$0-2]), 'node_op', 'op_or', $$[$0-2], $$[$0]); this.$.isMath = false;
break;
case 31:
 this.$ = AST.createNode(lc(_$[$0-2]), 'node_op', 'op_and', $$[$0-2], $$[$0]); this.$.isMath = false;
break;
case 33:
 this.$ = AST.createNode(lc(_$[$0-2]), 'node_op', 'op_eq', $$[$0-2], $$[$0]); this.$.isMath = false;
break;
case 34:
 this.$ = AST.createNode(lc(_$[$0-2]), 'node_op', 'op_neq', $$[$0-2], $$[$0]); this.$.isMath = false;
break;
case 35:
 this.$ = AST.createNode(lc(_$[$0-2]), 'node_op', 'op_approx', $$[$0-2], $$[$0]); this.$.isMath = false;
break;
case 37:
 this.$ = AST.createNode(lc(_$[$0-2]), 'node_op', 'op_lt', $$[$0-2], $$[$0]); this.$.isMath = false;
break;
case 38:
 this.$ = AST.createNode(lc(_$[$0-2]), 'node_op', 'op_gt', $$[$0-2], $$[$0]); this.$.isMath = false;
break;
case 39:
 this.$ = AST.createNode(lc(_$[$0-2]), 'node_op', 'op_leq', $$[$0-2], $$[$0]); this.$.isMath = false;
break;
case 40:
 this.$ = AST.createNode(lc(_$[$0-2]), 'node_op', 'op_geq', $$[$0-2], $$[$0]); this.$.isMath = false;
break;
case 42:
 this.$ = AST.createNode(lc(_$[$0-2]), 'node_op', 'op_add', $$[$0-2], $$[$0]); this.$.isMath = true;
break;
case 43:
 this.$ = AST.createNode(lc(_$[$0-2]), 'node_op', 'op_sub', $$[$0-2], $$[$0]); this.$.isMath = true;
break;
case 45:
 this.$ = AST.createNode(lc(_$[$0-2]), 'node_op', 'op_mul', $$[$0-2], $$[$0]); this.$.isMath = true;
break;
case 46:
 this.$ = AST.createNode(lc(_$[$0-2]), 'node_op', 'op_div', $$[$0-2], $$[$0]); this.$.isMath = true;
break;
case 47:
 this.$ = AST.createNode(lc(_$[$0-2]), 'node_op', 'op_mod', $$[$0-2], $$[$0]); this.$.isMath = true;
break;
case 49:
 this.$ = AST.createNode(lc(_$[$0-2]), 'node_op', 'op_exp', $$[$0-2], $$[$0]); this.$.isMath = true;
break;
case 51:
 this.$ = AST.createNode(lc(_$[$0-1]), 'node_op', 'op_not', $$[$0]); this.$.isMath = false;
break;
case 53:
 this.$ = AST.createNode(lc(_$[$0-1]), 'node_op', 'op_neg', $$[$0]); this.$.isMath = true;
break;
case 57: case 63: case 64: case 66: case 67: case 68: case 97:
 this.$ = $$[$0]; this.$.isMath = false;
break;
case 59: case 91:
 this.$ = AST.createNode(lc(_$[$0-2]), 'node_op', 'op_property', $$[$0-2], $$[$0]); this.$.isMath = true;
break;
case 60: case 90:
 this.$ = AST.createNode(lc(_$[$0-3]), 'node_op', 'op_extvalue', $$[$0-3], $$[$0-1]); this.$.isMath = true;
break;
case 61:
 this.$ = AST.createNode(lc(_$[$0]), 'node_var', $$[$0]);
break;
case 69:
 this.$ = $$[$0]; this.$.isMath = true;
break;
case 70:
 this.$ = AST.createNode(lc(_$[$0]), 'node_const', null);
break;
case 71:
 this.$ = AST.createNode(lc(_$[$0]), 'node_const_bool', true);
break;
case 72:
 this.$ = AST.createNode(lc(_$[$0]), 'node_const_bool', false);
break;
case 73:
 this.$ = AST.createNode(lc(_$[$0]), 'node_str', $$[$0].substring(1, $$[$0].length - 1));
break;
case 74:
 this.$ = AST.createNode(lc(_$[$0]), 'node_const', parseFloat($$[$0]));
break;
case 75:
 this.$ = AST.createNode(lc(_$[$0]), 'node_const', NaN);
break;
case 76:
 this.$ = AST.createNode(lc(_$[$0]), 'node_const', Infinity);
break;
case 77:
 this.$ = AST.createNode(lc(_$[$0-1]), 'node_op', 'op_array', []);
break;
case 78:
 this.$ = AST.createNode(lc(_$[$0-2]), 'node_op', 'op_array', $$[$0-1]);
break;
case 79:
 this.$ = AST.createNode(lc(_$[$0-1]), 'node_op', 'op_emptyobject', {}); this.$.needsAngleBrackets = true;
break;
case 80:
 this.$ = AST.createNode(lc(_$[$0-2]), 'node_op', 'op_proplst_val', $$[$0-1]); this.$.needsAngleBrackets = true;
break;
case 82:
 this.$ = AST.createNode(lc(_$[$0-2]), 'node_op', 'op_proplst', $$[$0-2], $$[$0]);
break;
case 83:
 this.$ = AST.createNode(lc(_$[$0-2]), 'node_op', 'op_prop', $$[$0-2], $$[$0]);
break;
case 87: case 89:
 this.$ = AST.createNode(lc(_$[$0-1]), 'node_op', 'op_execfun', $$[$0-1], $$[$0]); this.$.isMath = true;
break;
case 88:
 this.$ = AST.createNode(lc(_$[$0-2]), 'node_op', 'op_execfun', $$[$0-2], $$[$0-1], $$[$0], true); this.$.isMath = false;
break;
case 92:
 this.$ = [];
break;
case 94: case 98: case 104:
 this.$ = [$$[$0]];
break;
case 95: case 99: case 105:
 this.$ = $$[$0-2].concat($$[$0]);
break;
case 96:
 this.$ = AST.createNode(lc(_$[$0]), 'node_var', $$[$0]); this.$.isMath = true;
break;
case 100:
 this.$ = AST.createNode(lc(_$[$0-3]), 'node_op', 'op_function', [], $$[$0]); this.$.isMath = false;
break;
case 101:
 this.$ = AST.createNode(lc(_$[$0-4]), 'node_op', 'op_function', $$[$0-2], $$[$0]); this.$.isMath = false;
break;
case 102:
 this.$ = AST.createNode(lc(_$[$0-4]), 'node_op', 'op_map', [], $$[$0]);
break;
case 103:
 this.$ = AST.createNode(lc(_$[$0-5]), 'node_op', 'op_map', $$[$0-3], $$[$0]);
break;
}
},
table: [o([5,7,8,14,15,16,17,19,20,21,23,26,50,51,58,65,74,75,76,77,78,79,80,82,91,93],$V0,{3:1,4:2}),{1:[3]},{5:[1,3],6:6,7:$V1,8:$V2,9:20,11:4,13:7,14:$V3,15:$V4,16:$V5,17:$V6,18:8,19:$V7,20:$V8,21:$V9,22:9,23:$Va,24:11,25:5,26:$Vb,28:10,29:22,30:23,31:24,33:25,36:28,38:32,40:40,44:47,49:55,50:$Vc,51:$Vd,52:56,56:57,58:$Ve,59:26,60:27,61:29,62:30,63:31,65:$Vf,67:34,68:35,69:36,70:41,71:42,72:43,73:44,74:$Vg,75:$Vh,76:$Vi,77:$Vj,78:$Vk,79:$Vl,80:$Vm,82:$Vn,91:$Vo,93:$Vp},{1:[2,1]},o($Vq,[2,13]),o($Vr,[2,15]),o($Vr,[2,16]),o($Vr,[2,17]),o($Vr,[2,18]),o($Vr,[2,19]),o($Vr,[2,20]),o($Vr,[2,21]),o([7,8,14,15,16,17,19,20,21,23,26,27,50,51,58,65,74,75,76,77,78,79,80,82,91,93],$V0,{4:61}),{8:[1,62]},{8:[1,63]},{8:[1,64]},{6:6,7:$V1,8:$V2,9:20,11:65,13:7,14:$V3,15:$V4,16:$V5,17:$V6,18:8,19:$V7,20:$V8,21:$V9,22:9,23:$Va,24:11,25:5,26:$Vb,28:10,29:22,30:23,31:24,33:25,36:28,38:32,40:40,44:47,49:55,50:$Vc,51:$Vd,52:56,56:57,58:$Ve,59:26,60:27,61:29,62:30,63:31,65:$Vf,67:34,68:35,69:36,70:41,71:42,72:43,73:44,74:$Vg,75:$Vh,76:$Vi,77:$Vj,78:$Vk,79:$Vl,80:$Vm,82:$Vn,91:$Vo,93:$Vp},{20:[1,66]},{20:[1,67]},{8:$V2,9:69,16:[1,68],20:$V8,29:22,30:23,31:24,33:25,36:28,38:32,40:40,44:47,49:55,50:$Vc,51:$Vd,52:56,56:57,58:$Ve,59:26,60:27,61:29,62:30,63:31,65:$Vf,67:34,68:35,69:36,70:41,71:42,72:43,73:44,74:$Vg,75:$Vh,76:$Vi,77:$Vj,78:$Vk,79:$Vl,80:$Vm,82:$Vn,91:$Vo,93:$Vp},{16:[1,70]},o($Vr,[2,11]),o($Vs,[2,23]),o($Vs,[2,24]),o([8,10,16,34,35,37,39,41,42,43,45,46,47,48,50,51,53,54,55,64,65,66,83,86],$Vt,{32:[1,71],57:$Vu}),o([8,10,16,32,35,39,41,42,43,45,46,47,48,50,51,53,54,55,57,64,65,66,83,86],[2,26],{34:[1,73],37:[1,74]}),o($Vv,[2,54],{88:77,8:$Vw,64:[1,75],65:[1,76]}),o($Vv,[2,55],{88:79,8:$Vw,64:[1,81],65:[1,80]}),o($Vx,[2,28],{39:$Vy}),o($Vs,[2,56]),o($Vs,[2,57]),o($Vs,[2,58]),o($Vz,[2,30],{41:$VA,42:$VB,43:$VC}),o($Vs,[2,61]),o($Vs,[2,62]),o($Vs,[2,63]),o($Vs,[2,64]),{8:$V2,9:86,20:$V8,29:22,30:23,31:24,33:25,36:28,38:32,40:40,44:47,49:55,50:$Vc,51:$Vd,52:56,56:57,58:$Ve,59:26,60:27,61:29,62:30,63:31,65:$Vf,67:34,68:35,69:36,70:41,71:42,72:43,73:44,74:$Vg,75:$Vh,76:$Vi,77:$Vj,78:$Vk,79:$Vl,80:$Vm,82:$Vn,91:$Vo,93:$Vp},{8:[1,87]},{8:[1,88]},o($VD,[2,32],{45:$VE,46:$VF,47:$VG,48:$VH}),o($Vs,[2,66]),o($Vs,[2,67]),o($Vs,[2,68]),o($Vs,[2,69]),{20:$VI,72:98,73:99,77:$Vj,78:$Vk,79:$Vl,80:$Vm,83:[1,93],84:94,85:95,87:96},{8:$V2,20:$V8,29:102,30:23,31:24,33:25,36:28,38:32,40:40,44:47,49:55,50:$Vc,51:$Vd,52:56,56:57,58:$Ve,59:26,60:27,61:29,62:30,63:31,65:$Vf,66:[1,100],67:34,68:35,69:36,70:41,71:42,72:43,73:44,74:$Vg,75:$Vh,76:$Vi,77:$Vj,78:$Vk,79:$Vl,80:$Vm,81:101,82:$Vn,91:$Vo,93:$Vp},o($VJ,[2,36],{50:$VK,51:$VL}),o($Vs,[2,70]),o($Vs,[2,71]),o($Vs,[2,72]),o($Vs,[2,73]),o($Vs,[2,74]),o($Vs,[2,75]),o($Vs,[2,76]),o($VM,[2,41],{53:$VN,54:$VO,55:$VP}),o($Vs,[2,44]),o($Vs,[2,50]),{8:$V2,20:$V8,31:109,50:$Vc,51:$Vd,52:108,56:57,58:$Ve,59:26,60:27,61:29,62:30,63:31,65:$Vf,67:34,68:35,69:36,70:41,71:42,72:43,73:44,74:$Vg,75:$Vh,76:$Vi,77:$Vj,78:$Vk,79:$Vl,80:$Vm,82:$Vn,91:$Vo,93:$Vp},{8:$V2,20:$V8,31:109,50:$Vc,51:$Vd,52:110,56:57,58:$Ve,59:26,60:27,61:29,62:30,63:31,65:$Vf,67:34,68:35,69:36,70:41,71:42,72:43,73:44,74:$Vg,75:$Vh,76:$Vi,77:$Vj,78:$Vk,79:$Vl,80:$Vm,82:$Vn,91:$Vo,93:$Vp},{8:$V2,20:$V8,31:109,50:$Vc,51:$Vd,52:111,56:57,58:$Ve,59:26,60:27,61:29,62:30,63:31,65:$Vf,67:34,68:35,69:36,70:41,71:42,72:43,73:44,74:$Vg,75:$Vh,76:$Vi,77:$Vj,78:$Vk,79:$Vl,80:$Vm,82:$Vn,91:$Vo,93:$Vp},{6:6,7:$V1,8:$V2,9:20,11:4,13:7,14:$V3,15:$V4,16:$V5,17:$V6,18:8,19:$V7,20:$V8,21:$V9,22:9,23:$Va,24:11,25:5,26:$Vb,27:[1,112],28:10,29:22,30:23,31:24,33:25,36:28,38:32,40:40,44:47,49:55,50:$Vc,51:$Vd,52:56,56:57,58:$Ve,59:26,60:27,61:29,62:30,63:31,65:$Vf,67:34,68:35,69:36,70:41,71:42,72:43,73:44,74:$Vg,75:$Vh,76:$Vi,77:$Vj,78:$Vk,79:$Vl,80:$Vm,82:$Vn,91:$Vo,93:$Vp},{8:$V2,9:113,20:$V8,29:22,30:23,31:24,33:25,36:28,38:32,40:40,44:47,49:55,50:$Vc,51:$Vd,52:56,56:57,58:$Ve,59:26,60:27,61:29,62:30,63:31,65:$Vf,67:34,68:35,69:36,70:41,71:42,72:43,73:44,74:$Vg,75:$Vh,76:$Vi,77:$Vj,78:$Vk,79:$Vl,80:$Vm,82:$Vn,91:$Vo,93:$Vp},{8:$V2,9:114,20:$V8,29:22,30:23,31:24,33:25,36:28,38:32,40:40,44:47,49:55,50:$Vc,51:$Vd,52:56,56:57,58:$Ve,59:26,60:27,61:29,62:30,63:31,65:$Vf,67:34,68:35,69:36,70:41,71:42,72:43,73:44,74:$Vg,75:$Vh,76:$Vi,77:$Vj,78:$Vk,79:$Vl,80:$Vm,82:$Vn,91:$Vo,93:$Vp},{8:$V2,9:115,20:$V8,29:22,30:23,31:24,33:25,36:28,38:32,40:40,44:47,49:55,50:$Vc,51:$Vd,52:56,56:57,58:$Ve,59:26,60:27,61:29,62:30,63:31,65:$Vf,67:34,68:35,69:36,70:41,71:42,72:43,73:44,74:$Vg,75:$Vh,76:$Vi,77:$Vj,78:$Vk,79:$Vl,80:$Vm,82:$Vn,91:$Vo,93:$Vp},{14:[1,116]},o($Vr,[2,7]),o($Vr,[2,8]),o($Vr,[2,9]),{16:[1,117]},o($Vr,[2,22]),{8:$V2,20:$V8,29:118,30:23,31:24,33:25,36:28,38:32,40:40,44:47,49:55,50:$Vc,51:$Vd,52:56,56:57,58:$Ve,59:26,60:27,61:29,62:30,63:31,65:$Vf,67:34,68:35,69:36,70:41,71:42,72:43,73:44,74:$Vg,75:$Vh,76:$Vi,77:$Vj,78:$Vk,79:$Vl,80:$Vm,82:$Vn,91:$Vo,93:$Vp},{8:$V2,20:$V8,31:109,50:$Vc,51:$Vd,52:119,56:57,58:$Ve,59:26,60:27,61:29,62:30,63:31,65:$Vf,67:34,68:35,69:36,70:41,71:42,72:43,73:44,74:$Vg,75:$Vh,76:$Vi,77:$Vj,78:$Vk,79:$Vl,80:$Vm,82:$Vn,91:$Vo,93:$Vp},{8:$V2,20:$V8,29:120,30:23,31:24,33:25,36:28,38:32,40:40,44:47,49:55,50:$Vc,51:$Vd,52:56,56:57,58:$Ve,59:26,60:27,61:29,62:30,63:31,65:$Vf,67:34,68:35,69:36,70:41,71:42,72:43,73:44,74:$Vg,75:$Vh,76:$Vi,77:$Vj,78:$Vk,79:$Vl,80:$Vm,82:$Vn,91:$Vo,93:$Vp},{8:$V2,20:$V8,31:109,36:121,38:32,40:40,44:47,49:55,50:$Vc,51:$Vd,52:56,56:57,58:$Ve,59:26,60:27,61:29,62:30,63:31,65:$Vf,67:34,68:35,69:36,70:41,71:42,72:43,73:44,74:$Vg,75:$Vh,76:$Vi,77:$Vj,78:$Vk,79:$Vl,80:$Vm,82:$Vn,91:$Vo,93:$Vp},{20:[1,122]},{8:$V2,9:123,20:$V8,29:22,30:23,31:24,33:25,36:28,38:32,40:40,44:47,49:55,50:$Vc,51:$Vd,52:56,56:57,58:$Ve,59:26,60:27,61:29,62:30,63:31,65:$Vf,67:34,68:35,69:36,70:41,71:42,72:43,73:44,74:$Vg,75:$Vh,76:$Vi,77:$Vj,78:$Vk,79:$Vl,80:$Vm,82:$Vn,91:$Vo,93:$Vp},o($Vs,[2,87],{89:124,90:125,68:127,20:$VQ,82:$Vn}),{8:$V2,10:[1,128],20:$V8,29:102,30:23,31:24,33:25,36:28,38:32,40:40,44:47,49:55,50:$Vc,51:$Vd,52:56,56:57,58:$Ve,59:26,60:27,61:29,62:30,63:31,65:$Vf,67:34,68:35,69:36,70:41,71:42,72:43,73:44,74:$Vg,75:$Vh,76:$Vi,77:$Vj,78:$Vk,79:$Vl,80:$Vm,81:129,82:$Vn,91:$Vo,93:$Vp},o($Vs,[2,89]),{8:$V2,9:130,20:$V8,29:22,30:23,31:24,33:25,36:28,38:32,40:40,44:47,49:55,50:$Vc,51:$Vd,52:56,56:57,58:$Ve,59:26,60:27,61:29,62:30,63:31,65:$Vf,67:34,68:35,69:36,70:41,71:42,72:43,73:44,74:$Vg,75:$Vh,76:$Vi,77:$Vj,78:$Vk,79:$Vl,80:$Vm,82:$Vn,91:$Vo,93:$Vp},{20:[1,131]},{8:$V2,20:$V8,31:109,38:132,40:40,44:47,49:55,50:$Vc,51:$Vd,52:56,56:57,58:$Ve,59:26,60:27,61:29,62:30,63:31,65:$Vf,67:34,68:35,69:36,70:41,71:42,72:43,73:44,74:$Vg,75:$Vh,76:$Vi,77:$Vj,78:$Vk,79:$Vl,80:$Vm,82:$Vn,91:$Vo,93:$Vp},{8:$V2,20:$V8,31:109,40:133,44:47,49:55,50:$Vc,51:$Vd,52:56,56:57,58:$Ve,59:26,60:27,61:29,62:30,63:31,65:$Vf,67:34,68:35,69:36,70:41,71:42,72:43,73:44,74:$Vg,75:$Vh,76:$Vi,77:$Vj,78:$Vk,79:$Vl,80:$Vm,82:$Vn,91:$Vo,93:$Vp},{8:$V2,20:$V8,31:109,40:134,44:47,49:55,50:$Vc,51:$Vd,52:56,56:57,58:$Ve,59:26,60:27,61:29,62:30,63:31,65:$Vf,67:34,68:35,69:36,70:41,71:42,72:43,73:44,74:$Vg,75:$Vh,76:$Vi,77:$Vj,78:$Vk,79:$Vl,80:$Vm,82:$Vn,91:$Vo,93:$Vp},{8:$V2,20:$V8,31:109,40:135,44:47,49:55,50:$Vc,51:$Vd,52:56,56:57,58:$Ve,59:26,60:27,61:29,62:30,63:31,65:$Vf,67:34,68:35,69:36,70:41,71:42,72:43,73:44,74:$Vg,75:$Vh,76:$Vi,77:$Vj,78:$Vk,79:$Vl,80:$Vm,82:$Vn,91:$Vo,93:$Vp},{10:[1,136]},{10:[1,137],20:$VR,92:138},{10:[1,140],20:$VR,92:141},{8:$V2,20:$V8,31:109,44:142,49:55,50:$Vc,51:$Vd,52:56,56:57,58:$Ve,59:26,60:27,61:29,62:30,63:31,65:$Vf,67:34,68:35,69:36,70:41,71:42,72:43,73:44,74:$Vg,75:$Vh,76:$Vi,77:$Vj,78:$Vk,79:$Vl,80:$Vm,82:$Vn,91:$Vo,93:$Vp},{8:$V2,20:$V8,31:109,44:143,49:55,50:$Vc,51:$Vd,52:56,56:57,58:$Ve,59:26,60:27,61:29,62:30,63:31,65:$Vf,67:34,68:35,69:36,70:41,71:42,72:43,73:44,74:$Vg,75:$Vh,76:$Vi,77:$Vj,78:$Vk,79:$Vl,80:$Vm,82:$Vn,91:$Vo,93:$Vp},{8:$V2,20:$V8,31:109,44:144,49:55,50:$Vc,51:$Vd,52:56,56:57,58:$Ve,59:26,60:27,61:29,62:30,63:31,65:$Vf,67:34,68:35,69:36,70:41,71:42,72:43,73:44,74:$Vg,75:$Vh,76:$Vi,77:$Vj,78:$Vk,79:$Vl,80:$Vm,82:$Vn,91:$Vo,93:$Vp},{8:$V2,20:$V8,31:109,44:145,49:55,50:$Vc,51:$Vd,52:56,56:57,58:$Ve,59:26,60:27,61:29,62:30,63:31,65:$Vf,67:34,68:35,69:36,70:41,71:42,72:43,73:44,74:$Vg,75:$Vh,76:$Vi,77:$Vj,78:$Vk,79:$Vl,80:$Vm,82:$Vn,91:$Vo,93:$Vp},o($Vs,[2,79]),{83:[1,146],86:[1,147]},o($VS,[2,81]),{35:[1,148]},{35:[2,84]},{35:[2,85]},{35:[2,86]},o($Vs,[2,77]),{66:[1,149],86:$VT},o($VU,[2,98]),{8:$V2,20:$V8,31:109,49:151,50:$Vc,51:$Vd,52:56,56:57,58:$Ve,59:26,60:27,61:29,62:30,63:31,65:$Vf,67:34,68:35,69:36,70:41,71:42,72:43,73:44,74:$Vg,75:$Vh,76:$Vi,77:$Vj,78:$Vk,79:$Vl,80:$Vm,82:$Vn,91:$Vo,93:$Vp},{8:$V2,20:$V8,31:109,49:152,50:$Vc,51:$Vd,52:56,56:57,58:$Ve,59:26,60:27,61:29,62:30,63:31,65:$Vf,67:34,68:35,69:36,70:41,71:42,72:43,73:44,74:$Vg,75:$Vh,76:$Vi,77:$Vj,78:$Vk,79:$Vl,80:$Vm,82:$Vn,91:$Vo,93:$Vp},{8:$V2,20:$V8,31:109,50:$Vc,51:$Vd,52:153,56:57,58:$Ve,59:26,60:27,61:29,62:30,63:31,65:$Vf,67:34,68:35,69:36,70:41,71:42,72:43,73:44,74:$Vg,75:$Vh,76:$Vi,77:$Vj,78:$Vk,79:$Vl,80:$Vm,82:$Vn,91:$Vo,93:$Vp},{8:$V2,20:$V8,31:109,50:$Vc,51:$Vd,52:154,56:57,58:$Ve,59:26,60:27,61:29,62:30,63:31,65:$Vf,67:34,68:35,69:36,70:41,71:42,72:43,73:44,74:$Vg,75:$Vh,76:$Vi,77:$Vj,78:$Vk,79:$Vl,80:$Vm,82:$Vn,91:$Vo,93:$Vp},{8:$V2,20:$V8,31:109,50:$Vc,51:$Vd,52:155,56:57,58:$Ve,59:26,60:27,61:29,62:30,63:31,65:$Vf,67:34,68:35,69:36,70:41,71:42,72:43,73:44,74:$Vg,75:$Vh,76:$Vi,77:$Vj,78:$Vk,79:$Vl,80:$Vm,82:$Vn,91:$Vo,93:$Vp},o($Vs,[2,51]),o([8,10,16,32,34,35,37,39,41,42,43,45,46,47,48,50,51,53,54,55,64,65,66,83,86],$Vt,{57:$Vu}),o($Vs,[2,52]),o($Vs,[2,53]),o([5,7,8,10,12,14,15,16,17,19,20,21,23,26,27,32,34,35,37,39,41,42,43,45,46,47,48,50,51,53,54,55,57,58,64,65,66,74,75,76,77,78,79,80,82,83,86,91,93],[2,12]),{10:[1,156]},{10:[1,157]},{16:[1,158]},{8:[1,159]},o($Vr,[2,10]),o($Vs,[2,25]),o($Vs,[2,49]),{35:[1,160]},o($Vx,[2,29],{39:$Vy}),o($Vs,[2,59]),{66:[1,161]},o([8,10,16,32,34,35,37,39,41,42,43,45,46,47,48,50,51,53,54,55,57,64,65,66,83],[2,88],{86:[1,162]}),o($Vs,[2,94]),o($Vs,[2,96]),o($Vs,[2,97]),o($VV,[2,92]),{10:[1,163],86:$VT},{66:[1,164]},o($Vs,[2,91]),o($Vz,[2,31],{41:$VA,42:$VB,43:$VC}),o($VD,[2,33],{45:$VE,46:$VF,47:$VG,48:$VH}),o($VD,[2,34],{45:$VE,46:$VF,47:$VG,48:$VH}),o($VD,[2,35],{45:$VE,46:$VF,47:$VG,48:$VH}),o($Vs,[2,65]),{25:165,26:$Vb},{10:[1,166],86:$VW},o($VX,[2,104]),{94:[1,168]},{10:[1,169],86:$VW},o($VJ,[2,37],{50:$VK,51:$VL}),o($VJ,[2,38],{50:$VK,51:$VL}),o($VJ,[2,39],{50:$VK,51:$VL}),o($VJ,[2,40],{50:$VK,51:$VL}),o($Vs,[2,80]),{20:$VI,72:98,73:99,77:$Vj,78:$Vk,79:$Vl,80:$Vm,85:170,87:96},{8:$V2,20:$V8,29:171,30:23,31:24,33:25,36:28,38:32,40:40,44:47,49:55,50:$Vc,51:$Vd,52:56,56:57,58:$Ve,59:26,60:27,61:29,62:30,63:31,65:$Vf,67:34,68:35,69:36,70:41,71:42,72:43,73:44,74:$Vg,75:$Vh,76:$Vi,77:$Vj,78:$Vk,79:$Vl,80:$Vm,82:$Vn,91:$Vo,93:$Vp},o($Vs,[2,78]),{8:$V2,20:$V8,29:172,30:23,31:24,33:25,36:28,38:32,40:40,44:47,49:55,50:$Vc,51:$Vd,52:56,56:57,58:$Ve,59:26,60:27,61:29,62:30,63:31,65:$Vf,67:34,68:35,69:36,70:41,71:42,72:43,73:44,74:$Vg,75:$Vh,76:$Vi,77:$Vj,78:$Vk,79:$Vl,80:$Vm,82:$Vn,91:$Vo,93:$Vp},o($VM,[2,42],{53:$VN,54:$VO,55:$VP}),o($VM,[2,43],{53:$VN,54:$VO,55:$VP}),o($Vs,[2,45]),o($Vs,[2,46]),o($Vs,[2,47]),{6:6,7:$V1,8:$V2,9:20,11:173,13:7,14:$V3,15:$V4,16:$V5,17:$V6,18:8,19:$V7,20:$V8,21:$V9,22:9,23:$Va,24:11,25:5,26:$Vb,28:10,29:22,30:23,31:24,33:25,36:28,38:32,40:40,44:47,49:55,50:$Vc,51:$Vd,52:56,56:57,58:$Ve,59:26,60:27,61:29,62:30,63:31,65:$Vf,67:34,68:35,69:36,70:41,71:42,72:43,73:44,74:$Vg,75:$Vh,76:$Vi,77:$Vj,78:$Vk,79:$Vl,80:$Vm,82:$Vn,91:$Vo,93:$Vp},{6:6,7:$V1,8:$V2,9:20,11:174,13:7,14:$V3,15:$V4,16:$V5,17:$V6,18:8,19:$V7,20:$V8,21:$V9,22:9,23:$Va,24:11,25:5,26:$Vb,28:10,29:22,30:23,31:24,33:25,36:28,38:32,40:40,44:47,49:55,50:$Vc,51:$Vd,52:56,56:57,58:$Ve,59:26,60:27,61:29,62:30,63:31,65:$Vf,67:34,68:35,69:36,70:41,71:42,72:43,73:44,74:$Vg,75:$Vh,76:$Vi,77:$Vj,78:$Vk,79:$Vl,80:$Vm,82:$Vn,91:$Vo,93:$Vp},{8:$V2,9:175,20:$V8,29:22,30:23,31:24,33:25,36:28,38:32,40:40,44:47,49:55,50:$Vc,51:$Vd,52:56,56:57,58:$Ve,59:26,60:27,61:29,62:30,63:31,65:$Vf,67:34,68:35,69:36,70:41,71:42,72:43,73:44,74:$Vg,75:$Vh,76:$Vi,77:$Vj,78:$Vk,79:$Vl,80:$Vm,82:$Vn,91:$Vo,93:$Vp},{8:$V2,9:176,20:$V8,29:22,30:23,31:24,33:25,36:28,38:32,40:40,44:47,49:55,50:$Vc,51:$Vd,52:56,56:57,58:$Ve,59:26,60:27,61:29,62:30,63:31,65:$Vf,67:34,68:35,69:36,70:41,71:42,72:43,73:44,74:$Vg,75:$Vh,76:$Vi,77:$Vj,78:$Vk,79:$Vl,80:$Vm,82:$Vn,91:$Vo,93:$Vp},{8:$V2,20:$V8,29:177,30:23,31:24,33:25,36:28,38:32,40:40,44:47,49:55,50:$Vc,51:$Vd,52:56,56:57,58:$Ve,59:26,60:27,61:29,62:30,63:31,65:$Vf,67:34,68:35,69:36,70:41,71:42,72:43,73:44,74:$Vg,75:$Vh,76:$Vi,77:$Vj,78:$Vk,79:$Vl,80:$Vm,82:$Vn,91:$Vo,93:$Vp},o($Vs,[2,60]),{20:$VQ,68:127,82:$Vn,90:178},o($VV,[2,93]),o($Vs,[2,90]),o($Vs,[2,100]),{25:179,26:$Vb},{20:[1,180]},{8:$V2,9:181,20:$V8,29:22,30:23,31:24,33:25,36:28,38:32,40:40,44:47,49:55,50:$Vc,51:$Vd,52:56,56:57,58:$Ve,59:26,60:27,61:29,62:30,63:31,65:$Vf,67:34,68:35,69:36,70:41,71:42,72:43,73:44,74:$Vg,75:$Vh,76:$Vi,77:$Vj,78:$Vk,79:$Vl,80:$Vm,82:$Vn,91:$Vo,93:$Vp},{94:[1,182]},o($VS,[2,82]),o($VS,[2,83]),o($VU,[2,99]),o($Vq,[2,2],{12:[1,183]}),o($Vr,[2,4]),{16:[1,184]},{10:[1,185]},o($Vs,[2,27]),o($Vs,[2,95]),o($Vs,[2,101]),o($VX,[2,105]),o($Vs,[2,102]),{8:$V2,9:186,20:$V8,29:22,30:23,31:24,33:25,36:28,38:32,40:40,44:47,49:55,50:$Vc,51:$Vd,52:56,56:57,58:$Ve,59:26,60:27,61:29,62:30,63:31,65:$Vf,67:34,68:35,69:36,70:41,71:42,72:43,73:44,74:$Vg,75:$Vh,76:$Vi,77:$Vj,78:$Vk,79:$Vl,80:$Vm,82:$Vn,91:$Vo,93:$Vp},{6:6,7:$V1,8:$V2,9:20,11:187,13:7,14:$V3,15:$V4,16:$V5,17:$V6,18:8,19:$V7,20:$V8,21:$V9,22:9,23:$Va,24:11,25:5,26:$Vb,28:10,29:22,30:23,31:24,33:25,36:28,38:32,40:40,44:47,49:55,50:$Vc,51:$Vd,52:56,56:57,58:$Ve,59:26,60:27,61:29,62:30,63:31,65:$Vf,67:34,68:35,69:36,70:41,71:42,72:43,73:44,74:$Vg,75:$Vh,76:$Vi,77:$Vj,78:$Vk,79:$Vl,80:$Vm,82:$Vn,91:$Vo,93:$Vp},{8:$V2,9:188,20:$V8,29:22,30:23,31:24,33:25,36:28,38:32,40:40,44:47,49:55,50:$Vc,51:$Vd,52:56,56:57,58:$Ve,59:26,60:27,61:29,62:30,63:31,65:$Vf,67:34,68:35,69:36,70:41,71:42,72:43,73:44,74:$Vg,75:$Vh,76:$Vi,77:$Vj,78:$Vk,79:$Vl,80:$Vm,82:$Vn,91:$Vo,93:$Vp},{16:[1,189]},o($Vs,[2,103]),o($Vr,[2,3]),{10:[1,190]},o($Vr,[2,6]),{6:6,7:$V1,8:$V2,9:20,11:191,13:7,14:$V3,15:$V4,16:$V5,17:$V6,18:8,19:$V7,20:$V8,21:$V9,22:9,23:$Va,24:11,25:5,26:$Vb,28:10,29:22,30:23,31:24,33:25,36:28,38:32,40:40,44:47,49:55,50:$Vc,51:$Vd,52:56,56:57,58:$Ve,59:26,60:27,61:29,62:30,63:31,65:$Vf,67:34,68:35,69:36,70:41,71:42,72:43,73:44,74:$Vg,75:$Vh,76:$Vi,77:$Vj,78:$Vk,79:$Vl,80:$Vm,82:$Vn,91:$Vo,93:$Vp},o($Vr,[2,5])],
defaultActions: {3:[2,1],97:[2,84],98:[2,85],99:[2,86]},
parseError: function parseError (str, hash) {
    if (hash.recoverable) {
        this.trace(str);
    } else {
        var error = new Error(str);
        error.hash = hash;
        throw error;
    }
},
/**
 * @class
 * @ignore
 */
parse: function parse(input) {
    var self = this, stack = [0], tstack = [], vstack = [null], lstack = [], table = this.table, yytext = '', yylineno = 0, yyleng = 0, recovering = 0, TERROR = 2, EOF = 1;
    var args = lstack.slice.call(arguments, 1);
    var lexer = Object.create(this.lexer);
    var sharedState = { yy: {} };
    for (var k in this.yy) {
        if (Object.prototype.hasOwnProperty.call(this.yy, k)) {
            sharedState.yy[k] = this.yy[k];
        }
    }
    lexer.setInput(input, sharedState.yy);
    sharedState.yy.lexer = lexer;
    sharedState.yy.parser = this;
    if (typeof lexer.yylloc == 'undefined') {
        lexer.yylloc = {};
    }
    var yyloc = lexer.yylloc;
    lstack.push(yyloc);
    var ranges = lexer.options && lexer.options.ranges;
    if (typeof sharedState.yy.parseError === 'function') {
        this.parseError = sharedState.yy.parseError;
    } else {
        this.parseError = Object.getPrototypeOf(this).parseError;
    }
    function popStack(n) {
        stack.length = stack.length - 2 * n;
        vstack.length = vstack.length - n;
        lstack.length = lstack.length - n;
    }
    _token_stack:
        var lex = function () {
            var token;
            token = lexer.lex() || EOF;
            if (typeof token !== 'number') {
                token = self.symbols_[token] || token;
            }
            return token;
        };
    var symbol, preErrorSymbol, state, action, a, r, yyval = {}, p, len, newState, expected;
    while (true) {
        state = stack[stack.length - 1];
        if (this.defaultActions[state]) {
            action = this.defaultActions[state];
        } else {
            if (symbol === null || typeof symbol == 'undefined') {
                symbol = lex();
            }
            action = table[state] && table[state][symbol];
        }
                    if (typeof action === 'undefined' || !action.length || !action[0]) {
                var errStr = '';
                expected = [];
                for (p in table[state]) {
                    if (this.terminals_[p] && p > TERROR) {
                        expected.push('\'' + this.terminals_[p] + '\'');
                    }
                }
                if (lexer.showPosition) {
                    errStr = 'Parse error on line ' + (yylineno + 1) + ':\n' + lexer.showPosition() + '\nExpecting ' + expected.join(', ') + ', got \'' + (this.terminals_[symbol] || symbol) + '\'';
                } else {
                    errStr = 'Parse error on line ' + (yylineno + 1) + ': Unexpected ' + (symbol == EOF ? 'end of input' : '\'' + (this.terminals_[symbol] || symbol) + '\'');
                }
                this.parseError(errStr, {
                    text: lexer.match,
                    token: this.terminals_[symbol] || symbol,
                    line: lexer.yylineno,
                    loc: yyloc,
                    expected: expected
                });
            }
        if (action[0] instanceof Array && action.length > 1) {
            throw new Error('Parse Error: multiple actions possible at state: ' + state + ', token: ' + symbol);
        }
        switch (action[0]) {
        case 1:
            stack.push(symbol);
            vstack.push(lexer.yytext);
            lstack.push(lexer.yylloc);
            stack.push(action[1]);
            symbol = null;
            if (!preErrorSymbol) {
                yyleng = lexer.yyleng;
                yytext = lexer.yytext;
                yylineno = lexer.yylineno;
                yyloc = lexer.yylloc;
                if (recovering > 0) {
                    recovering--;
                }
            } else {
                symbol = preErrorSymbol;
                preErrorSymbol = null;
            }
            break;
        case 2:
            len = this.productions_[action[1]][1];
            yyval.$ = vstack[vstack.length - len];
            yyval._$ = {
                first_line: lstack[lstack.length - (len || 1)].first_line,
                last_line: lstack[lstack.length - 1].last_line,
                first_column: lstack[lstack.length - (len || 1)].first_column,
                last_column: lstack[lstack.length - 1].last_column
            };
            if (ranges) {
                yyval._$.range = [
                    lstack[lstack.length - (len || 1)].range[0],
                    lstack[lstack.length - 1].range[1]
                ];
            }
            r = this.performAction.apply(yyval, [
                yytext,
                yyleng,
                yylineno,
                sharedState.yy,
                action[1],
                vstack,
                lstack
            ].concat(args));
            if (typeof r !== 'undefined') {
                return r;
            }
            if (len) {
                stack = stack.slice(0, -1 * len * 2);
                vstack = vstack.slice(0, -1 * len);
                lstack = lstack.slice(0, -1 * len);
            }
            stack.push(this.productions_[action[1]][0]);
            vstack.push(yyval.$);
            lstack.push(yyval._$);
            newState = table[stack[stack.length - 2]][stack[stack.length - 1]];
            stack.push(newState);
            break;
        case 3:
            return true;
        }
    }
    return true;
}};


    var AST = {
        node: function (type, value, children) {
            return {
                type: type,
                value: value,
                children: children
            };
        },

        createNode: function (pos, type, value, children) {
            var i,
                n = this.node(type, value, []);

            for (i = 3; i < arguments.length; i++) {
                n.children.push(arguments[i]);
            }

            n.line = pos[0];
            n.col = pos[1];
            n.eline = pos[2];
            n.ecol = pos[3];

            return n;
        }
    };

    var lc = function (lc1) {
        return [lc1.first_line, lc1.first_column, lc1.last_line, lc1.last_column];
    };

/* generated by jison-lex 0.3.4 */
var lexer = (function(){
var lexer = ({

EOF:1,

parseError:function parseError(str, hash) {
        if (this.yy.parser) {
            this.yy.parser.parseError(str, hash);
        } else {
            throw new Error(str);
        }
    },

// resets the lexer, sets new input
setInput:function (input, yy) {
        this.yy = yy || this.yy || {};
        this._input = input;
        this._more = this._backtrack = this.done = false;
        this.yylineno = this.yyleng = 0;
        this.yytext = this.matched = this.match = '';
        this.conditionStack = ['INITIAL'];
        this.yylloc = {
            first_line: 1,
            first_column: 0,
            last_line: 1,
            last_column: 0
        };
        if (this.options.ranges) {
            this.yylloc.range = [0,0];
        }
        this.offset = 0;
        return this;
    },

// consumes and returns one char from the input
input:function () {
        var ch = this._input[0];
        this.yytext += ch;
        this.yyleng++;
        this.offset++;
        this.match += ch;
        this.matched += ch;
        var lines = ch.match(/(?:\r\n?|\n).*/g);
        if (lines) {
            this.yylineno++;
            this.yylloc.last_line++;
        } else {
            this.yylloc.last_column++;
        }
        if (this.options.ranges) {
            this.yylloc.range[1]++;
        }

        this._input = this._input.slice(1);
        return ch;
    },

// unshifts one char (or a string) into the input
unput:function (ch) {
        var len = ch.length;
        var lines = ch.split(/(?:\r\n?|\n)/g);

        this._input = ch + this._input;
        this.yytext = this.yytext.substr(0, this.yytext.length - len);
        //this.yyleng -= len;
        this.offset -= len;
        var oldLines = this.match.split(/(?:\r\n?|\n)/g);
        this.match = this.match.substr(0, this.match.length - 1);
        this.matched = this.matched.substr(0, this.matched.length - 1);

        if (lines.length - 1) {
            this.yylineno -= lines.length - 1;
        }
        var r = this.yylloc.range;

        this.yylloc = {
            first_line: this.yylloc.first_line,
            last_line: this.yylineno + 1,
            first_column: this.yylloc.first_column,
            last_column: lines ?
                (lines.length === oldLines.length ? this.yylloc.first_column : 0)
                 + oldLines[oldLines.length - lines.length].length - lines[0].length :
              this.yylloc.first_column - len
        };

        if (this.options.ranges) {
            this.yylloc.range = [r[0], r[0] + this.yyleng - len];
        }
        this.yyleng = this.yytext.length;
        return this;
    },

// When called from action, caches matched text and appends it on next action
more:function () {
        this._more = true;
        return this;
    },

// When called from action, signals the lexer that this rule fails to match the input, so the next matching rule (regex) should be tested instead.
reject:function () {
        if (this.options.backtrack_lexer) {
            this._backtrack = true;
        } else {
            return this.parseError('Lexical error on line ' + (this.yylineno + 1) + '. You can only invoke reject() in the lexer when the lexer is of the backtracking persuasion (options.backtrack_lexer = true).\n' + this.showPosition(), {
                text: "",
                token: null,
                line: this.yylineno
            });

        }
        return this;
    },

// retain first n characters of the match
less:function (n) {
        this.unput(this.match.slice(n));
    },

// displays already matched input, i.e. for error messages
pastInput:function () {
        var past = this.matched.substr(0, this.matched.length - this.match.length);
        return (past.length > 20 ? '...':'') + past.substr(-20).replace(/\n/g, "");
    },

// displays upcoming input, i.e. for error messages
upcomingInput:function () {
        var next = this.match;
        if (next.length < 20) {
            next += this._input.substr(0, 20-next.length);
        }
        return (next.substr(0,20) + (next.length > 20 ? '...' : '')).replace(/\n/g, "");
    },

// displays the character position where the lexing error occurred, i.e. for error messages
showPosition:function () {
        var pre = this.pastInput();
        var c = new Array(pre.length + 1).join("-");
        return pre + this.upcomingInput() + "\n" + c + "^";
    },

// test the lexed token: return FALSE when not a match, otherwise return token
test_match:function(match, indexed_rule) {
        var token,
            lines,
            backup;

        if (this.options.backtrack_lexer) {
            // save context
            backup = {
                yylineno: this.yylineno,
                yylloc: {
                    first_line: this.yylloc.first_line,
                    last_line: this.last_line,
                    first_column: this.yylloc.first_column,
                    last_column: this.yylloc.last_column
                },
                yytext: this.yytext,
                match: this.match,
                matches: this.matches,
                matched: this.matched,
                yyleng: this.yyleng,
                offset: this.offset,
                _more: this._more,
                _input: this._input,
                yy: this.yy,
                conditionStack: this.conditionStack.slice(0),
                done: this.done
            };
            if (this.options.ranges) {
                backup.yylloc.range = this.yylloc.range.slice(0);
            }
        }

        lines = match[0].match(/(?:\r\n?|\n).*/g);
        if (lines) {
            this.yylineno += lines.length;
        }
        this.yylloc = {
            first_line: this.yylloc.last_line,
            last_line: this.yylineno + 1,
            first_column: this.yylloc.last_column,
            last_column: lines ?
                         lines[lines.length - 1].length - lines[lines.length - 1].match(/\r?\n?/)[0].length :
                         this.yylloc.last_column + match[0].length
        };
        this.yytext += match[0];
        this.match += match[0];
        this.matches = match;
        this.yyleng = this.yytext.length;
        if (this.options.ranges) {
            this.yylloc.range = [this.offset, this.offset += this.yyleng];
        }
        this._more = false;
        this._backtrack = false;
        this._input = this._input.slice(match[0].length);
        this.matched += match[0];
        token = this.performAction.call(this, this.yy, this, indexed_rule, this.conditionStack[this.conditionStack.length - 1]);
        if (this.done && this._input) {
            this.done = false;
        }
        if (token) {
            return token;
        } else if (this._backtrack) {
            // recover context
            for (var k in backup) {
                this[k] = backup[k];
            }
            return false; // rule action called reject() implying the next rule should be tested instead.
        }
        return false;
    },

// return next match in input
next:function () {
        if (this.done) {
            return this.EOF;
        }
        if (!this._input) {
            this.done = true;
        }

        var token,
            match,
            tempMatch,
            index;
        if (!this._more) {
            this.yytext = '';
            this.match = '';
        }
        var rules = this._currentRules();
        for (var i = 0; i < rules.length; i++) {
            tempMatch = this._input.match(this.rules[rules[i]]);
            if (tempMatch && (!match || tempMatch[0].length > match[0].length)) {
                match = tempMatch;
                index = i;
                if (this.options.backtrack_lexer) {
                    token = this.test_match(tempMatch, rules[i]);
                    if (token !== false) {
                        return token;
                    } else if (this._backtrack) {
                        match = false;
                        continue; // rule action called reject() implying a rule MISmatch.
                    } else {
                        // else: this is a lexer rule which consumes input without producing a token (e.g. whitespace)
                        return false;
                    }
                } else if (!this.options.flex) {
                    break;
                }
            }
        }
        if (match) {
            token = this.test_match(match, rules[index]);
            if (token !== false) {
                return token;
            }
            // else: this is a lexer rule which consumes input without producing a token (e.g. whitespace)
            return false;
        }
        if (this._input === "") {
            return this.EOF;
        } else {
            return this.parseError('Lexical error on line ' + (this.yylineno + 1) + '. Unrecognized text.\n' + this.showPosition(), {
                text: "",
                token: null,
                line: this.yylineno
            });
        }
    },

// return next match that has a token
lex:function lex () {
        var r = this.next();
        if (r) {
            return r;
        } else {
            return this.lex();
        }
    },

// activates a new lexer condition state (pushes the new lexer condition state onto the condition stack)
begin:function begin (condition) {
        this.conditionStack.push(condition);
    },

// pop the previously active lexer condition state off the condition stack
popState:function popState () {
        var n = this.conditionStack.length - 1;
        if (n > 0) {
            return this.conditionStack.pop();
        } else {
            return this.conditionStack[0];
        }
    },

// produce the lexer rule set which is active for the currently active lexer condition state
_currentRules:function _currentRules () {
        if (this.conditionStack.length && this.conditionStack[this.conditionStack.length - 1]) {
            return this.conditions[this.conditionStack[this.conditionStack.length - 1]].rules;
        } else {
            return this.conditions["INITIAL"].rules;
        }
    },

// return the currently active lexer condition state; when an index argument is provided it produces the N-th previous condition state, if available
topState:function topState (n) {
        n = this.conditionStack.length - 1 - Math.abs(n || 0);
        if (n >= 0) {
            return this.conditionStack[n];
        } else {
            return "INITIAL";
        }
    },

// alias for begin(condition)
pushState:function pushState (condition) {
        this.begin(condition);
    },

// return the number of states currently on the stack
stateStackSize:function stateStackSize() {
        return this.conditionStack.length;
    },
options: {},
/**
 * @class
 * @ignore
 */
performAction: function anonymous(yy,yy_,$avoiding_name_collisions,YY_START) {
var YYSTATE=YY_START;
switch($avoiding_name_collisions) {
case 0:/* ignore */
break;
case 1:return 78  /* New 123.1234e+-12 */
break;
case 2:return 78  /* Old 123.1234 or .1234 */
break;
case 3:return 78  /* Old 123 */
break;
case 4: return 77;
break;
case 5: return 77;
break;
case 6:/* ignore comment */
break;
case 7:/* ignore multiline comment */
break;
case 8:return 7
break;
case 9:return 12
break;
case 10:return 14
break;
case 11:return 17
break;
case 12:return 15
break;
case 13:return 91
break;
case 14:return 93
break;
case 15:return 19
break;
case 16:return 23
break;
case 17:return 21
break;
case 18:return 75
break;
case 19:return 76
break;
case 20:return 74
break;
case 21:return 80
break;
case 22:return 94
break;
case 23:return 94
break;
case 24:return 82
break;
case 25:return 83
break;
case 26:return 26
break;
case 27:return 27
break;
case 28:return 16
break;
case 29:return '#'
break;
case 30:return 34
break;
case 31:return 35
break;
case 32:return 79
break;
case 33:return 64
break;
case 34:return 65
break;
case 35:return 66
break;
case 36:return 8
break;
case 37:return 10
break;
case 38:return 58
break;
case 39:return 57
break;
case 40:return 57
break;
case 41:return 53
break;
case 42:return 54
break;
case 43:return 55
break;
case 44:return 50
break;
case 45:return 51
break;
case 46:return 47
break;
case 47:return 45
break;
case 48:return 48
break;
case 49:return 46
break;
case 50:return 41
break;
case 51:return 43
break;
case 52:return 42
break;
case 53:return 39
break;
case 54:return 37
break;
case 55:return 32
break;
case 56:return 86
break;
case 57:return 5
break;
case 58:return 20
break;
case 59:return 'INVALID'
break;
}
},
rules: [/^(?:\s+)/,/^(?:[0-9]*\.?[0-9]+([eE][-+]?[0-9]+))/,/^(?:[0-9]+\.[0-9]*|[0-9]*\.[0-9]+\b)/,/^(?:[0-9]+)/,/^(?:"(\\["]|[^"])*")/,/^(?:'(\\[']|[^'])*')/,/^(?:\/\/.*)/,/^(?:\/\*(.|\n|\r)*?\*\/)/,/^(?:if\b)/,/^(?:else\b)/,/^(?:while\b)/,/^(?:do\b)/,/^(?:for\b)/,/^(?:function\b)/,/^(?:map\b)/,/^(?:use\b)/,/^(?:return\b)/,/^(?:delete\b)/,/^(?:true\b)/,/^(?:false\b)/,/^(?:null\b)/,/^(?:Infinity\b)/,/^(?:->)/,/^(?:=>)/,/^(?:<<)/,/^(?:>>)/,/^(?:\{)/,/^(?:\})/,/^(?:;)/,/^(?:#)/,/^(?:\?)/,/^(?::)/,/^(?:NaN\b)/,/^(?:\.)/,/^(?:\[)/,/^(?:\])/,/^(?:\()/,/^(?:\))/,/^(?:!)/,/^(?:\^)/,/^(?:\*\*)/,/^(?:\*)/,/^(?:\/)/,/^(?:%)/,/^(?:\+)/,/^(?:-)/,/^(?:<=)/,/^(?:<)/,/^(?:>=)/,/^(?:>)/,/^(?:==)/,/^(?:~=)/,/^(?:!=)/,/^(?:&&)/,/^(?:\|\|)/,/^(?:=)/,/^(?:,)/,/^(?:$)/,/^(?:[A-Za-z_\$][A-Za-z0-9_]*)/,/^(?:.)/],
conditions: {"INITIAL":{"rules":[0,1,2,3,4,5,6,7,8,9,10,11,12,13,14,15,16,17,18,19,20,21,22,23,24,25,26,27,28,29,30,31,32,33,34,35,36,37,38,39,40,41,42,43,44,45,46,47,48,49,50,51,52,53,54,55,56,57,58,59],"inclusive":true}}
});
return lexer;
})();
parser.lexer = lexer;
/**
 * @class
 * @ignore
 */
function Parser () {
  this.yy = {};
}
Parser.prototype = parser;parser.Parser = Parser;
return new Parser;
})();
// Work around an issue with browsers that don't support Object.getPrototypeOf()
parser.yy.parseError = parser.parseError;

export default JXG.JessieCode;
>>>>>>> 76575604
<|MERGE_RESOLUTION|>--- conflicted
+++ resolved
@@ -1,4 +1,3 @@
-<<<<<<< HEAD
 /*
  JessieCode Interpreter and Compiler
 
@@ -147,7 +146,7 @@
     this.isLHS = false;
 
     /**
-     * The id of an HTML node in which innerHTML all warnings are stored (if no <tt>console</tt> object is available).
+     * The id of an HTML node in which innerText all warnings are stored (if no <tt>console</tt> object is available).
      * @type String
      * @default 'jcwarn'
      */
@@ -195,7 +194,12 @@
     this.col = 1;
 
     if (JXG.CA) {
+        // Old simplifier
         this.CA = new JXG.CA(this.node, this.createNode, this);
+    }
+    if (JXG.CAS) {
+        // New simplifier
+        this.CAS = new JXG.CAS(this.node, this.createNode, this);
     }
 
     this.code = '';
@@ -815,6 +819,7 @@
     _genericParse: function (code, cmd, geonext, dontstore) {
         var i, setTextBackup, ast, result,
             ccode = code.replace(/\r\n/g, '\n').split('\n'),
+            options = {},
             cleaned = [];
 
         if (!dontstore) {
@@ -843,6 +848,17 @@
             if (this.CA) {
                 ast = this.CA.expandDerivatives(ast, null, ast);
                 ast = this.CA.removeTrivialNodes(ast);
+            }
+            if (this.CAS) {
+                // Search for expression of form `D(f, x)` and determine the
+                // the derivative symbolically.
+                ast = this.CAS.expandDerivatives(ast, null, ast);
+
+                // options.method = options.method || "strong";
+                // options.form = options.form || "fractions";
+                // options.steps = options.steps || [];
+                // options.iterations = options.iterations || 1000;
+                // ast = this.CAS._simplify_aux(ast, options);
             }
             switch (cmd) {
                 case 'parse':
@@ -850,6 +866,18 @@
                     break;
                 case 'manipulate':
                     result = this.compile(ast);
+                    break;
+                case 'simplify':
+                    if (Type.exists(this.CAS)) {
+                        options.method = options.method || "strong";
+                        options.form = options.form || "fractions";
+                        options.steps = options.steps || [];
+                        options.iterations = options.iterations || 1000;
+                        ast = this.CAS.simplify(ast, options);
+                        result = this.CAS.compile(ast);
+                    } else {
+                        result = this.compile(ast);
+                    }
                     break;
                 case 'getAst':
                     result = ast;
@@ -899,6 +927,21 @@
      */
     manipulate: function (code, geonext, dontstore) {
         return this._genericParse(code, 'manipulate', geonext, dontstore);
+    },
+
+    /**
+     * Manipulate JessieCode.
+     * This consists of generating an AST with parser.parse,
+     * apply simplifying rules from CAS
+     * and compile the AST back to JessieCode with minimal number of parentheses.
+     *
+     * @param {String} code             JessieCode code to be parsed
+     * @param {Boolean} [geonext=false] Geonext compatibility mode.
+     * @param {Boolean} [dontstore=false] If false, the code string is stored in this.code.
+     * @return {String}                 Simplified JessieCode code
+     */
+    simplify: function (code) {
+        return this._genericParse(code, 'simplify');
     },
 
     /**
@@ -1413,7 +1456,7 @@
                         ret = this.execute(node.children[0]);
                         i = this.execute(node.children[1]);
 
-                        if (typeof i === 'number' && Math.abs(Math.round(i) - i) < Mat.eps) {
+                        if (typeof i === 'number' && Math.abs(Math.round(i) - i) < 1.e-12) {
                             ret = ret[i];
                         } else {
                             ret = undef;
@@ -1680,6 +1723,9 @@
                             ret += this.compile(node.children[1], js);
                         }
                         break;
+                    case 'op_block':
+                        ret = '{\n' + this.compile(node.children[0], js) + ' }\n';
+                        break;
                     case 'op_assign':
                         //e = this.compile(node.children[0], js);
                         if (js) {
@@ -1958,9 +2004,6 @@
                 break;
         }
 
-        if (node.needsBrackets) {
-            ret = '{\n' + ret + ' }\n';
-        }
         if (node.needsAngleBrackets) {
             if (js) {
                 ret = '{\n' + ret + ' }\n';
@@ -2715,15 +2758,15 @@
 
     /**
      * Output a debugging message. Uses debug console, if available. Otherwise an HTML element with the
-     * id "debug" and an innerHTML property is used.
+     * id "debug" and an innerText property is used.
      * @param {String} log
      * @private
      */
     _debug: function (log) {
-        if (typeof console === 'object') {
+        if (typeof console === 'object' && console.log) {
             console.log(log);
         } else if (Env.isBrowser && document && document.getElementById('debug') !== null) {
-            document.getElementById('debug').innerHTML += log + '<br />';
+            document.getElementById('debug').innerText += log + '\n';
         }
     },
 
@@ -2742,10 +2785,10 @@
      * @param {String} msg
      */
     _warn: function (msg) {
-        if (typeof console === 'object') {
+        if (typeof console === 'object' && console.log) {
             console.log('Warning(' + this.line + '): ' + msg);
         } else if (Env.isBrowser && document && document.getElementById(this.warnLog) !== null) {
-            document.getElementById(this.warnLog).innerHTML += 'Warning(' + this.line + '): ' + msg + '<br />';
+            document.getElementById(this.warnLog).innerText += 'Warning(' + this.line + '): ' + msg + '\n';
         }
     },
 
@@ -2890,7 +2933,7 @@
  this.$ = AST.createNode(lc(_$[$0]), 'node_op', 'op_none');
 break;
 case 12:
- this.$ = $$[$0-1]; this.$.needsBrackets = true;
+ this.$ = AST.createNode(lc(_$[$0-2]), 'node_op', 'op_block', $$[$0-1]);
 break;
 case 13:
  this.$ = AST.createNode(lc(_$[$0-1]), 'node_op', 'op_none', $$[$0-1], $$[$0]);
@@ -3701,3753 +3744,4 @@
 // Work around an issue with browsers that don't support Object.getPrototypeOf()
 parser.yy.parseError = parser.parseError;
 
-export default JXG.JessieCode;
-=======
-/*
- JessieCode Interpreter and Compiler
-
-    Copyright 2011-2023
-        Michael Gerhaeuser,
-        Alfred Wassermann
-
-    JessieCode is free software dual licensed under the GNU LGPL or MIT License.
-
-    You can redistribute it and/or modify it under the terms of the
-
-      * GNU Lesser General Public License as published by
-        the Free Software Foundation, either version 3 of the License, or
-        (at your option) any later version
-      OR
-      * MIT License: https://github.com/jsxgraph/jsxgraph/blob/master/LICENSE.MIT
-
-    JessieCode is distributed in the hope that it will be useful,
-    but WITHOUT ANY WARRANTY; without even the implied warranty of
-    MERCHANTABILITY or FITNESS FOR A PARTICULAR PURPOSE.  See the
-    GNU Lesser General Public License for more details.
-
-    You should have received a copy of the GNU Lesser General Public License and
-    the MIT License along with JessieCode. If not, see <https://www.gnu.org/licenses/>
-    and <https://opensource.org/licenses/MIT/>.
- */
-
-/*global JXG: true, define: true, window: true, console: true, self: true, document: true, parser: true*/
-/*jslint nomen: true, plusplus: true*/
-
-/**
- * @fileoverview JessieCode is a scripting language designed to provide a
- * simple scripting language to build constructions
- * with JSXGraph. It is similar to JavaScript, but prevents access to the DOM.
- * Hence, it can be used in community driven math portals which want to use
- * JSXGraph to display interactive math graphics.
- */
-
-import JXG from "../jxg.js";
-import Const from "../base/constants.js";
-import Text from "../base/text.js";
-import Mat from "../math/math.js";
-import Interval from "../math/ia.js";
-import Geometry from "../math/geometry.js";
-import Statistics from "../math/statistics.js";
-import Type from "../utils/type.js";
-import Env from "../utils/env.js";
-
-// IE 6-8 compatibility
-if (!Object.create) {
-    Object.create = function (o, properties) {
-        if (typeof o !== 'object' && typeof o !== 'function') throw new TypeError('Object prototype may only be an Object: ' + o);
-        else if (o === null) throw new Error("This browser's implementation of Object.create is a shim and doesn't support 'null' as the first argument.");
-
-        if (typeof properties != 'undefined') throw new Error("This browser's implementation of Object.create is a shim and doesn't support a second argument.");
-
-        function F() { }
-
-        F.prototype = o;
-
-        return new F();
-    };
-}
-
-var priv = {
-    modules: {
-        'math': Mat,
-        'math/geometry': Geometry,
-        'math/statistics': Statistics,
-        'math/numerics': Mat.Numerics
-    }
-};
-
-/**
- * A JessieCode object provides an interface to the parser and stores all variables and objects used within a JessieCode script.
- * The optional argument <tt>code</tt> is interpreted after initializing. To evaluate more code after initializing a JessieCode instance
- * please use {@link JXG.JessieCode#parse}. For code snippets like single expressions use {@link JXG.JessieCode#snippet}.
- * @constructor
- * @param {String} [code] Code to parse.
- * @param {Boolean} [geonext=false] Geonext compatibility mode.
- */
-JXG.JessieCode = function (code, geonext) {
-    // Control structures
-
-    /**
-     * The global scope.
-     * @type Object
-     */
-    this.scope = {
-        id: 0,
-        hasChild: true,
-        args: [],
-        locals: {},
-        context: null,
-        previous: null
-    };
-
-    /**
-     * Keeps track of all possible scopes every required.
-     * @type Array
-     */
-    this.scopes = [];
-    this.scopes.push(this.scope);
-
-    /**
-     * A stack to store debug information (like line and column where it was defined) of a parameter
-     * @type Array
-     * @private
-     */
-    this.dpstack = [[]];
-
-    /**
-     * Determines the parameter stack scope.
-     * @type Number
-     * @private
-     */
-    this.pscope = 0;
-
-    /**
-     * Used to store the property-value definition while parsing an object literal.
-     * @type Array
-     * @private
-     */
-    this.propstack = [{}];
-
-    /**
-     * The current scope of the object literal stack {@link JXG.JessieCode#propstack}.
-     * @type Number
-     * @private
-     */
-    this.propscope = 0;
-
-    /**
-     * Store the left hand side of an assignment. If an element is constructed and no attributes are given, this is
-     * used as the element's name.
-     * @type Array
-     * @private
-     */
-    this.lhs = [];
-
-    /**
-     * lhs flag, used by JXG.JessieCode#replaceNames
-     * @type Boolean
-     * @default false
-     */
-    this.isLHS = false;
-
-    /**
-     * The id of an HTML node in which innerText all warnings are stored (if no <tt>console</tt> object is available).
-     * @type String
-     * @default 'jcwarn'
-     */
-    this.warnLog = 'jcwarn';
-
-    /**
-     * Store $log messages in case there's no console.
-     * @type Array
-     */
-    this.$log = [];
-
-    /**
-     * Built-in functions and constants
-     * @type Object
-     */
-    this.builtIn = this.defineBuiltIn();
-
-    /**
-     * List of all possible operands in JessieCode (except of JSXGraph objects).
-     * @type Object
-     */
-    this.operands = this.getPossibleOperands();
-
-    /**
-     * The board which currently is used to create and look up elements.
-     * @type JXG.Board
-     */
-    this.board = null;
-
-    /**
-     * Force slider names to return value instead of node
-     * @type Boolean
-     */
-    this.forceValueCall = false;
-
-    /**
-     * Keep track of which element is created in which line.
-     * @type Object
-     */
-    this.lineToElement = {};
-
-    this.parCurLine = 1;
-    this.parCurColumn = 0;
-    this.line = 1;
-    this.col = 1;
-
-    if (JXG.CA) {
-        // Old simplifier
-        this.CA = new JXG.CA(this.node, this.createNode, this);
-    }
-    if (JXG.CAS) {
-        // New simplifier
-        this.CAS = new JXG.CAS(this.node, this.createNode, this);
-    }
-
-    this.code = '';
-
-    if (typeof code === 'string') {
-        this.parse(code, geonext);
-    }
-};
-
-JXG.extend(JXG.JessieCode.prototype, /** @lends JXG.JessieCode.prototype */ {
-    /**
-     * Create a new parse tree node.
-     * @param {String} type Type of node, e.g. node_op, node_var, or node_const
-     * @param value The nodes value, e.g. a variables value or a functions body.
-     * @param {Array} children Arbitrary number of child nodes.
-     */
-    node: function (type, value, children) {
-        return {
-            type: type,
-            value: value,
-            children: children
-        };
-    },
-
-    /**
-     * Create a new parse tree node. Basically the same as node(), but this builds
-     * the children part out of an arbitrary number of parameters, instead of one
-     * array parameter.
-     * @param {String} type Type of node, e.g. node_op, node_var, or node_const
-     * @param value The nodes value, e.g. a variables value or a functions body.
-     * @param children Arbitrary number of parameters; define the child nodes.
-     */
-    createNode: function (type, value, children) {
-        var n = this.node(type, value, []),
-            i;
-
-        for (i = 2; i < arguments.length; i++) {
-            n.children.push(arguments[i]);
-        }
-
-        if (n.type === 'node_const' && Type.isNumber(n.value)) {
-            n.isMath = true;
-        }
-
-        n.line = this.parCurLine;
-        n.col = this.parCurColumn;
-
-        return n;
-    },
-
-    /**
-     * Create a new scope.
-     * @param {Array} args
-     * @returns {Object}
-     */
-    pushScope: function (args) {
-        var scope = {
-            args: args,
-            locals: {},
-            context: null,
-            previous: this.scope
-        };
-
-        this.scope.hasChild = true;
-        this.scope = scope;
-        scope.id = this.scopes.push(scope) - 1;
-
-        return scope;
-    },
-
-    /**
-     * Remove the current scope and reinstate the previous scope
-     * @returns {Object}
-     */
-    popScope: function () {
-        var s = this.scope.previous;
-
-        // make sure the global scope is not lost
-        this.scope = s !== null ? s : this.scope;
-
-        return this.scope;
-    },
-
-    /**
-     * Looks up an {@link JXG.GeometryElement} by its id.
-     * @param {String} id
-     * @returns {JXG.GeometryElement}
-     */
-    getElementById: function (id) {
-        return this.board.objects[id];
-    },
-
-    log: function () {
-        this.$log.push(arguments);
-
-        if (typeof console === 'object' && console.log) {
-            console.log.apply(console, arguments);
-        }
-    },
-
-    /**
-     * Returns a element creator function which takes two parameters: the parents array and the attributes object.
-     * @param {String} vname The element type, e.g. 'point', 'line', 'midpoint'
-     * @returns {function}
-     */
-    creator: (function () {
-        // stores the already defined creators
-        var _ccache = {}, r;
-
-        r = function (vname) {
-            var f;
-
-            // _ccache is global, i.e. it is the same for ALL JessieCode instances.
-            // That's why we need the board id here
-            if (typeof _ccache[this.board.id + vname] === 'function') {
-                f = _ccache[this.board.id + vname];
-            } else {
-                f = (function (that) {
-                    return function (parameters, attributes) {
-                        var attr;
-
-                        if (Type.exists(attributes)) {
-                            attr = attributes;
-                        } else {
-                            attr = {};
-                        }
-                        if (attr.name === undefined && attr.id === undefined) {
-                            attr.name = (that.lhs[that.scope.id] !== 0 ? that.lhs[that.scope.id] : '');
-                        }
-                        return that.board.create(vname, parameters, attr);
-                    };
-                }(this));
-
-                f.creator = true;
-                _ccache[this.board.id + vname] = f;
-            }
-
-            return f;
-        };
-
-        r.clearCache = function () {
-            _ccache = {};
-        };
-
-        return r;
-    }()),
-
-    /**
-     * Assigns a value to a variable in the current scope.
-     * @param {String} vname Variable name
-     * @param value Anything
-     * @see JXG.JessieCode#sstack
-     * @see JXG.JessieCode#scope
-     */
-    letvar: function (vname, value) {
-        if (this.builtIn[vname]) {
-            this._warn('"' + vname + '" is a predefined value.');
-        }
-
-        this.scope.locals[vname] = value;
-    },
-
-    /**
-     * Checks if the given variable name can be found in the current scope chain.
-     * @param {String} vname
-     * @returns {Object} A reference to the scope object the variable can be found in or null if it can't be found.
-     */
-    isLocalVariable: function (vname) {
-        var s = this.scope;
-
-        while (s !== null) {
-            if (Type.exists(s.locals[vname])) {
-                return s;
-            }
-
-            s = s.previous;
-        }
-
-        return null;
-    },
-
-    /**
-     * Checks if the given variable name is a parameter in any scope from the current to the global scope.
-     * @param {String} vname
-     * @returns {Object} A reference to the scope object that contains the variable in its arg list.
-     */
-    isParameter: function (vname) {
-        var s = this.scope;
-
-        while (s !== null) {
-            if (Type.indexOf(s.args, vname) > -1) {
-                return s;
-            }
-
-            s = s.previous;
-        }
-
-        return null;
-    },
-
-    /**
-     * Checks if the given variable name is a valid creator method.
-     * @param {String} vname
-     * @returns {Boolean}
-     */
-    isCreator: function (vname) {
-        // check for an element with this name
-        return !!JXG.elements[vname];
-    },
-
-    /**
-     * Checks if the given variable identifier is a valid member of the JavaScript Math Object.
-     * @param {String} vname
-     * @returns {Boolean}
-     */
-    isMathMethod: function (vname) {
-        return vname !== 'E' && !!Math[vname];
-    },
-
-    /**
-     * Returns true if the given identifier is a builtIn variable/function.
-     * @param {String} vname
-     * @returns {Boolean}
-     */
-    isBuiltIn: function (vname) {
-        return !!this.builtIn[vname];
-    },
-
-    /**
-     * Looks up the value of the given variable. We use a simple type inspection.
-     *
-     * @param {String} vname Name of the variable
-     * @param {Boolean} [local=false] Only look up the internal symbol table and don't look for
-     * the <tt>vname</tt> in Math or the element list.
-     * @param {Boolean} [isFunctionName=false] Lookup function of type builtIn, Math.*, creator.
-     *
-     * @see JXG.JessieCode#resolveType
-     */
-    getvar: function (vname, local, isFunctionName) {
-        var s;
-
-        local = Type.def(local, false);
-
-        // Local scope has always precedence
-        s = this.isLocalVariable(vname);
-
-        if (s !== null) {
-            return s.locals[vname];
-        }
-
-        // Handle the - so far only - few constants by hard coding them.
-        if (vname === '$board' || vname === 'EULER' || vname === 'PI') {
-            return this.builtIn[vname];
-        }
-
-        if (isFunctionName) {
-            if (this.isBuiltIn(vname)) {
-                return this.builtIn[vname];
-            }
-
-            if (this.isMathMethod(vname)) {
-                return Math[vname];
-            }
-
-            // check for an element with this name
-            if (this.isCreator(vname)) {
-                return this.creator(vname);
-            }
-        }
-
-        if (!local) {
-            s = this.board.select(vname);
-            if (s !== vname) {
-                return s;
-            }
-        }
-    },
-
-    /**
-     * Look up the value of a local variable.
-     * @param {string} vname
-     * @returns {*}
-     */
-    resolve: function (vname) {
-        var s = this.scope;
-
-        while (s !== null) {
-            if (Type.exists(s.locals[vname])) {
-                return s.locals[vname];
-            }
-
-            s = s.previous;
-        }
-    },
-
-    /**
-     * TODO this needs to be called from JS and should not generate JS code
-     * Looks up a variable identifier in various tables and generates JavaScript code that could be eval'd to get the value.
-     * @param {String} vname Identifier
-     * @param {Boolean} [local=false] Don't resolve ids and names of elements
-     * @param {Boolean} [withProps=false]
-     */
-    getvarJS: function (vname, local, withProps) {
-        var s, r = '', re;
-
-        local = Type.def(local, false);
-        withProps = Type.def(withProps, false);
-
-        s = this.isParameter(vname);
-        if (s !== null) {
-            return vname;
-        }
-
-        s = this.isLocalVariable(vname);
-        if (s !== null && !withProps) {
-            return '$jc$.resolve(\'' + vname + '\')';
-        }
-
-        // check for an element with this name
-        if (this.isCreator(vname)) {
-            return '(function () { var a = Array.prototype.slice.call(arguments, 0), props = ' + (withProps ? 'a.pop()' : '{}') + '; return $jc$.board.create.apply($jc$.board, [\'' + vname + '\'].concat([a, props])); })';
-        }
-
-        if (withProps) {
-            this._error('Syntax error (attribute values are allowed with element creators only)');
-        }
-
-        if (this.isBuiltIn(vname)) {
-            // If src does not exist, it is a number. In that case, just return the value.
-            r = this.builtIn[vname].src || this.builtIn[vname];
-
-            // Get the "real" name of the function
-            if (Type.isNumber(r)) {
-                return r;
-            }
-            // Search a JSXGraph object in board
-            if (r.match(/board\.select/)) {
-                return r;
-            }
-
-            /* eslint-disable no-useless-escape */
-            vname = r.split('.').pop();
-            if (Type.exists(this.board.mathLib)) {
-                // Handle builtin case: ln(x) -> Math.log
-                re = new RegExp('^Math\.' + vname);
-                if (re.exec(r) !== null) {
-                    return r.replace(re, '$jc$.board.mathLib.' + vname);
-                }
-            }
-            if (Type.exists(this.board.mathLibJXG)) {
-                // Handle builtin case: factorial(x) -> JXG.Math.factorial
-                re = new RegExp('^JXG\.Math\.');
-                if (re.exec(r) !== null) {
-                    return r.replace(re, '$jc$.board.mathLibJXG.');
-                }
-                return r;
-            }
-            /* eslint-enable no-useless-escape */
-            return r;
-
-            // return this.builtIn[vname].src || this.builtIn[vname];
-        }
-
-        if (this.isMathMethod(vname)) {
-            return '$jc$.board.mathLib.' + vname;
-            //                return 'Math.' + vname;
-        }
-
-        // if (!local) {
-        //     if (Type.isId(this.board, vname)) {
-        //         r = '$jc$.board.objects[\'' + vname + '\']';
-        //     } else if (Type.isName(this.board, vname)) {
-        //         r = '$jc$.board.elementsByName[\'' + vname + '\']';
-        //     } else if (Type.isGroup(this.board, vname)) {
-        //         r = '$jc$.board.groups[\'' + vname + '\']';
-        //     }
-
-        //     return r;
-        // }
-        if (!local) {
-            if (Type.isId(this.board, vname)) {
-                r = '$jc$.board.objects[\'' + vname + '\']';
-                if (this.board.objects[vname].elType === 'slider') {
-                    r += '.Value()';
-                }
-            } else if (Type.isName(this.board, vname)) {
-                r = '$jc$.board.elementsByName[\'' + vname + '\']';
-                if (this.board.elementsByName[vname].elType === 'slider') {
-                    r += '.Value()';
-                }
-            } else if (Type.isGroup(this.board, vname)) {
-                r = '$jc$.board.groups[\'' + vname + '\']';
-            }
-
-            return r;
-        }
-
-        return '';
-    },
-
-    /**
-     * Adds the property <tt>isMap</tt> to a function and sets it to true.
-     * @param {function} f
-     * @returns {function}
-     */
-    makeMap: function (f) {
-        f.isMap = true;
-
-        return f;
-    },
-
-    functionCodeJS: function (node) {
-        var p = node.children[0].join(', '),
-            bo = '',
-            bc = '';
-
-        if (node.value === 'op_map') {
-            bo = '{ return  ';
-            bc = ' }';
-        }
-
-        return 'function (' + p + ') {\n' +
-            'var $oldscope$ = $jc$.scope;\n' +
-            '$jc$.scope = $jc$.scopes[' + this.scope.id + '];\n' +
-            'var r = (function () ' + bo + this.compile(node.children[1], true) + bc + ')();\n' +
-            '$jc$.scope = $oldscope$;\n' +
-            'return r;\n' +
-            '}';
-    },
-
-    /**
-     * Converts a node type <tt>node_op</tt> and value <tt>op_map</tt> or <tt>op_function</tt> into a executable
-     * function. Does a simple type inspection.
-     * @param {Object} node
-     * @returns {function}
-     * @see JXG.JessieCode#resolveType
-     */
-    defineFunction: function (node) {
-        var fun, i, that = this,
-            list = node.children[0],
-            scope = this.pushScope(list);
-
-        if (this.board.options.jc.compile) {
-            this.isLHS = false;
-
-            // we currently need to put the parameters into the local scope
-            // until the compiled JS variable lookup code is fixed
-            for (i = 0; i < list.length; i++) {
-                scope.locals[list[i]] = list[i];
-            }
-
-            this.replaceNames(node.children[1]);
-
-            /** @ignore */
-            fun = (function (jc) {
-                var fun,
-                    // str = 'var f = ' + $jc$.functionCodeJS(node) + '; f;';
-                    str = 'var f = function($jc$) { return ' +
-                        jc.functionCodeJS(node) +
-                        '}; f;';
-
-                try {
-                    // yeah, eval is evil, but we don't have much choice here.
-                    // the str is well defined and there is no user input in it that we didn't check before
-
-                    /*jslint evil:true*/
-                    // fun = eval(str);
-                    fun = eval(str)(jc);
-                    /*jslint evil:false*/
-
-                    scope.argtypes = [];
-                    for (i = 0; i < list.length; i++) {
-                        scope.argtypes.push(that.resolveType(list[i], node));
-                    }
-
-                    return fun;
-                } catch (e) {
-                    // $jc$._warn('error compiling function\n\n' + str + '\n\n' + e.toString());
-                    jc._warn("error compiling function\n\n" + str + "\n\n" + e.toString());
-                    return function () { };
-                }
-            }(this));
-
-            // clean up scope
-            this.popScope();
-        } else {
-            /** @ignore */
-            fun = (function (_pstack, that, id) {
-                return function () {
-                    var r, oldscope;
-
-                    oldscope = that.scope;
-                    that.scope = that.scopes[id];
-
-                    for (r = 0; r < _pstack.length; r++) {
-                        that.scope.locals[_pstack[r]] = arguments[r];
-                    }
-
-                    r = that.execute(node.children[1]);
-                    that.scope = oldscope;
-
-                    return r;
-                };
-            }(list, this, scope.id));
-        }
-
-        fun.node = node;
-        fun.scope = scope;
-        fun.toJS = fun.toString;
-        fun.toString = (function (_that) {
-            return function () {
-                return _that.compile(_that.replaceIDs(Type.deepCopy(node)));
-            };
-        }(this));
-
-        fun.deps = {};
-        this.collectDependencies(node.children[1], node.children[0], fun.deps);
-
-        return fun;
-    },
-
-    /**
-     * Merge all attribute values given with an element creator into one object.
-     * @param {Object} o An arbitrary number of objects
-     * @returns {Object} All given objects merged into one. If properties appear in more (case sensitive) than one
-     * object the last value is taken.
-     */
-    mergeAttributes: function (o) {
-        var i, attr = {};
-
-        for (i = 0; i < arguments.length; i++) {
-            attr = Type.deepCopy(attr, arguments[i], true);
-        }
-
-        return attr;
-    },
-
-    /**
-     * Sets the property <tt>what</tt> of <tt>o</tt> to <tt>value</tt>
-     * @param {JXG.Point|JXG.Text} o
-     * @param {String} what
-     * @param value
-     */
-    setProp: function (o, what, value) {
-        var par = {}, x, y;
-
-        if (o.elementClass === Const.OBJECT_CLASS_POINT && (what === 'X' || what === 'Y')) {
-            // set coords
-
-            what = what.toLowerCase();
-
-            // we have to deal with three cases here:
-            // o.isDraggable && typeof value === number:
-            //   stay draggable, just set the new coords (e.g. via moveTo)
-            // o.isDraggable && typeof value === function:
-            //   convert to !o.isDraggable, set the new coords via o.addConstraint()
-            // !o.isDraggable:
-            //   stay !o.isDraggable, update the given coord by overwriting X/YEval
-
-            if (o.isDraggable && typeof value === 'number') {
-                x = what === 'x' ? value : o.X();
-                y = what === 'y' ? value : o.Y();
-
-                o.setPosition(Const.COORDS_BY_USER, [x, y]);
-            } else if (o.isDraggable && (typeof value === 'function' || typeof value === 'string')) {
-                x = what === 'x' ? value : o.coords.usrCoords[1];
-                y = what === 'y' ? value : o.coords.usrCoords[2];
-
-                o.addConstraint([x, y]);
-            } else if (!o.isDraggable) {
-                x = what === 'x' ? value : o.XEval.origin;
-                y = what === 'y' ? value : o.YEval.origin;
-
-                o.addConstraint([x, y]);
-            }
-
-            this.board.update();
-        } else if (o.elementClass === Const.OBJECT_CLASS_TEXT && (what === 'X' || what === 'Y')) {
-            if (typeof value === 'number') {
-                o[what] = function () { return value; };
-            } else if (typeof value === 'function') {
-                o.isDraggable = false;
-                o[what] = value;
-            } else if (typeof value === 'string') {
-                o.isDraggable = false;
-                o[what] = Type.createFunction(value, this.board);
-                o[what + 'jc'] = value;
-            }
-
-            o[what].origin = value;
-
-            this.board.update();
-        } else if (o.type && o.elementClass && o.visProp) {
-            if (Type.exists(o[o.methodMap[what]]) && typeof o[o.methodMap[what]] !== 'function') {
-                o[o.methodMap[what]] = value;
-            } else {
-                par[what] = value;
-                o.setAttribute(par);
-            }
-        } else {
-            o[what] = value;
-        }
-    },
-
-    /**
-     * Generic method to parse JessieCode.
-     * This consists of generating an AST with parser.parse,
-     * apply simplifying rules from CA and
-     * manipulate the AST according to the second parameter "cmd".
-     * @param  {String} code      JessieCode code to be parsed
-     * @param  {String} cmd       Type of manipulation to be done with AST
-     * @param {Boolean} [geonext=false] Geonext compatibility mode.
-     * @param {Boolean} [dontstore=false] If false, the code string is stored in this.code,
-     *  i.e. in the JessieCode object, e.g. in board.jc.
-     * @return {Object} Returns result of computation as directed in cmd.
-     */
-    _genericParse: function (code, cmd, geonext, dontstore) {
-        var i, setTextBackup, ast, result,
-            ccode = code.replace(/\r\n/g, '\n').split('\n'),
-            options = {},
-            cleaned = [];
-
-        if (!dontstore) {
-            this.code += code + '\n';
-        }
-
-        if (Text) {
-            setTextBackup = Text.prototype.setText;
-            Text.prototype.setText = Text.prototype.setTextJessieCode;
-        }
-
-        try {
-            if (!Type.exists(geonext)) {
-                geonext = false;
-            }
-
-            for (i = 0; i < ccode.length; i++) {
-                if (geonext) {
-                    ccode[i] = JXG.GeonextParser.geonext2JS(ccode[i], this.board);
-                }
-                cleaned.push(ccode[i]);
-            }
-
-            code = cleaned.join('\n');
-            ast = parser.parse(code);
-            if (this.CA) {
-                ast = this.CA.expandDerivatives(ast, null, ast);
-                ast = this.CA.removeTrivialNodes(ast);
-            }
-            if (this.CAS) {
-                // Search for expression of form `D(f, x)` and determine the
-                // the derivative symbolically.
-                ast = this.CAS.expandDerivatives(ast, null, ast);
-
-                // options.method = options.method || "strong";
-                // options.form = options.form || "fractions";
-                // options.steps = options.steps || [];
-                // options.iterations = options.iterations || 1000;
-                // ast = this.CAS._simplify_aux(ast, options);
-            }
-            switch (cmd) {
-                case 'parse':
-                    result = this.execute(ast);
-                    break;
-                case 'manipulate':
-                    result = this.compile(ast);
-                    break;
-                case 'simplify':
-                    if (Type.exists(this.CAS)) {
-                        options.method = options.method || "strong";
-                        options.form = options.form || "fractions";
-                        options.steps = options.steps || [];
-                        options.iterations = options.iterations || 1000;
-                        ast = this.CAS.simplify(ast, options);
-                        result = this.CAS.compile(ast);
-                    } else {
-                        result = this.compile(ast);
-                    }
-                    break;
-                case 'getAst':
-                    result = ast;
-                    break;
-                default:
-                    result = false;
-            }
-        } catch (e) {  // catch is mandatory in old IEs
-            // console.log(e);
-            // We throw the error again,
-            // so the user can catch it.
-            throw e;
-        } finally {
-            // make sure the original text method is back in place
-            if (Text) {
-                Text.prototype.setText = setTextBackup;
-            }
-        }
-
-        return result;
-    },
-
-    /**
-     * Parses JessieCode.
-     * This consists of generating an AST with parser.parse, apply simplifying rules
-     * from CA and executing the ast by calling this.execute(ast).
-     *
-     * @param {String} code             JessieCode code to be parsed
-     * @param {Boolean} [geonext=false] Geonext compatibility mode.
-     * @param {Boolean} [dontstore=false] If false, the code string is stored in this.code.
-     * @return {Object}                 Parse JessieCode code and execute it.
-     */
-    parse: function (code, geonext, dontstore) {
-        return this._genericParse(code, 'parse', geonext, dontstore);
-    },
-
-    /**
-     * Manipulate JessieCode.
-     * This consists of generating an AST with parser.parse,
-     * apply simplifying rules from CA
-     * and compile the AST back to JessieCode.
-     *
-     * @param {String} code             JessieCode code to be parsed
-     * @param {Boolean} [geonext=false] Geonext compatibility mode.
-     * @param {Boolean} [dontstore=false] If false, the code string is stored in this.code.
-     * @return {String}                 Simplified JessieCode code
-     */
-    manipulate: function (code, geonext, dontstore) {
-        return this._genericParse(code, 'manipulate', geonext, dontstore);
-    },
-
-    /**
-     * Manipulate JessieCode.
-     * This consists of generating an AST with parser.parse,
-     * apply simplifying rules from CAS
-     * and compile the AST back to JessieCode with minimal number of parentheses.
-     *
-     * @param {String} code             JessieCode code to be parsed
-     * @param {Boolean} [geonext=false] Geonext compatibility mode.
-     * @param {Boolean} [dontstore=false] If false, the code string is stored in this.code.
-     * @return {String}                 Simplified JessieCode code
-     */
-    simplify: function (code) {
-        return this._genericParse(code, 'simplify');
-    },
-
-    /**
-     * Get abstract syntax tree (AST) from JessieCode code.
-     * This consists of generating an AST with parser.parse.
-     *
-     * @param {String} code
-     * @param {Boolean} [geonext=false] Geonext compatibility mode.
-     * @param {Boolean} [dontstore=false] If false, the code string is stored in this.code.
-     * @return {Node}  AST
-     */
-    getAST: function (code, geonext, dontstore) {
-        return this._genericParse(code, 'getAst', geonext, dontstore);
-    },
-
-    /**
-     * Parses a JessieCode snippet, e.g. "3+4", and wraps it into a function, if desired.
-     * @param {String} code A small snippet of JessieCode. Must not be an assignment.
-     * @param {Boolean} [funwrap=true] If true, the code is wrapped in a function.
-     * @param {String} [varname=''] Name of the parameter(s)
-     * @param {Boolean} [geonext=false] Geonext compatibility mode.
-     * @param {Boolean} [forceValueCall=true] Force evaluation of value method of sliders.
-     */
-    snippet: function (code, funwrap, varname, geonext, forceValueCall) {
-        var c;
-
-        funwrap = Type.def(funwrap, true);
-        varname = Type.def(varname, '');
-        geonext = Type.def(geonext, false);
-        this.forceValueCall = Type.def(forceValueCall, true);
-
-        c = (funwrap ? ' function (' + varname + ') { return ' : '') +
-                code +
-            (funwrap ? '; }' : '') + ';';
-
-        return this.parse(c, geonext, true);
-    },
-
-    /**
-     * Traverses through the given subtree and changes all values of nodes with the replaced flag set by
-     * {@link JXG.JessieCode#replaceNames} to the name of the element (if not empty).
-     * @param {Object} node
-     */
-    replaceIDs: function (node) {
-        var i, v;
-
-        if (node.replaced) {
-            // These children exist, if node.replaced is set.
-            v = this.board.objects[node.children[1][0].value];
-
-            if (Type.exists(v) && v.name !== "") {
-                node.type = 'node_var';
-                node.value = v.name;
-
-                // Maybe it's not necessary, but just to be sure that everything is cleaned up we better delete all
-                // children and the replaced flag
-                node.children.length = 0;
-                delete node.replaced;
-            }
-        }
-
-        if (Type.isArray(node)) {
-            for (i = 0; i < node.length; i++) {
-                node[i] = this.replaceIDs(node[i]);
-            }
-        }
-
-        if (node.children) {
-            // assignments are first evaluated on the right hand side
-            for (i = node.children.length; i > 0; i--) {
-                if (Type.exists(node.children[i - 1])) {
-                    node.children[i - 1] = this.replaceIDs(node.children[i - 1]);
-                }
-
-            }
-        }
-
-        return node;
-    },
-
-    /**
-     * Traverses through the given subtree and changes all elements referenced by names through referencing them by ID.
-     * An identifier is only replaced if it is not found in all scopes above the current scope and if it
-     * has not been blacklisted within the codeblock determined by the given subtree.
-     * @param {Object} node
-     * @param {Boolean} [callValuePar=false] if true, uses $value() instead of $() in createReplacementNode
-     */
-    replaceNames: function (node, callValuePar) {
-        var i, v,
-            callValue = false;
-
-        if (callValuePar !== undefined) {
-            callValue = callValuePar;
-        }
-
-        v = node.value;
-
-        // We are interested only in nodes of type node_var and node_op > op_lhs.
-        // Currently, we are not checking if the id is a local variable. in this case, we're stuck anyway.
-
-        if (node.type === 'node_op' && v === 'op_lhs' && node.children.length === 1) {
-            this.isLHS = true;
-        } else if (node.type === 'node_var') {
-            if (this.isLHS) {
-                this.letvar(v, true);
-            } else if (!Type.exists(this.getvar(v, true)) && Type.exists(this.board.elementsByName[v])) {
-                if (callValue && this.board.elementsByName[v].elType !== 'slider') {
-                    callValue = false;
-                }
-                node = this.createReplacementNode(node, callValue);
-            }
-        }
-
-        if (Type.isArray(node)) {
-            for (i = 0; i < node.length; i++) {
-                node[i] = this.replaceNames(node[i], callValue);
-            }
-        }
-
-        if (node.children) {
-            // Replace slider reference by call of slider.Value()
-            if (this.forceValueCall &&              // It must be enforced, see snippet.
-                (
-                    // 1. case: sin(a), max(a, 0), ...
-                    (node.value === "op_execfun" &&
-                        // Not in cases V(a), $(a)
-                        node.children[0].value !== 'V' && node.children[0].value !== '$' &&
-                        // Function must be a math function. This ensures that a number is required as input.
-                        (Type.exists(Math[node.children[0].value]) || Type.exists(Mat[node.children[0].value])) &&
-                        // node.children[1].length === 1 &&
-                        node.children[1][0].type === 'node_var'
-                    ) ||
-                    // 2. case: slider is the whole expression: 'a'
-                    (node.value === "op_return" &&
-                        node.children.length === 1 &&
-                        node.children[0].type === 'node_var'
-                    )
-                )
-            ) {
-                    callValue = true;
-            }
-
-            // Assignments are first evaluated on the right hand side
-            for (i = node.children.length; i > 0; i--) {
-                if (Type.exists(node.children[i - 1])) {
-                    node.children[i - 1] = this.replaceNames(node.children[i - 1], callValue);
-                }
-            }
-        }
-
-        if (node.type === 'node_op' && node.value === 'op_lhs' && node.children.length === 1) {
-            this.isLHS = false;
-        }
-
-        return node;
-    },
-
-    /**
-     * Replaces node_var nodes with node_op&gt;op_execfun nodes, calling the internal $() function with the id of the
-     * element accessed by the node_var node.
-     * @param {Object} node
-     * @param {Boolean} [callValue=undefined] if true, uses $value() instead of $()
-     * @returns {Object} op_execfun node
-     */
-    createReplacementNode: function (node, callValue) {
-        var v = node.value,
-            el = this.board.elementsByName[v];
-
-        // If callValue: get handle to this node_var and call its Value method.
-        // Otherwise return the object.
-        node = this.createNode('node_op', 'op_execfun',
-            this.createNode('node_var', (callValue === true ? '$value' : '$')),
-            [this.createNode('node_str', el.id)]);
-
-        node.replaced = true;
-
-        return node;
-    },
-
-    /**
-     * Search the parse tree below <tt>node</tt> for <em>stationary</em> dependencies, i.e. dependencies hard coded into
-     * the function.
-     * @param {Object} node
-     * @param {Array} varnames List of variable names of the function
-     * @param {Object} result An object where the referenced elements will be stored. Access key is their id.
-     */
-    collectDependencies: function (node, varnames, result) {
-        var i, v, e, le;
-
-        if (Type.isArray(node)) {
-            le = node.length;
-            for (i = 0; i < le; i++) {
-                this.collectDependencies(node[i], varnames, result);
-            }
-            return;
-        }
-
-        v = node.value;
-
-        if (node.type === 'node_var' &&
-            varnames.indexOf(v) < 0 // v is not contained in the list of variables of that function
-        ) {
-            e = this.getvar(v);
-            if (e && e.visProp && e.elType && e.elementClass && e.id
-                // Sliders are the only elements which are given by names.
-                // Wrong, a counter example is: circle(c, function() { return p1.Dist(p2); })
-                // && e.elType === 'slider'
-            ) {
-                result[e.id] = e;
-            }
-        }
-
-        // The $()-function-calls are special because their parameter is given as a string, not as a node_var.
-        if (node.type === 'node_op' && node.value === 'op_execfun' &&
-            node.children.length > 1 &&
-            (node.children[0].value === '$' || node.children[0].value === '$value') &&
-            node.children[1].length > 0) {
-
-            e = node.children[1][0].value;
-            result[e] = this.board.objects[e];
-        }
-
-        if (node.children) {
-            for (i = node.children.length; i > 0; i--) {
-                if (Type.exists(node.children[i - 1])) {
-                    this.collectDependencies(node.children[i - 1], varnames, result);
-                }
-            }
-        }
-    },
-
-    resolveProperty: function (e, v, compile) {
-        compile = Type.def(compile, false);
-
-        // is it a geometry element or a board?
-        if (e /*&& e.type && e.elementClass*/ && e.methodMap) {
-            // yeah, it is. but what does the user want?
-            if (Type.exists(e.subs) && Type.exists(e.subs[v])) {
-                // a subelement it is, good sir.
-                e = e.subs;
-            } else if (Type.exists(e.methodMap[v])) {
-                // the user wants to call a method
-                v = e.methodMap[v];
-            } else {
-                // the user wants to change an attribute
-                e = e.visProp;
-                v = v.toLowerCase();
-            }
-        }
-
-        if (Type.isFunction(e)) {
-            this._error('Accessing function properties is not allowed.');
-        }
-
-        if (!Type.exists(e)) {
-            this._error(e + ' is not an object');
-        }
-
-        if (!Type.exists(e[v])) {
-            this._error('unknown property ' + v);
-        }
-
-        if (compile && typeof e[v] === 'function') {
-            return function () { return e[v].apply(e, arguments); };
-        }
-
-        return e[v];
-    },
-
-    /**
-     * Type inspection: check if the string vname appears as function name in the
-     * AST node. Used in "op_execfun". This allows the JessieCode examples below.
-     *
-     * @private
-     * @param {String} vname
-     * @param {Object} node
-     * @returns 'any' or 'function'
-     * @see JXG.JessieCode#execute
-     * @see JXG.JessieCode#getvar
-     *
-     * @example
-     *  var p = board.create('point', [2, 0], {name: 'X'});
-     *  var txt = 'X(X)';
-     *  console.log(board.jc.parse(txt));
-     *
-     * @example
-     *  var p = board.create('point', [2, 0], {name: 'X'});
-     *  var txt = 'f = function(el, X) { return X(el); }; f(X, X);';
-     *  console.log(board.jc.parse(txt));
-     *
-     * @example
-     *  var p = board.create('point', [2, 0], {name: 'point'});
-     *  var txt = 'B = point(1,3); X(point);';
-     *  console.log(board.jc.parse(txt));
-     *
-     * @example
-     *  var p = board.create('point', [2, 0], {name: 'A'});
-     *  var q = board.create('point', [-2, 0], {name: 'X'});
-     *  var txt = 'getCoord=function(p, f){ return f(p); }; getCoord(A, X);';
-     *  console.log(board.jc.parse(txt));
-     */
-    resolveType: function (vname, node) {
-        var i, t,
-            type = 'any'; // Possible values: 'function', 'any'
-
-        if (Type.isArray(node)) {
-            // node contains the parameters of a function call or function declaration
-            for (i = 0; i < node.length; i++) {
-                t = this.resolveType(vname, node[i]);
-                if (t !== 'any') {
-                    type = t;
-                    return type;
-                }
-            }
-        }
-
-        if (node.type === 'node_op' && node.value === 'op_execfun' &&
-            node.children[0].type === 'node_var' && node.children[0].value === vname) {
-            return 'function';
-        }
-
-        if (node.type === 'node_op') {
-            for (i = 0; i < node.children.length; i++) {
-                if (node.children[0].type === 'node_var' && node.children[0].value === vname &&
-                    (node.value === 'op_add' || node.value === 'op_sub' || node.value === 'op_mul' ||
-                        node.value === 'op_div' || node.value === 'op_mod' || node.value === 'op_exp' ||
-                        node.value === 'op_neg')) {
-                    return 'any';
-                }
-            }
-
-            for (i = 0; i < node.children.length; i++) {
-                t = this.resolveType(vname, node.children[i]);
-                if (t !== 'any') {
-                    type = t;
-                    return type;
-                }
-            }
-        }
-
-        return 'any';
-    },
-
-    /**
-     * Resolves the lefthand side of an assignment operation
-     * @param node
-     * @returns {Object} An object with two properties. <strong>o</strong> which contains the object, and
-     * a string <strong>what</strong> which contains the property name.
-     */
-    getLHS: function (node) {
-        var res;
-
-        if (node.type === 'node_var') {
-            res = {
-                o: this.scope.locals,
-                what: node.value
-            };
-        } else if (node.type === 'node_op' && node.value === 'op_property') {
-            res = {
-                o: this.execute(node.children[0]),
-                what: node.children[1]
-            };
-        } else if (node.type === 'node_op' && node.value === 'op_extvalue') {
-            res = {
-                o: this.execute(node.children[0]),
-                what: this.execute(node.children[1])
-            };
-        } else {
-            throw new Error('Syntax error: Invalid left-hand side of assignment.');
-        }
-
-        return res;
-    },
-
-    getLHSCompiler: function (node, js) {
-        var res;
-
-        if (node.type === 'node_var') {
-            res = node.value;
-        } else if (node.type === 'node_op' && node.value === 'op_property') {
-            res = [
-                this.compile(node.children[0], js),
-                "'" + node.children[1] + "'"
-            ];
-        } else if (node.type === 'node_op' && node.value === 'op_extvalue') {
-            res = [
-                this.compile(node.children[0], js),
-                node.children[1].type === 'node_const' ? node.children[1].value : this.compile(node.children[1], js)
-            ];
-        } else {
-            throw new Error('Syntax error: Invalid left-hand side of assignment.');
-        }
-
-        return res;
-    },
-
-    /**
-     * Executes a parse subtree.
-     * @param {Object} node
-     * @returns {Number|String|Object|Boolean} Something
-     * @private
-     */
-    execute: function (node) {
-        var ret, v, i, e, l, undef, list, ilist,
-            parents = [],
-            // exec fun
-            fun, attr, sc;
-
-        ret = 0;
-
-        if (!node) {
-            return ret;
-        }
-
-        this.line = node.line;
-        this.col = node.col;
-
-        switch (node.type) {
-            case 'node_op':
-                switch (node.value) {
-                    case 'op_none':
-                        if (node.children[0]) {
-                            this.execute(node.children[0]);
-                        }
-                        if (node.children[1]) {
-                            ret = this.execute(node.children[1]);
-                        }
-                        break;
-                    case 'op_assign':
-                        v = this.getLHS(node.children[0]);
-                        this.lhs[this.scope.id] = v.what;
-
-                        if (v.o.type && v.o.elementClass && v.o.methodMap && v.what === 'label') {
-                            this._error('Left-hand side of assignment is read-only.');
-                        }
-
-                        ret = this.execute(node.children[1]);
-                        if (v.o !== this.scope.locals || (Type.isArray(v.o) && typeof v.what === 'number')) {
-                            // it is either an array component being set or a property of an object.
-                            this.setProp(v.o, v.what, ret);
-                        } else {
-                            // this is just a local variable inside JessieCode
-                            this.letvar(v.what, ret);
-                        }
-                        this.lhs[this.scope.id] = 0;
-                        break;
-                    case 'op_if':
-                        if (this.execute(node.children[0])) {
-                            ret = this.execute(node.children[1]);
-                        }
-                        break;
-                    case 'op_conditional':
-                    // fall through
-                    case 'op_if_else':
-                        if (this.execute(node.children[0])) {
-                            ret = this.execute(node.children[1]);
-                        } else {
-                            ret = this.execute(node.children[2]);
-                        }
-                        break;
-                    case 'op_while':
-                        while (this.execute(node.children[0])) {
-                            this.execute(node.children[1]);
-                        }
-                        break;
-                    case 'op_do':
-                        do {
-                            this.execute(node.children[0]);
-                        } while (this.execute(node.children[1]));
-                        break;
-                    case 'op_for':
-                        for (this.execute(node.children[0]); this.execute(node.children[1]); this.execute(node.children[2])) {
-                            this.execute(node.children[3]);
-                        }
-                        break;
-                    case 'op_proplst':
-                        if (node.children[0]) {
-                            this.execute(node.children[0]);
-                        }
-                        if (node.children[1]) {
-                            this.execute(node.children[1]);
-                        }
-                        break;
-                    case 'op_emptyobject':
-                        ret = {};
-                        break;
-                    case 'op_proplst_val':
-                        this.propstack.push({});
-                        this.propscope++;
-
-                        this.execute(node.children[0]);
-                        ret = this.propstack[this.propscope];
-
-                        this.propstack.pop();
-                        this.propscope--;
-                        break;
-                    case 'op_prop':
-                        // child 0: Identifier
-                        // child 1: Value
-                        this.propstack[this.propscope][node.children[0]] = this.execute(node.children[1]);
-                        break;
-                    case 'op_array':
-                        ret = [];
-                        l = node.children[0].length;
-
-                        for (i = 0; i < l; i++) {
-                            ret.push(this.execute(node.children[0][i]));
-                        }
-
-                        break;
-                    case 'op_extvalue':
-                        ret = this.execute(node.children[0]);
-                        i = this.execute(node.children[1]);
-
-                        if (typeof i === 'number' && Math.abs(Math.round(i) - i) < 1.e-12) {
-                            ret = ret[i];
-                        } else {
-                            ret = undef;
-                        }
-                        break;
-                    case 'op_return':
-                        if (this.scope === 0) {
-                            this._error('Unexpected return.');
-                        } else {
-                            return this.execute(node.children[0]);
-                        }
-                        break;
-                    case 'op_map':
-                        if (!node.children[1].isMath && node.children[1].type !== 'node_var') {
-                            this._error('execute: In a map only function calls and mathematical expressions are allowed.');
-                        }
-
-                        /** @ignore */
-                        fun = this.defineFunction(node);
-                        fun.isMap = true;
-
-                        ret = fun;
-                        break;
-                    case 'op_function':
-                        // parse the parameter list
-                        // after this, the parameters are in pstack
-
-                        /** @ignore */
-                        fun = this.defineFunction(node);
-                        fun.isMap = false;
-
-                        ret = fun;
-                        break;
-                    case 'op_execfun':
-                        // node.children:
-                        //   [0]: Name of the function
-                        //   [1]: Parameter list as a parse subtree
-                        //   [2]: Properties, only used in case of a create function
-                        this.dpstack.push([]);
-                        this.pscope++;
-
-                        // parameter parsing is done below
-                        list = node.children[1];
-
-                        // parse the properties only if given
-                        if (Type.exists(node.children[2])) {
-                            if (node.children[3]) {
-                                ilist = node.children[2];
-                                attr = {};
-
-                                for (i = 0; i < ilist.length; i++) {
-                                    attr = Type.deepCopy(attr, this.execute(ilist[i]), true);
-                                }
-                            } else {
-                                attr = this.execute(node.children[2]);
-                            }
-                        }
-
-                        // look up the variables name in the variable table
-                        node.children[0]._isFunctionName = true;
-                        fun = this.execute(node.children[0]);
-                        delete node.children[0]._isFunctionName;
-
-                        // determine the scope the function wants to run in
-                        if (Type.exists(fun) && Type.exists(fun.sc)) {
-                            sc = fun.sc;
-                        } else {
-                            sc = this;
-                        }
-
-                        if (!fun.creator && Type.exists(node.children[2])) {
-                            this._error('Unexpected value. Only element creators are allowed to have a value after the function call.');
-                        }
-
-                        // interpret ALL the parameters
-                        for (i = 0; i < list.length; i++) {
-                            if (Type.exists(fun.scope) && Type.exists(fun.scope.argtypes) && fun.scope.argtypes[i] === 'function') {
-                                // Type inspection
-                                list[i]._isFunctionName = true;
-                                parents[i] = this.execute(list[i]);
-                                delete list[i]._isFunctionName;
-                            } else {
-                                parents[i] = this.execute(list[i]);
-                            }
-                            //parents[i] = Type.evalSlider(this.execute(list[i]));
-                            this.dpstack[this.pscope].push({
-                                line: node.children[1][i].line,
-                                // SketchBin currently works only if the last column of the
-                                // parent position is taken. This is due to how I patched JS/CC
-                                // to count the lines and columns. So, ecol will do for now
-                                col: node.children[1][i].ecol
-                            });
-                        }
-
-                        // check for the function in the variable table
-                        if (typeof fun === 'function' && !fun.creator) {
-                            ret = fun.apply(sc, parents);
-                        } else if (typeof fun === 'function' && !!fun.creator) {
-                            e = this.line;
-
-                            // creator methods are the only ones that take properties, hence this special case
-                            try {
-                                ret = fun(parents, attr);
-                                ret.jcLineStart = e;
-                                ret.jcLineEnd = node.eline;
-
-                                for (i = e; i <= node.line; i++) {
-                                    this.lineToElement[i] = ret;
-                                }
-
-                                ret.debugParents = this.dpstack[this.pscope];
-                            } catch (ex) {
-                                this._error(ex.toString());
-                            }
-                        } else {
-                            this._error('Function \'' + fun + '\' is undefined.');
-                        }
-
-                        // clear parameter stack
-                        this.dpstack.pop();
-                        this.pscope--;
-                        break;
-                    case 'op_property':
-                        e = this.execute(node.children[0]);
-                        v = node.children[1];
-
-                        ret = this.resolveProperty(e, v, false);
-
-                        // set the scope, in case this is a method the user wants to call
-                        if (Type.exists(ret) && ['number', 'string', 'boolean'].indexOf(typeof ret) < 0) {
-                            ret.sc = e;
-                        }
-
-                        break;
-                    case 'op_use':
-                        this._warn('Use of the \'use\' operator is deprecated.');
-                        this.use(node.children[0].toString());
-                        break;
-                    case 'op_delete':
-                        this._warn('Use of the \'delete\' operator is deprecated. Please use the remove() function.');
-                        v = this.getvar(node.children[0]);
-                        ret = this.del(v);
-                        break;
-                    case 'op_eq':
-                        // == is intentional
-                        /*jslint eqeq:true*/
-                        /* eslint-disable eqeqeq */
-                        ret = this.execute(node.children[0]) == this.execute(node.children[1]);
-                        /*jslint eqeq:false*/
-                        /* eslint-enable eqeqeq */
-                        break;
-                    case 'op_neq':
-                        // != is intentional
-                        /*jslint eqeq:true*/
-                        /* eslint-disable eqeqeq */
-                        ret = this.execute(node.children[0]) != this.execute(node.children[1]);
-                        /*jslint eqeq:true*/
-                        /* eslint-enable eqeqeq */
-                        break;
-                    case 'op_approx':
-                        ret = Math.abs(this.execute(node.children[0]) - this.execute(node.children[1])) < Mat.eps;
-                        break;
-                    case 'op_gt':
-                        ret = this.execute(node.children[0]) > this.execute(node.children[1]);
-                        break;
-                    case 'op_lt':
-                        ret = this.execute(node.children[0]) < this.execute(node.children[1]);
-                        break;
-                    case 'op_geq':
-                        ret = this.execute(node.children[0]) >= this.execute(node.children[1]);
-                        break;
-                    case 'op_leq':
-                        ret = this.execute(node.children[0]) <= this.execute(node.children[1]);
-                        break;
-                    case 'op_or':
-                        ret = this.execute(node.children[0]) || this.execute(node.children[1]);
-                        break;
-                    case 'op_and':
-                        ret = this.execute(node.children[0]) && this.execute(node.children[1]);
-                        break;
-                    case 'op_not':
-                        ret = !this.execute(node.children[0]);
-                        break;
-                    case 'op_add':
-                        ret = this.add(this.execute(node.children[0]), this.execute(node.children[1]));
-                        break;
-                    case 'op_sub':
-                        ret = this.sub(this.execute(node.children[0]), this.execute(node.children[1]));
-                        break;
-                    case 'op_div':
-                        ret = this.div(this.execute(node.children[0]), this.execute(node.children[1]));
-                        break;
-                    case 'op_mod':
-                        // use mathematical modulo, JavaScript implements the symmetric modulo.
-                        ret = this.mod(this.execute(node.children[0]), this.execute(node.children[1]), true);
-                        break;
-                    case 'op_mul':
-                        ret = this.mul(this.execute(node.children[0]), this.execute(node.children[1]));
-                        break;
-                    case 'op_exp':
-                        ret = this.pow(this.execute(node.children[0]), this.execute(node.children[1]));
-                        break;
-                    case 'op_neg':
-                        ret = this.neg(this.execute(node.children[0]));
-                        break;
-                }
-                break;
-
-            case 'node_var':
-                // node._isFunctionName is set in execute: at op_execfun.
-                ret = this.getvar(node.value, false, node._isFunctionName);
-                break;
-
-            case 'node_const':
-                if (node.value === null) {
-                    ret = null;
-                } else {
-                    ret = Number(node.value);
-                }
-                break;
-
-            case 'node_const_bool':
-                ret = node.value;
-                break;
-
-            case 'node_str':
-                //ret = node.value.replace(/\\'/, "'").replace(/\\"/, '"').replace(/\\\\/, '\\');
-                /*jslint regexp:true*/
-                ret = node.value.replace(/\\(.)/g, '$1'); // Remove backslash, important in JessieCode tags
-                /*jslint regexp:false*/
-                break;
-        }
-
-        return ret;
-    },
-
-    /**
-     * Compiles a parse tree back to JessieCode.
-     * @param {Object} node
-     * @param {Boolean} [js=false] Compile either to JavaScript or back to JessieCode (required for the UI).
-     * @returns Something
-     * @private
-     */
-    compile: function (node, js) {
-        var e, i, list, scope,
-            ret = '';
-
-        if (!Type.exists(js)) {
-            js = false;
-        }
-
-        if (!node) {
-            return ret;
-        }
-
-        switch (node.type) {
-            case 'node_op':
-                switch (node.value) {
-                    case 'op_none':
-                        if (node.children[0]) {
-                            ret = this.compile(node.children[0], js);
-                        }
-                        if (node.children[1]) {
-                            ret += this.compile(node.children[1], js);
-                        }
-                        break;
-                    case 'op_block':
-                        ret = '{\n' + this.compile(node.children[0], js) + ' }\n';
-                        break;
-                    case 'op_assign':
-                        //e = this.compile(node.children[0], js);
-                        if (js) {
-                            e = this.getLHSCompiler(node.children[0], js);
-                            if (Type.isArray(e)) {
-                                ret = '$jc$.setProp(' + e[0] + ', ' + e[1] + ', ' + this.compile(node.children[1], js) + ');\n';
-                            } else {
-                                if (this.isLocalVariable(e) !== this.scope) {
-                                    this.scope.locals[e] = true;
-                                }
-                                ret = '$jc$.scopes[' + this.scope.id + '].locals[\'' + e + '\'] = ' + this.compile(node.children[1], js) + ';\n';
-                            }
-                        } else {
-                            e = this.compile(node.children[0]);
-                            ret = e + ' = ' + this.compile(node.children[1], js) + ';\n';
-                        }
-                        break;
-                    case 'op_if':
-                        ret = ' if (' + this.compile(node.children[0], js) + ') ' + this.compile(node.children[1], js);
-                        break;
-                    case 'op_if_else':
-                        ret = ' if (' + this.compile(node.children[0], js) + ')' + this.compile(node.children[1], js);
-                        ret += ' else ' + this.compile(node.children[2], js);
-                        break;
-                    case 'op_conditional':
-                        ret = '((' + this.compile(node.children[0], js) + ')?(' + this.compile(node.children[1], js);
-                        ret += '):(' + this.compile(node.children[2], js) + '))';
-                        break;
-                    case 'op_while':
-                        ret = ' while (' + this.compile(node.children[0], js) + ') {\n' + this.compile(node.children[1], js) + '}\n';
-                        break;
-                    case 'op_do':
-                        ret = ' do {\n' + this.compile(node.children[0], js) + '} while (' + this.compile(node.children[1], js) + ');\n';
-                        break;
-                    case 'op_for':
-                        //ret = ' for (' + this.compile(node.children[0], js) + '; ' + this.compile(node.children[1], js) + '; ' + this.compile(node.children[2], js) + ') {\n' + this.compile(node.children[3], js) + '\n}\n';
-                        ret = ' for (' + this.compile(node.children[0], js) +               // Assignment ends with ";"
-                            this.compile(node.children[1], js) + '; ' +         // Logical test comes without ";"
-                            this.compile(node.children[2], js).slice(0, -2) +   // Counting comes with ";" which has to be removed
-                            ') {\n' + this.compile(node.children[3], js) + '\n}\n';
-                        break;
-                    case 'op_proplst':
-                        if (node.children[0]) {
-                            ret = this.compile(node.children[0], js) + ', ';
-                        }
-
-                        ret += this.compile(node.children[1], js);
-                        break;
-                    case 'op_prop':
-                        // child 0: Identifier
-                        // child 1: Value
-                        ret = node.children[0] + ': ' + this.compile(node.children[1], js);
-                        break;
-                    case 'op_emptyobject':
-                        ret = js ? '{}' : '<< >>';
-                        break;
-                    case 'op_proplst_val':
-                        ret = this.compile(node.children[0], js);
-                        break;
-                    case 'op_array':
-                        list = [];
-                        for (i = 0; i < node.children[0].length; i++) {
-                            list.push(this.compile(node.children[0][i], js));
-                        }
-                        ret = '[' + list.join(', ') + ']';
-                        break;
-                    case 'op_extvalue':
-                        ret = this.compile(node.children[0], js) + '[' + this.compile(node.children[1], js) + ']';
-                        break;
-                    case 'op_return':
-                        ret = ' return ' + this.compile(node.children[0], js) + ';\n';
-                        break;
-                    case 'op_map':
-                        if (!node.children[1].isMath && node.children[1].type !== 'node_var') {
-                            this._error('compile: In a map only function calls and mathematical expressions are allowed.');
-                        }
-
-                        list = node.children[0];
-                        if (js) {
-                            ret = ' $jc$.makeMap(function (' + list.join(', ') + ') { return ' + this.compile(node.children[1], js) + '; })';
-                        } else {
-                            ret = 'map (' + list.join(', ') + ') -> ' + this.compile(node.children[1], js);
-                        }
-
-                        break;
-                    case 'op_function':
-                        list = node.children[0];
-                        scope = this.pushScope(list);
-                        if (js) {
-                            ret = this.functionCodeJS(node);
-                        } else {
-                            ret = ' function (' + list.join(', ') + ') ' + this.compile(node.children[1], js);
-                        }
-                        this.popScope();
-                        break;
-                    case 'op_execfunmath':
-                        console.log('op_execfunmath: TODO');
-                        ret = '-1';
-                        break;
-                    case 'op_execfun':
-                        // parse the properties only if given
-                        if (node.children[2]) {
-                            list = [];
-                            for (i = 0; i < node.children[2].length; i++) {
-                                list.push(this.compile(node.children[2][i], js));
-                            }
-
-                            if (js) {
-                                e = '$jc$.mergeAttributes(' + list.join(', ') + ')';
-                            } else {
-                                e = list.join(', ');
-                            }
-                        }
-                        node.children[0].withProps = !!node.children[2];
-                        list = [];
-                        for (i = 0; i < node.children[1].length; i++) {
-                            list.push(this.compile(node.children[1][i], js));
-                        }
-                        ret = this.compile(node.children[0], js) + '(' + list.join(', ') + (node.children[2] && js ? ', ' + e : '') + ')' + (node.children[2] && !js ? ' ' + e : '');
-                        if (js) {
-                            // Inserting a newline here allows simultaneously
-                            // - procedural calls like Q.moveTo(...); and
-                            // - function calls in expressions like log(x) + 1;
-                            // Problem: procedural calls will not be ended by a semicolon.
-                            ret += '\n';
-                        }
-
-                        // save us a function call when compiled to javascript
-                        if (js && node.children[0].value === '$') {
-                            ret = '$jc$.board.objects[' + this.compile(node.children[1][0], js) + ']';
-                        }
-                        break;
-                    case 'op_property':
-                        if (js && node.children[1] !== 'X' && node.children[1] !== 'Y') {
-                            ret = '$jc$.resolveProperty(' + this.compile(node.children[0], js) + ', \'' + node.children[1] + '\', true)';
-                        } else {
-                            ret = this.compile(node.children[0], js) + '.' + node.children[1];
-                        }
-                        break;
-                    case 'op_use':
-                        this._warn('Use of the \'use\' operator is deprecated.');
-                        if (js) {
-                            ret = '$jc$.use(\'';
-                        } else {
-                            ret = 'use(\'';
-                        }
-
-                        ret += node.children[0].toString() + '\');';
-                        break;
-                    case 'op_delete':
-                        this._warn('Use of the \'delete\' operator is deprecated. Please use the remove() function.');
-                        if (js) {
-                            ret = '$jc$.del(';
-                        } else {
-                            ret = 'remove(';
-                        }
-
-                        ret += this.compile(node.children[0], js) + ')';
-                        break;
-                    case 'op_eq':
-                        ret = '(' + this.compile(node.children[0], js) + ' === ' + this.compile(node.children[1], js) + ')';
-                        break;
-                    case 'op_neq':
-                        ret = '(' + this.compile(node.children[0], js) + ' !== ' + this.compile(node.children[1], js) + ')';
-                        break;
-                    case 'op_approx':
-                        ret = '(' + this.compile(node.children[0], js) + ' ~= ' + this.compile(node.children[1], js) + ')';
-                        break;
-                    case 'op_gt':
-                        if (js) {
-                            ret = '$jc$.gt(' + this.compile(node.children[0], js) + ', ' + this.compile(node.children[1], js) + ')';
-                        } else {
-                            ret = '(' + this.compile(node.children[0], js) + ' > ' + this.compile(node.children[1], js) + ')';
-                        }
-                        break;
-                    case 'op_lt':
-                        if (js) {
-                            ret = '$jc$.lt(' + this.compile(node.children[0], js) + ', ' + this.compile(node.children[1], js) + ')';
-                        } else {
-                            ret = '(' + this.compile(node.children[0], js) + ' < ' + this.compile(node.children[1], js) + ')';
-                        }
-                        break;
-                    case 'op_geq':
-                        if (js) {
-                            ret = '$jc$.geq(' + this.compile(node.children[0], js) + ', ' + this.compile(node.children[1], js) + ')';
-                        } else {
-                            ret = '(' + this.compile(node.children[0], js) + ' >= ' + this.compile(node.children[1], js) + ')';
-                        }
-                        break;
-                    case 'op_leq':
-                        if (js) {
-                            ret = '$jc$.leq(' + this.compile(node.children[0], js) + ', ' + this.compile(node.children[1], js) + ')';
-                        } else {
-                            ret = '(' + this.compile(node.children[0], js) + ' <= ' + this.compile(node.children[1], js) + ')';
-                        }
-                        break;
-                    case 'op_or':
-                        ret = '(' + this.compile(node.children[0], js) + ' || ' + this.compile(node.children[1], js) + ')';
-                        break;
-                    case 'op_and':
-                        ret = '(' + this.compile(node.children[0], js) + ' && ' + this.compile(node.children[1], js) + ')';
-                        break;
-                    case 'op_not':
-                        ret = '!(' + this.compile(node.children[0], js) + ')';
-                        break;
-                    case 'op_add':
-                        if (js) {
-                            ret = '$jc$.add(' + this.compile(node.children[0], js) + ', ' + this.compile(node.children[1], js) + ')';
-                        } else {
-                            ret = '(' + this.compile(node.children[0], js) + ' + ' + this.compile(node.children[1], js) + ')';
-                        }
-                        break;
-                    case 'op_sub':
-                        if (js) {
-                            ret = '$jc$.sub(' + this.compile(node.children[0], js) + ', ' + this.compile(node.children[1], js) + ')';
-                        } else {
-                            ret = '(' + this.compile(node.children[0], js) + ' - ' + this.compile(node.children[1], js) + ')';
-                        }
-                        break;
-                    case 'op_div':
-                        if (js) {
-                            ret = '$jc$.div(' + this.compile(node.children[0], js) + ', ' + this.compile(node.children[1], js) + ')';
-                        } else {
-                            ret = '(' + this.compile(node.children[0], js) + ' / ' + this.compile(node.children[1], js) + ')';
-                        }
-                        break;
-                    case 'op_mod':
-                        if (js) {
-                            ret = '$jc$.mod(' + this.compile(node.children[0], js) + ', ' + this.compile(node.children[1], js) + ', true)';
-                        } else {
-                            ret = '(' + this.compile(node.children[0], js) + ' % ' + this.compile(node.children[1], js) + ')';
-                        }
-                        break;
-                    case 'op_mul':
-                        if (js) {
-                            ret = '$jc$.mul(' + this.compile(node.children[0], js) + ', ' + this.compile(node.children[1], js) + ')';
-                        } else {
-                            ret = '(' + this.compile(node.children[0], js) + ' * ' + this.compile(node.children[1], js) + ')';
-                        }
-                        break;
-                    case 'op_exp':
-                        if (js) {
-                            ret = '$jc$.pow(' + this.compile(node.children[0], js) + ', ' + this.compile(node.children[1], js) + ')';
-                        } else {
-                            ret = '(' + this.compile(node.children[0], js) + '^' + this.compile(node.children[1], js) + ')';
-                        }
-                        break;
-                    case 'op_neg':
-                        if (js) {
-                            ret = '$jc$.neg(' + this.compile(node.children[0], js) + ')';
-                        } else {
-                            ret = '(-' + this.compile(node.children[0], js) + ')';
-                        }
-                        break;
-                }
-                break;
-
-            case 'node_var':
-                if (js) {
-                    ret = this.getvarJS(node.value, false, node.withProps);
-                } else {
-                    ret = node.value;
-                }
-                break;
-
-            case 'node_const':
-                ret = node.value;
-                break;
-
-            case 'node_const_bool':
-                ret = node.value;
-                break;
-
-            case 'node_str':
-                ret = '\'' + node.value + '\'';
-                break;
-        }
-
-        if (node.needsAngleBrackets) {
-            if (js) {
-                ret = '{\n' + ret + ' }\n';
-            } else {
-                ret = '<< ' + ret + ' >>\n';
-            }
-        }
-
-        return ret;
-    },
-
-    /**
-     * This is used as the global getName() function.
-     * @param {JXG.GeometryElement} obj
-     * @param {Boolean} useId
-     * @returns {String}
-     */
-    getName: function (obj, useId) {
-        var name = '';
-
-        if (Type.exists(obj) && Type.exists(obj.getName)) {
-            name = obj.getName();
-            if ((!Type.exists(name) || name === '') && useId) {
-                name = obj.id;
-            }
-        } else if (useId) {
-            name = obj.id;
-        }
-
-        return name;
-    },
-
-    /**
-     * This is used as the global X() function.
-     * @param {JXG.Point|JXG.Text} e
-     * @returns {Number}
-     */
-    X: function (e) {
-        return e.X();
-    },
-
-    /**
-     * This is used as the global Y() function.
-     * @param {JXG.Point|JXG.Text} e
-     * @returns {Number}
-     */
-    Y: function (e) {
-        return e.Y();
-    },
-
-    /**
-     * This is used as the global V() function.
-     * @param {Glider|Slider} e
-     * @returns {Number}
-     */
-    V: function (e) {
-        return e.Value();
-    },
-
-    /**
-     * This is used as the global L() function.
-     * @param {JXG.Line} e
-     * @returns {Number}
-     */
-    L: function (e) {
-        return e.L();
-    },
-
-    /**
-     * This is used as the global area() function.
-     * @param {JXG.Circle|JXG.Polygon} obj
-     * @returns {Number}
-     */
-    area: function (obj) {
-        if (!Type.exists(obj) || !Type.exists(obj.Area)) {
-            this._error('Error: Can\'t calculate area.');
-        }
-
-        return obj.Area();
-    },
-
-    /**
-     * This is used as the global perimeter() function.
-     * @param {JXG.Circle|JXG.Polygon} obj
-     * @returns {Number}
-     */
-    perimeter: function (obj) {
-        if (!Type.exists(obj) || !Type.exists(obj.Perimeter)) {
-            this._error('Error: Can\'t calculate perimeter.');
-        }
-
-        return obj.Perimeter();
-    },
-
-    /**
-     * This is used as the global dist() function.
-     * @param {JXG.Point} p1
-     * @param {JXG.Point} p2
-     * @returns {Number}
-     */
-    dist: function (p1, p2) {
-        if (!Type.exists(p1) || !Type.exists(p1.Dist)) {
-            this._error('Error: Can\'t calculate distance.');
-        }
-
-        return p1.Dist(p2);
-    },
-
-    /**
-     * This is used as the global radius() function.
-     * @param {JXG.Circle|Sector} obj
-     * @returns {Number}
-     */
-    radius: function (obj) {
-        if (!Type.exists(obj) || !Type.exists(obj.Radius)) {
-            this._error('Error: Can\'t calculate radius.');
-        }
-
-        return obj.Radius();
-    },
-
-    /**
-     * This is used as the global slope() function.
-     * @param {JXG.Line} obj
-     * @returns {Number}
-     */
-    slope: function (obj) {
-        if (!Type.exists(obj) || !Type.exists(obj.Slope)) {
-            this._error('Error: Can\'t calculate slope.');
-        }
-
-        return obj.Slope();
-    },
-
-    /**
-     * + operator implementation
-     * @param {Number|Array|JXG.Point} a
-     * @param {Number|Array|JXG.Point} b
-     * @returns {Number|Array}
-     */
-    add: function (a, b) {
-        var i, len, res;
-
-        a = Type.evalSlider(a);
-        b = Type.evalSlider(b);
-
-        if (Interval.isInterval(a) || Interval.isInterval(b)) {
-            res = Interval.add(a, b);
-        } else if (Type.isArray(a) && Type.isArray(b)) {
-            len = Math.min(a.length, b.length);
-            res = [];
-
-            for (i = 0; i < len; i++) {
-                res[i] = a[i] + b[i];
-            }
-        } else if (Type.isNumber(a) && Type.isNumber(b)) {
-            res = a + b;
-        } else if (Type.isString(a) || Type.isString(b)) {
-            res = a.toString() + b.toString();
-        } else {
-            this._error('Operation + not defined on operands ' + typeof a + ' and ' + typeof b);
-        }
-
-        return res;
-    },
-
-    /**
-     * - operator implementation
-     * @param {Number|Array|JXG.Point} a
-     * @param {Number|Array|JXG.Point} b
-     * @returns {Number|Array}
-     */
-    sub: function (a, b) {
-        var i, len, res;
-
-        a = Type.evalSlider(a);
-        b = Type.evalSlider(b);
-
-        if (Interval.isInterval(a) || Interval.isInterval(b)) {
-            res = Interval.sub(a, b);
-        } else if (Type.isArray(a) && Type.isArray(b)) {
-            len = Math.min(a.length, b.length);
-            res = [];
-
-            for (i = 0; i < len; i++) {
-                res[i] = a[i] - b[i];
-            }
-        } else if (Type.isNumber(a) && Type.isNumber(b)) {
-            res = a - b;
-        } else {
-            this._error('Operation - not defined on operands ' + typeof a + ' and ' + typeof b);
-        }
-
-        return res;
-    },
-
-    /**
-     * unary - operator implementation
-     * @param {Number|Array|JXG.Point} a
-     * @returns {Number|Array}
-     */
-    neg: function (a) {
-        var i, len, res;
-
-        a = Type.evalSlider(a);
-
-        if (Interval.isInterval(a)) {
-            res = Interval.negative(a);
-        } else if (Type.isArray(a)) {
-            len = a.length;
-            res = [];
-
-            for (i = 0; i < len; i++) {
-                res[i] = -a[i];
-            }
-        } else if (Type.isNumber(a)) {
-            res = -a;
-        } else {
-            this._error('Unary operation - not defined on operand ' + typeof a);
-        }
-
-        return res;
-    },
-
-    /**
-     * Multiplication of vectors and numbers
-     * @param {Number|Array} a
-     * @param {Number|Array} b
-     * @returns {Number|Array} (Inner) product of the given input values.
-     */
-    mul: function (a, b) {
-        var i, len, res;
-
-        a = Type.evalSlider(a);
-        b = Type.evalSlider(b);
-
-        if (Type.isArray(a) && Type.isNumber(b)) {
-            // swap b and a
-            i = a;
-            a = b;
-            b = a;
-        }
-
-        if (Interval.isInterval(a) || Interval.isInterval(b)) {
-            res = Interval.mul(a, b);
-        } else if (Type.isArray(a) && Type.isArray(b)) {
-            len = Math.min(a.length, b.length);
-            res = Mat.innerProduct(a, b, len);
-        } else if (Type.isNumber(a) && Type.isArray(b)) {
-            len = b.length;
-            res = [];
-
-            for (i = 0; i < len; i++) {
-                res[i] = a * b[i];
-            }
-        } else if (Type.isNumber(a) && Type.isNumber(b)) {
-            res = a * b;
-        } else {
-            this._error('Operation * not defined on operands ' + typeof a + ' and ' + typeof b);
-        }
-
-        return res;
-    },
-
-    /**
-     * Implementation of the / operator.
-     * @param {Number|Array} a
-     * @param {Number} b
-     * @returns {Number|Array}
-     */
-    div: function (a, b) {
-        var i, len, res;
-
-        a = Type.evalSlider(a);
-        b = Type.evalSlider(b);
-
-        if (Interval.isInterval(a) || Interval.isInterval(b)) {
-            res = Interval.div(a, b);
-        } else if (Type.isArray(a) && Type.isNumber(b)) {
-            len = a.length;
-            res = [];
-
-            for (i = 0; i < len; i++) {
-                res[i] = a[i] / b;
-            }
-        } else if (Type.isNumber(a) && Type.isNumber(b)) {
-            res = a / b;
-        } else {
-            this._error('Operation * not defined on operands ' + typeof a + ' and ' + typeof b);
-        }
-
-        return res;
-    },
-
-    /**
-     * Implementation of the % operator.
-     * @param {Number|Array} a
-     * @param {Number} b
-     * @returns {Number|Array}
-     */
-    mod: function (a, b) {
-        var i, len, res;
-
-        a = Type.evalSlider(a);
-        b = Type.evalSlider(b);
-
-        if (Interval.isInterval(a) || Interval.isInterval(b)) {
-            return Interval.fmod(a, b);
-        } else if (Type.isArray(a) && Type.isNumber(b)) {
-            len = a.length;
-            res = [];
-
-            for (i = 0; i < len; i++) {
-                res[i] = Mat.mod(a[i], b, true);
-            }
-        } else if (Type.isNumber(a) && Type.isNumber(b)) {
-            res = Mat.mod(a, b, true);
-        } else {
-            this._error('Operation * not defined on operands ' + typeof a + ' and ' + typeof b);
-        }
-
-        return res;
-    },
-
-    /**
-     * Pow function wrapper to allow direct usage of sliders.
-     * @param {Number|Slider} a
-     * @param {Number|Slider} b
-     * @returns {Number}
-     */
-    pow: function (a, b) {
-        a = Type.evalSlider(a);
-        b = Type.evalSlider(b);
-
-        if (Interval.isInterval(a) || Interval.isInterval(b)) {
-            return Interval.pow(a, b);
-        }
-        return Mat.pow(a, b);
-    },
-
-    lt: function (a, b) {
-        if (Interval.isInterval(a) || Interval.isInterval(b)) {
-            return Interval.lt(a, b);
-        }
-        return a < b;
-    },
-    leq: function (a, b) {
-        if (Interval.isInterval(a) || Interval.isInterval(b)) {
-            return Interval.leq(a, b);
-        }
-        return a <= b;
-    },
-    gt: function (a, b) {
-        if (Interval.isInterval(a) || Interval.isInterval(b)) {
-            return Interval.gt(a, b);
-        }
-        return a > b;
-    },
-    geq: function (a, b) {
-        if (Interval.isInterval(a) || Interval.isInterval(b)) {
-            return Interval.geq(a, b);
-        }
-        return a >= b;
-    },
-
-    randint: function (min, max, step) {
-        if (!Type.exists(step)) {
-            step = 1;
-        }
-        return Math.round(Math.random() * (max - min) / step) * step + min;
-    },
-
-    DDD: function (f) {
-        console.log('Dummy derivative function. This should never appear!');
-    },
-
-    /**
-     * Implementation of the ?: operator
-     * @param {Boolean} cond Condition
-     * @param {*} v1
-     * @param {*} v2
-     * @returns {*} Either v1 or v2.
-     */
-    ifthen: function (cond, v1, v2) {
-        if (cond) {
-            return v1;
-        }
-
-        return v2;
-    },
-
-    /**
-     * Implementation of the delete() builtin function
-     * @param {JXG.GeometryElement} element
-     */
-    del: function (element) {
-        if (typeof element === 'object' && JXG.exists(element.type) && JXG.exists(element.elementClass)) {
-            this.board.removeObject(element);
-        }
-    },
-
-    /**
-     * Implementation of the eval() builtin function. Calls JXG.evaluate().
-     * @param {String|Number|Function} v
-     */
-    eval: function (v) {
-        return JXG.evaluate(v);
-    },
-
-    /**
-     * Implementation of the use() builtin function
-     * @param {String} board
-     */
-    use: function (board) {
-        var b, ref,
-            found = false;
-
-        if (typeof board === 'string') {
-            // search all the boards for the one with the appropriate container div
-            for (b in JXG.boards) {
-                if (JXG.boards.hasOwnProperty(b) && JXG.boards[b].container === board) {
-                    ref = JXG.boards[b];
-                    found = true;
-                    break;
-                }
-            }
-        } else {
-            ref = board;
-            found = true;
-        }
-
-        if (found) {
-            this.board = ref;
-            this.builtIn.$board = ref;
-            this.builtIn.$board.src = '$jc$.board';
-        } else {
-            this._error('Board \'' + board + '\' not found!');
-        }
-    },
-
-    /**
-     * Find the first symbol to the given value from the given scope upwards.
-     * @param v Value
-     * @param {Number} [scope=-1] The scope, default is to start with current scope (-1).
-     * @returns {Array} An array containing the symbol and the scope if a symbol could be found,
-     * an empty array otherwise;
-     */
-    findSymbol: function (v, scope) {
-        var i, s;
-
-        scope = Type.def(scope, -1);
-
-        if (scope === -1) {
-            s = this.scope;
-        } else {
-            s = this.scopes[scope];
-        }
-
-        while (s !== null) {
-            for (i in s.locals) {
-                if (s.locals.hasOwnProperty(i) && s.locals[i] === v) {
-                    return [i, s];
-                }
-            }
-
-            s = s.previous;
-        }
-
-        return [];
-    },
-
-    /**
-     * Import modules into a JessieCode script.
-     * @param {String} module
-     */
-    importModule: function (module) {
-        return priv.modules[module.toLowerCase()];
-    },
-
-    /**
-     * Defines built in methods and constants.
-     * @returns {Object} BuiltIn control object
-     */
-    defineBuiltIn: function () {
-        var that = this,
-            builtIn = {
-                PI: Math.PI,
-                EULER: Math.E,
-                D: that.DDD,
-                X: that.X,
-                Y: that.Y,
-                V: that.V,
-                Value: that.V,
-                L: that.L,
-                Length: that.L,
-
-                acosh: Mat.acosh,
-                acot: Mat.acot,
-                asinh: Mat.asinh,
-                binomial: Mat.binomial,
-                cbrt: Mat.cbrt,
-                cosh: Mat.cosh,
-                cot: Mat.cot,
-                deg: Geometry.trueAngle,
-                A: that.area,
-                area: that.area,
-                Area: that.area,
-                perimeter: that.perimeter,
-                Perimeter: that.perimeter,
-                dist: that.dist,
-                Dist: that.dist,
-                R: that.radius,
-                radius: that.radius,
-                Radius: that.radius,
-                erf: Mat.erf,
-                erfc: Mat.erfc,
-                erfi: Mat.erfi,
-                factorial: Mat.factorial,
-                gcd: Mat.gcd,
-                lb: Mat.log2,
-                lcm: Mat.lcm,
-                ld: Mat.log2,
-                lg: Mat.log10,
-                ln: Math.log,
-                log: Mat.log,
-                log10: Mat.log10,
-                log2: Mat.log2,
-                ndtr: Mat.ndtr,
-                ndtri: Mat.ndtri,
-                nthroot: Mat.nthroot,
-                pow: Mat.pow,
-                rad: Geometry.rad,
-                ratpow: Mat.ratpow,
-                trunc: Type.trunc,
-                sinh: Mat.sinh,
-                slope: that.slope,
-                Slope: that.slope,
-
-                randint: that.randint,
-
-                IfThen: that.ifthen,
-                'import': that.importModule,
-                'eval': that.eval,
-                'use': that.use,
-                'remove': that.del,
-                '$': that.getElementById,
-                '$value': function(e) {return that.getElementById(e).Value(); },
-                getName: that.getName,
-                name: that.getName,
-                '$board': that.board,
-                '$log': that.log
-            };
-
-        // special scopes for factorial, deg, and rad
-        builtIn.rad.sc = Geometry;
-        builtIn.deg.sc = Geometry;
-        builtIn.factorial.sc = Mat;
-
-        // set the javascript equivalent for the builtIns
-        // some of the anonymous functions should be replaced by global methods later on
-        // EULER and PI don't get a source attribute - they will be lost anyways and apparently
-        // some browser will throw an exception when a property is assigned to a primitive value.
-        builtIn.X.src = '$jc$.X';
-        builtIn.Y.src = '$jc$.Y';
-        builtIn.V.src = '$jc$.V';
-        builtIn.Value.src = '$jc$.V';
-        builtIn.L.src = '$jc$.L';
-        builtIn.Length.src = '$jc$.L';
-
-        builtIn.acosh.src = 'JXG.Math.acosh';
-        builtIn.acot.src = 'JXG.Math.acot';
-        builtIn.asinh.src = 'JXG.Math.asinh';
-        builtIn.binomial.src = 'JXG.Math.binomial';
-        builtIn.cbrt.src = 'JXG.Math.cbrt';
-        builtIn.cot.src = 'JXG.Math.cot';
-        builtIn.cosh.src = 'JXG.Math.cosh';
-        builtIn.deg.src = 'JXG.Math.Geometry.trueAngle';
-        builtIn.erf.src = 'JXG.Math.erf';
-        builtIn.erfc.src = 'JXG.Math.erfc';
-        builtIn.erfi.src = 'JXG.Math.erfi';
-        builtIn.A.src = '$jc$.area';
-        builtIn.area.src = '$jc$.area';
-        builtIn.Area.src = '$jc$.area';
-        builtIn.perimeter.src = '$jc$.perimeter';
-        builtIn.Perimeter.src = '$jc$.perimeter';
-        builtIn.dist.src = '$jc$.dist';
-        builtIn.Dist.src = '$jc$.dist';
-        builtIn.R.src = '$jc$.radius';
-        builtIn.radius.src = '$jc$.radius';
-        builtIn.Radius.src = '$jc$.radius';
-        builtIn.factorial.src = 'JXG.Math.factorial';
-        builtIn.gcd.src = 'JXG.Math.gcd';
-        builtIn.lb.src = 'JXG.Math.log2';
-        builtIn.lcm.src = 'JXG.Math.lcm';
-        builtIn.ld.src = 'JXG.Math.log2';
-        builtIn.lg.src = 'JXG.Math.log10';
-        builtIn.ln.src = 'Math.log';
-        builtIn.log.src = 'JXG.Math.log';
-        builtIn.log10.src = 'JXG.Math.log10';
-        builtIn.log2.src = 'JXG.Math.log2';
-        builtIn.ndtr.src = 'JXG.Math.ndtr';
-        builtIn.ndtri.src = 'JXG.Math.ndtri';
-        builtIn.nthroot.src = 'JXG.Math.nthroot';
-        builtIn.pow.src = 'JXG.Math.pow';
-        builtIn.rad.src = 'JXG.Math.Geometry.rad';
-        builtIn.ratpow.src = 'JXG.Math.ratpow';
-        builtIn.trunc.src = 'JXG.trunc';
-        builtIn.sinh.src = 'JXG.Math.sinh';
-        builtIn.slope.src = '$jc$.slope';
-        builtIn.Slope.src = '$jc$.slope';
-
-        builtIn.randint.src = '$jc$.randint';
-
-        builtIn['import'].src = '$jc$.importModule';
-        builtIn.eval.src = '$jc$.eval';
-        builtIn.use.src = '$jc$.use';
-        builtIn.remove.src = '$jc$.del';
-        builtIn.IfThen.src = '$jc$.ifthen';
-        // usually unused, see node_op > op_execfun
-        builtIn.$.src = '(function (n) { return $jc$.board.select(n); })';
-        builtIn.$value.src = '(function (n) { return $jc$.board.select(n).Value(); })';
-        builtIn.getName.src = '$jc$.getName';
-        builtIn.name.src = '$jc$.getName';
-        if (builtIn.$board) {
-            builtIn.$board.src = '$jc$.board';
-        }
-        builtIn.$log.src = '$jc$.log';
-
-        builtIn = JXG.merge(builtIn, that._addedBuiltIn);
-
-        return builtIn;
-    },
-
-    _addedBuiltIn: {},
-
-    addBuiltIn: function (name, func) {
-        if (Type.exists(this.builtIn)) {
-            if (Type.exists(this.builtIn[name])) {
-                return;
-            }
-            this.builtIn[name] = func;
-            this.builtIn[name].src = '$jc$.' + name;
-        }
-
-        if (Type.exists(this._addedBuiltIn[name])) {
-            return;
-        }
-        this._addedBuiltIn[name] = func;
-        this._addedBuiltIn[name].src = '$jc$.' + name;
-
-        JXG.JessieCode.prototype[name] = func;
-    },
-
-    /**
-     * Returns information about the possible functions and constants.
-     * @returns {Object}
-     */
-    getPossibleOperands: function () {
-        var FORBIDDEN = ['E'],
-            jessiecode = this.builtIn || this.defineBuiltIn(),
-            math = Math,
-            jc, ma, merge,
-            i, j, p, len, e,
-            funcs, funcsJC, consts, operands,
-            sort, pack;
-
-        sort = function (a, b) {
-            return a.toLowerCase().localeCompare(b.toLowerCase());
-        };
-
-        pack = function (name, origin) {
-            var that = null;
-
-            if (origin === 'jc') that = jessiecode[name];
-            else if (origin === 'Math') that = math[name];
-            else return;
-
-            if (FORBIDDEN.indexOf(name) >= 0) {
-                return;
-            } else if (JXG.isFunction(that)) {
-                return {
-                    name: name,
-                    type: 'function',
-                    numParams: that.length,
-                    origin: origin,
-                };
-            } else if (JXG.isNumber(that)) {
-                return {
-                    name: name,
-                    type: 'constant',
-                    value: that,
-                    origin: origin,
-                };
-            } else if (name.startsWith('$')) {
-                // do nothing
-            } else if (that !== undefined) {
-                console.error('undefined type', that);
-            }
-        };
-
-        jc = Object.getOwnPropertyNames(jessiecode).sort(sort);
-        ma = Object.getOwnPropertyNames(math).sort(sort);
-        merge = [];
-        i = 0;
-        j = 0;
-
-        while (i < jc.length || j < ma.length) {
-            if (jc[i] === ma[j]) {
-                p = pack(ma[j], 'Math');
-                if (JXG.exists(p)) merge.push(p);
-                i++;
-                j++;
-            } else if (!JXG.exists(ma[j]) || jc[i].toLowerCase().localeCompare(ma[j].toLowerCase()) < 0) {
-                p = pack(jc[i], 'jc');
-                if (JXG.exists(p)) merge.push(p);
-                i++;
-            } else {
-                p = pack(ma[j], 'Math');
-                if (JXG.exists(p)) merge.push(p);
-                j++;
-            }
-        }
-
-        funcs = [];
-        funcsJC = [];
-        consts = [];
-        operands = {};
-        len = merge.length;
-        for (i = 0; i < len; i++) {
-            e = merge[i];
-            switch (e.type) {
-                case 'function':
-                    funcs.push(e.name);
-                    if (e.origin === 'jc')
-                        funcsJC.push(e.name);
-                    break;
-                case 'constant':
-                    consts.push(e.name);
-                    break;
-            }
-            operands[e.name] = e;
-        }
-
-        return {
-            all: operands,
-            list: merge,
-            functions: funcs,
-            functions_jessiecode: funcsJC,
-            constants: consts,
-        };
-    },
-
-    /**
-     * Output a debugging message. Uses debug console, if available. Otherwise an HTML element with the
-     * id "debug" and an innerText property is used.
-     * @param {String} log
-     * @private
-     */
-    _debug: function (log) {
-        if (typeof console === 'object' && console.log) {
-            console.log(log);
-        } else if (Env.isBrowser && document && document.getElementById('debug') !== null) {
-            document.getElementById('debug').innerText += log + '\n';
-        }
-    },
-
-    /**
-     * Throws an exception with the given error message.
-     * @param {String} msg Error message
-     */
-    _error: function (msg) {
-        var e = new Error('Error(' + this.line + '): ' + msg);
-        e.line = this.line;
-        throw e;
-    },
-
-    /**
-     * Output a warning message using {@link JXG#debug} and precedes the message with "Warning: ".
-     * @param {String} msg
-     */
-    _warn: function (msg) {
-        if (typeof console === 'object' && console.log) {
-            console.log('Warning(' + this.line + '): ' + msg);
-        } else if (Env.isBrowser && document && document.getElementById(this.warnLog) !== null) {
-            document.getElementById(this.warnLog).innerText += 'Warning(' + this.line + '): ' + msg + '\n';
-        }
-    },
-
-    _log: function (msg) {
-        if (typeof window !== 'object' && typeof self === 'object' && self.postMessage) {
-            self.postMessage({ type: 'log', msg: 'Log: ' + msg.toString() });
-        } else {
-            console.log('Log: ', arguments);
-        }
-    }
-
-});
-
-/* parser generated by jison 0.4.18 */
-/*
-  Returns a Parser object of the following structure:
-
-  Parser: {
-    yy: {}
-  }
-
-  Parser.prototype: {
-    yy: {},
-    trace: function(),
-    symbols_: {associative list: name ==> number},
-    terminals_: {associative list: number ==> name},
-    productions_: [...],
-    performAction: function anonymous(yytext, yyleng, yylineno, yy, yystate, $$, _$),
-    table: [...],
-    defaultActions: {...},
-    parseError: function(str, hash),
-    parse: function(input),
-
-    lexer: {
-        EOF: 1,
-        parseError: function(str, hash),
-        setInput: function(input),
-        input: function(),
-        unput: function(str),
-        more: function(),
-        less: function(n),
-        pastInput: function(),
-        upcomingInput: function(),
-        showPosition: function(),
-        test_match: function(regex_match_array, rule_index),
-        next: function(),
-        lex: function(),
-        begin: function(condition),
-        popState: function(),
-        _currentRules: function(),
-        topState: function(),
-        pushState: function(condition),
-
-        options: {
-            ranges: boolean           (optional: true ==> token location info will include a .range[] member)
-            flex: boolean             (optional: true ==> flex-like lexing behaviour where the rules are tested exhaustively to find the longest match)
-            backtrack_lexer: boolean  (optional: true ==> lexer regexes are tested in order and for each matching regex the action code is invoked; the lexer terminates the scan when a token is returned by the action code)
-        },
-
-        performAction: function(yy, yy_, $avoiding_name_collisions, YY_START),
-        rules: [...],
-        conditions: {associative list: name ==> set},
-    }
-  }
-
-
-  token location info (@$, _$, etc.): {
-    first_line: n,
-    last_line: n,
-    first_column: n,
-    last_column: n,
-    range: [start_number, end_number]       (where the numbers are indexes into the input string, regular zero-based)
-  }
-
-
-  the parseError function receives a 'hash' object with these members for lexer and parser errors: {
-    text:        (matched text)
-    token:       (the produced terminal token, if any)
-    line:        (yylineno)
-  }
-  while parser (grammar) errors will also provide these members, i.e. parser errors deliver a superset of attributes: {
-    loc:         (yylloc)
-    expected:    (string describing the set of expected tokens)
-    recoverable: (boolean: TRUE when the parser has a error recovery rule available for this particular error)
-  }
-*/
-/**
- * @class
- * @ignore
- */
-var parser = (function(){
-var o=function(k,v,o,l){for(o=o||{},l=k.length;l--;o[k[l]]=v);return o},$V0=[2,14],$V1=[1,13],$V2=[1,37],$V3=[1,14],$V4=[1,15],$V5=[1,21],$V6=[1,16],$V7=[1,17],$V8=[1,33],$V9=[1,18],$Va=[1,19],$Vb=[1,12],$Vc=[1,59],$Vd=[1,60],$Ve=[1,58],$Vf=[1,46],$Vg=[1,48],$Vh=[1,49],$Vi=[1,50],$Vj=[1,51],$Vk=[1,52],$Vl=[1,53],$Vm=[1,54],$Vn=[1,45],$Vo=[1,38],$Vp=[1,39],$Vq=[5,7,8,14,15,16,17,19,20,21,23,26,27,50,51,58,65,74,75,76,77,78,79,80,82,91,93],$Vr=[5,7,8,12,14,15,16,17,19,20,21,23,26,27,50,51,58,65,74,75,76,77,78,79,80,82,91,93],$Vs=[8,10,16,32,34,35,37,39,41,42,43,45,46,47,48,50,51,53,54,55,57,64,65,66,83,86],$Vt=[2,48],$Vu=[1,72],$Vv=[10,16,32,34,35,37,39,41,42,43,45,46,47,48,50,51,53,54,55,57,66,83,86],$Vw=[1,78],$Vx=[8,10,16,32,34,35,37,41,42,43,45,46,47,48,50,51,53,54,55,57,64,65,66,83,86],$Vy=[1,82],$Vz=[8,10,16,32,34,35,37,39,45,46,47,48,50,51,53,54,55,57,64,65,66,83,86],$VA=[1,83],$VB=[1,84],$VC=[1,85],$VD=[8,10,16,32,34,35,37,39,41,42,43,50,51,53,54,55,57,64,65,66,83,86],$VE=[1,89],$VF=[1,90],$VG=[1,91],$VH=[1,92],$VI=[1,97],$VJ=[8,10,16,32,34,35,37,39,41,42,43,45,46,47,48,53,54,55,57,64,65,66,83,86],$VK=[1,103],$VL=[1,104],$VM=[8,10,16,32,34,35,37,39,41,42,43,45,46,47,48,50,51,57,64,65,66,83,86],$VN=[1,105],$VO=[1,106],$VP=[1,107],$VQ=[1,126],$VR=[1,139],$VS=[83,86],$VT=[1,150],$VU=[10,66,86],$VV=[8,10,16,20,32,34,35,37,39,41,42,43,45,46,47,48,50,51,53,54,55,57,64,65,66,82,83,86],$VW=[1,167],$VX=[10,86];
-/**
- * @class
- * @ignore
- */
-var parser = {trace: function trace () { },
-yy: {},
-symbols_: {"error":2,"Program":3,"StatementList":4,"EOF":5,"IfStatement":6,"IF":7,"(":8,"Expression":9,")":10,"Statement":11,"ELSE":12,"LoopStatement":13,"WHILE":14,"FOR":15,";":16,"DO":17,"UnaryStatement":18,"USE":19,"IDENTIFIER":20,"DELETE":21,"ReturnStatement":22,"RETURN":23,"EmptyStatement":24,"StatementBlock":25,"{":26,"}":27,"ExpressionStatement":28,"AssignmentExpression":29,"ConditionalExpression":30,"LeftHandSideExpression":31,"=":32,"LogicalORExpression":33,"?":34,":":35,"LogicalANDExpression":36,"||":37,"EqualityExpression":38,"&&":39,"RelationalExpression":40,"==":41,"!=":42,"~=":43,"AdditiveExpression":44,"<":45,">":46,"<=":47,">=":48,"MultiplicativeExpression":49,"+":50,"-":51,"UnaryExpression":52,"*":53,"/":54,"%":55,"ExponentExpression":56,"^":57,"!":58,"MemberExpression":59,"CallExpression":60,"PrimaryExpression":61,"FunctionExpression":62,"MapExpression":63,".":64,"[":65,"]":66,"BasicLiteral":67,"ObjectLiteral":68,"ArrayLiteral":69,"NullLiteral":70,"BooleanLiteral":71,"StringLiteral":72,"NumberLiteral":73,"NULL":74,"TRUE":75,"FALSE":76,"STRING":77,"NUMBER":78,"NAN":79,"INFINITY":80,"ElementList":81,"<<":82,">>":83,"PropertyList":84,"Property":85,",":86,"PropertyName":87,"Arguments":88,"AttributeList":89,"Attribute":90,"FUNCTION":91,"ParameterDefinitionList":92,"MAP":93,"->":94,"$accept":0,"$end":1},
-terminals_: {2:"error",5:"EOF",7:"IF",8:"(",10:")",12:"ELSE",14:"WHILE",15:"FOR",16:";",17:"DO",19:"USE",20:"IDENTIFIER",21:"DELETE",23:"RETURN",26:"{",27:"}",32:"=",34:"?",35:":",37:"||",39:"&&",41:"==",42:"!=",43:"~=",45:"<",46:">",47:"<=",48:">=",50:"+",51:"-",53:"*",54:"/",55:"%",57:"^",58:"!",64:".",65:"[",66:"]",74:"NULL",75:"TRUE",76:"FALSE",77:"STRING",78:"NUMBER",79:"NAN",80:"INFINITY",82:"<<",83:">>",86:",",91:"FUNCTION",93:"MAP",94:"->"},
-productions_: [0,[3,2],[6,5],[6,7],[13,5],[13,9],[13,7],[18,2],[18,2],[22,2],[22,3],[24,1],[25,3],[4,2],[4,0],[11,1],[11,1],[11,1],[11,1],[11,1],[11,1],[11,1],[28,2],[9,1],[29,1],[29,3],[30,1],[30,5],[33,1],[33,3],[36,1],[36,3],[38,1],[38,3],[38,3],[38,3],[40,1],[40,3],[40,3],[40,3],[40,3],[44,1],[44,3],[44,3],[49,1],[49,3],[49,3],[49,3],[56,1],[56,3],[52,1],[52,2],[52,2],[52,2],[31,1],[31,1],[59,1],[59,1],[59,1],[59,3],[59,4],[61,1],[61,1],[61,1],[61,1],[61,3],[67,1],[67,1],[67,1],[67,1],[70,1],[71,1],[71,1],[72,1],[73,1],[73,1],[73,1],[69,2],[69,3],[68,2],[68,3],[84,1],[84,3],[85,3],[87,1],[87,1],[87,1],[60,2],[60,3],[60,2],[60,4],[60,3],[88,2],[88,3],[89,1],[89,3],[90,1],[90,1],[81,1],[81,3],[62,4],[62,5],[63,5],[63,6],[92,1],[92,3]],
-/**
- * @class
- * @ignore
- */
-performAction: function anonymous(yytext, yyleng, yylineno, yy, yystate /* action[1] */, $$ /* vstack */, _$ /* lstack */) {
-/* this == yyval */
-
-var $0 = $$.length - 1;
-switch (yystate) {
-case 1:
- return $$[$0-1];
-break;
-case 2:
- this.$ = AST.createNode(lc(_$[$0-4]), 'node_op', 'op_if', $$[$0-2], $$[$0]);
-break;
-case 3:
- this.$ = AST.createNode(lc(_$[$0-6]), 'node_op', 'op_if_else', $$[$0-4], $$[$0-2], $$[$0]);
-break;
-case 4:
- this.$ = AST.createNode(lc(_$[$0-4]), 'node_op', 'op_while', $$[$0-2], $$[$0]);
-break;
-case 5:
- this.$ = AST.createNode(lc(_$[$0-8]), 'node_op', 'op_for', $$[$0-6], $$[$0-4], $$[$0-2], $$[$0]);
-break;
-case 6:
- this.$ = AST.createNode(lc(_$[$0-6]), 'node_op', 'op_do', $$[$0-5], $$[$0-2]);
-break;
-case 7:
- this.$ = AST.createNode(lc(_$[$0-1]), 'node_op', 'op_use', $$[$0]);
-break;
-case 8:
- this.$ = AST.createNode(lc(_$[$0-1]), 'node_op', 'op_delete', $$[$0]);
-break;
-case 9:
- this.$ = AST.createNode(lc(_$[$0-1]), 'node_op', 'op_return', undefined);
-break;
-case 10:
- this.$ = AST.createNode(lc(_$[$0-2]), 'node_op', 'op_return', $$[$0-1]);
-break;
-case 11: case 14:
- this.$ = AST.createNode(lc(_$[$0]), 'node_op', 'op_none');
-break;
-case 12:
- this.$ = AST.createNode(lc(_$[$0-2]), 'node_op', 'op_block', $$[$0-1]);
-break;
-case 13:
- this.$ = AST.createNode(lc(_$[$0-1]), 'node_op', 'op_none', $$[$0-1], $$[$0]);
-break;
-case 15: case 16: case 17: case 18: case 19: case 20: case 21: case 23: case 24: case 26: case 28: case 30: case 32: case 36: case 41: case 44: case 48: case 50: case 52: case 54: case 55: case 56: case 58: case 62: case 81: case 84: case 85: case 86:
- this.$ = $$[$0];
-break;
-case 22: case 65: case 93:
- this.$ = $$[$0-1];
-break;
-case 25:
- this.$ = AST.createNode(lc(_$[$0-2]), 'node_op', 'op_assign', $$[$0-2], $$[$0]); this.$.isMath = false;
-break;
-case 27:
- this.$ = AST.createNode(lc(_$[$0-4]), 'node_op', 'op_conditional', $$[$0-4], $$[$0-2], $$[$0]); this.$.isMath = false;
-break;
-case 29:
- this.$ = AST.createNode(lc(_$[$0-2]), 'node_op', 'op_or', $$[$0-2], $$[$0]); this.$.isMath = false;
-break;
-case 31:
- this.$ = AST.createNode(lc(_$[$0-2]), 'node_op', 'op_and', $$[$0-2], $$[$0]); this.$.isMath = false;
-break;
-case 33:
- this.$ = AST.createNode(lc(_$[$0-2]), 'node_op', 'op_eq', $$[$0-2], $$[$0]); this.$.isMath = false;
-break;
-case 34:
- this.$ = AST.createNode(lc(_$[$0-2]), 'node_op', 'op_neq', $$[$0-2], $$[$0]); this.$.isMath = false;
-break;
-case 35:
- this.$ = AST.createNode(lc(_$[$0-2]), 'node_op', 'op_approx', $$[$0-2], $$[$0]); this.$.isMath = false;
-break;
-case 37:
- this.$ = AST.createNode(lc(_$[$0-2]), 'node_op', 'op_lt', $$[$0-2], $$[$0]); this.$.isMath = false;
-break;
-case 38:
- this.$ = AST.createNode(lc(_$[$0-2]), 'node_op', 'op_gt', $$[$0-2], $$[$0]); this.$.isMath = false;
-break;
-case 39:
- this.$ = AST.createNode(lc(_$[$0-2]), 'node_op', 'op_leq', $$[$0-2], $$[$0]); this.$.isMath = false;
-break;
-case 40:
- this.$ = AST.createNode(lc(_$[$0-2]), 'node_op', 'op_geq', $$[$0-2], $$[$0]); this.$.isMath = false;
-break;
-case 42:
- this.$ = AST.createNode(lc(_$[$0-2]), 'node_op', 'op_add', $$[$0-2], $$[$0]); this.$.isMath = true;
-break;
-case 43:
- this.$ = AST.createNode(lc(_$[$0-2]), 'node_op', 'op_sub', $$[$0-2], $$[$0]); this.$.isMath = true;
-break;
-case 45:
- this.$ = AST.createNode(lc(_$[$0-2]), 'node_op', 'op_mul', $$[$0-2], $$[$0]); this.$.isMath = true;
-break;
-case 46:
- this.$ = AST.createNode(lc(_$[$0-2]), 'node_op', 'op_div', $$[$0-2], $$[$0]); this.$.isMath = true;
-break;
-case 47:
- this.$ = AST.createNode(lc(_$[$0-2]), 'node_op', 'op_mod', $$[$0-2], $$[$0]); this.$.isMath = true;
-break;
-case 49:
- this.$ = AST.createNode(lc(_$[$0-2]), 'node_op', 'op_exp', $$[$0-2], $$[$0]); this.$.isMath = true;
-break;
-case 51:
- this.$ = AST.createNode(lc(_$[$0-1]), 'node_op', 'op_not', $$[$0]); this.$.isMath = false;
-break;
-case 53:
- this.$ = AST.createNode(lc(_$[$0-1]), 'node_op', 'op_neg', $$[$0]); this.$.isMath = true;
-break;
-case 57: case 63: case 64: case 66: case 67: case 68: case 97:
- this.$ = $$[$0]; this.$.isMath = false;
-break;
-case 59: case 91:
- this.$ = AST.createNode(lc(_$[$0-2]), 'node_op', 'op_property', $$[$0-2], $$[$0]); this.$.isMath = true;
-break;
-case 60: case 90:
- this.$ = AST.createNode(lc(_$[$0-3]), 'node_op', 'op_extvalue', $$[$0-3], $$[$0-1]); this.$.isMath = true;
-break;
-case 61:
- this.$ = AST.createNode(lc(_$[$0]), 'node_var', $$[$0]);
-break;
-case 69:
- this.$ = $$[$0]; this.$.isMath = true;
-break;
-case 70:
- this.$ = AST.createNode(lc(_$[$0]), 'node_const', null);
-break;
-case 71:
- this.$ = AST.createNode(lc(_$[$0]), 'node_const_bool', true);
-break;
-case 72:
- this.$ = AST.createNode(lc(_$[$0]), 'node_const_bool', false);
-break;
-case 73:
- this.$ = AST.createNode(lc(_$[$0]), 'node_str', $$[$0].substring(1, $$[$0].length - 1));
-break;
-case 74:
- this.$ = AST.createNode(lc(_$[$0]), 'node_const', parseFloat($$[$0]));
-break;
-case 75:
- this.$ = AST.createNode(lc(_$[$0]), 'node_const', NaN);
-break;
-case 76:
- this.$ = AST.createNode(lc(_$[$0]), 'node_const', Infinity);
-break;
-case 77:
- this.$ = AST.createNode(lc(_$[$0-1]), 'node_op', 'op_array', []);
-break;
-case 78:
- this.$ = AST.createNode(lc(_$[$0-2]), 'node_op', 'op_array', $$[$0-1]);
-break;
-case 79:
- this.$ = AST.createNode(lc(_$[$0-1]), 'node_op', 'op_emptyobject', {}); this.$.needsAngleBrackets = true;
-break;
-case 80:
- this.$ = AST.createNode(lc(_$[$0-2]), 'node_op', 'op_proplst_val', $$[$0-1]); this.$.needsAngleBrackets = true;
-break;
-case 82:
- this.$ = AST.createNode(lc(_$[$0-2]), 'node_op', 'op_proplst', $$[$0-2], $$[$0]);
-break;
-case 83:
- this.$ = AST.createNode(lc(_$[$0-2]), 'node_op', 'op_prop', $$[$0-2], $$[$0]);
-break;
-case 87: case 89:
- this.$ = AST.createNode(lc(_$[$0-1]), 'node_op', 'op_execfun', $$[$0-1], $$[$0]); this.$.isMath = true;
-break;
-case 88:
- this.$ = AST.createNode(lc(_$[$0-2]), 'node_op', 'op_execfun', $$[$0-2], $$[$0-1], $$[$0], true); this.$.isMath = false;
-break;
-case 92:
- this.$ = [];
-break;
-case 94: case 98: case 104:
- this.$ = [$$[$0]];
-break;
-case 95: case 99: case 105:
- this.$ = $$[$0-2].concat($$[$0]);
-break;
-case 96:
- this.$ = AST.createNode(lc(_$[$0]), 'node_var', $$[$0]); this.$.isMath = true;
-break;
-case 100:
- this.$ = AST.createNode(lc(_$[$0-3]), 'node_op', 'op_function', [], $$[$0]); this.$.isMath = false;
-break;
-case 101:
- this.$ = AST.createNode(lc(_$[$0-4]), 'node_op', 'op_function', $$[$0-2], $$[$0]); this.$.isMath = false;
-break;
-case 102:
- this.$ = AST.createNode(lc(_$[$0-4]), 'node_op', 'op_map', [], $$[$0]);
-break;
-case 103:
- this.$ = AST.createNode(lc(_$[$0-5]), 'node_op', 'op_map', $$[$0-3], $$[$0]);
-break;
-}
-},
-table: [o([5,7,8,14,15,16,17,19,20,21,23,26,50,51,58,65,74,75,76,77,78,79,80,82,91,93],$V0,{3:1,4:2}),{1:[3]},{5:[1,3],6:6,7:$V1,8:$V2,9:20,11:4,13:7,14:$V3,15:$V4,16:$V5,17:$V6,18:8,19:$V7,20:$V8,21:$V9,22:9,23:$Va,24:11,25:5,26:$Vb,28:10,29:22,30:23,31:24,33:25,36:28,38:32,40:40,44:47,49:55,50:$Vc,51:$Vd,52:56,56:57,58:$Ve,59:26,60:27,61:29,62:30,63:31,65:$Vf,67:34,68:35,69:36,70:41,71:42,72:43,73:44,74:$Vg,75:$Vh,76:$Vi,77:$Vj,78:$Vk,79:$Vl,80:$Vm,82:$Vn,91:$Vo,93:$Vp},{1:[2,1]},o($Vq,[2,13]),o($Vr,[2,15]),o($Vr,[2,16]),o($Vr,[2,17]),o($Vr,[2,18]),o($Vr,[2,19]),o($Vr,[2,20]),o($Vr,[2,21]),o([7,8,14,15,16,17,19,20,21,23,26,27,50,51,58,65,74,75,76,77,78,79,80,82,91,93],$V0,{4:61}),{8:[1,62]},{8:[1,63]},{8:[1,64]},{6:6,7:$V1,8:$V2,9:20,11:65,13:7,14:$V3,15:$V4,16:$V5,17:$V6,18:8,19:$V7,20:$V8,21:$V9,22:9,23:$Va,24:11,25:5,26:$Vb,28:10,29:22,30:23,31:24,33:25,36:28,38:32,40:40,44:47,49:55,50:$Vc,51:$Vd,52:56,56:57,58:$Ve,59:26,60:27,61:29,62:30,63:31,65:$Vf,67:34,68:35,69:36,70:41,71:42,72:43,73:44,74:$Vg,75:$Vh,76:$Vi,77:$Vj,78:$Vk,79:$Vl,80:$Vm,82:$Vn,91:$Vo,93:$Vp},{20:[1,66]},{20:[1,67]},{8:$V2,9:69,16:[1,68],20:$V8,29:22,30:23,31:24,33:25,36:28,38:32,40:40,44:47,49:55,50:$Vc,51:$Vd,52:56,56:57,58:$Ve,59:26,60:27,61:29,62:30,63:31,65:$Vf,67:34,68:35,69:36,70:41,71:42,72:43,73:44,74:$Vg,75:$Vh,76:$Vi,77:$Vj,78:$Vk,79:$Vl,80:$Vm,82:$Vn,91:$Vo,93:$Vp},{16:[1,70]},o($Vr,[2,11]),o($Vs,[2,23]),o($Vs,[2,24]),o([8,10,16,34,35,37,39,41,42,43,45,46,47,48,50,51,53,54,55,64,65,66,83,86],$Vt,{32:[1,71],57:$Vu}),o([8,10,16,32,35,39,41,42,43,45,46,47,48,50,51,53,54,55,57,64,65,66,83,86],[2,26],{34:[1,73],37:[1,74]}),o($Vv,[2,54],{88:77,8:$Vw,64:[1,75],65:[1,76]}),o($Vv,[2,55],{88:79,8:$Vw,64:[1,81],65:[1,80]}),o($Vx,[2,28],{39:$Vy}),o($Vs,[2,56]),o($Vs,[2,57]),o($Vs,[2,58]),o($Vz,[2,30],{41:$VA,42:$VB,43:$VC}),o($Vs,[2,61]),o($Vs,[2,62]),o($Vs,[2,63]),o($Vs,[2,64]),{8:$V2,9:86,20:$V8,29:22,30:23,31:24,33:25,36:28,38:32,40:40,44:47,49:55,50:$Vc,51:$Vd,52:56,56:57,58:$Ve,59:26,60:27,61:29,62:30,63:31,65:$Vf,67:34,68:35,69:36,70:41,71:42,72:43,73:44,74:$Vg,75:$Vh,76:$Vi,77:$Vj,78:$Vk,79:$Vl,80:$Vm,82:$Vn,91:$Vo,93:$Vp},{8:[1,87]},{8:[1,88]},o($VD,[2,32],{45:$VE,46:$VF,47:$VG,48:$VH}),o($Vs,[2,66]),o($Vs,[2,67]),o($Vs,[2,68]),o($Vs,[2,69]),{20:$VI,72:98,73:99,77:$Vj,78:$Vk,79:$Vl,80:$Vm,83:[1,93],84:94,85:95,87:96},{8:$V2,20:$V8,29:102,30:23,31:24,33:25,36:28,38:32,40:40,44:47,49:55,50:$Vc,51:$Vd,52:56,56:57,58:$Ve,59:26,60:27,61:29,62:30,63:31,65:$Vf,66:[1,100],67:34,68:35,69:36,70:41,71:42,72:43,73:44,74:$Vg,75:$Vh,76:$Vi,77:$Vj,78:$Vk,79:$Vl,80:$Vm,81:101,82:$Vn,91:$Vo,93:$Vp},o($VJ,[2,36],{50:$VK,51:$VL}),o($Vs,[2,70]),o($Vs,[2,71]),o($Vs,[2,72]),o($Vs,[2,73]),o($Vs,[2,74]),o($Vs,[2,75]),o($Vs,[2,76]),o($VM,[2,41],{53:$VN,54:$VO,55:$VP}),o($Vs,[2,44]),o($Vs,[2,50]),{8:$V2,20:$V8,31:109,50:$Vc,51:$Vd,52:108,56:57,58:$Ve,59:26,60:27,61:29,62:30,63:31,65:$Vf,67:34,68:35,69:36,70:41,71:42,72:43,73:44,74:$Vg,75:$Vh,76:$Vi,77:$Vj,78:$Vk,79:$Vl,80:$Vm,82:$Vn,91:$Vo,93:$Vp},{8:$V2,20:$V8,31:109,50:$Vc,51:$Vd,52:110,56:57,58:$Ve,59:26,60:27,61:29,62:30,63:31,65:$Vf,67:34,68:35,69:36,70:41,71:42,72:43,73:44,74:$Vg,75:$Vh,76:$Vi,77:$Vj,78:$Vk,79:$Vl,80:$Vm,82:$Vn,91:$Vo,93:$Vp},{8:$V2,20:$V8,31:109,50:$Vc,51:$Vd,52:111,56:57,58:$Ve,59:26,60:27,61:29,62:30,63:31,65:$Vf,67:34,68:35,69:36,70:41,71:42,72:43,73:44,74:$Vg,75:$Vh,76:$Vi,77:$Vj,78:$Vk,79:$Vl,80:$Vm,82:$Vn,91:$Vo,93:$Vp},{6:6,7:$V1,8:$V2,9:20,11:4,13:7,14:$V3,15:$V4,16:$V5,17:$V6,18:8,19:$V7,20:$V8,21:$V9,22:9,23:$Va,24:11,25:5,26:$Vb,27:[1,112],28:10,29:22,30:23,31:24,33:25,36:28,38:32,40:40,44:47,49:55,50:$Vc,51:$Vd,52:56,56:57,58:$Ve,59:26,60:27,61:29,62:30,63:31,65:$Vf,67:34,68:35,69:36,70:41,71:42,72:43,73:44,74:$Vg,75:$Vh,76:$Vi,77:$Vj,78:$Vk,79:$Vl,80:$Vm,82:$Vn,91:$Vo,93:$Vp},{8:$V2,9:113,20:$V8,29:22,30:23,31:24,33:25,36:28,38:32,40:40,44:47,49:55,50:$Vc,51:$Vd,52:56,56:57,58:$Ve,59:26,60:27,61:29,62:30,63:31,65:$Vf,67:34,68:35,69:36,70:41,71:42,72:43,73:44,74:$Vg,75:$Vh,76:$Vi,77:$Vj,78:$Vk,79:$Vl,80:$Vm,82:$Vn,91:$Vo,93:$Vp},{8:$V2,9:114,20:$V8,29:22,30:23,31:24,33:25,36:28,38:32,40:40,44:47,49:55,50:$Vc,51:$Vd,52:56,56:57,58:$Ve,59:26,60:27,61:29,62:30,63:31,65:$Vf,67:34,68:35,69:36,70:41,71:42,72:43,73:44,74:$Vg,75:$Vh,76:$Vi,77:$Vj,78:$Vk,79:$Vl,80:$Vm,82:$Vn,91:$Vo,93:$Vp},{8:$V2,9:115,20:$V8,29:22,30:23,31:24,33:25,36:28,38:32,40:40,44:47,49:55,50:$Vc,51:$Vd,52:56,56:57,58:$Ve,59:26,60:27,61:29,62:30,63:31,65:$Vf,67:34,68:35,69:36,70:41,71:42,72:43,73:44,74:$Vg,75:$Vh,76:$Vi,77:$Vj,78:$Vk,79:$Vl,80:$Vm,82:$Vn,91:$Vo,93:$Vp},{14:[1,116]},o($Vr,[2,7]),o($Vr,[2,8]),o($Vr,[2,9]),{16:[1,117]},o($Vr,[2,22]),{8:$V2,20:$V8,29:118,30:23,31:24,33:25,36:28,38:32,40:40,44:47,49:55,50:$Vc,51:$Vd,52:56,56:57,58:$Ve,59:26,60:27,61:29,62:30,63:31,65:$Vf,67:34,68:35,69:36,70:41,71:42,72:43,73:44,74:$Vg,75:$Vh,76:$Vi,77:$Vj,78:$Vk,79:$Vl,80:$Vm,82:$Vn,91:$Vo,93:$Vp},{8:$V2,20:$V8,31:109,50:$Vc,51:$Vd,52:119,56:57,58:$Ve,59:26,60:27,61:29,62:30,63:31,65:$Vf,67:34,68:35,69:36,70:41,71:42,72:43,73:44,74:$Vg,75:$Vh,76:$Vi,77:$Vj,78:$Vk,79:$Vl,80:$Vm,82:$Vn,91:$Vo,93:$Vp},{8:$V2,20:$V8,29:120,30:23,31:24,33:25,36:28,38:32,40:40,44:47,49:55,50:$Vc,51:$Vd,52:56,56:57,58:$Ve,59:26,60:27,61:29,62:30,63:31,65:$Vf,67:34,68:35,69:36,70:41,71:42,72:43,73:44,74:$Vg,75:$Vh,76:$Vi,77:$Vj,78:$Vk,79:$Vl,80:$Vm,82:$Vn,91:$Vo,93:$Vp},{8:$V2,20:$V8,31:109,36:121,38:32,40:40,44:47,49:55,50:$Vc,51:$Vd,52:56,56:57,58:$Ve,59:26,60:27,61:29,62:30,63:31,65:$Vf,67:34,68:35,69:36,70:41,71:42,72:43,73:44,74:$Vg,75:$Vh,76:$Vi,77:$Vj,78:$Vk,79:$Vl,80:$Vm,82:$Vn,91:$Vo,93:$Vp},{20:[1,122]},{8:$V2,9:123,20:$V8,29:22,30:23,31:24,33:25,36:28,38:32,40:40,44:47,49:55,50:$Vc,51:$Vd,52:56,56:57,58:$Ve,59:26,60:27,61:29,62:30,63:31,65:$Vf,67:34,68:35,69:36,70:41,71:42,72:43,73:44,74:$Vg,75:$Vh,76:$Vi,77:$Vj,78:$Vk,79:$Vl,80:$Vm,82:$Vn,91:$Vo,93:$Vp},o($Vs,[2,87],{89:124,90:125,68:127,20:$VQ,82:$Vn}),{8:$V2,10:[1,128],20:$V8,29:102,30:23,31:24,33:25,36:28,38:32,40:40,44:47,49:55,50:$Vc,51:$Vd,52:56,56:57,58:$Ve,59:26,60:27,61:29,62:30,63:31,65:$Vf,67:34,68:35,69:36,70:41,71:42,72:43,73:44,74:$Vg,75:$Vh,76:$Vi,77:$Vj,78:$Vk,79:$Vl,80:$Vm,81:129,82:$Vn,91:$Vo,93:$Vp},o($Vs,[2,89]),{8:$V2,9:130,20:$V8,29:22,30:23,31:24,33:25,36:28,38:32,40:40,44:47,49:55,50:$Vc,51:$Vd,52:56,56:57,58:$Ve,59:26,60:27,61:29,62:30,63:31,65:$Vf,67:34,68:35,69:36,70:41,71:42,72:43,73:44,74:$Vg,75:$Vh,76:$Vi,77:$Vj,78:$Vk,79:$Vl,80:$Vm,82:$Vn,91:$Vo,93:$Vp},{20:[1,131]},{8:$V2,20:$V8,31:109,38:132,40:40,44:47,49:55,50:$Vc,51:$Vd,52:56,56:57,58:$Ve,59:26,60:27,61:29,62:30,63:31,65:$Vf,67:34,68:35,69:36,70:41,71:42,72:43,73:44,74:$Vg,75:$Vh,76:$Vi,77:$Vj,78:$Vk,79:$Vl,80:$Vm,82:$Vn,91:$Vo,93:$Vp},{8:$V2,20:$V8,31:109,40:133,44:47,49:55,50:$Vc,51:$Vd,52:56,56:57,58:$Ve,59:26,60:27,61:29,62:30,63:31,65:$Vf,67:34,68:35,69:36,70:41,71:42,72:43,73:44,74:$Vg,75:$Vh,76:$Vi,77:$Vj,78:$Vk,79:$Vl,80:$Vm,82:$Vn,91:$Vo,93:$Vp},{8:$V2,20:$V8,31:109,40:134,44:47,49:55,50:$Vc,51:$Vd,52:56,56:57,58:$Ve,59:26,60:27,61:29,62:30,63:31,65:$Vf,67:34,68:35,69:36,70:41,71:42,72:43,73:44,74:$Vg,75:$Vh,76:$Vi,77:$Vj,78:$Vk,79:$Vl,80:$Vm,82:$Vn,91:$Vo,93:$Vp},{8:$V2,20:$V8,31:109,40:135,44:47,49:55,50:$Vc,51:$Vd,52:56,56:57,58:$Ve,59:26,60:27,61:29,62:30,63:31,65:$Vf,67:34,68:35,69:36,70:41,71:42,72:43,73:44,74:$Vg,75:$Vh,76:$Vi,77:$Vj,78:$Vk,79:$Vl,80:$Vm,82:$Vn,91:$Vo,93:$Vp},{10:[1,136]},{10:[1,137],20:$VR,92:138},{10:[1,140],20:$VR,92:141},{8:$V2,20:$V8,31:109,44:142,49:55,50:$Vc,51:$Vd,52:56,56:57,58:$Ve,59:26,60:27,61:29,62:30,63:31,65:$Vf,67:34,68:35,69:36,70:41,71:42,72:43,73:44,74:$Vg,75:$Vh,76:$Vi,77:$Vj,78:$Vk,79:$Vl,80:$Vm,82:$Vn,91:$Vo,93:$Vp},{8:$V2,20:$V8,31:109,44:143,49:55,50:$Vc,51:$Vd,52:56,56:57,58:$Ve,59:26,60:27,61:29,62:30,63:31,65:$Vf,67:34,68:35,69:36,70:41,71:42,72:43,73:44,74:$Vg,75:$Vh,76:$Vi,77:$Vj,78:$Vk,79:$Vl,80:$Vm,82:$Vn,91:$Vo,93:$Vp},{8:$V2,20:$V8,31:109,44:144,49:55,50:$Vc,51:$Vd,52:56,56:57,58:$Ve,59:26,60:27,61:29,62:30,63:31,65:$Vf,67:34,68:35,69:36,70:41,71:42,72:43,73:44,74:$Vg,75:$Vh,76:$Vi,77:$Vj,78:$Vk,79:$Vl,80:$Vm,82:$Vn,91:$Vo,93:$Vp},{8:$V2,20:$V8,31:109,44:145,49:55,50:$Vc,51:$Vd,52:56,56:57,58:$Ve,59:26,60:27,61:29,62:30,63:31,65:$Vf,67:34,68:35,69:36,70:41,71:42,72:43,73:44,74:$Vg,75:$Vh,76:$Vi,77:$Vj,78:$Vk,79:$Vl,80:$Vm,82:$Vn,91:$Vo,93:$Vp},o($Vs,[2,79]),{83:[1,146],86:[1,147]},o($VS,[2,81]),{35:[1,148]},{35:[2,84]},{35:[2,85]},{35:[2,86]},o($Vs,[2,77]),{66:[1,149],86:$VT},o($VU,[2,98]),{8:$V2,20:$V8,31:109,49:151,50:$Vc,51:$Vd,52:56,56:57,58:$Ve,59:26,60:27,61:29,62:30,63:31,65:$Vf,67:34,68:35,69:36,70:41,71:42,72:43,73:44,74:$Vg,75:$Vh,76:$Vi,77:$Vj,78:$Vk,79:$Vl,80:$Vm,82:$Vn,91:$Vo,93:$Vp},{8:$V2,20:$V8,31:109,49:152,50:$Vc,51:$Vd,52:56,56:57,58:$Ve,59:26,60:27,61:29,62:30,63:31,65:$Vf,67:34,68:35,69:36,70:41,71:42,72:43,73:44,74:$Vg,75:$Vh,76:$Vi,77:$Vj,78:$Vk,79:$Vl,80:$Vm,82:$Vn,91:$Vo,93:$Vp},{8:$V2,20:$V8,31:109,50:$Vc,51:$Vd,52:153,56:57,58:$Ve,59:26,60:27,61:29,62:30,63:31,65:$Vf,67:34,68:35,69:36,70:41,71:42,72:43,73:44,74:$Vg,75:$Vh,76:$Vi,77:$Vj,78:$Vk,79:$Vl,80:$Vm,82:$Vn,91:$Vo,93:$Vp},{8:$V2,20:$V8,31:109,50:$Vc,51:$Vd,52:154,56:57,58:$Ve,59:26,60:27,61:29,62:30,63:31,65:$Vf,67:34,68:35,69:36,70:41,71:42,72:43,73:44,74:$Vg,75:$Vh,76:$Vi,77:$Vj,78:$Vk,79:$Vl,80:$Vm,82:$Vn,91:$Vo,93:$Vp},{8:$V2,20:$V8,31:109,50:$Vc,51:$Vd,52:155,56:57,58:$Ve,59:26,60:27,61:29,62:30,63:31,65:$Vf,67:34,68:35,69:36,70:41,71:42,72:43,73:44,74:$Vg,75:$Vh,76:$Vi,77:$Vj,78:$Vk,79:$Vl,80:$Vm,82:$Vn,91:$Vo,93:$Vp},o($Vs,[2,51]),o([8,10,16,32,34,35,37,39,41,42,43,45,46,47,48,50,51,53,54,55,64,65,66,83,86],$Vt,{57:$Vu}),o($Vs,[2,52]),o($Vs,[2,53]),o([5,7,8,10,12,14,15,16,17,19,20,21,23,26,27,32,34,35,37,39,41,42,43,45,46,47,48,50,51,53,54,55,57,58,64,65,66,74,75,76,77,78,79,80,82,83,86,91,93],[2,12]),{10:[1,156]},{10:[1,157]},{16:[1,158]},{8:[1,159]},o($Vr,[2,10]),o($Vs,[2,25]),o($Vs,[2,49]),{35:[1,160]},o($Vx,[2,29],{39:$Vy}),o($Vs,[2,59]),{66:[1,161]},o([8,10,16,32,34,35,37,39,41,42,43,45,46,47,48,50,51,53,54,55,57,64,65,66,83],[2,88],{86:[1,162]}),o($Vs,[2,94]),o($Vs,[2,96]),o($Vs,[2,97]),o($VV,[2,92]),{10:[1,163],86:$VT},{66:[1,164]},o($Vs,[2,91]),o($Vz,[2,31],{41:$VA,42:$VB,43:$VC}),o($VD,[2,33],{45:$VE,46:$VF,47:$VG,48:$VH}),o($VD,[2,34],{45:$VE,46:$VF,47:$VG,48:$VH}),o($VD,[2,35],{45:$VE,46:$VF,47:$VG,48:$VH}),o($Vs,[2,65]),{25:165,26:$Vb},{10:[1,166],86:$VW},o($VX,[2,104]),{94:[1,168]},{10:[1,169],86:$VW},o($VJ,[2,37],{50:$VK,51:$VL}),o($VJ,[2,38],{50:$VK,51:$VL}),o($VJ,[2,39],{50:$VK,51:$VL}),o($VJ,[2,40],{50:$VK,51:$VL}),o($Vs,[2,80]),{20:$VI,72:98,73:99,77:$Vj,78:$Vk,79:$Vl,80:$Vm,85:170,87:96},{8:$V2,20:$V8,29:171,30:23,31:24,33:25,36:28,38:32,40:40,44:47,49:55,50:$Vc,51:$Vd,52:56,56:57,58:$Ve,59:26,60:27,61:29,62:30,63:31,65:$Vf,67:34,68:35,69:36,70:41,71:42,72:43,73:44,74:$Vg,75:$Vh,76:$Vi,77:$Vj,78:$Vk,79:$Vl,80:$Vm,82:$Vn,91:$Vo,93:$Vp},o($Vs,[2,78]),{8:$V2,20:$V8,29:172,30:23,31:24,33:25,36:28,38:32,40:40,44:47,49:55,50:$Vc,51:$Vd,52:56,56:57,58:$Ve,59:26,60:27,61:29,62:30,63:31,65:$Vf,67:34,68:35,69:36,70:41,71:42,72:43,73:44,74:$Vg,75:$Vh,76:$Vi,77:$Vj,78:$Vk,79:$Vl,80:$Vm,82:$Vn,91:$Vo,93:$Vp},o($VM,[2,42],{53:$VN,54:$VO,55:$VP}),o($VM,[2,43],{53:$VN,54:$VO,55:$VP}),o($Vs,[2,45]),o($Vs,[2,46]),o($Vs,[2,47]),{6:6,7:$V1,8:$V2,9:20,11:173,13:7,14:$V3,15:$V4,16:$V5,17:$V6,18:8,19:$V7,20:$V8,21:$V9,22:9,23:$Va,24:11,25:5,26:$Vb,28:10,29:22,30:23,31:24,33:25,36:28,38:32,40:40,44:47,49:55,50:$Vc,51:$Vd,52:56,56:57,58:$Ve,59:26,60:27,61:29,62:30,63:31,65:$Vf,67:34,68:35,69:36,70:41,71:42,72:43,73:44,74:$Vg,75:$Vh,76:$Vi,77:$Vj,78:$Vk,79:$Vl,80:$Vm,82:$Vn,91:$Vo,93:$Vp},{6:6,7:$V1,8:$V2,9:20,11:174,13:7,14:$V3,15:$V4,16:$V5,17:$V6,18:8,19:$V7,20:$V8,21:$V9,22:9,23:$Va,24:11,25:5,26:$Vb,28:10,29:22,30:23,31:24,33:25,36:28,38:32,40:40,44:47,49:55,50:$Vc,51:$Vd,52:56,56:57,58:$Ve,59:26,60:27,61:29,62:30,63:31,65:$Vf,67:34,68:35,69:36,70:41,71:42,72:43,73:44,74:$Vg,75:$Vh,76:$Vi,77:$Vj,78:$Vk,79:$Vl,80:$Vm,82:$Vn,91:$Vo,93:$Vp},{8:$V2,9:175,20:$V8,29:22,30:23,31:24,33:25,36:28,38:32,40:40,44:47,49:55,50:$Vc,51:$Vd,52:56,56:57,58:$Ve,59:26,60:27,61:29,62:30,63:31,65:$Vf,67:34,68:35,69:36,70:41,71:42,72:43,73:44,74:$Vg,75:$Vh,76:$Vi,77:$Vj,78:$Vk,79:$Vl,80:$Vm,82:$Vn,91:$Vo,93:$Vp},{8:$V2,9:176,20:$V8,29:22,30:23,31:24,33:25,36:28,38:32,40:40,44:47,49:55,50:$Vc,51:$Vd,52:56,56:57,58:$Ve,59:26,60:27,61:29,62:30,63:31,65:$Vf,67:34,68:35,69:36,70:41,71:42,72:43,73:44,74:$Vg,75:$Vh,76:$Vi,77:$Vj,78:$Vk,79:$Vl,80:$Vm,82:$Vn,91:$Vo,93:$Vp},{8:$V2,20:$V8,29:177,30:23,31:24,33:25,36:28,38:32,40:40,44:47,49:55,50:$Vc,51:$Vd,52:56,56:57,58:$Ve,59:26,60:27,61:29,62:30,63:31,65:$Vf,67:34,68:35,69:36,70:41,71:42,72:43,73:44,74:$Vg,75:$Vh,76:$Vi,77:$Vj,78:$Vk,79:$Vl,80:$Vm,82:$Vn,91:$Vo,93:$Vp},o($Vs,[2,60]),{20:$VQ,68:127,82:$Vn,90:178},o($VV,[2,93]),o($Vs,[2,90]),o($Vs,[2,100]),{25:179,26:$Vb},{20:[1,180]},{8:$V2,9:181,20:$V8,29:22,30:23,31:24,33:25,36:28,38:32,40:40,44:47,49:55,50:$Vc,51:$Vd,52:56,56:57,58:$Ve,59:26,60:27,61:29,62:30,63:31,65:$Vf,67:34,68:35,69:36,70:41,71:42,72:43,73:44,74:$Vg,75:$Vh,76:$Vi,77:$Vj,78:$Vk,79:$Vl,80:$Vm,82:$Vn,91:$Vo,93:$Vp},{94:[1,182]},o($VS,[2,82]),o($VS,[2,83]),o($VU,[2,99]),o($Vq,[2,2],{12:[1,183]}),o($Vr,[2,4]),{16:[1,184]},{10:[1,185]},o($Vs,[2,27]),o($Vs,[2,95]),o($Vs,[2,101]),o($VX,[2,105]),o($Vs,[2,102]),{8:$V2,9:186,20:$V8,29:22,30:23,31:24,33:25,36:28,38:32,40:40,44:47,49:55,50:$Vc,51:$Vd,52:56,56:57,58:$Ve,59:26,60:27,61:29,62:30,63:31,65:$Vf,67:34,68:35,69:36,70:41,71:42,72:43,73:44,74:$Vg,75:$Vh,76:$Vi,77:$Vj,78:$Vk,79:$Vl,80:$Vm,82:$Vn,91:$Vo,93:$Vp},{6:6,7:$V1,8:$V2,9:20,11:187,13:7,14:$V3,15:$V4,16:$V5,17:$V6,18:8,19:$V7,20:$V8,21:$V9,22:9,23:$Va,24:11,25:5,26:$Vb,28:10,29:22,30:23,31:24,33:25,36:28,38:32,40:40,44:47,49:55,50:$Vc,51:$Vd,52:56,56:57,58:$Ve,59:26,60:27,61:29,62:30,63:31,65:$Vf,67:34,68:35,69:36,70:41,71:42,72:43,73:44,74:$Vg,75:$Vh,76:$Vi,77:$Vj,78:$Vk,79:$Vl,80:$Vm,82:$Vn,91:$Vo,93:$Vp},{8:$V2,9:188,20:$V8,29:22,30:23,31:24,33:25,36:28,38:32,40:40,44:47,49:55,50:$Vc,51:$Vd,52:56,56:57,58:$Ve,59:26,60:27,61:29,62:30,63:31,65:$Vf,67:34,68:35,69:36,70:41,71:42,72:43,73:44,74:$Vg,75:$Vh,76:$Vi,77:$Vj,78:$Vk,79:$Vl,80:$Vm,82:$Vn,91:$Vo,93:$Vp},{16:[1,189]},o($Vs,[2,103]),o($Vr,[2,3]),{10:[1,190]},o($Vr,[2,6]),{6:6,7:$V1,8:$V2,9:20,11:191,13:7,14:$V3,15:$V4,16:$V5,17:$V6,18:8,19:$V7,20:$V8,21:$V9,22:9,23:$Va,24:11,25:5,26:$Vb,28:10,29:22,30:23,31:24,33:25,36:28,38:32,40:40,44:47,49:55,50:$Vc,51:$Vd,52:56,56:57,58:$Ve,59:26,60:27,61:29,62:30,63:31,65:$Vf,67:34,68:35,69:36,70:41,71:42,72:43,73:44,74:$Vg,75:$Vh,76:$Vi,77:$Vj,78:$Vk,79:$Vl,80:$Vm,82:$Vn,91:$Vo,93:$Vp},o($Vr,[2,5])],
-defaultActions: {3:[2,1],97:[2,84],98:[2,85],99:[2,86]},
-parseError: function parseError (str, hash) {
-    if (hash.recoverable) {
-        this.trace(str);
-    } else {
-        var error = new Error(str);
-        error.hash = hash;
-        throw error;
-    }
-},
-/**
- * @class
- * @ignore
- */
-parse: function parse(input) {
-    var self = this, stack = [0], tstack = [], vstack = [null], lstack = [], table = this.table, yytext = '', yylineno = 0, yyleng = 0, recovering = 0, TERROR = 2, EOF = 1;
-    var args = lstack.slice.call(arguments, 1);
-    var lexer = Object.create(this.lexer);
-    var sharedState = { yy: {} };
-    for (var k in this.yy) {
-        if (Object.prototype.hasOwnProperty.call(this.yy, k)) {
-            sharedState.yy[k] = this.yy[k];
-        }
-    }
-    lexer.setInput(input, sharedState.yy);
-    sharedState.yy.lexer = lexer;
-    sharedState.yy.parser = this;
-    if (typeof lexer.yylloc == 'undefined') {
-        lexer.yylloc = {};
-    }
-    var yyloc = lexer.yylloc;
-    lstack.push(yyloc);
-    var ranges = lexer.options && lexer.options.ranges;
-    if (typeof sharedState.yy.parseError === 'function') {
-        this.parseError = sharedState.yy.parseError;
-    } else {
-        this.parseError = Object.getPrototypeOf(this).parseError;
-    }
-    function popStack(n) {
-        stack.length = stack.length - 2 * n;
-        vstack.length = vstack.length - n;
-        lstack.length = lstack.length - n;
-    }
-    _token_stack:
-        var lex = function () {
-            var token;
-            token = lexer.lex() || EOF;
-            if (typeof token !== 'number') {
-                token = self.symbols_[token] || token;
-            }
-            return token;
-        };
-    var symbol, preErrorSymbol, state, action, a, r, yyval = {}, p, len, newState, expected;
-    while (true) {
-        state = stack[stack.length - 1];
-        if (this.defaultActions[state]) {
-            action = this.defaultActions[state];
-        } else {
-            if (symbol === null || typeof symbol == 'undefined') {
-                symbol = lex();
-            }
-            action = table[state] && table[state][symbol];
-        }
-                    if (typeof action === 'undefined' || !action.length || !action[0]) {
-                var errStr = '';
-                expected = [];
-                for (p in table[state]) {
-                    if (this.terminals_[p] && p > TERROR) {
-                        expected.push('\'' + this.terminals_[p] + '\'');
-                    }
-                }
-                if (lexer.showPosition) {
-                    errStr = 'Parse error on line ' + (yylineno + 1) + ':\n' + lexer.showPosition() + '\nExpecting ' + expected.join(', ') + ', got \'' + (this.terminals_[symbol] || symbol) + '\'';
-                } else {
-                    errStr = 'Parse error on line ' + (yylineno + 1) + ': Unexpected ' + (symbol == EOF ? 'end of input' : '\'' + (this.terminals_[symbol] || symbol) + '\'');
-                }
-                this.parseError(errStr, {
-                    text: lexer.match,
-                    token: this.terminals_[symbol] || symbol,
-                    line: lexer.yylineno,
-                    loc: yyloc,
-                    expected: expected
-                });
-            }
-        if (action[0] instanceof Array && action.length > 1) {
-            throw new Error('Parse Error: multiple actions possible at state: ' + state + ', token: ' + symbol);
-        }
-        switch (action[0]) {
-        case 1:
-            stack.push(symbol);
-            vstack.push(lexer.yytext);
-            lstack.push(lexer.yylloc);
-            stack.push(action[1]);
-            symbol = null;
-            if (!preErrorSymbol) {
-                yyleng = lexer.yyleng;
-                yytext = lexer.yytext;
-                yylineno = lexer.yylineno;
-                yyloc = lexer.yylloc;
-                if (recovering > 0) {
-                    recovering--;
-                }
-            } else {
-                symbol = preErrorSymbol;
-                preErrorSymbol = null;
-            }
-            break;
-        case 2:
-            len = this.productions_[action[1]][1];
-            yyval.$ = vstack[vstack.length - len];
-            yyval._$ = {
-                first_line: lstack[lstack.length - (len || 1)].first_line,
-                last_line: lstack[lstack.length - 1].last_line,
-                first_column: lstack[lstack.length - (len || 1)].first_column,
-                last_column: lstack[lstack.length - 1].last_column
-            };
-            if (ranges) {
-                yyval._$.range = [
-                    lstack[lstack.length - (len || 1)].range[0],
-                    lstack[lstack.length - 1].range[1]
-                ];
-            }
-            r = this.performAction.apply(yyval, [
-                yytext,
-                yyleng,
-                yylineno,
-                sharedState.yy,
-                action[1],
-                vstack,
-                lstack
-            ].concat(args));
-            if (typeof r !== 'undefined') {
-                return r;
-            }
-            if (len) {
-                stack = stack.slice(0, -1 * len * 2);
-                vstack = vstack.slice(0, -1 * len);
-                lstack = lstack.slice(0, -1 * len);
-            }
-            stack.push(this.productions_[action[1]][0]);
-            vstack.push(yyval.$);
-            lstack.push(yyval._$);
-            newState = table[stack[stack.length - 2]][stack[stack.length - 1]];
-            stack.push(newState);
-            break;
-        case 3:
-            return true;
-        }
-    }
-    return true;
-}};
-
-
-    var AST = {
-        node: function (type, value, children) {
-            return {
-                type: type,
-                value: value,
-                children: children
-            };
-        },
-
-        createNode: function (pos, type, value, children) {
-            var i,
-                n = this.node(type, value, []);
-
-            for (i = 3; i < arguments.length; i++) {
-                n.children.push(arguments[i]);
-            }
-
-            n.line = pos[0];
-            n.col = pos[1];
-            n.eline = pos[2];
-            n.ecol = pos[3];
-
-            return n;
-        }
-    };
-
-    var lc = function (lc1) {
-        return [lc1.first_line, lc1.first_column, lc1.last_line, lc1.last_column];
-    };
-
-/* generated by jison-lex 0.3.4 */
-var lexer = (function(){
-var lexer = ({
-
-EOF:1,
-
-parseError:function parseError(str, hash) {
-        if (this.yy.parser) {
-            this.yy.parser.parseError(str, hash);
-        } else {
-            throw new Error(str);
-        }
-    },
-
-// resets the lexer, sets new input
-setInput:function (input, yy) {
-        this.yy = yy || this.yy || {};
-        this._input = input;
-        this._more = this._backtrack = this.done = false;
-        this.yylineno = this.yyleng = 0;
-        this.yytext = this.matched = this.match = '';
-        this.conditionStack = ['INITIAL'];
-        this.yylloc = {
-            first_line: 1,
-            first_column: 0,
-            last_line: 1,
-            last_column: 0
-        };
-        if (this.options.ranges) {
-            this.yylloc.range = [0,0];
-        }
-        this.offset = 0;
-        return this;
-    },
-
-// consumes and returns one char from the input
-input:function () {
-        var ch = this._input[0];
-        this.yytext += ch;
-        this.yyleng++;
-        this.offset++;
-        this.match += ch;
-        this.matched += ch;
-        var lines = ch.match(/(?:\r\n?|\n).*/g);
-        if (lines) {
-            this.yylineno++;
-            this.yylloc.last_line++;
-        } else {
-            this.yylloc.last_column++;
-        }
-        if (this.options.ranges) {
-            this.yylloc.range[1]++;
-        }
-
-        this._input = this._input.slice(1);
-        return ch;
-    },
-
-// unshifts one char (or a string) into the input
-unput:function (ch) {
-        var len = ch.length;
-        var lines = ch.split(/(?:\r\n?|\n)/g);
-
-        this._input = ch + this._input;
-        this.yytext = this.yytext.substr(0, this.yytext.length - len);
-        //this.yyleng -= len;
-        this.offset -= len;
-        var oldLines = this.match.split(/(?:\r\n?|\n)/g);
-        this.match = this.match.substr(0, this.match.length - 1);
-        this.matched = this.matched.substr(0, this.matched.length - 1);
-
-        if (lines.length - 1) {
-            this.yylineno -= lines.length - 1;
-        }
-        var r = this.yylloc.range;
-
-        this.yylloc = {
-            first_line: this.yylloc.first_line,
-            last_line: this.yylineno + 1,
-            first_column: this.yylloc.first_column,
-            last_column: lines ?
-                (lines.length === oldLines.length ? this.yylloc.first_column : 0)
-                 + oldLines[oldLines.length - lines.length].length - lines[0].length :
-              this.yylloc.first_column - len
-        };
-
-        if (this.options.ranges) {
-            this.yylloc.range = [r[0], r[0] + this.yyleng - len];
-        }
-        this.yyleng = this.yytext.length;
-        return this;
-    },
-
-// When called from action, caches matched text and appends it on next action
-more:function () {
-        this._more = true;
-        return this;
-    },
-
-// When called from action, signals the lexer that this rule fails to match the input, so the next matching rule (regex) should be tested instead.
-reject:function () {
-        if (this.options.backtrack_lexer) {
-            this._backtrack = true;
-        } else {
-            return this.parseError('Lexical error on line ' + (this.yylineno + 1) + '. You can only invoke reject() in the lexer when the lexer is of the backtracking persuasion (options.backtrack_lexer = true).\n' + this.showPosition(), {
-                text: "",
-                token: null,
-                line: this.yylineno
-            });
-
-        }
-        return this;
-    },
-
-// retain first n characters of the match
-less:function (n) {
-        this.unput(this.match.slice(n));
-    },
-
-// displays already matched input, i.e. for error messages
-pastInput:function () {
-        var past = this.matched.substr(0, this.matched.length - this.match.length);
-        return (past.length > 20 ? '...':'') + past.substr(-20).replace(/\n/g, "");
-    },
-
-// displays upcoming input, i.e. for error messages
-upcomingInput:function () {
-        var next = this.match;
-        if (next.length < 20) {
-            next += this._input.substr(0, 20-next.length);
-        }
-        return (next.substr(0,20) + (next.length > 20 ? '...' : '')).replace(/\n/g, "");
-    },
-
-// displays the character position where the lexing error occurred, i.e. for error messages
-showPosition:function () {
-        var pre = this.pastInput();
-        var c = new Array(pre.length + 1).join("-");
-        return pre + this.upcomingInput() + "\n" + c + "^";
-    },
-
-// test the lexed token: return FALSE when not a match, otherwise return token
-test_match:function(match, indexed_rule) {
-        var token,
-            lines,
-            backup;
-
-        if (this.options.backtrack_lexer) {
-            // save context
-            backup = {
-                yylineno: this.yylineno,
-                yylloc: {
-                    first_line: this.yylloc.first_line,
-                    last_line: this.last_line,
-                    first_column: this.yylloc.first_column,
-                    last_column: this.yylloc.last_column
-                },
-                yytext: this.yytext,
-                match: this.match,
-                matches: this.matches,
-                matched: this.matched,
-                yyleng: this.yyleng,
-                offset: this.offset,
-                _more: this._more,
-                _input: this._input,
-                yy: this.yy,
-                conditionStack: this.conditionStack.slice(0),
-                done: this.done
-            };
-            if (this.options.ranges) {
-                backup.yylloc.range = this.yylloc.range.slice(0);
-            }
-        }
-
-        lines = match[0].match(/(?:\r\n?|\n).*/g);
-        if (lines) {
-            this.yylineno += lines.length;
-        }
-        this.yylloc = {
-            first_line: this.yylloc.last_line,
-            last_line: this.yylineno + 1,
-            first_column: this.yylloc.last_column,
-            last_column: lines ?
-                         lines[lines.length - 1].length - lines[lines.length - 1].match(/\r?\n?/)[0].length :
-                         this.yylloc.last_column + match[0].length
-        };
-        this.yytext += match[0];
-        this.match += match[0];
-        this.matches = match;
-        this.yyleng = this.yytext.length;
-        if (this.options.ranges) {
-            this.yylloc.range = [this.offset, this.offset += this.yyleng];
-        }
-        this._more = false;
-        this._backtrack = false;
-        this._input = this._input.slice(match[0].length);
-        this.matched += match[0];
-        token = this.performAction.call(this, this.yy, this, indexed_rule, this.conditionStack[this.conditionStack.length - 1]);
-        if (this.done && this._input) {
-            this.done = false;
-        }
-        if (token) {
-            return token;
-        } else if (this._backtrack) {
-            // recover context
-            for (var k in backup) {
-                this[k] = backup[k];
-            }
-            return false; // rule action called reject() implying the next rule should be tested instead.
-        }
-        return false;
-    },
-
-// return next match in input
-next:function () {
-        if (this.done) {
-            return this.EOF;
-        }
-        if (!this._input) {
-            this.done = true;
-        }
-
-        var token,
-            match,
-            tempMatch,
-            index;
-        if (!this._more) {
-            this.yytext = '';
-            this.match = '';
-        }
-        var rules = this._currentRules();
-        for (var i = 0; i < rules.length; i++) {
-            tempMatch = this._input.match(this.rules[rules[i]]);
-            if (tempMatch && (!match || tempMatch[0].length > match[0].length)) {
-                match = tempMatch;
-                index = i;
-                if (this.options.backtrack_lexer) {
-                    token = this.test_match(tempMatch, rules[i]);
-                    if (token !== false) {
-                        return token;
-                    } else if (this._backtrack) {
-                        match = false;
-                        continue; // rule action called reject() implying a rule MISmatch.
-                    } else {
-                        // else: this is a lexer rule which consumes input without producing a token (e.g. whitespace)
-                        return false;
-                    }
-                } else if (!this.options.flex) {
-                    break;
-                }
-            }
-        }
-        if (match) {
-            token = this.test_match(match, rules[index]);
-            if (token !== false) {
-                return token;
-            }
-            // else: this is a lexer rule which consumes input without producing a token (e.g. whitespace)
-            return false;
-        }
-        if (this._input === "") {
-            return this.EOF;
-        } else {
-            return this.parseError('Lexical error on line ' + (this.yylineno + 1) + '. Unrecognized text.\n' + this.showPosition(), {
-                text: "",
-                token: null,
-                line: this.yylineno
-            });
-        }
-    },
-
-// return next match that has a token
-lex:function lex () {
-        var r = this.next();
-        if (r) {
-            return r;
-        } else {
-            return this.lex();
-        }
-    },
-
-// activates a new lexer condition state (pushes the new lexer condition state onto the condition stack)
-begin:function begin (condition) {
-        this.conditionStack.push(condition);
-    },
-
-// pop the previously active lexer condition state off the condition stack
-popState:function popState () {
-        var n = this.conditionStack.length - 1;
-        if (n > 0) {
-            return this.conditionStack.pop();
-        } else {
-            return this.conditionStack[0];
-        }
-    },
-
-// produce the lexer rule set which is active for the currently active lexer condition state
-_currentRules:function _currentRules () {
-        if (this.conditionStack.length && this.conditionStack[this.conditionStack.length - 1]) {
-            return this.conditions[this.conditionStack[this.conditionStack.length - 1]].rules;
-        } else {
-            return this.conditions["INITIAL"].rules;
-        }
-    },
-
-// return the currently active lexer condition state; when an index argument is provided it produces the N-th previous condition state, if available
-topState:function topState (n) {
-        n = this.conditionStack.length - 1 - Math.abs(n || 0);
-        if (n >= 0) {
-            return this.conditionStack[n];
-        } else {
-            return "INITIAL";
-        }
-    },
-
-// alias for begin(condition)
-pushState:function pushState (condition) {
-        this.begin(condition);
-    },
-
-// return the number of states currently on the stack
-stateStackSize:function stateStackSize() {
-        return this.conditionStack.length;
-    },
-options: {},
-/**
- * @class
- * @ignore
- */
-performAction: function anonymous(yy,yy_,$avoiding_name_collisions,YY_START) {
-var YYSTATE=YY_START;
-switch($avoiding_name_collisions) {
-case 0:/* ignore */
-break;
-case 1:return 78  /* New 123.1234e+-12 */
-break;
-case 2:return 78  /* Old 123.1234 or .1234 */
-break;
-case 3:return 78  /* Old 123 */
-break;
-case 4: return 77;
-break;
-case 5: return 77;
-break;
-case 6:/* ignore comment */
-break;
-case 7:/* ignore multiline comment */
-break;
-case 8:return 7
-break;
-case 9:return 12
-break;
-case 10:return 14
-break;
-case 11:return 17
-break;
-case 12:return 15
-break;
-case 13:return 91
-break;
-case 14:return 93
-break;
-case 15:return 19
-break;
-case 16:return 23
-break;
-case 17:return 21
-break;
-case 18:return 75
-break;
-case 19:return 76
-break;
-case 20:return 74
-break;
-case 21:return 80
-break;
-case 22:return 94
-break;
-case 23:return 94
-break;
-case 24:return 82
-break;
-case 25:return 83
-break;
-case 26:return 26
-break;
-case 27:return 27
-break;
-case 28:return 16
-break;
-case 29:return '#'
-break;
-case 30:return 34
-break;
-case 31:return 35
-break;
-case 32:return 79
-break;
-case 33:return 64
-break;
-case 34:return 65
-break;
-case 35:return 66
-break;
-case 36:return 8
-break;
-case 37:return 10
-break;
-case 38:return 58
-break;
-case 39:return 57
-break;
-case 40:return 57
-break;
-case 41:return 53
-break;
-case 42:return 54
-break;
-case 43:return 55
-break;
-case 44:return 50
-break;
-case 45:return 51
-break;
-case 46:return 47
-break;
-case 47:return 45
-break;
-case 48:return 48
-break;
-case 49:return 46
-break;
-case 50:return 41
-break;
-case 51:return 43
-break;
-case 52:return 42
-break;
-case 53:return 39
-break;
-case 54:return 37
-break;
-case 55:return 32
-break;
-case 56:return 86
-break;
-case 57:return 5
-break;
-case 58:return 20
-break;
-case 59:return 'INVALID'
-break;
-}
-},
-rules: [/^(?:\s+)/,/^(?:[0-9]*\.?[0-9]+([eE][-+]?[0-9]+))/,/^(?:[0-9]+\.[0-9]*|[0-9]*\.[0-9]+\b)/,/^(?:[0-9]+)/,/^(?:"(\\["]|[^"])*")/,/^(?:'(\\[']|[^'])*')/,/^(?:\/\/.*)/,/^(?:\/\*(.|\n|\r)*?\*\/)/,/^(?:if\b)/,/^(?:else\b)/,/^(?:while\b)/,/^(?:do\b)/,/^(?:for\b)/,/^(?:function\b)/,/^(?:map\b)/,/^(?:use\b)/,/^(?:return\b)/,/^(?:delete\b)/,/^(?:true\b)/,/^(?:false\b)/,/^(?:null\b)/,/^(?:Infinity\b)/,/^(?:->)/,/^(?:=>)/,/^(?:<<)/,/^(?:>>)/,/^(?:\{)/,/^(?:\})/,/^(?:;)/,/^(?:#)/,/^(?:\?)/,/^(?::)/,/^(?:NaN\b)/,/^(?:\.)/,/^(?:\[)/,/^(?:\])/,/^(?:\()/,/^(?:\))/,/^(?:!)/,/^(?:\^)/,/^(?:\*\*)/,/^(?:\*)/,/^(?:\/)/,/^(?:%)/,/^(?:\+)/,/^(?:-)/,/^(?:<=)/,/^(?:<)/,/^(?:>=)/,/^(?:>)/,/^(?:==)/,/^(?:~=)/,/^(?:!=)/,/^(?:&&)/,/^(?:\|\|)/,/^(?:=)/,/^(?:,)/,/^(?:$)/,/^(?:[A-Za-z_\$][A-Za-z0-9_]*)/,/^(?:.)/],
-conditions: {"INITIAL":{"rules":[0,1,2,3,4,5,6,7,8,9,10,11,12,13,14,15,16,17,18,19,20,21,22,23,24,25,26,27,28,29,30,31,32,33,34,35,36,37,38,39,40,41,42,43,44,45,46,47,48,49,50,51,52,53,54,55,56,57,58,59],"inclusive":true}}
-});
-return lexer;
-})();
-parser.lexer = lexer;
-/**
- * @class
- * @ignore
- */
-function Parser () {
-  this.yy = {};
-}
-Parser.prototype = parser;parser.Parser = Parser;
-return new Parser;
-})();
-// Work around an issue with browsers that don't support Object.getPrototypeOf()
-parser.yy.parseError = parser.parseError;
-
-export default JXG.JessieCode;
->>>>>>> 76575604
+export default JXG.JessieCode;