--- conflicted
+++ resolved
@@ -1,4 +1,3 @@
-<<<<<<< HEAD
 /*
     Copyright 2008-2025
         Matthias Ehmann,
@@ -139,15 +138,15 @@
 
             if (Type.exists(table)) {
                 // extract the data
-                row = table.getElementsByTagName("tr");
+                row = table.getElementsByTagName('tr');
                 this.data = [];
 
                 for (i = 0; i < row.length; i++) {
-                    col = row[i].getElementsByTagName("td");
+                    col = row[i].getElementsByTagName('td');
                     this.data[i] = [];
 
                     for (j = 0; j < col.length; j++) {
-                        cell = col[j].innerHTML;
+                        cell = col[j].innerText;
 
                         if (parseFloat(cell).toString() === cell) {
                             this.data[i][j] = parseFloat(cell);
@@ -235,243 +234,4 @@
     }
 );
 
-export default JXG.DataSource;
-=======
-/*
-    Copyright 2008-2025
-        Matthias Ehmann,
-        Michael Gerhaeuser,
-        Carsten Miller,
-        Bianca Valentin,
-        Alfred Wassermann,
-        Peter Wilfahrt
-
-    This file is part of JSXGraph.
-
-    JSXGraph is free software dual licensed under the GNU LGPL or MIT License.
-
-    You can redistribute it and/or modify it under the terms of the
-
-      * GNU Lesser General Public License as published by
-        the Free Software Foundation, either version 3 of the License, or
-        (at your option) any later version
-      OR
-      * MIT License: https://github.com/jsxgraph/jsxgraph/blob/master/LICENSE.MIT
-
-    JSXGraph is distributed in the hope that it will be useful,
-    but WITHOUT ANY WARRANTY; without even the implied warranty of
-    MERCHANTABILITY or FITNESS FOR A PARTICULAR PURPOSE.  See the
-    GNU Lesser General Public License for more details.
-
-    You should have received a copy of the GNU Lesser General Public License and
-    the MIT License along with JSXGraph. If not, see <https://www.gnu.org/licenses/>
-    and <https://opensource.org/licenses/MIT/>.
- */
-
-/*global JXG: true, define: true, document: true*/
-/*jslint nomen: true, plusplus: true*/
-
-/**
- * @fileoverview The JXG.DataSource is a helper class for data organization. Currently supported data sources are
- * javascript arrays and HTML tables.
- */
-
-import JXG from "../jxg.js";
-import Type from "../utils/type.js";
-
-JXG.DataSource = function () {
-    this.data = [];
-    this.columnHeaders = [];
-    this.rowHeaders = [];
-
-    return this;
-};
-
-JXG.extend(
-    JXG.DataSource.prototype,
-    /** @lends JXG.DataSource.prototype */ {
-        loadFromArray: function (table, columnHeader, rowHeader) {
-            var i, j, cell;
-
-            if (Type.isArray(columnHeader)) {
-                this.columnHeaders = columnHeader;
-                columnHeader = false;
-            }
-
-            if (Type.isArray(rowHeader)) {
-                this.rowHeaders = rowHeader;
-                rowHeader = false;
-            }
-
-            this.data = [];
-
-            if (columnHeader) {
-                this.columnHeaders = [];
-            }
-
-            if (rowHeader) {
-                this.rowHeaders = [];
-            }
-
-            if (Type.exists(table)) {
-                // extract the data
-                this.data = [];
-
-                for (i = 0; i < table.length; i++) {
-                    this.data[i] = [];
-
-                    for (j = 0; j < table[i].length; j++) {
-                        cell = table[i][j];
-                        if (parseFloat(cell).toString() === cell) {
-                            this.data[i][j] = parseFloat(cell);
-                        } else if (cell !== "-") {
-                            this.data[i][j] = cell;
-                        } else {
-                            this.data[i][j] = NaN;
-                        }
-                    }
-                }
-
-                if (columnHeader) {
-                    this.columnHeaders = this.data[0].slice(1);
-                    this.data = this.data.slice(1);
-                }
-
-                if (rowHeader) {
-                    this.rowHeaders = [];
-                    for (i = 0; i < this.data.length; i++) {
-                        this.rowHeaders.push(this.data[i][0]);
-                        this.data[i] = this.data[i].slice(1);
-                    }
-                }
-            }
-
-            return this;
-        },
-
-        loadFromTable: function (table, columnHeader, rowHeader) {
-            var row, i, j, col, cell;
-
-            if (Type.isArray(columnHeader)) {
-                this.columnHeaders = columnHeader;
-                columnHeader = false;
-            }
-
-            if (Type.isArray(rowHeader)) {
-                this.rowHeaders = rowHeader;
-                rowHeader = false;
-            }
-
-            this.data = [];
-
-            if (columnHeader) {
-                this.columnHeaders = [];
-            }
-
-            if (rowHeader) {
-                this.rowHeaders = [];
-            }
-
-            // to adjust: examples in examples folder & wiki
-            table = document.getElementById(table);
-
-            if (Type.exists(table)) {
-                // extract the data
-                row = table.getElementsByTagName('tr');
-                this.data = [];
-
-                for (i = 0; i < row.length; i++) {
-                    col = row[i].getElementsByTagName('td');
-                    this.data[i] = [];
-
-                    for (j = 0; j < col.length; j++) {
-                        cell = col[j].innerText;
-
-                        if (parseFloat(cell).toString() === cell) {
-                            this.data[i][j] = parseFloat(cell);
-                        } else if (cell !== "-") {
-                            this.data[i][j] = cell;
-                        } else {
-                            this.data[i][j] = NaN;
-                        }
-                    }
-                }
-
-                if (columnHeader) {
-                    this.columnHeaders = this.data[0].slice(1);
-                    this.data = this.data.slice(1);
-                }
-
-                if (rowHeader) {
-                    this.rowHeaders = [];
-                    for (i = 0; i < this.data.length; i++) {
-                        this.rowHeaders.push(this.data[i][0]);
-                        this.data[i] = this.data[i].slice(1);
-                    }
-                }
-            }
-
-            return this;
-        },
-
-        addColumn: function (name, pos, data) {
-            throw new Error("not implemented");
-        },
-
-        addRow: function (name, pos, data) {
-            throw new Error("not implemented");
-        },
-
-        getColumn: function (col) {
-            var i,
-                result = [];
-
-            // get column index if column is given as column header title
-            if (Type.isString(col)) {
-                for (i = 0; i < this.columnHeaders.length; i++) {
-                    if (col === this.columnHeaders[i]) {
-                        col = i;
-                        break;
-                    }
-                }
-            }
-
-            // build column array
-            for (i = 0; i < this.data.length; i++) {
-                if (this.data[i].length > col) {
-                    result[i] = parseFloat(this.data[i][col]);
-                }
-            }
-
-            return result;
-        },
-
-        getRow: function (row) {
-            var result, i;
-
-            // get column index if column is given as column header title
-            if (Type.isString(row)) {
-                for (i = 0; i < this.rowHeaders.length; i++) {
-                    if (row === this.rowHeaders[i]) {
-                        row = i;
-                        break;
-                    }
-                }
-            }
-
-            // allocate memory for result array
-            result = [];
-
-            // build column array. result = this.data[row] is a flat copy and will
-            // destroy our local data copy, that's why we're copying it element wise.
-            for (i = 0; i < this.data[row].length; i++) {
-                result[i] = this.data[row][i];
-            }
-
-            return result;
-        }
-    }
-);
-
-export default JXG.DataSource;
->>>>>>> 76575604
+export default JXG.DataSource;