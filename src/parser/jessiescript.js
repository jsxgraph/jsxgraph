<<<<<<< HEAD
/*
    Copyright 2008-2025
        Matthias Ehmann,
        Michael Gerhaeuser,
        Carsten Miller,
        Bianca Valentin,
        Alfred Wassermann,
        Peter Wilfahrt

    This file is part of JSXGraph.

    JSXGraph is free software dual licensed under the GNU LGPL or MIT License.

    You can redistribute it and/or modify it under the terms of the

      * GNU Lesser General Public License as published by
        the Free Software Foundation, either version 3 of the License, or
        (at your option) any later version
      OR
      * MIT License: https://github.com/jsxgraph/jsxgraph/blob/master/LICENSE.MIT

    JSXGraph is distributed in the hope that it will be useful,
    but WITHOUT ANY WARRANTY; without even the implied warranty of
    MERCHANTABILITY or FITNESS FOR A PARTICULAR PURPOSE.  See the
    GNU Lesser General Public License for more details.

    You should have received a copy of the GNU Lesser General Public License and
    the MIT License along with JSXGraph. If not, see <https://www.gnu.org/licenses/>
    and <https://opensource.org/licenses/MIT/>.
 */

/**
 * @param {String} string A string containing construction(s) in JSXGraph Construction Syntax.
 * @param {String} mode Possible values seem are "normal" or "macro"
 * @param {Array} params Parameters, only used in macro mode
 * @param {Array} paraIn Parameters, only used in macro mode
 * @param {String} macroName Name of the macro, only used in macro mode
 * @type Object
 * @returns An object consisting of several arrays (lines, circles, points, angles, ...) where the created elements are stored.
 */
JXG.Board.prototype.construct = function (string, mode, params, paraIn, macroName) {
    var splitted,
        i,
        j,
        output = {},
        objName,
        defElements,
        obj,
        type,
        possibleNames,
        tmp,
        noMacro,
        k,
        l,
        pattern,
        createdNames,
        found,
        mac,
        prop,
        propName,
        propValue,
        attributes;
    if (!JXG.exists(mode)) {
        mode = "normal";
    } else {
        // mode = 'macro'
        createdNames = [];
    }
    output.lines = [];
    output.circles = [];
    output.points = [];
    output.intersections = [];
    output.angles = [];
    output.macros = [];
    output.functions = [];
    output.texts = [];
    output.polygons = [];
    if (string.search(/\{/) != -1) {
        // Macros finden! Innerhalb der {} darf nicht am ; getrennt werden. Noch nicht getestet: mehrere Makros hintereinander in einem construct.
        tmp = string.match(/\{/);
        tmp = tmp.length;
        l = 0;
        for (j = 0; j < tmp; j++) {
            k = string.slice(l).search(/\{/);
            mac = string.slice(k);
            mac = mac.slice(0, mac.search(/\}/) + 1);
            mac = mac.replace(/;/g, "?"); // Achtung! Fragezeichen duerfen daher nicht im Code eines Macros vorkommen!
            string = string.slice(0, k) + mac + string.slice(k + mac.length);
            l = k + 1;
        }
    }
    splitted = string.split(";");
    for (i = 0; i < splitted.length; i++) {
        // Leerzeichen am Anfang und am Ende entfernen
        splitted[i] = splitted[i].replace(/^\s+/, "").replace(/\s+$/, "");
        if (splitted[i].search(/\{/) != -1) {
            splitted[i] = splitted[i].replace(/\?/g, ";");
        }
        if (splitted[i].search(/Macro/) != -1) {
            this.addMacro(splitted[i]);
        } else {
            if (splitted[i].length > 0) {
                prop = false;
                if (splitted[i].search(/=/) != -1) {
                    objName = splitted[i].split("=");
                    propValue = objName[1];
                    propValue = propValue.replace(/^\s+/, "").replace(/\s+$/, "");
                    if (objName[0].search(/\./) != -1) {
                        prop = true;

                        objName = objName[0].split(".");
                        propName = objName[objName.length - 1];
                        propName = propName.replace(/^\s+/, "").replace(/\s+$/, "");
                        objName.pop();
                        objName = objName.join(".");
                        if (mode == "macro") {
                            for (j = 0; j < params.length; j++) {
                                if (objName == params[j]) {
                                    objName = paraIn[j];
                                }
                            }
                        }
                        //alert("_"+objName+"_"+propName+"_"+propValue+"_");
                        //alert(JXG.getReference(this,objName).name);
                        JXG.getReference(this, objName).setAttribute(
                            propName + ":" + propValue
                        );
                    }
                }
                if (!prop) {
                    // nicht nur eine Eigenschaft setzen, sondern neues Element konstruieren
                    if (splitted[i].search(/=/) != -1) {
                        objName = splitted[i].split("=");
                        splitted[i] = objName[1].replace(/^\s+/, ""); // Leerzeichen am Anfang entfernen
                        objName = objName[0].replace(/\s+$/, ""); // Leerzeichen am Ende entfernen
                    } else {
                        objName = "";
                    }
                    attributes = {};
                    found = true;
                    while (found) {
                        if (splitted[i].search(/(.*)draft$/) != -1) {
                            attributes.draft = true;
                            splitted[i] = RegExp.$1;
                            splitted[i] = splitted[i].replace(/\s+$/, ""); // Leerzeichen am Ende entfernen
                        }
                        if (splitted[i].search(/(.*)invisible$/) != -1) {
                            attributes.visible = false;
                            splitted[i] = RegExp.$1;
                            splitted[i] = splitted[i].replace(/\s+$/, ""); // Leerzeichen am Ende entfernen
                        }
                        if (splitted[i].search(/(.*)nolabel$/) != -1) {
                            attributes.withLabel = false;
                            splitted[i] = RegExp.$1;
                            splitted[i] = splitted[i].replace(/\s+$/, ""); // Leerzeichen am Ende entfernen
                        }
                        if (splitted[i].search(/nolabel|invisible|draft/) == -1) {
                            found = false;
                        }
                    }
                    noMacro = true;
                    if (this.definedMacros) {
                        for (j = 0; j < this.definedMacros.macros.length; j++) {
                            pattern = new RegExp(
                                "^" + this.definedMacros.macros[j][0] + "\\s*\\("
                            );
                            if (splitted[i].search(pattern) != -1) {
                                // TODO: testen, was mit den Macros xxx und yxxx passiert
                                //alert("MACRO!"+splitted[i]+"_"+this.definedMacros.macros[j][2]);
                                noMacro = false;
                                // Parameter aufdroeseln
                                splitted[i].match(/\((.*)\)/);
                                tmp = RegExp.$1;
                                tmp = tmp.split(",");
                                for (k = 0; k < tmp.length; k++) {
                                    tmp[k].match(/\s*(\S*)\s*/);
                                    tmp[k] = RegExp.$1;
                                }
                                output[objName] = this.construct(
                                    this.definedMacros.macros[j][2],
                                    "macro",
                                    this.definedMacros.macros[j][1],
                                    tmp,
                                    objName
                                );
                                output.macros.push(output[objName]);
                                break;
                            }
                        }
                    }
                    if (noMacro) {
                        // splitted[i] war kein Macro-Aufruf
                        if (splitted[i].search(/^[\[\]].*[\[\]]$/) != -1) {
                            // Gerade, Halbgerade oder Segment
                            splitted[i].match(/([\[\]])(.*)([\[\]])/);
                            attributes.straightFirst = RegExp.$1 != "[";
                            attributes.straightLast = RegExp.$3 == "[";
                            defElements = RegExp.$2.replace(/^\s+/, "").replace(/\s+$/, "");
                            if (defElements.search(/ /) != -1) {
                                defElements.match(/(\S*) +(\S*)/);
                                defElements = [];
                                defElements[0] = RegExp.$1;
                                defElements[1] = RegExp.$2;
                            } // sonst wird die Gerade durch zwei Punkte definiert, die einen Namen haben, der aus nur jeweils einem Buchstaben besteht
                            if (objName != "") {
                                if (!JXG.exists(attributes.withLabel)) {
                                    attributes.withLabel = true;
                                }
                                attributes.name = objName;
                                if (mode == "macro") {
                                    createdNames.push(objName);
                                }
                            }
                            if (mode == "macro") {
                                if (macroName != "") {
                                    for (j = 0; j < createdNames.length; j++) {
                                        // vorher oder nachher?
                                        if (defElements[0] == createdNames[j]) {
                                            defElements[0] = macroName + "." + defElements[0];
                                        }
                                        if (defElements[1] == createdNames[j]) {
                                            defElements[1] = macroName + "." + defElements[1];
                                        }
                                    }
                                }
                                for (j = 0; j < params.length; j++) {
                                    if (defElements[0] == params[j]) {
                                        defElements = [paraIn[j], defElements[1]];
                                    }
                                    if (defElements[1] == params[j]) {
                                        defElements = [defElements[0], paraIn[j]];
                                    }
                                }
                                if (macroName != "") {
                                    attributes.id = macroName + "." + objName;
                                }
                            }
                            if (typeof defElements == "string") {
                                defElements = [
                                    JXG.getReference(this, defElements.charAt(0)),
                                    JXG.getReference(this, defElements.charAt(1))
                                ];
                            } else {
                                defElements = [
                                    JXG.getReference(this, defElements[0]),
                                    JXG.getReference(this, defElements[1])
                                ];
                            }
                            output.lines.push(this.create("line", defElements, attributes));
                            if (objName != "") {
                                output[objName] = output.lines[output.lines.length - 1];
                            }
                        } else if (splitted[i].search(/k\s*\(.*/) != -1) {
                            // Kreis
                            splitted[i].match(/k\s*\(\s*(\S.*\S|\S)\s*,\s*(\S.*\S|\S)\s*\)/);
                            defElements = [];
                            defElements[0] = RegExp.$1;
                            defElements[1] = RegExp.$2;
                            for (j = 0; j <= 1; j++) {
                                if (defElements[j].search(/[\[\]]/) != -1) {
                                    // Linie, definiert durch [P_1 P_2] , ist bei den Parametern dabei
                                    defElements[j].match(/^[\[\]]\s*(\S.*\S)\s*[\[\]]$/);
                                    defElements[j] = RegExp.$1;
                                    if (defElements[j].search(/ /) != -1) {
                                        defElements[j].match(/(\S*) +(\S*)/);
                                        defElements[j] = [];
                                        defElements[j][0] = RegExp.$1;
                                        defElements[j][1] = RegExp.$2;
                                    } // sonst wird die Gerade durch zwei Punkte definiert, die einen Namen haben, der aus nur jeweils einem Buchstaben besteht
                                    if (mode == "macro") {
                                        if (macroName != "") {
                                            for (k = 0; k < createdNames.length; k++) {
                                                // vorher oder nachher?
                                                if (defElements[j][0] == createdNames[k]) {
                                                    defElements[j][0] =
                                                        macroName + "." + defElements[j][0];
                                                }
                                                if (defElements[j][1] == createdNames[k]) {
                                                    defElements[j][1] =
                                                        macroName + "." + defElements[j][1];
                                                }
                                            }
                                        }
                                        for (k = 0; k < params.length; k++) {
                                            if (defElements[j][0] == params[k]) {
                                                defElements[j] = [paraIn[k], defElements[j][1]];
                                            }
                                            if (defElements[j][1] == params[k]) {
                                                defElements[j] = [defElements[j][0], paraIn[k]];
                                            }
                                        }
                                    }
                                    if (typeof defElements[j] == "string") {
                                        defElements[j] = (function (el, board) {
                                            return function () {
                                                return JXG.getReference(
                                                    board,
                                                    el.charAt(0)
                                                ).Dist(JXG.getReference(board, el.charAt(1))); // TODO
                                            };
                                        })(defElements[j], this);
                                    } else {
                                        defElements[j] = (function (el, board) {
                                            return function () {
                                                return JXG.getReference(board, el[0]).Dist(
                                                    JXG.getReference(board, el[1])
                                                ); // TODO
                                            };
                                        })(defElements[j], this);
                                    }
                                } else if (defElements[j].search(/[0-9\.\s]+/) != -1) {
                                    // Radius als Zahl
                                    defElements[j] = 1.0 * defElements[j];
                                } else {
                                    // Element mit Name
                                    if (mode == "macro") {
                                        if (macroName != "") {
                                            for (k = 0; k < createdNames.length; k++) {
                                                // vorher oder nachher?
                                                if (defElements[j] == createdNames[k]) {
                                                    defElements[j] =
                                                        macroName + "." + createdNames[k];
                                                }
                                            }
                                        }
                                        for (k = 0; k < params.length; k++) {
                                            if (defElements[j] == params[k]) {
                                                defElements[j] = paraIn[k];
                                            }
                                        }
                                    }
                                    defElements[j] = JXG.getReference(this, defElements[j]);
                                }
                            }
                            if (objName != "") {
                                if (!JXG.exists(attributes.withLabel)) {
                                    attributes.withLabel = true;
                                }
                                attributes.name = objName;
                                if (mode == "macro") {
                                    if (macroName != "") {
                                        attributes.id = macroName + "." + objName;
                                    }
                                    createdNames.push(objName);
                                }
                            }
                            output.circles.push(this.create("circle", defElements, attributes));
                            if (objName != "") {
                                output[objName] = output.circles[output.circles.length - 1];
                            }
                        } else if (
                            splitted[i].search(
                                /^[A-Z]+.*\(\s*[0-9\.\-]+\s*[,\|]\s*[0-9\.\-]+\s*\)/
                            ) != -1 &&
                            splitted[i].search(/Macro\((.*)\)/) == -1
                        ) {
                            // Punkt, startet mit einem Grossbuchstaben! (definiert durch Koordinaten)
                            splitted[i].match(/^([A-Z]+\S*)\s*\(\s*(.*)\s*[,\|]\s*(.*)\s*\)$/);
                            objName = RegExp.$1; // Name
                            attributes.name = objName;
                            if (mode == "macro") {
                                if (macroName != "") {
                                    attributes.id = macroName + "." + objName;
                                }
                                createdNames.push(objName);
                            }
                            output.points.push(
                                this.create(
                                    "point",
                                    [1.0 * RegExp.$2, 1.0 * RegExp.$3],
                                    attributes
                                )
                            );
                            output[objName] = output.points[output.points.length - 1];
                        } else if (
                            splitted[i].search(/^[A-Z]+.*\(.+(([,\|]\s*[0-9\.\-]+\s*){2})?/) !=
                                -1 &&
                            splitted[i].search(/Macro\((.*)\)/) == -1
                        ) {
                            // Gleiter, mit oder ohne Koordinaten
                            splitted[i].match(/([A-Z]+.*)\((.*)\)/);
                            objName = RegExp.$1;
                            defElements = RegExp.$2;
                            objName = objName.replace(/^\s+/, "").replace(/\s+$/, "");
                            defElements = defElements.replace(/^\s+/, "").replace(/\s+$/, "");
                            if (defElements.search(/[,\|]/) != -1) {
                                // Koordinaten angegeben
                                defElements.match(
                                    /(\S*)\s*[,\|]\s*([0-9\.]+)\s*[,\|]\s*([0-9\.]+)\s*/
                                );
                                defElements = [];
                                defElements[0] = RegExp.$1;
                                defElements[1] = 1.0 * RegExp.$2;
                                defElements[2] = 1.0 * RegExp.$3;
                            } else {
                                // keine Koordinaten
                                obj = defElements;
                                defElements = [];
                                defElements[0] = obj; // Name des definierenden Elements
                                defElements[1] = 0; // (0,0) als Gleiterkoordinaten vorgeben...
                                defElements[2] = 0;
                            }
                            attributes.name = objName;
                            if (mode == "macro") {
                                if (macroName != "") {
                                    for (k = 0; k < createdNames.length; k++) {
                                        // vorher oder nachher?
                                        if (defElements[0] == createdNames[k]) {
                                            defElements[0] = macroName + "." + createdNames[k];
                                        }
                                    }
                                }
                                for (k = 0; k < params.length; k++) {
                                    if (defElements[0] == params[k]) {
                                        defElements[0] = paraIn[k];
                                    }
                                }
                                if (macroName != "") {
                                    attributes.id = macroName + "." + objName;
                                }
                                createdNames.push(objName);
                            }
                            output.points.push(
                                this.create(
                                    "glider",
                                    [
                                        defElements[1],
                                        defElements[2],
                                        JXG.getReference(this, defElements[0])
                                    ],
                                    attributes
                                )
                            );
                            output[objName] = output.points[output.points.length - 1];
                        } else if (splitted[i].search(/&/) != -1) {
                            // Schnittpunkt
                            splitted[i].match(/(.*)&(.*)/);
                            defElements = [];
                            defElements[0] = RegExp.$1;
                            defElements[1] = RegExp.$2;
                            defElements[0] = defElements[0].replace(/\s+$/, ""); // Leerzeichen am Ende entfernen
                            defElements[1] = defElements[1].replace(/^\s+/, ""); // Leerzeichen am Anfang entfernen
                            if (mode == "macro") {
                                for (j = 0; j <= 1; j++) {
                                    if (macroName != "") {
                                        for (k = 0; k < createdNames.length; k++) {
                                            // vorher oder nachher?
                                            if (defElements[j] == createdNames[k]) {
                                                defElements[j] =
                                                    macroName + "." + createdNames[k];
                                            }
                                        }
                                    }
                                    for (k = 0; k < params.length; k++) {
                                        if (defElements[j] == params[k]) {
                                            defElements[j] = paraIn[k];
                                        }
                                    }
                                }
                            }
                            defElements[0] = JXG.getReference(this, defElements[0]);
                            defElements[1] = JXG.getReference(this, defElements[1]);
                            if (
                                (defElements[0].elementClass == JXG.OBJECT_CLASS_LINE ||
                                    defElements[0].elementClass == JXG.OBJECT_CLASS_CURVE) &&
                                (defElements[1].elementClass == JXG.OBJECT_CLASS_LINE ||
                                    defElements[1].elementClass == JXG.OBJECT_CLASS_CURVE)
                            ) {
                                if (objName != "") {
                                    attributes.name = objName;
                                    if (mode == "macro") {
                                        if (macroName != "") {
                                            attributes.id = macroName + "." + objName;
                                        }
                                        createdNames.push(objName);
                                    }
                                }
                                obj = this.create(
                                    "intersection",
                                    [defElements[0], defElements[1], 0],
                                    attributes
                                );
                                output.intersections.push(obj);
                                if (objName != "") {
                                    output[attributes.name] = obj;
                                }
                            } else {
                                if (objName != "") {
                                    attributes.name = objName + "_1";
                                    if (mode == "macro") {
                                        if (macroName != "") {
                                            attributes.id = macroName + "." + objName + "_1";
                                        }
                                        createdNames.push(objName + "_1");
                                    }
                                }
                                obj = this.create(
                                    "intersection",
                                    [defElements[0], defElements[1], 0],
                                    attributes
                                );
                                output.intersections.push(obj);
                                if (objName != "") {
                                    output[attributes.name] = obj;
                                }
                                if (objName != "") {
                                    attributes.name = objName + "_2";
                                    if (mode == "macro") {
                                        if (macroName != "") {
                                            attributes.id = macroName + "." + objName + "_2";
                                        }
                                        createdNames.push(objName + "_2");
                                    }
                                }
                                obj = this.create(
                                    "intersection",
                                    [defElements[0], defElements[1], 1],
                                    attributes
                                );
                                output.intersections.push(obj);
                                if (objName != "") {
                                    output[attributes.name] = obj;
                                }
                            }
                        } else if (splitted[i].search(/\|[\|_]\s*\(/) != -1) {
                            // Parallele oder Senkrechte
                            splitted[i].match(/\|([\|_])\s*\(\s*(\S*)\s*,\s*(\S*)\s*\)/);
                            type = RegExp.$1;
                            if (type == "|") {
                                type = "parallel";
                            } else {
                                // type == '_'
                                type = "normal";
                            }
                            defElements = [];
                            defElements[0] = RegExp.$2;
                            defElements[1] = RegExp.$3;
                            if (mode == "macro") {
                                for (j = 0; j <= 1; j++) {
                                    if (macroName != "") {
                                        for (k = 0; k < createdNames.length; k++) {
                                            // vorher oder nachher?
                                            if (defElements[j] == createdNames[k]) {
                                                defElements[j] =
                                                    macroName + "." + createdNames[k];
                                            }
                                        }
                                    }
                                    for (k = 0; k < params.length; k++) {
                                        if (defElements[j] == params[k]) {
                                            defElements[j] = paraIn[k];
                                        }
                                    }
                                }
                            }
                            if (objName != "") {
                                attributes.name = objName;
                                if (!JXG.exists(attributes.withLabel)) {
                                    attributes.withLabel = true;
                                }
                                if (mode == "macro") {
                                    if (macroName != "") {
                                        attributes.id = macroName + "." + objName;
                                    }
                                    createdNames.push(objName);
                                }
                            }
                            output.lines.push(
                                this.create(
                                    type,
                                    [
                                        JXG.getReference(this, defElements[0]),
                                        JXG.getReference(this, defElements[1])
                                    ],
                                    attributes
                                )
                            );

                            if (objName != "") {
                                output[objName] = output.lines[output.lines.length - 1];
                            }
                        } else if (splitted[i].search(/^</) != -1) {
                            // Winkel
                            splitted[i].match(/<\s*\(\s*(\S*)\s*,\s*(\S*)\s*,\s*(\S*)\s*\)/);
                            defElements = [];
                            defElements[0] = RegExp.$1;
                            defElements[1] = RegExp.$2;
                            defElements[2] = RegExp.$3;
                            if (mode == "macro") {
                                for (j = 0; j <= 2; j++) {
                                    if (macroName != "") {
                                        for (k = 0; k < createdNames.length; k++) {
                                            // vorher oder nachher?
                                            if (defElements[j] == createdNames[k]) {
                                                defElements[j] =
                                                    macroName + "." + createdNames[k];
                                            }
                                        }
                                    }
                                    for (k = 0; k < params.length; k++) {
                                        if (defElements[j] == params[k]) {
                                            defElements[j] = paraIn[k];
                                        }
                                    }
                                }
                            }
                            if (objName == "") {
                                output.lines.push(
                                    this.create(
                                        "angle",
                                        [
                                            JXG.getReference(this, defElements[0]),
                                            JXG.getReference(this, defElements[1]),
                                            JXG.getReference(this, defElements[2])
                                        ],
                                        attributes
                                    )
                                );
                            } else {
                                possibleNames = [
                                    "alpha",
                                    "beta",
                                    "gamma",
                                    "delta",
                                    "epsilon",
                                    "zeta",
                                    "eta",
                                    "theta",
                                    "iota",
                                    "kappa",
                                    "lambda",
                                    "mu",
                                    "nu",
                                    "xi",
                                    "omicron",
                                    "pi",
                                    "rho",
                                    "sigmaf",
                                    "sigma",
                                    "tau",
                                    "upsilon",
                                    "phi",
                                    "chi",
                                    "psi",
                                    "omega"
                                ];
                                type = "";
                                for (j = 0; j < possibleNames.length; j++) {
                                    if (objName == possibleNames[j]) {
                                        attributes.text = "&" + objName + ";";
                                        attributes.name = "&" + objName + ";";
                                        type = "greek";
                                        break;
                                    } else {
                                        if (j == possibleNames.length - 1) {
                                            attributes.text = objName;
                                            attributes.name = objName;
                                        }
                                    }
                                }
                                if (!JXG.exists(attributes.withLabel)) {
                                    attributes.withLabel = true;
                                }
                                if (mode == "macro") {
                                    if (macroName != "") {
                                        attributes.id = macroName + "." + objName;
                                    }
                                    createdNames.push(objName);
                                }
                                output.angles.push(
                                    this.create(
                                        "angle",
                                        [
                                            JXG.getReference(this, defElements[0]),
                                            JXG.getReference(this, defElements[1]),
                                            JXG.getReference(this, defElements[2])
                                        ],
                                        attributes
                                    )
                                );
                                output[objName] = output.angles[output.angles.length - 1];
                            }
                        } else if (
                            splitted[i].search(
                                /([0-9]+)\/([0-9]+)\(\s*(\S*)\s*,\s*(\S*)\s*\)/
                            ) != -1
                        ) {
                            // Punkt mit Teilverhaeltnis, z.B. Mittelpunkt
                            defElements = [];
                            defElements[0] = (1.0 * RegExp.$1) / (1.0 * RegExp.$2);
                            defElements[1] = RegExp.$3;
                            defElements[2] = RegExp.$4;
                            if (mode == "macro") {
                                for (j = 1; j <= 2; j++) {
                                    if (macroName != "") {
                                        for (k = 0; k < createdNames.length; k++) {
                                            // vorher oder nachher?
                                            if (defElements[j] == createdNames[k]) {
                                                defElements[j] =
                                                    macroName + "." + createdNames[k];
                                            }
                                        }
                                    }
                                    for (k = 0; k < params.length; k++) {
                                        if (defElements[j] == params[k]) {
                                            defElements[j] = paraIn[k];
                                        }
                                    }
                                }
                            }
                            defElements[1] = JXG.getReference(this, RegExp.$3);
                            defElements[2] = JXG.getReference(this, RegExp.$4);
                            obj = [];
                            obj[0] = (function (el, board) {
                                return function () {
                                    return (
                                        (1 - el[0]) * el[1].coords.usrCoords[1] +
                                        el[0] * el[2].coords.usrCoords[1]
                                    );
                                };
                            })(defElements, this);
                            obj[1] = (function (el, board) {
                                return function () {
                                    return (
                                        (1 - el[0]) * el[1].coords.usrCoords[2] +
                                        el[0] * el[2].coords.usrCoords[2]
                                    );
                                };
                            })(defElements, this);
                            if (objName != "") {
                                attributes.name = objName;
                                if (mode == "macro") {
                                    if (macroName != "") {
                                        attributes.id = macroName + "." + objName;
                                    }
                                    createdNames.push(objName);
                                }
                            }
                            output.points.push(
                                this.create("point", [obj[0], obj[1]], attributes)
                            );
                            if (objName != "") {
                                output[objName] = output.points[output.points.length - 1];
                            }
                        } else if (splitted[i].search(/(\S*)\s*:\s*(.*)/) != -1) {
                            // Funktionsgraph
                            objName = RegExp.$1;
                            tmp = JXG.GeonextParser.geonext2JS(RegExp.$2, this);
                            defElements = [new Function("x", "var y = " + tmp + "; return y;")];
                            attributes.name = objName;
                            output.functions.push(
                                this.create("functiongraph", defElements, attributes)
                            );
                            output[objName] = output.functions[output.functions.length - 1];
                        } else if (
                            splitted[i].search(/#(.*)\(\s*([0-9])\s*[,|]\s*([0-9])\s*\)/) != -1
                        ) {
                            // Text element
                            defElements = []; // [0-9\.\-]+
                            defElements[0] = RegExp.$1;
                            defElements[1] = 1.0 * RegExp.$2;
                            defElements[2] = 1.0 * RegExp.$3;
                            defElements[0] = defElements[0]
                                .replace(/^\s+/, "")
                                .replace(/\s+$/, ""); // trim
                            output.texts.push(
                                this.create(
                                    "text",
                                    [defElements[1], defElements[2], defElements[0]],
                                    attributes
                                )
                            );
                        } else if (splitted[i].search(/(\S*)\s*\[(.*)\]/) != -1) {
                            // Polygon
                            attributes.name = RegExp.$1;
                            if (!JXG.exists(attributes.withLabel)) {
                                attributes.withLabel = true;
                            }
                            defElements = RegExp.$2;
                            defElements = defElements.split(",");
                            for (j = 0; j < defElements.length; j++) {
                                defElements[j] = defElements[j]
                                    .replace(/^\s+/, "")
                                    .replace(/\s+$/, ""); // trim
                                if (mode == "macro") {
                                    if (macroName != "") {
                                        for (k = 0; k < createdNames.length; k++) {
                                            // vorher oder nachher?
                                            if (defElements[j] == createdNames[k]) {
                                                defElements[j] =
                                                    macroName + "." + createdNames[k];
                                            }
                                        }
                                    }
                                    for (k = 0; k < params.length; k++) {
                                        if (defElements[j] == params[k]) {
                                            defElements[j] = paraIn[k];
                                        }
                                    }
                                }
                                defElements[j] = JXG.getReference(this, defElements[j]);
                            }
                            output.polygons.push(
                                this.create("polygon", defElements, attributes)
                            );
                            output[attributes.name] =
                                output.polygons[output.polygons.length - 1];
                        }
                    }
                }
            }
        }
    }
    this.update();
    return output;
};

/**
 * Parses a string like<br />
 * <tt>&lt;macro-name&gt; = Macro(A, B, C) { <Command in JSXGraph Construction syntax>; ...<Command in JXG-Construct syntax>; }</tt><br />
 * and adds it as a macro so it can be used in the JSXGraph Construction Syntax.
 * @param {String} string A string like the one in the methods description.
 * @see #construct
 */
JXG.Board.prototype.addMacro = function (string) {
    var defHead,
        defBody,
        defName = "",
        i;
    string.match(/(.*)\{(.*)\}/);
    defHead = RegExp.$1;
    defBody = RegExp.$2;
    if (defHead.search(/=/) != -1) {
        defHead.match(/\s*(\S*)\s*=.*/);
        defName = RegExp.$1;
        defHead = defHead.split("=")[1];
    }
    defHead.match(/Macro\((.*)\)/);
    defHead = RegExp.$1;
    defHead = defHead.split(",");
    for (i = 0; i < defHead.length; i++) {
        defHead[i].match(/\s*(\S*)\s*/);
        defHead[i] = RegExp.$1;
    }

    if (this.definedMacros == null) {
        this.definedMacros = {};
        this.definedMacros.macros = [];
    }

    this.definedMacros.macros.push([defName, defHead, defBody]);
    if (defName != "") {
        this.definedMacros.defName =
            this.definedMacros.macros[this.definedMacros.macros.length - 1];
    }
};
=======
/*
    Copyright 2008-2025
        Matthias Ehmann,
        Michael Gerhaeuser,
        Carsten Miller,
        Bianca Valentin,
        Alfred Wassermann,
        Peter Wilfahrt

    This file is part of JSXGraph.

    JSXGraph is free software dual licensed under the GNU LGPL or MIT License.

    You can redistribute it and/or modify it under the terms of the

      * GNU Lesser General Public License as published by
        the Free Software Foundation, either version 3 of the License, or
        (at your option) any later version
      OR
      * MIT License: https://github.com/jsxgraph/jsxgraph/blob/master/LICENSE.MIT

    JSXGraph is distributed in the hope that it will be useful,
    but WITHOUT ANY WARRANTY; without even the implied warranty of
    MERCHANTABILITY or FITNESS FOR A PARTICULAR PURPOSE.  See the
    GNU Lesser General Public License for more details.

    You should have received a copy of the GNU Lesser General Public License and
    the MIT License along with JSXGraph. If not, see <https://www.gnu.org/licenses/>
    and <https://opensource.org/licenses/MIT/>.
 */

/**
 * @param {String} string A string containing construction(s) in JSXGraph Construction Syntax.
 * @param {String} mode Possible values seem are "normal" or "macro"
 * @param {Array} params Parameters, only used in macro mode
 * @param {Array} paraIn Parameters, only used in macro mode
 * @param {String} macroName Name of the macro, only used in macro mode
 * @type Object
 * @returns An object consisting of several arrays (lines, circles, points, angles, ...) where the created elements are stored.
 */
JXG.Board.prototype.construct = function (string, mode, params, paraIn, macroName) {
    var splitted,
        i,
        j,
        output = {},
        objName,
        defElements,
        obj,
        type,
        possibleNames,
        tmp,
        noMacro,
        k,
        l,
        pattern,
        createdNames,
        found,
        mac,
        prop,
        propName,
        propValue,
        attributes;
    if (!JXG.exists(mode)) {
        mode = 'normal'
    } else {
        // mode = 'macro'
        createdNames = [];
    }
    output.lines = [];
    output.circles = [];
    output.points = [];
    output.intersections = [];
    output.angles = [];
    output.macros = [];
    output.functions = [];
    output.texts = [];
    output.polygons = [];
    if (string.search(/\{/) != -1) {
        // Macros finden! Innerhalb der {} darf nicht am ; getrennt werden. Noch nicht getestet: mehrere Makros hintereinander in einem construct.
        tmp = string.match(/\{/);
        tmp = tmp.length;
        l = 0;
        for (j = 0; j < tmp; j++) {
            k = string.slice(l).search(/\{/);
            mac = string.slice(k);
            mac = mac.slice(0, mac.search(/\}/) + 1);
            mac = mac.replace(/;/g, "?"); // Achtung! Fragezeichen duerfen daher nicht im Code eines Macros vorkommen!
            string = string.slice(0, k) + mac + string.slice(k + mac.length);
            l = k + 1;
        }
    }
    splitted = string.split(";");
    for (i = 0; i < splitted.length; i++) {
        // Leerzeichen am Anfang und am Ende entfernen
        splitted[i] = splitted[i].replace(/^\s+/, "").replace(/\s+$/, "");
        if (splitted[i].search(/\{/) != -1) {
            splitted[i] = splitted[i].replace(/\?/g, ";");
        }
        if (splitted[i].search(/Macro/) != -1) {
            this.addMacro(splitted[i]);
        } else {
            if (splitted[i].length > 0) {
                prop = false;
                if (splitted[i].search(/=/) != -1) {
                    objName = splitted[i].split("=");
                    propValue = objName[1];
                    propValue = propValue.replace(/^\s+/, "").replace(/\s+$/, "");
                    if (objName[0].search(/\./) != -1) {
                        prop = true;

                        objName = objName[0].split('.');
                        propName = objName[objName.length - 1];
                        propName = propName.replace(/^\s+/, "").replace(/\s+$/, "");
                        objName.pop();
                        objName = objName.join('.');
                        if (mode == 'macro') {
                            for (j = 0; j < params.length; j++) {
                                if (objName == params[j]) {
                                    objName = paraIn[j];
                                }
                            }
                        }
                        //alert("_"+objName+"_"+propName+"_"+propValue+"_");
                        //alert(JXG.getReference(this,objName).name);
                        JXG.getReference(this, objName).setAttribute(
                            propName + ":" + propValue
                        );
                    }
                }
                if (!prop) {
                    // nicht nur eine Eigenschaft setzen, sondern neues Element konstruieren
                    if (splitted[i].search(/=/) != -1) {
                        objName = splitted[i].split("=");
                        splitted[i] = objName[1].replace(/^\s+/, ""); // Leerzeichen am Anfang entfernen
                        objName = objName[0].replace(/\s+$/, ""); // Leerzeichen am Ende entfernen
                    } else {
                        objName = "";
                    }
                    attributes = {};
                    found = true;
                    while (found) {
                        if (splitted[i].search(/(.*)draft$/) != -1) {
                            attributes.draft = true;
                            splitted[i] = RegExp.$1;
                            splitted[i] = splitted[i].replace(/\s+$/, ""); // Leerzeichen am Ende entfernen
                        }
                        if (splitted[i].search(/(.*)invisible$/) != -1) {
                            attributes.visible = false;
                            splitted[i] = RegExp.$1;
                            splitted[i] = splitted[i].replace(/\s+$/, ""); // Leerzeichen am Ende entfernen
                        }
                        if (splitted[i].search(/(.*)nolabel$/) != -1) {
                            attributes.withLabel = false;
                            splitted[i] = RegExp.$1;
                            splitted[i] = splitted[i].replace(/\s+$/, ""); // Leerzeichen am Ende entfernen
                        }
                        if (splitted[i].search(/nolabel|invisible|draft/) == -1) {
                            found = false;
                        }
                    }
                    noMacro = true;
                    if (this.definedMacros) {
                        for (j = 0; j < this.definedMacros.macros.length; j++) {
                            pattern = new RegExp(
                                "^" + this.definedMacros.macros[j][0] + "\\s*\\("
                            );
                            if (splitted[i].search(pattern) != -1) {
                                // TODO: testen, was mit den Macros xxx und yxxx passiert
                                //alert("MACRO!"+splitted[i]+"_"+this.definedMacros.macros[j][2]);
                                noMacro = false;
                                // Parameter aufdroeseln
                                splitted[i].match(/\((.*)\)/);
                                tmp = RegExp.$1;
                                tmp = tmp.split(",");
                                for (k = 0; k < tmp.length; k++) {
                                    tmp[k].match(/\s*(\S*)\s*/);
                                    tmp[k] = RegExp.$1;
                                }
                                output[objName] = this.construct(
                                    this.definedMacros.macros[j][2],
                                    "macro",
                                    this.definedMacros.macros[j][1],
                                    tmp,
                                    objName
                                );
                                output.macros.push(output[objName]);
                                break;
                            }
                        }
                    }
                    if (noMacro) {
                        // splitted[i] war kein Macro-Aufruf
                        if (splitted[i].search(/^[\[\]].*[\[\]]$/) != -1) {
                            // Gerade, Halbgerade oder Segment
                            splitted[i].match(/([\[\]])(.*)([\[\]])/);
                            attributes.straightFirst = RegExp.$1 != "[";
                            attributes.straightLast = RegExp.$3 == "[";
                            defElements = RegExp.$2.replace(/^\s+/, "").replace(/\s+$/, "");
                            if (defElements.search(/ /) != -1) {
                                defElements.match(/(\S*) +(\S*)/);
                                defElements = [];
                                defElements[0] = RegExp.$1;
                                defElements[1] = RegExp.$2;
                            } // sonst wird die Gerade durch zwei Punkte definiert, die einen Namen haben, der aus nur jeweils einem Buchstaben besteht
                            if (objName != "") {
                                if (!JXG.exists(attributes.withLabel)) {
                                    attributes.withLabel = true;
                                }
                                attributes.name = objName;
                                if (mode == 'macro') {
                                    createdNames.push(objName);
                                }
                            }
                            if (mode == 'macro') {
                                if (macroName != "") {
                                    for (j = 0; j < createdNames.length; j++) {
                                        // vorher oder nachher?
                                        if (defElements[0] == createdNames[j]) {
                                            defElements[0] = macroName + "." + defElements[0];
                                        }
                                        if (defElements[1] == createdNames[j]) {
                                            defElements[1] = macroName + "." + defElements[1];
                                        }
                                    }
                                }
                                for (j = 0; j < params.length; j++) {
                                    if (defElements[0] == params[j]) {
                                        defElements = [paraIn[j], defElements[1]];
                                    }
                                    if (defElements[1] == params[j]) {
                                        defElements = [defElements[0], paraIn[j]];
                                    }
                                }
                                if (macroName != "") {
                                    attributes.id = macroName + "." + objName;
                                }
                            }
                            if (typeof defElements == 'string') {
                                defElements = [
                                    JXG.getReference(this, defElements.charAt(0)),
                                    JXG.getReference(this, defElements.charAt(1))
                                ];
                            } else {
                                defElements = [
                                    JXG.getReference(this, defElements[0]),
                                    JXG.getReference(this, defElements[1])
                                ];
                            }
                            output.lines.push(this.create("line", defElements, attributes));
                            if (objName != "") {
                                output[objName] = output.lines[output.lines.length - 1];
                            }
                        } else if (splitted[i].search(/k\s*\(.*/) != -1) {
                            // Kreis
                            splitted[i].match(/k\s*\(\s*(\S.*\S|\S)\s*,\s*(\S.*\S|\S)\s*\)/);
                            defElements = [];
                            defElements[0] = RegExp.$1;
                            defElements[1] = RegExp.$2;
                            for (j = 0; j <= 1; j++) {
                                if (defElements[j].search(/[\[\]]/) != -1) {
                                    // Linie, definiert durch [P_1 P_2] , ist bei den Parametern dabei
                                    defElements[j].match(/^[\[\]]\s*(\S.*\S)\s*[\[\]]$/);
                                    defElements[j] = RegExp.$1;
                                    if (defElements[j].search(/ /) != -1) {
                                        defElements[j].match(/(\S*) +(\S*)/);
                                        defElements[j] = [];
                                        defElements[j][0] = RegExp.$1;
                                        defElements[j][1] = RegExp.$2;
                                    } // sonst wird die Gerade durch zwei Punkte definiert, die einen Namen haben, der aus nur jeweils einem Buchstaben besteht
                                    if (mode == 'macro') {
                                        if (macroName != "") {
                                            for (k = 0; k < createdNames.length; k++) {
                                                // vorher oder nachher?
                                                if (defElements[j][0] == createdNames[k]) {
                                                    defElements[j][0] =
                                                        macroName + "." + defElements[j][0];
                                                }
                                                if (defElements[j][1] == createdNames[k]) {
                                                    defElements[j][1] =
                                                        macroName + "." + defElements[j][1];
                                                }
                                            }
                                        }
                                        for (k = 0; k < params.length; k++) {
                                            if (defElements[j][0] == params[k]) {
                                                defElements[j] = [paraIn[k], defElements[j][1]];
                                            }
                                            if (defElements[j][1] == params[k]) {
                                                defElements[j] = [defElements[j][0], paraIn[k]];
                                            }
                                        }
                                    }
                                    if (typeof defElements[j] == 'string') {
                                        defElements[j] = (function (el, board) {
                                            return function () {
                                                return JXG.getReference(
                                                    board,
                                                    el.charAt(0)
                                                ).Dist(JXG.getReference(board, el.charAt(1))); // TODO
                                            };
                                        })(defElements[j], this);
                                    } else {
                                        defElements[j] = (function (el, board) {
                                            return function () {
                                                return JXG.getReference(board, el[0]).Dist(
                                                    JXG.getReference(board, el[1])
                                                ); // TODO
                                            };
                                        })(defElements[j], this);
                                    }
                                } else if (defElements[j].search(/[0-9\.\s]+/) != -1) {
                                    // Radius als Zahl
                                    defElements[j] = 1.0 * defElements[j];
                                } else {
                                    // Element mit Name
                                    if (mode == 'macro') {
                                        if (macroName != "") {
                                            for (k = 0; k < createdNames.length; k++) {
                                                // vorher oder nachher?
                                                if (defElements[j] == createdNames[k]) {
                                                    defElements[j] =
                                                        macroName + "." + createdNames[k];
                                                }
                                            }
                                        }
                                        for (k = 0; k < params.length; k++) {
                                            if (defElements[j] == params[k]) {
                                                defElements[j] = paraIn[k];
                                            }
                                        }
                                    }
                                    defElements[j] = JXG.getReference(this, defElements[j]);
                                }
                            }
                            if (objName != "") {
                                if (!JXG.exists(attributes.withLabel)) {
                                    attributes.withLabel = true;
                                }
                                attributes.name = objName;
                                if (mode == 'macro') {
                                    if (macroName != "") {
                                        attributes.id = macroName + "." + objName;
                                    }
                                    createdNames.push(objName);
                                }
                            }
                            output.circles.push(this.create("circle", defElements, attributes));
                            if (objName != "") {
                                output[objName] = output.circles[output.circles.length - 1];
                            }
                        } else if (
                            splitted[i].search(
                                /^[A-Z]+.*\(\s*[0-9\.\-]+\s*[,\|]\s*[0-9\.\-]+\s*\)/
                            ) != -1 &&
                            splitted[i].search(/Macro\((.*)\)/) == -1
                        ) {
                            // Punkt, startet mit einem Grossbuchstaben! (definiert durch Koordinaten)
                            splitted[i].match(/^([A-Z]+\S*)\s*\(\s*(.*)\s*[,\|]\s*(.*)\s*\)$/);
                            objName = RegExp.$1; // Name
                            attributes.name = objName;
                            if (mode == 'macro') {
                                if (macroName != "") {
                                    attributes.id = macroName + "." + objName;
                                }
                                createdNames.push(objName);
                            }
                            output.points.push(
                                this.create(
                                    "point",
                                    [1.0 * RegExp.$2, 1.0 * RegExp.$3],
                                    attributes
                                )
                            );
                            output[objName] = output.points[output.points.length - 1];
                        } else if (
                            splitted[i].search(/^[A-Z]+.*\(.+(([,\|]\s*[0-9\.\-]+\s*){2})?/) !=
                                -1 &&
                            splitted[i].search(/Macro\((.*)\)/) == -1
                        ) {
                            // Gleiter, mit oder ohne Koordinaten
                            splitted[i].match(/([A-Z]+.*)\((.*)\)/);
                            objName = RegExp.$1;
                            defElements = RegExp.$2;
                            objName = objName.replace(/^\s+/, "").replace(/\s+$/, "");
                            defElements = defElements.replace(/^\s+/, "").replace(/\s+$/, "");
                            if (defElements.search(/[,\|]/) != -1) {
                                // Koordinaten angegeben
                                defElements.match(
                                    /(\S*)\s*[,\|]\s*([0-9\.]+)\s*[,\|]\s*([0-9\.]+)\s*/
                                );
                                defElements = [];
                                defElements[0] = RegExp.$1;
                                defElements[1] = 1.0 * RegExp.$2;
                                defElements[2] = 1.0 * RegExp.$3;
                            } else {
                                // keine Koordinaten
                                obj = defElements;
                                defElements = [];
                                defElements[0] = obj; // Name des definierenden Elements
                                defElements[1] = 0; // (0,0) als Gleiterkoordinaten vorgeben...
                                defElements[2] = 0;
                            }
                            attributes.name = objName;
                            if (mode == 'macro') {
                                if (macroName != "") {
                                    for (k = 0; k < createdNames.length; k++) {
                                        // vorher oder nachher?
                                        if (defElements[0] == createdNames[k]) {
                                            defElements[0] = macroName + "." + createdNames[k];
                                        }
                                    }
                                }
                                for (k = 0; k < params.length; k++) {
                                    if (defElements[0] == params[k]) {
                                        defElements[0] = paraIn[k];
                                    }
                                }
                                if (macroName != "") {
                                    attributes.id = macroName + "." + objName;
                                }
                                createdNames.push(objName);
                            }
                            output.points.push(
                                this.create(
                                    "glider",
                                    [
                                        defElements[1],
                                        defElements[2],
                                        JXG.getReference(this, defElements[0])
                                    ],
                                    attributes
                                )
                            );
                            output[objName] = output.points[output.points.length - 1];
                        } else if (splitted[i].search(/&/) != -1) {
                            // Schnittpunkt
                            splitted[i].match(/(.*)&(.*)/);
                            defElements = [];
                            defElements[0] = RegExp.$1;
                            defElements[1] = RegExp.$2;
                            defElements[0] = defElements[0].replace(/\s+$/, ""); // Leerzeichen am Ende entfernen
                            defElements[1] = defElements[1].replace(/^\s+/, ""); // Leerzeichen am Anfang entfernen
                            if (mode == 'macro') {
                                for (j = 0; j <= 1; j++) {
                                    if (macroName != "") {
                                        for (k = 0; k < createdNames.length; k++) {
                                            // vorher oder nachher?
                                            if (defElements[j] == createdNames[k]) {
                                                defElements[j] =
                                                    macroName + "." + createdNames[k];
                                            }
                                        }
                                    }
                                    for (k = 0; k < params.length; k++) {
                                        if (defElements[j] == params[k]) {
                                            defElements[j] = paraIn[k];
                                        }
                                    }
                                }
                            }
                            defElements[0] = JXG.getReference(this, defElements[0]);
                            defElements[1] = JXG.getReference(this, defElements[1]);
                            if (
                                (defElements[0].elementClass == JXG.OBJECT_CLASS_LINE ||
                                    defElements[0].elementClass == JXG.OBJECT_CLASS_CURVE) &&
                                (defElements[1].elementClass == JXG.OBJECT_CLASS_LINE ||
                                    defElements[1].elementClass == JXG.OBJECT_CLASS_CURVE)
                            ) {
                                if (objName != "") {
                                    attributes.name = objName;
                                    if (mode == 'macro') {
                                        if (macroName != "") {
                                            attributes.id = macroName + "." + objName;
                                        }
                                        createdNames.push(objName);
                                    }
                                }
                                obj = this.create(
                                    "intersection",
                                    [defElements[0], defElements[1], 0],
                                    attributes
                                );
                                output.intersections.push(obj);
                                if (objName != "") {
                                    output[attributes.name] = obj;
                                }
                            } else {
                                if (objName != "") {
                                    attributes.name = objName + "_1";
                                    if (mode == 'macro') {
                                        if (macroName != "") {
                                            attributes.id = macroName + "." + objName + "_1";
                                        }
                                        createdNames.push(objName + "_1");
                                    }
                                }
                                obj = this.create(
                                    "intersection",
                                    [defElements[0], defElements[1], 0],
                                    attributes
                                );
                                output.intersections.push(obj);
                                if (objName != "") {
                                    output[attributes.name] = obj;
                                }
                                if (objName != "") {
                                    attributes.name = objName + "_2";
                                    if (mode == 'macro') {
                                        if (macroName != "") {
                                            attributes.id = macroName + "." + objName + "_2";
                                        }
                                        createdNames.push(objName + "_2");
                                    }
                                }
                                obj = this.create(
                                    "intersection",
                                    [defElements[0], defElements[1], 1],
                                    attributes
                                );
                                output.intersections.push(obj);
                                if (objName != "") {
                                    output[attributes.name] = obj;
                                }
                            }
                        } else if (splitted[i].search(/\|[\|_]\s*\(/) != -1) {
                            // Parallele oder Senkrechte
                            splitted[i].match(/\|([\|_])\s*\(\s*(\S*)\s*,\s*(\S*)\s*\)/);
                            type = RegExp.$1;
                            if (type == "|") {
                                type = 'parallel'
                            } else {
                                // type == '_'
                                type = 'normal'
                            }
                            defElements = [];
                            defElements[0] = RegExp.$2;
                            defElements[1] = RegExp.$3;
                            if (mode == 'macro') {
                                for (j = 0; j <= 1; j++) {
                                    if (macroName != "") {
                                        for (k = 0; k < createdNames.length; k++) {
                                            // vorher oder nachher?
                                            if (defElements[j] == createdNames[k]) {
                                                defElements[j] =
                                                    macroName + "." + createdNames[k];
                                            }
                                        }
                                    }
                                    for (k = 0; k < params.length; k++) {
                                        if (defElements[j] == params[k]) {
                                            defElements[j] = paraIn[k];
                                        }
                                    }
                                }
                            }
                            if (objName != "") {
                                attributes.name = objName;
                                if (!JXG.exists(attributes.withLabel)) {
                                    attributes.withLabel = true;
                                }
                                if (mode == 'macro') {
                                    if (macroName != "") {
                                        attributes.id = macroName + "." + objName;
                                    }
                                    createdNames.push(objName);
                                }
                            }
                            output.lines.push(
                                this.create(
                                    type,
                                    [
                                        JXG.getReference(this, defElements[0]),
                                        JXG.getReference(this, defElements[1])
                                    ],
                                    attributes
                                )
                            );

                            if (objName != "") {
                                output[objName] = output.lines[output.lines.length - 1];
                            }
                        } else if (splitted[i].search(/^</) != -1) {
                            // Winkel
                            splitted[i].match(/<\s*\(\s*(\S*)\s*,\s*(\S*)\s*,\s*(\S*)\s*\)/);
                            defElements = [];
                            defElements[0] = RegExp.$1;
                            defElements[1] = RegExp.$2;
                            defElements[2] = RegExp.$3;
                            if (mode == 'macro') {
                                for (j = 0; j <= 2; j++) {
                                    if (macroName != "") {
                                        for (k = 0; k < createdNames.length; k++) {
                                            // vorher oder nachher?
                                            if (defElements[j] == createdNames[k]) {
                                                defElements[j] =
                                                    macroName + "." + createdNames[k];
                                            }
                                        }
                                    }
                                    for (k = 0; k < params.length; k++) {
                                        if (defElements[j] == params[k]) {
                                            defElements[j] = paraIn[k];
                                        }
                                    }
                                }
                            }
                            if (objName == "") {
                                output.lines.push(
                                    this.create(
                                        "angle",
                                        [
                                            JXG.getReference(this, defElements[0]),
                                            JXG.getReference(this, defElements[1]),
                                            JXG.getReference(this, defElements[2])
                                        ],
                                        attributes
                                    )
                                );
                            } else {
                                possibleNames = [
                                    "alpha",
                                    "beta",
                                    "gamma",
                                    "delta",
                                    "epsilon",
                                    "zeta",
                                    "eta",
                                    "theta",
                                    "iota",
                                    "kappa",
                                    "lambda",
                                    "mu",
                                    "nu",
                                    "xi",
                                    "omicron",
                                    "pi",
                                    "rho",
                                    "sigmaf",
                                    "sigma",
                                    "tau",
                                    "upsilon",
                                    "phi",
                                    "chi",
                                    "psi",
                                    "omega"
                                ];
                                type = "";
                                for (j = 0; j < possibleNames.length; j++) {
                                    if (objName == possibleNames[j]) {
                                        attributes.text = "&" + objName + ";";
                                        attributes.name = "&" + objName + ";";
                                        type = 'greek'
                                        break;
                                    } else {
                                        if (j == possibleNames.length - 1) {
                                            attributes.text = objName;
                                            attributes.name = objName;
                                        }
                                    }
                                }
                                if (!JXG.exists(attributes.withLabel)) {
                                    attributes.withLabel = true;
                                }
                                if (mode == 'macro') {
                                    if (macroName != "") {
                                        attributes.id = macroName + "." + objName;
                                    }
                                    createdNames.push(objName);
                                }
                                output.angles.push(
                                    this.create(
                                        "angle",
                                        [
                                            JXG.getReference(this, defElements[0]),
                                            JXG.getReference(this, defElements[1]),
                                            JXG.getReference(this, defElements[2])
                                        ],
                                        attributes
                                    )
                                );
                                output[objName] = output.angles[output.angles.length - 1];
                            }
                        } else if (
                            splitted[i].search(
                                /([0-9]+)\/([0-9]+)\(\s*(\S*)\s*,\s*(\S*)\s*\)/
                            ) != -1
                        ) {
                            // Punkt mit Teilverhaeltnis, z.B. Mittelpunkt
                            defElements = [];
                            defElements[0] = (1.0 * RegExp.$1) / (1.0 * RegExp.$2);
                            defElements[1] = RegExp.$3;
                            defElements[2] = RegExp.$4;
                            if (mode == 'macro') {
                                for (j = 1; j <= 2; j++) {
                                    if (macroName != "") {
                                        for (k = 0; k < createdNames.length; k++) {
                                            // vorher oder nachher?
                                            if (defElements[j] == createdNames[k]) {
                                                defElements[j] =
                                                    macroName + "." + createdNames[k];
                                            }
                                        }
                                    }
                                    for (k = 0; k < params.length; k++) {
                                        if (defElements[j] == params[k]) {
                                            defElements[j] = paraIn[k];
                                        }
                                    }
                                }
                            }
                            defElements[1] = JXG.getReference(this, RegExp.$3);
                            defElements[2] = JXG.getReference(this, RegExp.$4);
                            obj = [];
                            obj[0] = (function (el, board) {
                                return function () {
                                    return (
                                        (1 - el[0]) * el[1].coords.usrCoords[1] +
                                        el[0] * el[2].coords.usrCoords[1]
                                    );
                                };
                            })(defElements, this);
                            obj[1] = (function (el, board) {
                                return function () {
                                    return (
                                        (1 - el[0]) * el[1].coords.usrCoords[2] +
                                        el[0] * el[2].coords.usrCoords[2]
                                    );
                                };
                            })(defElements, this);
                            if (objName != "") {
                                attributes.name = objName;
                                if (mode == 'macro') {
                                    if (macroName != "") {
                                        attributes.id = macroName + "." + objName;
                                    }
                                    createdNames.push(objName);
                                }
                            }
                            output.points.push(
                                this.create("point", [obj[0], obj[1]], attributes)
                            );
                            if (objName != "") {
                                output[objName] = output.points[output.points.length - 1];
                            }
                        } else if (splitted[i].search(/(\S*)\s*:\s*(.*)/) != -1) {
                            // Funktionsgraph
                            objName = RegExp.$1;
                            tmp = JXG.GeonextParser.geonext2JS(RegExp.$2, this);
                            defElements = [new Function("x", "var y = " + tmp + "; return y;")];
                            attributes.name = objName;
                            output.functions.push(
                                this.create("functiongraph", defElements, attributes)
                            );
                            output[objName] = output.functions[output.functions.length - 1];
                        } else if (
                            splitted[i].search(/#(.*)\(\s*([0-9])\s*[,|]\s*([0-9])\s*\)/) != -1
                        ) {
                            // Text element
                            defElements = []; // [0-9\.\-]+
                            defElements[0] = RegExp.$1;
                            defElements[1] = 1.0 * RegExp.$2;
                            defElements[2] = 1.0 * RegExp.$3;
                            defElements[0] = defElements[0]
                                .replace(/^\s+/, "")
                                .replace(/\s+$/, ""); // trim
                            output.texts.push(
                                this.create(
                                    "text",
                                    [defElements[1], defElements[2], defElements[0]],
                                    attributes
                                )
                            );
                        } else if (splitted[i].search(/(\S*)\s*\[(.*)\]/) != -1) {
                            // Polygon
                            attributes.name = RegExp.$1;
                            if (!JXG.exists(attributes.withLabel)) {
                                attributes.withLabel = true;
                            }
                            defElements = RegExp.$2;
                            defElements = defElements.split(",");
                            for (j = 0; j < defElements.length; j++) {
                                defElements[j] = defElements[j]
                                    .replace(/^\s+/, "")
                                    .replace(/\s+$/, ""); // trim
                                if (mode == 'macro') {
                                    if (macroName != "") {
                                        for (k = 0; k < createdNames.length; k++) {
                                            // vorher oder nachher?
                                            if (defElements[j] == createdNames[k]) {
                                                defElements[j] =
                                                    macroName + "." + createdNames[k];
                                            }
                                        }
                                    }
                                    for (k = 0; k < params.length; k++) {
                                        if (defElements[j] == params[k]) {
                                            defElements[j] = paraIn[k];
                                        }
                                    }
                                }
                                defElements[j] = JXG.getReference(this, defElements[j]);
                            }
                            output.polygons.push(
                                this.create("polygon", defElements, attributes)
                            );
                            output[attributes.name] =
                                output.polygons[output.polygons.length - 1];
                        }
                    }
                }
            }
        }
    }
    this.update();
    return output;
};

/**
 * Parses a string like<br />
 * <tt>&lt;macro-name&gt; = Macro(A, B, C) { <Command in JSXGraph Construction syntax>; ...<Command in JXG-Construct syntax>; }</tt><br />
 * and adds it as a macro so it can be used in the JSXGraph Construction Syntax.
 * @param {String} string A string like the one in the methods description.
 * @see #construct
 */
JXG.Board.prototype.addMacro = function (string) {
    var defHead,
        defBody,
        defName = "",
        i;
    string.match(/(.*)\{(.*)\}/);
    defHead = RegExp.$1;
    defBody = RegExp.$2;
    if (defHead.search(/=/) != -1) {
        defHead.match(/\s*(\S*)\s*=.*/);
        defName = RegExp.$1;
        defHead = defHead.split("=")[1];
    }
    defHead.match(/Macro\((.*)\)/);
    defHead = RegExp.$1;
    defHead = defHead.split(",");
    for (i = 0; i < defHead.length; i++) {
        defHead[i].match(/\s*(\S*)\s*/);
        defHead[i] = RegExp.$1;
    }

    if (this.definedMacros == null) {
        this.definedMacros = {};
        this.definedMacros.macros = [];
    }

    this.definedMacros.macros.push([defName, defHead, defBody]);
    if (defName != "") {
        this.definedMacros.defName =
            this.definedMacros.macros[this.definedMacros.macros.length - 1];
    }
};
>>>>>>> 76575604
<|MERGE_RESOLUTION|>--- conflicted
+++ resolved
@@ -1,861 +1,3 @@
-<<<<<<< HEAD
-/*
-    Copyright 2008-2025
-        Matthias Ehmann,
-        Michael Gerhaeuser,
-        Carsten Miller,
-        Bianca Valentin,
-        Alfred Wassermann,
-        Peter Wilfahrt
-
-    This file is part of JSXGraph.
-
-    JSXGraph is free software dual licensed under the GNU LGPL or MIT License.
-
-    You can redistribute it and/or modify it under the terms of the
-
-      * GNU Lesser General Public License as published by
-        the Free Software Foundation, either version 3 of the License, or
-        (at your option) any later version
-      OR
-      * MIT License: https://github.com/jsxgraph/jsxgraph/blob/master/LICENSE.MIT
-
-    JSXGraph is distributed in the hope that it will be useful,
-    but WITHOUT ANY WARRANTY; without even the implied warranty of
-    MERCHANTABILITY or FITNESS FOR A PARTICULAR PURPOSE.  See the
-    GNU Lesser General Public License for more details.
-
-    You should have received a copy of the GNU Lesser General Public License and
-    the MIT License along with JSXGraph. If not, see <https://www.gnu.org/licenses/>
-    and <https://opensource.org/licenses/MIT/>.
- */
-
-/**
- * @param {String} string A string containing construction(s) in JSXGraph Construction Syntax.
- * @param {String} mode Possible values seem are "normal" or "macro"
- * @param {Array} params Parameters, only used in macro mode
- * @param {Array} paraIn Parameters, only used in macro mode
- * @param {String} macroName Name of the macro, only used in macro mode
- * @type Object
- * @returns An object consisting of several arrays (lines, circles, points, angles, ...) where the created elements are stored.
- */
-JXG.Board.prototype.construct = function (string, mode, params, paraIn, macroName) {
-    var splitted,
-        i,
-        j,
-        output = {},
-        objName,
-        defElements,
-        obj,
-        type,
-        possibleNames,
-        tmp,
-        noMacro,
-        k,
-        l,
-        pattern,
-        createdNames,
-        found,
-        mac,
-        prop,
-        propName,
-        propValue,
-        attributes;
-    if (!JXG.exists(mode)) {
-        mode = "normal";
-    } else {
-        // mode = 'macro'
-        createdNames = [];
-    }
-    output.lines = [];
-    output.circles = [];
-    output.points = [];
-    output.intersections = [];
-    output.angles = [];
-    output.macros = [];
-    output.functions = [];
-    output.texts = [];
-    output.polygons = [];
-    if (string.search(/\{/) != -1) {
-        // Macros finden! Innerhalb der {} darf nicht am ; getrennt werden. Noch nicht getestet: mehrere Makros hintereinander in einem construct.
-        tmp = string.match(/\{/);
-        tmp = tmp.length;
-        l = 0;
-        for (j = 0; j < tmp; j++) {
-            k = string.slice(l).search(/\{/);
-            mac = string.slice(k);
-            mac = mac.slice(0, mac.search(/\}/) + 1);
-            mac = mac.replace(/;/g, "?"); // Achtung! Fragezeichen duerfen daher nicht im Code eines Macros vorkommen!
-            string = string.slice(0, k) + mac + string.slice(k + mac.length);
-            l = k + 1;
-        }
-    }
-    splitted = string.split(";");
-    for (i = 0; i < splitted.length; i++) {
-        // Leerzeichen am Anfang und am Ende entfernen
-        splitted[i] = splitted[i].replace(/^\s+/, "").replace(/\s+$/, "");
-        if (splitted[i].search(/\{/) != -1) {
-            splitted[i] = splitted[i].replace(/\?/g, ";");
-        }
-        if (splitted[i].search(/Macro/) != -1) {
-            this.addMacro(splitted[i]);
-        } else {
-            if (splitted[i].length > 0) {
-                prop = false;
-                if (splitted[i].search(/=/) != -1) {
-                    objName = splitted[i].split("=");
-                    propValue = objName[1];
-                    propValue = propValue.replace(/^\s+/, "").replace(/\s+$/, "");
-                    if (objName[0].search(/\./) != -1) {
-                        prop = true;
-
-                        objName = objName[0].split(".");
-                        propName = objName[objName.length - 1];
-                        propName = propName.replace(/^\s+/, "").replace(/\s+$/, "");
-                        objName.pop();
-                        objName = objName.join(".");
-                        if (mode == "macro") {
-                            for (j = 0; j < params.length; j++) {
-                                if (objName == params[j]) {
-                                    objName = paraIn[j];
-                                }
-                            }
-                        }
-                        //alert("_"+objName+"_"+propName+"_"+propValue+"_");
-                        //alert(JXG.getReference(this,objName).name);
-                        JXG.getReference(this, objName).setAttribute(
-                            propName + ":" + propValue
-                        );
-                    }
-                }
-                if (!prop) {
-                    // nicht nur eine Eigenschaft setzen, sondern neues Element konstruieren
-                    if (splitted[i].search(/=/) != -1) {
-                        objName = splitted[i].split("=");
-                        splitted[i] = objName[1].replace(/^\s+/, ""); // Leerzeichen am Anfang entfernen
-                        objName = objName[0].replace(/\s+$/, ""); // Leerzeichen am Ende entfernen
-                    } else {
-                        objName = "";
-                    }
-                    attributes = {};
-                    found = true;
-                    while (found) {
-                        if (splitted[i].search(/(.*)draft$/) != -1) {
-                            attributes.draft = true;
-                            splitted[i] = RegExp.$1;
-                            splitted[i] = splitted[i].replace(/\s+$/, ""); // Leerzeichen am Ende entfernen
-                        }
-                        if (splitted[i].search(/(.*)invisible$/) != -1) {
-                            attributes.visible = false;
-                            splitted[i] = RegExp.$1;
-                            splitted[i] = splitted[i].replace(/\s+$/, ""); // Leerzeichen am Ende entfernen
-                        }
-                        if (splitted[i].search(/(.*)nolabel$/) != -1) {
-                            attributes.withLabel = false;
-                            splitted[i] = RegExp.$1;
-                            splitted[i] = splitted[i].replace(/\s+$/, ""); // Leerzeichen am Ende entfernen
-                        }
-                        if (splitted[i].search(/nolabel|invisible|draft/) == -1) {
-                            found = false;
-                        }
-                    }
-                    noMacro = true;
-                    if (this.definedMacros) {
-                        for (j = 0; j < this.definedMacros.macros.length; j++) {
-                            pattern = new RegExp(
-                                "^" + this.definedMacros.macros[j][0] + "\\s*\\("
-                            );
-                            if (splitted[i].search(pattern) != -1) {
-                                // TODO: testen, was mit den Macros xxx und yxxx passiert
-                                //alert("MACRO!"+splitted[i]+"_"+this.definedMacros.macros[j][2]);
-                                noMacro = false;
-                                // Parameter aufdroeseln
-                                splitted[i].match(/\((.*)\)/);
-                                tmp = RegExp.$1;
-                                tmp = tmp.split(",");
-                                for (k = 0; k < tmp.length; k++) {
-                                    tmp[k].match(/\s*(\S*)\s*/);
-                                    tmp[k] = RegExp.$1;
-                                }
-                                output[objName] = this.construct(
-                                    this.definedMacros.macros[j][2],
-                                    "macro",
-                                    this.definedMacros.macros[j][1],
-                                    tmp,
-                                    objName
-                                );
-                                output.macros.push(output[objName]);
-                                break;
-                            }
-                        }
-                    }
-                    if (noMacro) {
-                        // splitted[i] war kein Macro-Aufruf
-                        if (splitted[i].search(/^[\[\]].*[\[\]]$/) != -1) {
-                            // Gerade, Halbgerade oder Segment
-                            splitted[i].match(/([\[\]])(.*)([\[\]])/);
-                            attributes.straightFirst = RegExp.$1 != "[";
-                            attributes.straightLast = RegExp.$3 == "[";
-                            defElements = RegExp.$2.replace(/^\s+/, "").replace(/\s+$/, "");
-                            if (defElements.search(/ /) != -1) {
-                                defElements.match(/(\S*) +(\S*)/);
-                                defElements = [];
-                                defElements[0] = RegExp.$1;
-                                defElements[1] = RegExp.$2;
-                            } // sonst wird die Gerade durch zwei Punkte definiert, die einen Namen haben, der aus nur jeweils einem Buchstaben besteht
-                            if (objName != "") {
-                                if (!JXG.exists(attributes.withLabel)) {
-                                    attributes.withLabel = true;
-                                }
-                                attributes.name = objName;
-                                if (mode == "macro") {
-                                    createdNames.push(objName);
-                                }
-                            }
-                            if (mode == "macro") {
-                                if (macroName != "") {
-                                    for (j = 0; j < createdNames.length; j++) {
-                                        // vorher oder nachher?
-                                        if (defElements[0] == createdNames[j]) {
-                                            defElements[0] = macroName + "." + defElements[0];
-                                        }
-                                        if (defElements[1] == createdNames[j]) {
-                                            defElements[1] = macroName + "." + defElements[1];
-                                        }
-                                    }
-                                }
-                                for (j = 0; j < params.length; j++) {
-                                    if (defElements[0] == params[j]) {
-                                        defElements = [paraIn[j], defElements[1]];
-                                    }
-                                    if (defElements[1] == params[j]) {
-                                        defElements = [defElements[0], paraIn[j]];
-                                    }
-                                }
-                                if (macroName != "") {
-                                    attributes.id = macroName + "." + objName;
-                                }
-                            }
-                            if (typeof defElements == "string") {
-                                defElements = [
-                                    JXG.getReference(this, defElements.charAt(0)),
-                                    JXG.getReference(this, defElements.charAt(1))
-                                ];
-                            } else {
-                                defElements = [
-                                    JXG.getReference(this, defElements[0]),
-                                    JXG.getReference(this, defElements[1])
-                                ];
-                            }
-                            output.lines.push(this.create("line", defElements, attributes));
-                            if (objName != "") {
-                                output[objName] = output.lines[output.lines.length - 1];
-                            }
-                        } else if (splitted[i].search(/k\s*\(.*/) != -1) {
-                            // Kreis
-                            splitted[i].match(/k\s*\(\s*(\S.*\S|\S)\s*,\s*(\S.*\S|\S)\s*\)/);
-                            defElements = [];
-                            defElements[0] = RegExp.$1;
-                            defElements[1] = RegExp.$2;
-                            for (j = 0; j <= 1; j++) {
-                                if (defElements[j].search(/[\[\]]/) != -1) {
-                                    // Linie, definiert durch [P_1 P_2] , ist bei den Parametern dabei
-                                    defElements[j].match(/^[\[\]]\s*(\S.*\S)\s*[\[\]]$/);
-                                    defElements[j] = RegExp.$1;
-                                    if (defElements[j].search(/ /) != -1) {
-                                        defElements[j].match(/(\S*) +(\S*)/);
-                                        defElements[j] = [];
-                                        defElements[j][0] = RegExp.$1;
-                                        defElements[j][1] = RegExp.$2;
-                                    } // sonst wird die Gerade durch zwei Punkte definiert, die einen Namen haben, der aus nur jeweils einem Buchstaben besteht
-                                    if (mode == "macro") {
-                                        if (macroName != "") {
-                                            for (k = 0; k < createdNames.length; k++) {
-                                                // vorher oder nachher?
-                                                if (defElements[j][0] == createdNames[k]) {
-                                                    defElements[j][0] =
-                                                        macroName + "." + defElements[j][0];
-                                                }
-                                                if (defElements[j][1] == createdNames[k]) {
-                                                    defElements[j][1] =
-                                                        macroName + "." + defElements[j][1];
-                                                }
-                                            }
-                                        }
-                                        for (k = 0; k < params.length; k++) {
-                                            if (defElements[j][0] == params[k]) {
-                                                defElements[j] = [paraIn[k], defElements[j][1]];
-                                            }
-                                            if (defElements[j][1] == params[k]) {
-                                                defElements[j] = [defElements[j][0], paraIn[k]];
-                                            }
-                                        }
-                                    }
-                                    if (typeof defElements[j] == "string") {
-                                        defElements[j] = (function (el, board) {
-                                            return function () {
-                                                return JXG.getReference(
-                                                    board,
-                                                    el.charAt(0)
-                                                ).Dist(JXG.getReference(board, el.charAt(1))); // TODO
-                                            };
-                                        })(defElements[j], this);
-                                    } else {
-                                        defElements[j] = (function (el, board) {
-                                            return function () {
-                                                return JXG.getReference(board, el[0]).Dist(
-                                                    JXG.getReference(board, el[1])
-                                                ); // TODO
-                                            };
-                                        })(defElements[j], this);
-                                    }
-                                } else if (defElements[j].search(/[0-9\.\s]+/) != -1) {
-                                    // Radius als Zahl
-                                    defElements[j] = 1.0 * defElements[j];
-                                } else {
-                                    // Element mit Name
-                                    if (mode == "macro") {
-                                        if (macroName != "") {
-                                            for (k = 0; k < createdNames.length; k++) {
-                                                // vorher oder nachher?
-                                                if (defElements[j] == createdNames[k]) {
-                                                    defElements[j] =
-                                                        macroName + "." + createdNames[k];
-                                                }
-                                            }
-                                        }
-                                        for (k = 0; k < params.length; k++) {
-                                            if (defElements[j] == params[k]) {
-                                                defElements[j] = paraIn[k];
-                                            }
-                                        }
-                                    }
-                                    defElements[j] = JXG.getReference(this, defElements[j]);
-                                }
-                            }
-                            if (objName != "") {
-                                if (!JXG.exists(attributes.withLabel)) {
-                                    attributes.withLabel = true;
-                                }
-                                attributes.name = objName;
-                                if (mode == "macro") {
-                                    if (macroName != "") {
-                                        attributes.id = macroName + "." + objName;
-                                    }
-                                    createdNames.push(objName);
-                                }
-                            }
-                            output.circles.push(this.create("circle", defElements, attributes));
-                            if (objName != "") {
-                                output[objName] = output.circles[output.circles.length - 1];
-                            }
-                        } else if (
-                            splitted[i].search(
-                                /^[A-Z]+.*\(\s*[0-9\.\-]+\s*[,\|]\s*[0-9\.\-]+\s*\)/
-                            ) != -1 &&
-                            splitted[i].search(/Macro\((.*)\)/) == -1
-                        ) {
-                            // Punkt, startet mit einem Grossbuchstaben! (definiert durch Koordinaten)
-                            splitted[i].match(/^([A-Z]+\S*)\s*\(\s*(.*)\s*[,\|]\s*(.*)\s*\)$/);
-                            objName = RegExp.$1; // Name
-                            attributes.name = objName;
-                            if (mode == "macro") {
-                                if (macroName != "") {
-                                    attributes.id = macroName + "." + objName;
-                                }
-                                createdNames.push(objName);
-                            }
-                            output.points.push(
-                                this.create(
-                                    "point",
-                                    [1.0 * RegExp.$2, 1.0 * RegExp.$3],
-                                    attributes
-                                )
-                            );
-                            output[objName] = output.points[output.points.length - 1];
-                        } else if (
-                            splitted[i].search(/^[A-Z]+.*\(.+(([,\|]\s*[0-9\.\-]+\s*){2})?/) !=
-                                -1 &&
-                            splitted[i].search(/Macro\((.*)\)/) == -1
-                        ) {
-                            // Gleiter, mit oder ohne Koordinaten
-                            splitted[i].match(/([A-Z]+.*)\((.*)\)/);
-                            objName = RegExp.$1;
-                            defElements = RegExp.$2;
-                            objName = objName.replace(/^\s+/, "").replace(/\s+$/, "");
-                            defElements = defElements.replace(/^\s+/, "").replace(/\s+$/, "");
-                            if (defElements.search(/[,\|]/) != -1) {
-                                // Koordinaten angegeben
-                                defElements.match(
-                                    /(\S*)\s*[,\|]\s*([0-9\.]+)\s*[,\|]\s*([0-9\.]+)\s*/
-                                );
-                                defElements = [];
-                                defElements[0] = RegExp.$1;
-                                defElements[1] = 1.0 * RegExp.$2;
-                                defElements[2] = 1.0 * RegExp.$3;
-                            } else {
-                                // keine Koordinaten
-                                obj = defElements;
-                                defElements = [];
-                                defElements[0] = obj; // Name des definierenden Elements
-                                defElements[1] = 0; // (0,0) als Gleiterkoordinaten vorgeben...
-                                defElements[2] = 0;
-                            }
-                            attributes.name = objName;
-                            if (mode == "macro") {
-                                if (macroName != "") {
-                                    for (k = 0; k < createdNames.length; k++) {
-                                        // vorher oder nachher?
-                                        if (defElements[0] == createdNames[k]) {
-                                            defElements[0] = macroName + "." + createdNames[k];
-                                        }
-                                    }
-                                }
-                                for (k = 0; k < params.length; k++) {
-                                    if (defElements[0] == params[k]) {
-                                        defElements[0] = paraIn[k];
-                                    }
-                                }
-                                if (macroName != "") {
-                                    attributes.id = macroName + "." + objName;
-                                }
-                                createdNames.push(objName);
-                            }
-                            output.points.push(
-                                this.create(
-                                    "glider",
-                                    [
-                                        defElements[1],
-                                        defElements[2],
-                                        JXG.getReference(this, defElements[0])
-                                    ],
-                                    attributes
-                                )
-                            );
-                            output[objName] = output.points[output.points.length - 1];
-                        } else if (splitted[i].search(/&/) != -1) {
-                            // Schnittpunkt
-                            splitted[i].match(/(.*)&(.*)/);
-                            defElements = [];
-                            defElements[0] = RegExp.$1;
-                            defElements[1] = RegExp.$2;
-                            defElements[0] = defElements[0].replace(/\s+$/, ""); // Leerzeichen am Ende entfernen
-                            defElements[1] = defElements[1].replace(/^\s+/, ""); // Leerzeichen am Anfang entfernen
-                            if (mode == "macro") {
-                                for (j = 0; j <= 1; j++) {
-                                    if (macroName != "") {
-                                        for (k = 0; k < createdNames.length; k++) {
-                                            // vorher oder nachher?
-                                            if (defElements[j] == createdNames[k]) {
-                                                defElements[j] =
-                                                    macroName + "." + createdNames[k];
-                                            }
-                                        }
-                                    }
-                                    for (k = 0; k < params.length; k++) {
-                                        if (defElements[j] == params[k]) {
-                                            defElements[j] = paraIn[k];
-                                        }
-                                    }
-                                }
-                            }
-                            defElements[0] = JXG.getReference(this, defElements[0]);
-                            defElements[1] = JXG.getReference(this, defElements[1]);
-                            if (
-                                (defElements[0].elementClass == JXG.OBJECT_CLASS_LINE ||
-                                    defElements[0].elementClass == JXG.OBJECT_CLASS_CURVE) &&
-                                (defElements[1].elementClass == JXG.OBJECT_CLASS_LINE ||
-                                    defElements[1].elementClass == JXG.OBJECT_CLASS_CURVE)
-                            ) {
-                                if (objName != "") {
-                                    attributes.name = objName;
-                                    if (mode == "macro") {
-                                        if (macroName != "") {
-                                            attributes.id = macroName + "." + objName;
-                                        }
-                                        createdNames.push(objName);
-                                    }
-                                }
-                                obj = this.create(
-                                    "intersection",
-                                    [defElements[0], defElements[1], 0],
-                                    attributes
-                                );
-                                output.intersections.push(obj);
-                                if (objName != "") {
-                                    output[attributes.name] = obj;
-                                }
-                            } else {
-                                if (objName != "") {
-                                    attributes.name = objName + "_1";
-                                    if (mode == "macro") {
-                                        if (macroName != "") {
-                                            attributes.id = macroName + "." + objName + "_1";
-                                        }
-                                        createdNames.push(objName + "_1");
-                                    }
-                                }
-                                obj = this.create(
-                                    "intersection",
-                                    [defElements[0], defElements[1], 0],
-                                    attributes
-                                );
-                                output.intersections.push(obj);
-                                if (objName != "") {
-                                    output[attributes.name] = obj;
-                                }
-                                if (objName != "") {
-                                    attributes.name = objName + "_2";
-                                    if (mode == "macro") {
-                                        if (macroName != "") {
-                                            attributes.id = macroName + "." + objName + "_2";
-                                        }
-                                        createdNames.push(objName + "_2");
-                                    }
-                                }
-                                obj = this.create(
-                                    "intersection",
-                                    [defElements[0], defElements[1], 1],
-                                    attributes
-                                );
-                                output.intersections.push(obj);
-                                if (objName != "") {
-                                    output[attributes.name] = obj;
-                                }
-                            }
-                        } else if (splitted[i].search(/\|[\|_]\s*\(/) != -1) {
-                            // Parallele oder Senkrechte
-                            splitted[i].match(/\|([\|_])\s*\(\s*(\S*)\s*,\s*(\S*)\s*\)/);
-                            type = RegExp.$1;
-                            if (type == "|") {
-                                type = "parallel";
-                            } else {
-                                // type == '_'
-                                type = "normal";
-                            }
-                            defElements = [];
-                            defElements[0] = RegExp.$2;
-                            defElements[1] = RegExp.$3;
-                            if (mode == "macro") {
-                                for (j = 0; j <= 1; j++) {
-                                    if (macroName != "") {
-                                        for (k = 0; k < createdNames.length; k++) {
-                                            // vorher oder nachher?
-                                            if (defElements[j] == createdNames[k]) {
-                                                defElements[j] =
-                                                    macroName + "." + createdNames[k];
-                                            }
-                                        }
-                                    }
-                                    for (k = 0; k < params.length; k++) {
-                                        if (defElements[j] == params[k]) {
-                                            defElements[j] = paraIn[k];
-                                        }
-                                    }
-                                }
-                            }
-                            if (objName != "") {
-                                attributes.name = objName;
-                                if (!JXG.exists(attributes.withLabel)) {
-                                    attributes.withLabel = true;
-                                }
-                                if (mode == "macro") {
-                                    if (macroName != "") {
-                                        attributes.id = macroName + "." + objName;
-                                    }
-                                    createdNames.push(objName);
-                                }
-                            }
-                            output.lines.push(
-                                this.create(
-                                    type,
-                                    [
-                                        JXG.getReference(this, defElements[0]),
-                                        JXG.getReference(this, defElements[1])
-                                    ],
-                                    attributes
-                                )
-                            );
-
-                            if (objName != "") {
-                                output[objName] = output.lines[output.lines.length - 1];
-                            }
-                        } else if (splitted[i].search(/^</) != -1) {
-                            // Winkel
-                            splitted[i].match(/<\s*\(\s*(\S*)\s*,\s*(\S*)\s*,\s*(\S*)\s*\)/);
-                            defElements = [];
-                            defElements[0] = RegExp.$1;
-                            defElements[1] = RegExp.$2;
-                            defElements[2] = RegExp.$3;
-                            if (mode == "macro") {
-                                for (j = 0; j <= 2; j++) {
-                                    if (macroName != "") {
-                                        for (k = 0; k < createdNames.length; k++) {
-                                            // vorher oder nachher?
-                                            if (defElements[j] == createdNames[k]) {
-                                                defElements[j] =
-                                                    macroName + "." + createdNames[k];
-                                            }
-                                        }
-                                    }
-                                    for (k = 0; k < params.length; k++) {
-                                        if (defElements[j] == params[k]) {
-                                            defElements[j] = paraIn[k];
-                                        }
-                                    }
-                                }
-                            }
-                            if (objName == "") {
-                                output.lines.push(
-                                    this.create(
-                                        "angle",
-                                        [
-                                            JXG.getReference(this, defElements[0]),
-                                            JXG.getReference(this, defElements[1]),
-                                            JXG.getReference(this, defElements[2])
-                                        ],
-                                        attributes
-                                    )
-                                );
-                            } else {
-                                possibleNames = [
-                                    "alpha",
-                                    "beta",
-                                    "gamma",
-                                    "delta",
-                                    "epsilon",
-                                    "zeta",
-                                    "eta",
-                                    "theta",
-                                    "iota",
-                                    "kappa",
-                                    "lambda",
-                                    "mu",
-                                    "nu",
-                                    "xi",
-                                    "omicron",
-                                    "pi",
-                                    "rho",
-                                    "sigmaf",
-                                    "sigma",
-                                    "tau",
-                                    "upsilon",
-                                    "phi",
-                                    "chi",
-                                    "psi",
-                                    "omega"
-                                ];
-                                type = "";
-                                for (j = 0; j < possibleNames.length; j++) {
-                                    if (objName == possibleNames[j]) {
-                                        attributes.text = "&" + objName + ";";
-                                        attributes.name = "&" + objName + ";";
-                                        type = "greek";
-                                        break;
-                                    } else {
-                                        if (j == possibleNames.length - 1) {
-                                            attributes.text = objName;
-                                            attributes.name = objName;
-                                        }
-                                    }
-                                }
-                                if (!JXG.exists(attributes.withLabel)) {
-                                    attributes.withLabel = true;
-                                }
-                                if (mode == "macro") {
-                                    if (macroName != "") {
-                                        attributes.id = macroName + "." + objName;
-                                    }
-                                    createdNames.push(objName);
-                                }
-                                output.angles.push(
-                                    this.create(
-                                        "angle",
-                                        [
-                                            JXG.getReference(this, defElements[0]),
-                                            JXG.getReference(this, defElements[1]),
-                                            JXG.getReference(this, defElements[2])
-                                        ],
-                                        attributes
-                                    )
-                                );
-                                output[objName] = output.angles[output.angles.length - 1];
-                            }
-                        } else if (
-                            splitted[i].search(
-                                /([0-9]+)\/([0-9]+)\(\s*(\S*)\s*,\s*(\S*)\s*\)/
-                            ) != -1
-                        ) {
-                            // Punkt mit Teilverhaeltnis, z.B. Mittelpunkt
-                            defElements = [];
-                            defElements[0] = (1.0 * RegExp.$1) / (1.0 * RegExp.$2);
-                            defElements[1] = RegExp.$3;
-                            defElements[2] = RegExp.$4;
-                            if (mode == "macro") {
-                                for (j = 1; j <= 2; j++) {
-                                    if (macroName != "") {
-                                        for (k = 0; k < createdNames.length; k++) {
-                                            // vorher oder nachher?
-                                            if (defElements[j] == createdNames[k]) {
-                                                defElements[j] =
-                                                    macroName + "." + createdNames[k];
-                                            }
-                                        }
-                                    }
-                                    for (k = 0; k < params.length; k++) {
-                                        if (defElements[j] == params[k]) {
-                                            defElements[j] = paraIn[k];
-                                        }
-                                    }
-                                }
-                            }
-                            defElements[1] = JXG.getReference(this, RegExp.$3);
-                            defElements[2] = JXG.getReference(this, RegExp.$4);
-                            obj = [];
-                            obj[0] = (function (el, board) {
-                                return function () {
-                                    return (
-                                        (1 - el[0]) * el[1].coords.usrCoords[1] +
-                                        el[0] * el[2].coords.usrCoords[1]
-                                    );
-                                };
-                            })(defElements, this);
-                            obj[1] = (function (el, board) {
-                                return function () {
-                                    return (
-                                        (1 - el[0]) * el[1].coords.usrCoords[2] +
-                                        el[0] * el[2].coords.usrCoords[2]
-                                    );
-                                };
-                            })(defElements, this);
-                            if (objName != "") {
-                                attributes.name = objName;
-                                if (mode == "macro") {
-                                    if (macroName != "") {
-                                        attributes.id = macroName + "." + objName;
-                                    }
-                                    createdNames.push(objName);
-                                }
-                            }
-                            output.points.push(
-                                this.create("point", [obj[0], obj[1]], attributes)
-                            );
-                            if (objName != "") {
-                                output[objName] = output.points[output.points.length - 1];
-                            }
-                        } else if (splitted[i].search(/(\S*)\s*:\s*(.*)/) != -1) {
-                            // Funktionsgraph
-                            objName = RegExp.$1;
-                            tmp = JXG.GeonextParser.geonext2JS(RegExp.$2, this);
-                            defElements = [new Function("x", "var y = " + tmp + "; return y;")];
-                            attributes.name = objName;
-                            output.functions.push(
-                                this.create("functiongraph", defElements, attributes)
-                            );
-                            output[objName] = output.functions[output.functions.length - 1];
-                        } else if (
-                            splitted[i].search(/#(.*)\(\s*([0-9])\s*[,|]\s*([0-9])\s*\)/) != -1
-                        ) {
-                            // Text element
-                            defElements = []; // [0-9\.\-]+
-                            defElements[0] = RegExp.$1;
-                            defElements[1] = 1.0 * RegExp.$2;
-                            defElements[2] = 1.0 * RegExp.$3;
-                            defElements[0] = defElements[0]
-                                .replace(/^\s+/, "")
-                                .replace(/\s+$/, ""); // trim
-                            output.texts.push(
-                                this.create(
-                                    "text",
-                                    [defElements[1], defElements[2], defElements[0]],
-                                    attributes
-                                )
-                            );
-                        } else if (splitted[i].search(/(\S*)\s*\[(.*)\]/) != -1) {
-                            // Polygon
-                            attributes.name = RegExp.$1;
-                            if (!JXG.exists(attributes.withLabel)) {
-                                attributes.withLabel = true;
-                            }
-                            defElements = RegExp.$2;
-                            defElements = defElements.split(",");
-                            for (j = 0; j < defElements.length; j++) {
-                                defElements[j] = defElements[j]
-                                    .replace(/^\s+/, "")
-                                    .replace(/\s+$/, ""); // trim
-                                if (mode == "macro") {
-                                    if (macroName != "") {
-                                        for (k = 0; k < createdNames.length; k++) {
-                                            // vorher oder nachher?
-                                            if (defElements[j] == createdNames[k]) {
-                                                defElements[j] =
-                                                    macroName + "." + createdNames[k];
-                                            }
-                                        }
-                                    }
-                                    for (k = 0; k < params.length; k++) {
-                                        if (defElements[j] == params[k]) {
-                                            defElements[j] = paraIn[k];
-                                        }
-                                    }
-                                }
-                                defElements[j] = JXG.getReference(this, defElements[j]);
-                            }
-                            output.polygons.push(
-                                this.create("polygon", defElements, attributes)
-                            );
-                            output[attributes.name] =
-                                output.polygons[output.polygons.length - 1];
-                        }
-                    }
-                }
-            }
-        }
-    }
-    this.update();
-    return output;
-};
-
-/**
- * Parses a string like<br />
- * <tt>&lt;macro-name&gt; = Macro(A, B, C) { <Command in JSXGraph Construction syntax>; ...<Command in JXG-Construct syntax>; }</tt><br />
- * and adds it as a macro so it can be used in the JSXGraph Construction Syntax.
- * @param {String} string A string like the one in the methods description.
- * @see #construct
- */
-JXG.Board.prototype.addMacro = function (string) {
-    var defHead,
-        defBody,
-        defName = "",
-        i;
-    string.match(/(.*)\{(.*)\}/);
-    defHead = RegExp.$1;
-    defBody = RegExp.$2;
-    if (defHead.search(/=/) != -1) {
-        defHead.match(/\s*(\S*)\s*=.*/);
-        defName = RegExp.$1;
-        defHead = defHead.split("=")[1];
-    }
-    defHead.match(/Macro\((.*)\)/);
-    defHead = RegExp.$1;
-    defHead = defHead.split(",");
-    for (i = 0; i < defHead.length; i++) {
-        defHead[i].match(/\s*(\S*)\s*/);
-        defHead[i] = RegExp.$1;
-    }
-
-    if (this.definedMacros == null) {
-        this.definedMacros = {};
-        this.definedMacros.macros = [];
-    }
-
-    this.definedMacros.macros.push([defName, defHead, defBody]);
-    if (defName != "") {
-        this.definedMacros.defName =
-            this.definedMacros.macros[this.definedMacros.macros.length - 1];
-    }
-};
-=======
 /*
     Copyright 2008-2025
         Matthias Ehmann,
@@ -1711,5 +853,4 @@
         this.definedMacros.defName =
             this.definedMacros.macros[this.definedMacros.macros.length - 1];
     }
-};
->>>>>>> 76575604
+};