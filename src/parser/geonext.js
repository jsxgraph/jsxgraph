--- conflicted
+++ resolved
@@ -1,4 +1,3 @@
-<<<<<<< HEAD
 /*
     Copyright 2008-2025
         Matthias Ehmann,
@@ -172,7 +171,7 @@
         }
 
         // "" means not defined. Here, we replace it by 0
-        te = te.replace(/""/g, "0");
+        te = te.replace(/""/g, '0');
         while (i >= 0) {
             left = te.slice(0, i);
             right = te.slice(i + 3);
@@ -463,13 +462,13 @@
 
         for (i = 0; i < from.length; i++) {
             // sin -> Math.sin and asin -> Math.asin
-            expr = new RegExp(["(\\W|^)(", from[i], ")"].join(""), "ig");
+            expr = new RegExp(["(\\W|^)(", from[i], ")"].join(""), 'ig');
             newterm = newterm.replace(expr, ["$1", to[i]].join(""));
         }
-        newterm = newterm.replace(/True/g, "true");
-        newterm = newterm.replace(/False/g, "false");
-        newterm = newterm.replace(/fasle/g, "false");
-        newterm = newterm.replace(/Pi/g, "PI");
+        newterm = newterm.replace(/True/g, 'true');
+        newterm = newterm.replace(/False/g, 'false');
+        newterm = newterm.replace(/fasle/g, 'false');
+        newterm = newterm.replace(/Pi/g, 'PI');
         newterm = newterm.replace(/"/g, "'");
 
         return newterm;
@@ -545,569 +544,12 @@
         term = term.replace(/&amp;/g, "&");
         newterm = term;
         newterm = this.replaceNameById(newterm, board, true);
-        newterm = newterm.replace(/True/g, "true");
-        newterm = newterm.replace(/False/g, "false");
-        newterm = newterm.replace(/fasle/g, "false");
+        newterm = newterm.replace(/True/g, 'true');
+        newterm = newterm.replace(/False/g, 'false');
+        newterm = newterm.replace(/fasle/g, 'false');
 
         return newterm;
     }
 };
 
-export default JXG.GeonextParser;
-=======
-/*
-    Copyright 2008-2025
-        Matthias Ehmann,
-        Michael Gerhaeuser,
-        Carsten Miller,
-        Bianca Valentin,
-        Alfred Wassermann,
-        Peter Wilfahrt
-
-    This file is part of JSXGraph.
-
-    JSXGraph is free software dual licensed under the GNU LGPL or MIT License.
-
-    You can redistribute it and/or modify it under the terms of the
-
-      * GNU Lesser General Public License as published by
-        the Free Software Foundation, either version 3 of the License, or
-        (at your option) any later version
-      OR
-      * MIT License: https://github.com/jsxgraph/jsxgraph/blob/master/LICENSE.MIT
-
-    JSXGraph is distributed in the hope that it will be useful,
-    but WITHOUT ANY WARRANTY; without even the implied warranty of
-    MERCHANTABILITY or FITNESS FOR A PARTICULAR PURPOSE.  See the
-    GNU Lesser General Public License for more details.
-
-    You should have received a copy of the GNU Lesser General Public License and
-    the MIT License along with JSXGraph. If not, see <https://www.gnu.org/licenses/>
-    and <https://opensource.org/licenses/MIT/>.
- */
-
-/*global JXG: true, define: true*/
-/*jslint nomen: true, plusplus: true*/
-
-import JXG from "../jxg.js";
-import Const from "../base/constants.js";
-import Type from "../utils/type.js";
-
-/**
- * Parser helper routines. The methods in here are for parsing expressions in Geonext Syntax.
- * @namespace
- */
-JXG.GeonextParser = {
-    /**
-     * Converts expression of the form <i>leftop^rightop</i> into <i>Math.pow(leftop,rightop)</i>.
-     * @param {String} te Expression of the form <i>leftop^rightop</i>
-     * @returns {String} Converted expression.
-     */
-    replacePow: function (te) {
-        var count, pos, c, previousIndex, leftop, rightop, pre, p, left, i, right, expr;
-
-        // delete all whitespace immediately before and after all ^ operators
-        te = te.replace(/(\s*)\^(\s*)/g, "^");
-
-        //  Loop over all ^ operators
-        i = te.indexOf("^");
-        previousIndex = -1;
-
-        while (i >= 0 && i < te.length - 1) {
-            if (previousIndex === i) {
-                throw new Error("JSXGraph: Error while parsing expression '" + te + "'");
-            }
-            previousIndex = i;
-
-            // left and right are the substrings before, resp. after the ^ character
-            left = te.slice(0, i);
-            right = te.slice(i + 1);
-
-            // If there is a ")" immediately before the ^ operator, it can be the end of a
-            // (i) term in parenthesis
-            // (ii) function call
-            // (iii) method  call
-            // In either case, first the corresponding opening parenthesis is searched.
-            // This is the case, when count==0
-            if (left.charAt(left.length - 1) === ")") {
-                count = 1;
-                pos = left.length - 2;
-
-                while (pos >= 0 && count > 0) {
-                    c = left.charAt(pos);
-                    if (c === ")") {
-                        count++;
-                    } else if (c === "(") {
-                        count -= 1;
-                    }
-                    pos -= 1;
-                }
-
-                if (count === 0) {
-                    // Now, we have found the opning parenthesis and we have to look
-                    // if it is (i), or (ii), (iii).
-                    leftop = "";
-                    // Search for F or p.M before (...)^
-                    pre = left.substring(0, pos + 1);
-                    p = pos;
-                    while (p >= 0 && pre.slice(p, p + 1).match(/([\w.]+)/)) {
-                        leftop = RegExp.$1 + leftop;
-                        p -= 1;
-                    }
-                    leftop += left.substring(pos + 1, left.length);
-                    leftop = leftop.replace(/([()+*%^\-/\][])/g, "\\$1");
-                } else {
-                    throw new Error("JSXGraph: Missing '(' in expression");
-                }
-            } else {
-                // Otherwise, the operand has to be a constant (or variable).
-                leftop = "[\\w\\.]+"; // former: \\w\\.
-            }
-
-            // To the right of the ^ operator there also may be a function or method call
-            // or a term in parenthesis. Alos, ere we search for the closing
-            // parenthesis.
-            if (right.match(/^([\w.]*\()/)) {
-                count = 1;
-                pos = RegExp.$1.length;
-
-                while (pos < right.length && count > 0) {
-                    c = right.charAt(pos);
-
-                    if (c === ")") {
-                        count -= 1;
-                    } else if (c === "(") {
-                        count += 1;
-                    }
-                    pos += 1;
-                }
-
-                if (count === 0) {
-                    rightop = right.substring(0, pos);
-                    rightop = rightop.replace(/([()+*%^\-/[\]])/g, "\\$1");
-                } else {
-                    throw new Error("JSXGraph: Missing ')' in expression");
-                }
-            } else {
-                // Otherwise, the operand has to be a constant (or variable).
-                rightop = "[\\w\\.]+";
-            }
-            // Now, we have the two operands and replace ^ by JXG.Math.pow
-            expr = new RegExp("(" + leftop + ")\\^(" + rightop + ")");
-            //te = te.replace(expr, 'JXG.Math.pow($1,$2)');
-            te = te.replace(expr, "pow($1,$2)");
-            i = te.indexOf("^");
-        }
-
-        return te;
-    },
-
-    /**
-     * Converts expression of the form <i>If(a,b,c)</i> into <i>(a)?(b):(c)/i>.
-     * @param {String} te Expression of the form <i>If(a,b,c)</i>
-     * @returns {String} Converted expression.
-     */
-    replaceIf: function (te) {
-        var left,
-            right,
-            i,
-            pos,
-            count,
-            k1,
-            k2,
-            c,
-            meat,
-            s = "",
-            first = null,
-            second = null,
-            third = null;
-
-        i = te.indexOf("If(");
-        if (i < 0) {
-            return te;
-        }
-
-        // "" means not defined. Here, we replace it by 0
-        te = te.replace(/""/g, '0');
-        while (i >= 0) {
-            left = te.slice(0, i);
-            right = te.slice(i + 3);
-
-            // Search the end of the If() command and take out the meat
-            count = 1;
-            pos = 0;
-            k1 = -1;
-            k2 = -1;
-
-            while (pos < right.length && count > 0) {
-                c = right.charAt(pos);
-
-                if (c === ")") {
-                    count -= 1;
-                } else if (c === "(") {
-                    count += 1;
-                } else if (c === "," && count === 1) {
-                    if (k1 < 0) {
-                        // first komma
-                        k1 = pos;
-                    } else {
-                        // second komma
-                        k2 = pos;
-                    }
-                }
-                pos += 1;
-            }
-            meat = right.slice(0, pos - 1);
-            right = right.slice(pos);
-
-            // Test the two kommas
-            if (k1 < 0) {
-                // , missing
-                return "";
-            }
-
-            if (k2 < 0) {
-                // , missing
-                return "";
-            }
-
-            first = meat.slice(0, k1);
-            second = meat.slice(k1 + 1, k2);
-            third = meat.slice(k2 + 1);
-
-            // Recurse
-            first = this.replaceIf(first);
-            second = this.replaceIf(second);
-            third = this.replaceIf(third);
-
-            s += left + "((" + first + ")?" + "(" + second + "):(" + third + "))";
-            te = right;
-            first = null;
-            second = null;
-            i = te.indexOf("If(");
-        }
-        s += right;
-        return s;
-    },
-
-    /**
-     * Replace an element's name in terms by an element's id.
-     * @param {String} term Term containing names of elements.
-     * @param {JXG.Board} board Reference to the board the elements are on.
-     * @param {Boolean} [jc=false] If true, all id's will be surrounded by <tt>$('</tt> and <tt>')</tt>.
-     * @returns {String} The same string with names replaced by ids.
-     **/
-    replaceNameById: function (term, board, jc) {
-        var end,
-            elName,
-            el,
-            i,
-            pos = 0,
-            funcs = ["X", "Y", "L", "V"],
-            printId = function (id) {
-                if (jc) {
-                    return "$('" + id + "')";
-                }
-
-                return id;
-            };
-
-        // Find X(el), Y(el), ...
-        // All functions declared in funcs
-        for (i = 0; i < funcs.length; i++) {
-            pos = term.indexOf(funcs[i] + "(");
-
-            while (pos >= 0) {
-                if (pos >= 0) {
-                    end = term.indexOf(")", pos + 2);
-                    if (end >= 0) {
-                        elName = term.slice(pos + 2, end);
-                        elName = elName.replace(/\\(['"])?/g, "$1");
-                        el = board.elementsByName[elName];
-
-                        if (el) {
-                            term =
-                                term.slice(0, pos + 2) +
-                                (jc ? "$('" : "") +
-                                printId(el.id) +
-                                term.slice(end);
-                        }
-                    }
-                }
-                end = term.indexOf(")", pos + 2);
-                pos = term.indexOf(funcs[i] + "(", end);
-            }
-        }
-
-        pos = term.indexOf("Dist(");
-        while (pos >= 0) {
-            if (pos >= 0) {
-                end = term.indexOf(",", pos + 5);
-                if (end >= 0) {
-                    elName = term.slice(pos + 5, end);
-                    elName = elName.replace(/\\(['"])?/g, "$1");
-                    el = board.elementsByName[elName];
-
-                    if (el) {
-                        term = term.slice(0, pos + 5) + printId(el.id) + term.slice(end);
-                    }
-                }
-            }
-            end = term.indexOf(",", pos + 5);
-            pos = term.indexOf(",", end);
-            end = term.indexOf(")", pos + 1);
-
-            if (end >= 0) {
-                elName = term.slice(pos + 1, end);
-                elName = elName.replace(/\\(['"])?/g, "$1");
-                el = board.elementsByName[elName];
-
-                if (el) {
-                    term = term.slice(0, pos + 1) + printId(el.id) + term.slice(end);
-                }
-            }
-            end = term.indexOf(")", pos + 1);
-            pos = term.indexOf("Dist(", end);
-        }
-
-        funcs = ["Deg", "Rad"];
-        for (i = 0; i < funcs.length; i++) {
-            pos = term.indexOf(funcs[i] + "(");
-            while (pos >= 0) {
-                if (pos >= 0) {
-                    end = term.indexOf(",", pos + 4);
-                    if (end >= 0) {
-                        elName = term.slice(pos + 4, end);
-                        elName = elName.replace(/\\(['"])?/g, "$1");
-                        el = board.elementsByName[elName];
-
-                        if (el) {
-                            term = term.slice(0, pos + 4) + printId(el.id) + term.slice(end);
-                        }
-                    }
-                }
-
-                end = term.indexOf(",", pos + 4);
-                pos = term.indexOf(",", end);
-                end = term.indexOf(",", pos + 1);
-
-                if (end >= 0) {
-                    elName = term.slice(pos + 1, end);
-                    elName = elName.replace(/\\(['"])?/g, "$1");
-                    el = board.elementsByName[elName];
-
-                    if (el) {
-                        term = term.slice(0, pos + 1) + printId(el.id) + term.slice(end);
-                    }
-                }
-
-                end = term.indexOf(",", pos + 1);
-                pos = term.indexOf(",", end);
-                end = term.indexOf(")", pos + 1);
-
-                if (end >= 0) {
-                    elName = term.slice(pos + 1, end);
-                    elName = elName.replace(/\\(['"])?/g, "$1");
-                    el = board.elementsByName[elName];
-                    if (el) {
-                        term = term.slice(0, pos + 1) + printId(el.id) + term.slice(end);
-                    }
-                }
-
-                end = term.indexOf(")", pos + 1);
-                pos = term.indexOf(funcs[i] + "(", end);
-            }
-        }
-
-        return term;
-    },
-
-    /**
-     * Replaces element ids in terms by element this.board.objects['id'].
-     * @param {String} term A GEONE<sub>x</sub>T function string with JSXGraph ids in it.
-     * @returns {String} The input string with element ids replaced by this.board.objects["id"].
-     **/
-    replaceIdByObj: function (term) {
-        // Search for expressions like "X(gi23)" or "Y(gi23A)" and convert them to objects['gi23'].X().
-        var expr = /(X|Y|L)\(([\w_]+)\)/g;
-        term = term.replace(expr, "$('$2').$1()");
-
-        expr = /(V)\(([\w_]+)\)/g;
-        term = term.replace(expr, "$('$2').Value()");
-
-        expr = /(Dist)\(([\w_]+),([\w_]+)\)/g;
-        term = term.replace(expr, "dist($('$2'), $('$3'))");
-
-        expr = /(Deg)\(([\w_]+),([ \w[\w_]+),([\w_]+)\)/g;
-        term = term.replace(expr, "deg($('$2'),$('$3'),$('$4'))");
-
-        // Search for Rad('gi23','gi24','gi25')
-        expr = /Rad\(([\w_]+),([\w_]+),([\w_]+)\)/g;
-        term = term.replace(expr, "rad($('$1'),$('$2'),$('$3'))");
-
-        // it's ok, it will run through the jessiecode parser afterwards...
-        /*jslint regexp: true*/
-        expr = /N\((.+)\)/g;
-        term = term.replace(expr, "($1)");
-
-        return term;
-    },
-
-    /**
-     * Converts the given algebraic expression in GEONE<sub>x</sub>T syntax into an equivalent expression in JavaScript syntax.
-     * @param {String} term Expression in GEONExT syntax
-     * @param {JXG.Board} board
-     * @returns {String} Given expression translated to JavaScript.
-     */
-    geonext2JS: function (term, board) {
-        var expr,
-            newterm,
-            i,
-            from = [
-                "Abs",
-                "ACos",
-                "ASin",
-                "ATan",
-                "Ceil",
-                "Cos",
-                "Exp",
-                "Factorial",
-                "Floor",
-                "Log",
-                "Max",
-                "Min",
-                "Random",
-                "Round",
-                "Sin",
-                "Sqrt",
-                "Tan",
-                "Trunc"
-            ],
-            to = [
-                "abs",
-                "acos",
-                "asin",
-                "atan",
-                "ceil",
-                "cos",
-                "exp",
-                "factorial",
-                "floor",
-                "log",
-                "max",
-                "min",
-                "random",
-                "round",
-                "sin",
-                "sqrt",
-                "tan",
-                "ceil"
-            ];
-
-        // Hacks, to enable not well formed XML, @see JXG.GeonextReader#replaceLessThan
-        term = term.replace(/&lt;/g, "<");
-        term = term.replace(/&gt;/g, ">");
-        term = term.replace(/&amp;/g, "&");
-
-        // Convert GEONExT syntax to JavaScript syntax
-        newterm = term;
-        newterm = this.replaceNameById(newterm, board);
-        newterm = this.replaceIf(newterm);
-        // Exponentiations-Problem x^y -> Math(exp(x,y).
-        newterm = this.replacePow(newterm);
-        newterm = this.replaceIdByObj(newterm);
-
-        for (i = 0; i < from.length; i++) {
-            // sin -> Math.sin and asin -> Math.asin
-            expr = new RegExp(["(\\W|^)(", from[i], ")"].join(""), 'ig');
-            newterm = newterm.replace(expr, ["$1", to[i]].join(""));
-        }
-        newterm = newterm.replace(/True/g, 'true');
-        newterm = newterm.replace(/False/g, 'false');
-        newterm = newterm.replace(/fasle/g, 'false');
-        newterm = newterm.replace(/Pi/g, 'PI');
-        newterm = newterm.replace(/"/g, "'");
-
-        return newterm;
-    },
-
-    /**
-     * Finds dependencies in a given term and resolves them by adding the
-     * dependent object to the found objects child elements.
-     * @param {JXG.GeometryElement} me Object depending on objects in given term.
-     * @param {String} term String containing dependencies for the given object.
-     * @param {JXG.Board} [board=me.board] Reference to a board
-     */
-    findDependencies: function (me, term, board) {
-        var elements, el, expr, elmask;
-
-        if (!Type.exists(board)) {
-            board = me.board;
-        }
-
-        elements = board.elementsByName;
-
-        for (el in elements) {
-            if (elements.hasOwnProperty(el)) {
-                if (el !== me.name) {
-                    if (elements[el].elementClass === Const.OBJECT_CLASS_TEXT) {
-                        if (!elements[el].evalVisProp('islabel')) {
-                            elmask = el.replace(/\[/g, "\\[");
-                            elmask = elmask.replace(/\]/g, "\\]");
-
-                            // Searches (A), (A,B),(A,B,C)
-                            expr = new RegExp(
-                                "\\(([\\w\\[\\]'_ ]+,)*(" + elmask + ")(,[\\w\\[\\]'_ ]+)*\\)",
-                                "g"
-                            );
-
-                            if (term.search(expr) >= 0) {
-                                elements[el].addChild(me);
-                            }
-                        }
-                    } else {
-                        elmask = el.replace(/\[/g, "\\[");
-                        elmask = elmask.replace(/\]/g, "\\]");
-
-                        // Searches (A), (A,B),(A,B,C)
-                        expr = new RegExp(
-                            "\\(([\\w\\[\\]'_ ]+,)*(" + elmask + ")(,[\\w\\[\\]'_ ]+)*\\)",
-                            "g"
-                        );
-
-                        if (term.search(expr) >= 0) {
-                            elements[el].addChild(me);
-                        }
-                    }
-                }
-            }
-        }
-    },
-
-    /**
-     * Converts the given algebraic expression in GEONE<sub>x</sub>T syntax into an equivalent expression in JessieCode syntax.
-     * @param {String} term Expression in GEONExT syntax
-     * @param {JXG.Board} board
-     * @returns {String} Given expression translated to JavaScript.
-     */
-    gxt2jc: function (term, board) {
-        var newterm;
-            // from = ["Sqrt"],
-            // to = ["sqrt"];
-
-        // Hacks, to enable not well formed XML, @see JXG.GeonextReader#replaceLessThan
-        term = term.replace(/&lt;/g, "<");
-        term = term.replace(/&gt;/g, ">");
-        term = term.replace(/&amp;/g, "&");
-        newterm = term;
-        newterm = this.replaceNameById(newterm, board, true);
-        newterm = newterm.replace(/True/g, 'true');
-        newterm = newterm.replace(/False/g, 'false');
-        newterm = newterm.replace(/fasle/g, 'false');
-
-        return newterm;
-    }
-};
-
-export default JXG.GeonextParser;
->>>>>>> 76575604
+export default JXG.GeonextParser;