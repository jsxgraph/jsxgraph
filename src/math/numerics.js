--- conflicted
+++ resolved
@@ -1845,14 +1845,6 @@
                 };
 
             /**
-<<<<<<< HEAD
-             * 
-             * @name JXG.Math.Numerics.lagrangePolynomial#getTerm
-             * @returns String
-             */
-            fct.getTerm = function () {
-                return '';
-=======
              * Get the term of the Lagrange polynomial as string.
              * Calls {@link JXG.Math.Numerics#lagrangePolynomialTerm}.
              *
@@ -1892,7 +1884,6 @@
              */
             fct.getTerm = function(digits, param, dot) {
                 return that.lagrangePolynomialTerm(p, digits, param, dot)();
->>>>>>> c990ae1b
             };
 
             return fct;
