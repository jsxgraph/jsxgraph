<<<<<<< HEAD
/*
    Copyright 2008-2025
        Matthias Ehmann,
        Michael Gerhaeuser,
        Carsten Miller,
        Alfred Wassermann

    This file is part of JSXGraph.

    JSXGraph is free software dual licensed under the GNU LGPL or MIT License.

    You can redistribute it and/or modify it under the terms of the

      * GNU Lesser General Public License as published by
        the Free Software Foundation, either version 3 of the License, or
        (at your option) any later version
      OR
      * MIT License: https://github.com/jsxgraph/jsxgraph/blob/master/LICENSE.MIT

    JSXGraph is distributed in the hope that it will be useful,
    but WITHOUT ANY WARRANTY; without even the implied warranty of
    MERCHANTABILITY or FITNESS FOR A PARTICULAR PURPOSE.  See the
    GNU Lesser General Public License for more details.

    You should have received a copy of the GNU Lesser General Public License and
    the MIT License along with JSXGraph. If not, see <https://www.gnu.org/licenses/>
    and <https://opensource.org/licenses/MIT/>.
 */

/*global JXG: true, define: true*/
/*jslint nomen: true, plusplus: true*/

import JXG from "../jxg.js";
import Mat from "./math.js";
import Type from "../utils/type.js";

JXG.Math.DoubleBits = function () {
    var DOUBLE_VIEW = new Float64Array(1),
        UINT_VIEW = new Uint32Array(DOUBLE_VIEW.buffer),
        doubleBitsLE,
        toDoubleLE,
        lowUintLE,
        highUintLE,
        // doubleBits,
        // toDouble,
        // lowUint,
        // highUint,
        // hasTypedArrays = false,
        doubleBitsBE,
        toDoubleBE,
        lowUintBE,
        highUintBE;

    if (Float64Array !== undefined) {
        DOUBLE_VIEW[0] = 1.0;
        // hasTypedArrays = true;
        if (UINT_VIEW[1] === 0x3ff00000) {
            // Use little endian
            doubleBitsLE = function (n) {
                DOUBLE_VIEW[0] = n;
                return [UINT_VIEW[0], UINT_VIEW[1]];
            };
            toDoubleLE = function (lo, hi) {
                UINT_VIEW[0] = lo;
                UINT_VIEW[1] = hi;
                return DOUBLE_VIEW[0];
            };

            lowUintLE = function (n) {
                DOUBLE_VIEW[0] = n;
                return UINT_VIEW[0];
            };

            highUintLE = function (n) {
                DOUBLE_VIEW[0] = n;
                return UINT_VIEW[1];
            };

            this.doubleBits = doubleBitsLE;
            this.pack = toDoubleLE;
            this.lo = lowUintLE;
            this.hi = highUintLE;
        } else if (UINT_VIEW[0] === 0x3ff00000) {
            // Use big endian
            doubleBitsBE = function (n) {
                DOUBLE_VIEW[0] = n;
                return [UINT_VIEW[1], UINT_VIEW[0]];
            };

            toDoubleBE = function (lo, hi) {
                UINT_VIEW[1] = lo;
                UINT_VIEW[0] = hi;
                return DOUBLE_VIEW[0];
            };

            lowUintBE = function (n) {
                DOUBLE_VIEW[0] = n;
                return UINT_VIEW[1];
            };

            highUintBE = function (n) {
                DOUBLE_VIEW[0] = n;
                return UINT_VIEW[0];
            };

            this.doubleBits = doubleBitsBE;
            this.pack = toDoubleBE;
            this.lo = lowUintBE;
            this.hi = highUintBE;
        // } else {
        //     hasTypedArrays = false;
        }
    }

    // if (!hasTypedArrays) {
    //     var buffer = new Buffer(8)
    //     doubleBits = function(n) {
    //         buffer.writeDoubleLE(n, 0, true);
    //         return [buffer.readUInt32LE(0, true), buffer.readUInt32LE(4, true)];
    //     };

    //     toDouble = function(lo, hi) {
    //         buffer.writeUInt32LE(lo, 0, true);
    //         buffer.writeUInt32LE(hi, 4, true);
    //         return buffer.readDoubleLE(0, true);
    //     };
    //     lowUint = function(n) {
    //         buffer.writeDoubleLE(n, 0, true);
    //         return buffer.readUInt32LE(0, true);
    //     };

    //     highUint = function(n) {
    //         buffer.writeDoubleLE(n, 0, true);
    //         return buffer.readUInt32LE(4, true);
    //     };

    //     this.doubleBits = doubleBits;
    //     this.pack = toDouble;
    //     this.lo = lowUint;
    //     this.hi = highUint;
    // }
};

JXG.extend(
    JXG.Math.DoubleBits.prototype,
    /** @lends JXG.Math.DoubleBits.prototype */ {
        sign: function (n) {
            return this.hi(n) >>> 31;
        },

        exponent: function (n) {
            var b = this.hi(n);
            return ((b << 1) >>> 21) - 1023;
        },

        fraction: function (n) {
            var lo = this.lo(n),
                hi = this.hi(n),
                b = hi & ((1 << 20) - 1);

            if (hi & 0x7ff00000) {
                b += 1 << 20;
            }
            return [lo, b];
        },

        denormalized: function (n) {
            var hi = this.hi(n);
            return !(hi & 0x7ff00000);
        }
    }
);

var doubleBits = new JXG.Math.DoubleBits(),
    /**
     * Interval for interval arithmetics. Consists of the properties
     * <ul>
     *  <li>lo
     *  <li>hi
     * </ul>
     * @name JXG.Math.Interval
     * @type Object
     */
    MatInterval = function (lo, hi) {
        if (lo !== undefined && hi !== undefined) {
            // possible cases:
            // - Interval(1, 2)
            // - Interval(Interval(1, 1), Interval(2, 2))     // singletons are required
            if (Mat.IntervalArithmetic.isInterval(lo)) {
                if (!Mat.IntervalArithmetic.isSingleton(lo)) {
                    throw new TypeError(
                        "JXG.Math.IntervalArithmetic: interval `lo` must be a singleton"
                    );
                }
                this.lo = lo.lo;
            } else {
                this.lo = lo;
            }
            if (Mat.IntervalArithmetic.isInterval(hi)) {
                if (!Mat.IntervalArithmetic.isSingleton(hi)) {
                    throw new TypeError(
                        "JXG.Math.IntervalArithmetic: interval `hi` must be a singleton"
                    );
                }
                this.hi = hi.hi;
            } else {
                this.hi = hi;
            }
        } else if (lo !== undefined) {
            // possible cases:
            // - Interval([1, 2])
            // - Interval([Interval(1, 1), Interval(2, 2)])
            if (Array.isArray(lo)) {
                return new MatInterval(lo[0], lo[1]);
            }
            // - Interval(1)
            return new MatInterval(lo, lo);
        } else {
            // This else is necessary even if jslint declares it as redundant
            // possible cases:
            // - Interval()
            this.lo = this.hi = 0;
        }
    };

JXG.extend(MatInterval.prototype, {
    print: function () {
        console.log("[", this.lo, this.hi, "]");
    },

    set: function (lo, hi) {
        this.lo = lo;
        this.hi = hi;
        return this;
    },

    bounded: function (lo, hi) {
        return this.set(Mat.IntervalArithmetic.prev(lo), Mat.IntervalArithmetic.next(hi));
    },

    boundedSingleton: function (v) {
        return this.bounded(v, v);
    },

    assign: function (lo, hi) {
        if (typeof lo !== "number" || typeof hi !== "number") {
            throw new TypeError("JXG.Math.Interval#assign: arguments must be numbers");
        }
        if (isNaN(lo) || isNaN(hi) || lo > hi) {
            return this.setEmpty();
        }
        return this.set(lo, hi);
    },

    setEmpty: function () {
        return this.set(Number.POSITIVE_INFINITY, Number.NEGATIVE_INFINITY);
    },

    setWhole: function () {
        return this.set(Number.NEGATIVE_INFINITY, Number.POSITIVE_INFINITY);
    },

    open: function (lo, hi) {
        return this.assign(Mat.IntervalArithmetic.next(lo), Mat.IntervalArithmetic.prev(hi));
    },

    halfOpenLeft: function (lo, hi) {
        return this.assign(Mat.IntervalArithmetic.next(lo), hi);
    },

    halfOpenRight: function (lo, hi) {
        return this.assign(lo, Mat.IntervalArithmetic.prev(hi));
    },

    toArray: function () {
        return [this.lo, this.hi];
    },

    clone: function () {
        return new MatInterval().set(this.lo, this.hi);
    }
});

/**
 * Object for interval arithmetics.
 * @name JXG.Math.IntervalArithmetic
 * @namespace
 */
JXG.Math.IntervalArithmetic = {
    Interval: function (lo, hi) {
        return new MatInterval(lo, hi);
    },

    isInterval: function (i) {
        return (
            i !== null &&
            typeof i === "object" &&
            typeof i.lo === "number" &&
            typeof i.hi === "number"
        );
    },

    isSingleton: function (i) {
        return i.lo === i.hi;
    },

    /*
     * Arithmetics
     */

    /**
     * Addition
     *
     * @param {JXG.Math.Interval|Number} x
     * @param {JXG.Math.Interval|Number} y
     * @returns JXG.Math.Interval
     */
    add: function (x, y) {
        if (Type.isNumber(x)) {
            x = this.Interval(x);
        }
        if (Type.isNumber(y)) {
            y = this.Interval(y);
        }
        return new MatInterval(this.addLo(x.lo, y.lo), this.addHi(x.hi, y.hi));
    },

    /**
     * Subtraction
     *
     * @param {JXG.Math.Interval|Number} x
     * @param {JXG.Math.Interval|Number} y
     * @returns JXG.Math.Interval
     */
    sub: function (x, y) {
        if (Type.isNumber(x)) {
            x = this.Interval(x);
        }
        if (Type.isNumber(y)) {
            y = this.Interval(y);
        }
        return new MatInterval(this.subLo(x.lo, y.hi), this.subHi(x.hi, y.lo));
    },

    /**
     * Multiplication
     *
     * @param {JXG.Math.Interval|Number} x
     * @param {JXG.Math.Interval|Number} y
     * @returns JXG.Math.Interval
     */
    mul: function (x, y) {
        var xl, xh, yl, yh, out;

        if (Type.isNumber(x)) {
            x = this.Interval(x);
        }
        if (Type.isNumber(y)) {
            y = this.Interval(y);
        }

        if (this.isEmpty(x) || this.isEmpty(y)) {
            return this.EMPTY.clone();
        }
        xl = x.lo;
        xh = x.hi;
        yl = y.lo;
        yh = y.hi;
        out = new MatInterval();

        if (xl < 0) {
            if (xh > 0) {
                if (yl < 0) {
                    if (yh > 0) {
                        // mixed * mixed
                        out.lo = Math.min(this.mulLo(xl, yh), this.mulLo(xh, yl));
                        out.hi = Math.max(this.mulHi(xl, yl), this.mulHi(xh, yh));
                    } else {
                        // mixed * negative
                        out.lo = this.mulLo(xh, yl);
                        out.hi = this.mulHi(xl, yl);
                    }
                } else {
                    if (yh > 0) {
                        // mixed * positive
                        out.lo = this.mulLo(xl, yh);
                        out.hi = this.mulHi(xh, yh);
                    } else {
                        // mixed * zero
                        out.lo = 0;
                        out.hi = 0;
                    }
                }
            } else {
                if (yl < 0) {
                    if (yh > 0) {
                        // negative * mixed
                        out.lo = this.mulLo(xl, yh);
                        out.hi = this.mulHi(xl, yl);
                    } else {
                        // negative * negative
                        out.lo = this.mulLo(xh, yh);
                        out.hi = this.mulHi(xl, yl);
                    }
                } else {
                    if (yh > 0) {
                        // negative * positive
                        out.lo = this.mulLo(xl, yh);
                        out.hi = this.mulHi(xh, yl);
                    } else {
                        // negative * zero
                        out.lo = 0;
                        out.hi = 0;
                    }
                }
            }
        } else {
            if (xh > 0) {
                if (yl < 0) {
                    if (yh > 0) {
                        // positive * mixed
                        out.lo = this.mulLo(xh, yl);
                        out.hi = this.mulHi(xh, yh);
                    } else {
                        // positive * negative
                        out.lo = this.mulLo(xh, yl);
                        out.hi = this.mulHi(xl, yh);
                    }
                } else {
                    if (yh > 0) {
                        // positive * positive
                        out.lo = this.mulLo(xl, yl);
                        out.hi = this.mulHi(xh, yh);
                    } else {
                        // positive * zero
                        out.lo = 0;
                        out.hi = 0;
                    }
                }
            } else {
                // zero * any other value
                out.lo = 0;
                out.hi = 0;
            }
        }
        return out;
    },

    /**
     * Division
     *
     * @param {JXG.Math.Interval|Number} x
     * @param {JXG.Math.Interval|Number} y
     * @returns JXG.Math.Interval
     */
    div: function (x, y) {
        if (Type.isNumber(x)) {
            x = this.Interval(x);
        }
        if (Type.isNumber(y)) {
            y = this.Interval(y);
        }

        if (this.isEmpty(x) || this.isEmpty(y)) {
            return this.EMPTY.clone();
        }
        if (this.zeroIn(y)) {
            if (y.lo !== 0) {
                if (y.hi !== 0) {
                    return this.divZero(x);
                }
                return this.divNegative(x, y.lo);
            }
            if (y.hi !== 0) {
                return this.divPositive(x, y.hi);
            }
            return this.EMPTY.clone();
        }
        return this.divNonZero(x, y);
    },

    /**
     * Return +x (i.e. identity)
     *
     * @param {JXG.Math.Interval} x
     * @returns JXG.Math.Interval
     */
    positive: function (x) {
        return new MatInterval(x.lo, x.hi);
    },

    /**
     * Return -x
     *
     * @param {JXG.Math.Interval} x
     * @returns JXG.Math.Interval
     */
    negative: function (x) {
        if (Type.isNumber(x)) {
            return new MatInterval(-x);
        }
        return new MatInterval(-x.hi, -x.lo);
    },

    /*
     * Utils
     */

    /**
     * Test if interval is empty set.
     * @param {JXG.Math.Interval} i
     * @returns Boolean
     */
    isEmpty: function (i) {
        return i.lo > i.hi;
    },

    /**
     * Test if interval is (-Infinity, Infinity).
     * @param {JXG.Math.Interval} i
     * @returns Boolean
     */
    isWhole: function (i) {
        return i.lo === -Infinity && i.hi === Infinity;
    },

    /**
     * Test if interval contains 0.
     * @param {JXG.Math.Interval} i
     * @returns Boolean
     */
    zeroIn: function (i) {
        return this.hasValue(i, 0);
    },

    /**
     * Test if interval contains a specific value.
     * @param {JXG.Math.Interval} i
     * @param {Number} value
     * @returns Boolean
     */
    hasValue: function (i, value) {
        if (this.isEmpty(i)) {
            return false;
        }
        return i.lo <= value && value <= i.hi;
    },

    /**
     * Test if interval x contains interval y.
     * @param {JXG.Math.Interval} x
     * @param {JXG.Math.Interval} y
     * @returns Boolean
     */
    hasInterval: function (x, y) {
        if (this.isEmpty(x)) {
            return true;
        }
        return !this.isEmpty(y) && y.lo <= x.lo && x.hi <= y.hi;
    },

    /**
     * Test if intervals x and y have non-zero intersection.
     * @param {JXG.Math.Interval} x
     * @param {JXG.Math.Interval} y
     * @returns Boolean
     */
    intervalsOverlap: function (x, y) {
        if (this.isEmpty(x) || this.isEmpty(y)) {
            return false;
        }
        return (x.lo <= y.lo && y.lo <= x.hi) || (y.lo <= x.lo && x.lo <= y.hi);
    },

    /*
     * Division
     */
    /**
     * @private
     * @param {JXG.Math.Interval} x
     * @param {JXG.Math.Interval} y
     * @returns JXG.Math.Interval
     */
    divNonZero: function (x, y) {
        var xl = x.lo,
            xh = x.hi,
            yl = y.lo,
            yh = y.hi,
            out = new MatInterval();

        if (xh < 0) {
            if (yh < 0) {
                out.lo = this.divLo(xh, yl);
                out.hi = this.divHi(xl, yh);
            } else {
                out.lo = this.divLo(xl, yl);
                out.hi = this.divHi(xh, yh);
            }
        } else if (xl < 0) {
            if (yh < 0) {
                out.lo = this.divLo(xh, yh);
                out.hi = this.divHi(xl, yh);
            } else {
                out.lo = this.divLo(xl, yl);
                out.hi = this.divHi(xh, yl);
            }
        } else {
            if (yh < 0) {
                out.lo = this.divLo(xh, yh);
                out.hi = this.divHi(xl, yl);
            } else {
                out.lo = this.divLo(xl, yh);
                out.hi = this.divHi(xh, yl);
            }
        }
        return out;
    },

    /**
     * @private
     * @param {JXG.Math.Interval} x
     * @param {JXG.Math.Interval} y
     * @returns JXG.Math.Interval
     */
    divPositive: function (x, v) {
        if (x.lo === 0 && x.hi === 0) {
            return x;
        }

        if (this.zeroIn(x)) {
            // mixed considering zero in both ends
            return this.WHOLE;
        }

        if (x.hi < 0) {
            // negative / v
            return new MatInterval(Number.NEGATIVE_INFINITY, this.divHi(x.hi, v));
        }
        // positive / v
        return new MatInterval(this.divLo(x.lo, v), Number.POSITIVE_INFINITY);
    },

    /**
     * @private
     * @param {JXG.Math.Interval} x
     * @param {JXG.Math.Interval} y
     * @returns JXG.Math.Interval
     */
    divNegative: function (x, v) {
        if (x.lo === 0 && x.hi === 0) {
            return x;
        }

        if (this.zeroIn(x)) {
            // mixed considering zero in both ends
            return this.WHOLE;
        }

        if (x.hi < 0) {
            // negative / v
            return new MatInterval(this.divLo(x.hi, v), Number.POSITIVE_INFINITY);
        }
        // positive / v
        return new MatInterval(Number.NEGATIVE_INFINITY, this.divHi(x.lo, v));
    },

    /**
     * @private
     * @param {JXG.Math.Interval} x
     * @returns JXG.Math.Interval
     */
    divZero: function (x) {
        if (x.lo === 0 && x.hi === 0) {
            return x;
        }
        return this.WHOLE;
    },

    /*
     * Algebra
     */
    /**
     * x mod y:  x - n * y
     * @param {JXG.Math.Interval|Number} x
     * @param {JXG.Math.Interval|Number} y
     * @returns JXG.Math.Interval
     */
    fmod: function (x, y) {
        var yb, n;
        if (Type.isNumber(x)) {
            x = this.Interval(x);
        }
        if (Type.isNumber(y)) {
            y = this.Interval(y);
        }
        if (this.isEmpty(x) || this.isEmpty(y)) {
            return this.EMPTY.clone();
        }
        yb = x.lo < 0 ? y.lo : y.hi;
        n = x.lo / yb;
        if (n < 0) {
            n = Math.ceil(n);
        } else {
            n = Math.floor(n);
        }
        // x mod y = x - n * y
        return this.sub(x, this.mul(y, new MatInterval(n)));
    },

    /**
     * 1 / x
     * @param {JXG.Math.Interval|Number} x
     * @returns JXG.Math.Interval
     */
    multiplicativeInverse: function (x) {
        if (Type.isNumber(x)) {
            x = this.Interval(x);
        }
        if (this.isEmpty(x)) {
            return this.EMPTY.clone();
        }
        if (this.zeroIn(x)) {
            if (x.lo !== 0) {
                if (x.hi !== 0) {
                    // [negative, positive]
                    return this.WHOLE;
                }
                // [negative, zero]
                return new MatInterval(Number.NEGATIVE_INFINITY, this.divHi(1, x.lo));
            }
            if (x.hi !== 0) {
                // [zero, positive]
                return new MatInterval(this.divLo(1, x.hi), Number.POSITIVE_INFINITY);
            }
            // [zero, zero]
            return this.EMPTY.clone();
        }
        // [positive, positive]
        return new MatInterval(this.divLo(1, x.hi), this.divHi(1, x.lo));
    },

    /**
     * x<sup>power</sup>
     * @param {JXG.Math.Interval|Number} x
     * @param {JXG.Math.Interval|Number} power
     * @returns JXG.Math.Interval
     */
    pow: function (x, power) {
        var yl, yh;

        if (Type.isNumber(x)) {
            x = this.Interval(x);
        }
        if (this.isEmpty(x)) {
            return this.EMPTY.clone();
        }
        if (this.isInterval(power)) {
            if (!this.isSingleton(power)) {
                return this.EMPTY.clone();
            }
            power = power.lo;
        }

        if (power === 0) {
            if (x.lo === 0 && x.hi === 0) {
                // 0^0
                return this.EMPTY.clone();
            }
            // x^0
            return this.ONE.clone();
        }
        if (power < 0) {
            // compute [1 / x]^-power if power is negative
            return this.pow(this.multiplicativeInverse(x), -power);
        }

        // power > 0
        if (power % 1 === 0) {
            // isSafeInteger(power) as boolean) {
            // power is integer
            if (x.hi < 0) {
                // [negative, negative]
                // assume that power is even so the operation will yield a positive interval
                // if not then just switch the sign and order of the interval bounds
                yl = this.powLo(-x.hi, power);
                yh = this.powHi(-x.lo, power);
                if ((power & 1) === 1) {
                    // odd power
                    return new MatInterval(-yh, -yl);
                }
                // even power
                return new MatInterval(yl, yh);
            }
            if (x.lo < 0) {
                // [negative, positive]
                if ((power & 1) === 1) {
                    return new MatInterval(-this.powLo(-x.lo, power), this.powHi(x.hi, power));
                }
                // even power means that any negative number will be zero (min value = 0)
                // and the max value will be the max of x.lo^power, x.hi^power
                return new MatInterval(0, this.powHi(Math.max(-x.lo, x.hi), power));
            }
            // [positive, positive]
            return new MatInterval(this.powLo(x.lo, power), this.powHi(x.hi, power));
        }
        console.warn(
            "power is not an integer, you should use nth-root instead, returning an empty interval"
        );
        return this.EMPTY.clone();
    },

    /**
     * sqrt(x)
     * @param {JXG.Math.Interval|Number} x
     * @returns JXG.Math.Interval
     */
    sqrt: function (x) {
        if (Type.isNumber(x)) {
            x = this.Interval(x);
        }
        return this.nthRoot(x, 2);
    },

    /**
     * x<sup>1/n</sup>
     * @param {JXG.Math.Interval|Number} x
     * @param {Number} n
     * @returns JXG.Math.Interval
     */
    nthRoot: function (x, n) {
        var power, yl, yh, yp, yn;

        if (Type.isNumber(x)) {
            x = this.Interval(x);
        }
        if (this.isEmpty(x) || n < 0) {
            // compute 1 / x^-power if power is negative
            return this.EMPTY.clone();
        }

        // singleton interval check
        if (this.isInterval(n)) {
            if (!this.isSingleton(n)) {
                return this.EMPTY.clone();
            }
            n = n.lo;
        }

        power = 1 / n;
        if (x.hi < 0) {
            // [negative, negative]
            //if ((isSafeInteger(n) as boolean) && (n & 1) === 1) {
            if (n % 1 === 0 && (n & 1) === 1) {
                // when n is odd we can always take the nth root
                yl = this.powHi(-x.lo, power);
                yh = this.powLo(-x.hi, power);
                return new MatInterval(-yl, -yh);
            }

            // n is not odd therefore there's no nth root
            return this.EMPTY.clone();
        }
        if (x.lo < 0) {
            // [negative, positive]
            yp = this.powHi(x.hi, power);
            // if ((isSafeInteger(n) as boolean) && (n & 1) === 1) {
            if (n % 1 === 0 && (n & 1) === 1) {
                // nth root of x.lo is possible (n is odd)
                yn = -this.powHi(-x.lo, power);
                return new MatInterval(yn, yp);
            }
            return new MatInterval(0, yp);
        }
        // [positive, positive]
        return new MatInterval(this.powLo(x.lo, power), this.powHi(x.hi, power));
    },

    /*
     * Misc
     */
    /**
     *
     * @param {JXG.Math.Interval|Number} x
     * @returns JXG.Math.Interval
     */
    exp: function (x) {
        if (Type.isNumber(x)) {
            x = this.Interval(x);
        }
        if (this.isEmpty(x)) {
            return this.EMPTY.clone();
        }
        return new MatInterval(this.expLo(x.lo), this.expHi(x.hi));
    },

    /**
     * Natural log
     * @param {JXG.Math.Interval|Number} x
     * @returns JXG.Math.Interval
     */
    log: function (x) {
        var l;
        if (Type.isNumber(x)) {
            x = this.Interval(x);
        }
        if (this.isEmpty(x)) {
            return this.EMPTY.clone();
        }
        l = x.lo <= 0 ? Number.NEGATIVE_INFINITY : this.logLo(x.lo);
        return new MatInterval(l, this.logHi(x.hi));
    },

    /**
     * Natural log, alias for {@link JXG.Math.IntervalArithmetic#log}.
     * @param {JXG.Math.Interval|Number} x
     * @returns JXG.Math.Interval
     */
    ln: function (x) {
        return this.log(x);
    },

    // export const LOG_EXP_10 = this.log(new MatInterval(10, 10))
    // export const LOG_EXP_2 = log(new MatInterval(2, 2))
    /**
     * Logarithm to base 10.
     * @param {JXG.Math.Interval|Number} x
     * @returns JXG.Math.Interval
     */
    log10: function (x) {
        if (this.isEmpty(x)) {
            return this.EMPTY.clone();
        }
        return this.div(this.log(x), this.log(new MatInterval(10, 10)));
    },

    /**
     * Logarithm to base 2.
     * @param {JXG.Math.Interval|Number} x
     * @returns JXG.Math.Interval
     */
    log2: function (x) {
        if (this.isEmpty(x)) {
            return this.EMPTY.clone();
        }
        return this.div(this.log(x), this.log(new MatInterval(2, 2)));
    },

    /**
     * Hull of intervals x and y
     * @param {JXG.Math.Interval} x
     * @param {JXG.Math.Interval} y
     * @returns JXG.Math.Interval
     */
    hull: function (x, y) {
        var badX = this.isEmpty(x),
            badY = this.isEmpty(y);
        if (badX && badY) {
            return this.EMPTY.clone();
        }
        if (badX) {
            return y.clone();
        }
        if (badY) {
            return x.clone();
        }
        return new MatInterval(Math.min(x.lo, y.lo), Math.max(x.hi, y.hi));
    },

    /**
     * Intersection of intervals x and y
     * @param {JXG.Math.Interval} x
     * @param {JXG.Math.Interval} y
     * @returns JXG.Math.Interval
     */
    intersection: function (x, y) {
        var lo, hi;
        if (this.isEmpty(x) || this.isEmpty(y)) {
            return this.EMPTY.clone();
        }
        lo = Math.max(x.lo, y.lo);
        hi = Math.min(x.hi, y.hi);
        if (lo <= hi) {
            return new MatInterval(lo, hi);
        }
        return this.EMPTY.clone();
    },

    /**
     * Union of overlapping intervals x and y
     * @param {JXG.Math.Interval} x
     * @param {JXG.Math.Interval} y
     * @returns JXG.Math.Interval
     */
    union: function (x, y) {
        if (!this.intervalsOverlap(x, y)) {
            throw new Error("Interval#unions do not overlap");
        }
        return new MatInterval(Math.min(x.lo, y.lo), Math.max(x.hi, y.hi));
    },

    /**
     * Difference of overlapping intervals x and y
     * @param {JXG.Math.Interval} x
     * @param {JXG.Math.Interval} y
     * @returns JXG.Math.Interval
     */
    difference: function (x, y) {
        if (this.isEmpty(x) || this.isWhole(y)) {
            return this.EMPTY.clone();
        }
        if (this.intervalsOverlap(x, y)) {
            if (x.lo < y.lo && y.hi < x.hi) {
                // difference creates multiple subsets
                throw new Error("Interval.difference: difference creates multiple intervals");
            }

            // handle corner cases first
            if ((y.lo <= x.lo && y.hi === Infinity) || (y.hi >= x.hi && y.lo === -Infinity)) {
                return this.EMPTY.clone();
            }

            // NOTE: empty interval is handled automatically
            // e.g.
            //
            //    n = difference([0,1], [0,1]) // n = Interval(next(1), 1) = EMPTY
            //    isEmpty(n) === true
            //
            if (y.lo <= x.lo) {
                return new MatInterval().halfOpenLeft(y.hi, x.hi);
            }

            // y.hi >= x.hi
            return new MatInterval().halfOpenRight(x.lo, y.lo);
        }
        return x.clone();
    },

    /**
     * @param {JXG.Math.Interval} x
     * @returns JXG.Math.Interval
     */
    width: function (x) {
        if (this.isEmpty(x)) {
            return 0;
        }
        return this.subHi(x.hi, x.lo);
    },

    /**
     * @param {JXG.Math.Interval} x
     * @returns JXG.Math.Interval
     */
    abs: function (x) {
        if (Type.isNumber(x)) {
            x = this.Interval(x);
        }
        if (this.isEmpty(x)) {
            return this.EMPTY.clone();
        }
        if (x.lo >= 0) {
            return x.clone();
        }
        if (x.hi <= 0) {
            return this.negative(x);
        }
        return new MatInterval(0, Math.max(-x.lo, x.hi));
    },

    /**
     * @param {JXG.Math.Interval} x
     * @param {JXG.Math.Interval} y
     * @returns JXG.Math.Interval
     */
    max: function (x, y) {
        var badX = this.isEmpty(x),
            badY = this.isEmpty(y);
        if (badX && badY) {
            return this.EMPTY.clone();
        }
        if (badX) {
            return y.clone();
        }
        if (badY) {
            return x.clone();
        }
        return new MatInterval(Math.max(x.lo, y.lo), Math.max(x.hi, y.hi));
    },

    /**
     * @param {JXG.Math.Interval} x
     * @param {JXG.Math.Interval} y
     * @returns JXG.Math.Interval
     */
    min: function (x, y) {
        var badX = this.isEmpty(x),
            badY = this.isEmpty(y);
        if (badX && badY) {
            return this.EMPTY.clone();
        }
        if (badX) {
            return y.clone();
        }
        if (badY) {
            return x.clone();
        }
        return new MatInterval(Math.min(x.lo, y.lo), Math.min(x.hi, y.hi));
    },

    /*
     * Trigonometric
     */
    onlyInfinity: function (x) {
        return !isFinite(x.lo) && x.lo === x.hi;
    },

    _handleNegative: function (interval) {
        var n;
        if (interval.lo < 0) {
            if (interval.lo === -Infinity) {
                interval.lo = 0;
                interval.hi = Infinity;
            } else {
                n = Math.ceil(-interval.lo / this.piTwiceLow);
                interval.lo += this.piTwiceLow * n;
                interval.hi += this.piTwiceLow * n;
            }
        }
        return interval;
    },

    /**
     * @param {JXG.Math.Interval} x
     * @returns JXG.Math.Interval
     */
    cos: function (x) {
        var cache, pi2, t, cosv, lo, hi, rlo, rhi;

        if (this.isEmpty(x) || this.onlyInfinity(x)) {
            return this.EMPTY.clone();
        }

        // create a clone of `x` because the clone is going to be modified
        cache = new MatInterval().set(x.lo, x.hi);
        this._handleNegative(cache);

        pi2 = this.PI_TWICE;
        t = this.fmod(cache, pi2);
        if (this.width(t) >= pi2.lo) {
            return new MatInterval(-1, 1);
        }

        // when t.lo > pi it's the same as
        // -cos(t - pi)
        if (t.lo >= this.piHigh) {
            cosv = this.cos(this.sub(t, this.PI));
            return this.negative(cosv);
        }

        lo = t.lo;
        hi = t.hi;
        rlo = this.cosLo(hi);
        rhi = this.cosHi(lo);
        // it's ensured that t.lo < pi and that t.lo >= 0
        if (hi <= this.piLow) {
            // when t.hi < pi
            // [cos(t.lo), cos(t.hi)]
            return new MatInterval(rlo, rhi);
        }
        if (hi <= pi2.lo) {
            // when t.hi < 2pi
            // [-1, max(cos(t.lo), cos(t.hi))]
            return new MatInterval(-1, Math.max(rlo, rhi));
        }
        // t.lo < pi and t.hi > 2pi
        return new MatInterval(-1, 1);
    },

    /**
     * @param {JXG.Math.Interval} x
     * @returns JXG.Math.Interval
     */
    sin: function (x) {
        if (this.isEmpty(x) || this.onlyInfinity(x)) {
            return this.EMPTY.clone();
        }
        return this.cos(this.sub(x, this.PI_HALF));
    },

    /**
     * @param {JXG.Math.Interval} x
     * @returns JXG.Math.Interval
     */
    tan: function (x) {
        var cache, t, pi;
        if (this.isEmpty(x) || this.onlyInfinity(x)) {
            return this.EMPTY.clone();
        }

        // create a clone of `x` because the clone is going to be modified
        cache = new MatInterval().set(x.lo, x.hi);
        this._handleNegative(cache);

        pi = this.PI;
        t = this.fmod(cache, pi);
        if (t.lo >= this.piHalfLow) {
            t = this.sub(t, pi);
        }
        if (t.lo <= -this.piHalfLow || t.hi >= this.piHalfLow) {
            return this.WHOLE.clone();
        }
        return new MatInterval(this.tanLo(t.lo), this.tanHi(t.hi));
    },

    /**
     * @param {JXG.Math.Interval} x
     * @returns JXG.Math.Interval
     */
    asin: function (x) {
        var lo, hi;
        if (this.isEmpty(x) || x.hi < -1 || x.lo > 1) {
            return this.EMPTY.clone();
        }
        lo = x.lo <= -1 ? -this.piHalfHigh : this.asinLo(x.lo);
        hi = x.hi >= 1 ? this.piHalfHigh : this.asinHi(x.hi);
        return new MatInterval(lo, hi);
    },

    /**
     * @param {JXG.Math.Interval} x
     * @returns JXG.Math.Interval
     */
    acos: function (x) {
        var lo, hi;
        if (this.isEmpty(x) || x.hi < -1 || x.lo > 1) {
            return this.EMPTY.clone();
        }
        lo = x.hi >= 1 ? 0 : this.acosLo(x.hi);
        hi = x.lo <= -1 ? this.piHigh : this.acosHi(x.lo);
        return new MatInterval(lo, hi);
    },

    /**
     * @param {JXG.Math.Interval} x
     * @returns JXG.Math.Interval
     */
    acot: function (x) {
        if (this.isEmpty(x)) {
            return this.EMPTY.clone();
        }
        return new MatInterval(this.acotLo(x.lo), this.acotHi(x.hi));
    },

    /**
     * @param {JXG.Math.Interval} x
     * @returns JXG.Math.Interval
     */
    atan: function (x) {
        if (this.isEmpty(x)) {
            return this.EMPTY.clone();
        }
        return new MatInterval(this.atanLo(x.lo), this.atanHi(x.hi));
    },

    /**
     * @param {JXG.Math.Interval} x
     * @returns JXG.Math.Interval
     */
    sinh: function (x) {
        if (this.isEmpty(x)) {
            return this.EMPTY.clone();
        }
        return new MatInterval(this.sinhLo(x.lo), this.sinhHi(x.hi));
    },

    /**
     * @param {JXG.Math.Interval} x
     * @returns JXG.Math.Interval
     */
    cosh: function (x) {
        if (this.isEmpty(x)) {
            return this.EMPTY.clone();
        }
        if (x.hi < 0) {
            return new MatInterval(this.coshLo(x.hi), this.coshHi(x.lo));
        }
        if (x.lo >= 0) {
            return new MatInterval(this.coshLo(x.lo), this.coshHi(x.hi));
        }
        return new MatInterval(1, this.coshHi(-x.lo > x.hi ? x.lo : x.hi));
    },

    /**
     * @param {JXG.Math.Interval} x
     * @returns JXG.Math.Interval
     */
    tanh: function (x) {
        if (this.isEmpty(x)) {
            return this.EMPTY.clone();
        }
        return new MatInterval(this.tanhLo(x.lo), this.tanhHi(x.hi));
    },

    /*
     * Relational
     */

    /**
     * @param {JXG.Math.Interval} x
     * @param {JXG.Math.Interval} y
     * @returns Boolean
     */
    equal: function (x, y) {
        if (this.isEmpty(x)) {
            return this.isEmpty(y);
        }
        return !this.isEmpty(y) && x.lo === y.lo && x.hi === y.hi;
    },

    // almostEqual: function(x, y): void {
    //     x = Array.isArray(x) ? x : x.toArray();
    //     y = Array.isArray(y) ? y : y.toArray();
    //     assertEps(x[0], y[0])
    //     assertEps(x[1], y[1])
    // },

    /**
     * @param {JXG.Math.Interval} x
     * @param {JXG.Math.Interval} y
     * @returns Boolean
     */
    notEqual: function (x, y) {
        if (this.isEmpty(x)) {
            return !this.isEmpty(y);
        }
        return this.isEmpty(y) || x.hi < y.lo || x.lo > y.hi;
    },

    /**
     * @param {JXG.Math.Interval} x
     * @param {JXG.Math.Interval} y
     * @returns Boolean
     */
    lt: function (x, y) {
        if (Type.isNumber(x)) {
            x = this.Interval(x);
        }
        if (Type.isNumber(y)) {
            y = this.Interval(y);
        }
        if (this.isEmpty(x) || this.isEmpty(y)) {
            return false;
        }
        return x.hi < y.lo;
    },

    /**
     * @param {JXG.Math.Interval} x
     * @param {JXG.Math.Interval} y
     * @returns Boolean
     */
    gt: function (x, y) {
        if (Type.isNumber(x)) {
            x = this.Interval(x);
        }
        if (Type.isNumber(y)) {
            y = this.Interval(y);
        }
        if (this.isEmpty(x) || this.isEmpty(y)) {
            return false;
        }
        return x.lo > y.hi;
    },

    /**
     * @param {JXG.Math.Interval} x
     * @param {JXG.Math.Interval} y
     * @returns Boolean
     */
    leq: function (x, y) {
        if (Type.isNumber(x)) {
            x = this.Interval(x);
        }
        if (Type.isNumber(y)) {
            y = this.Interval(y);
        }
        if (this.isEmpty(x) || this.isEmpty(y)) {
            return false;
        }
        return x.hi <= y.lo;
    },

    /**
     * @param {JXG.Math.Interval} x
     * @param {JXG.Math.Interval} y
     * @returns Boolean
     */
    geq: function (x, y) {
        if (Type.isNumber(x)) {
            x = this.Interval(x);
        }
        if (Type.isNumber(y)) {
            y = this.Interval(y);
        }
        if (this.isEmpty(x) || this.isEmpty(y)) {
            return false;
        }
        return x.lo >= y.hi;
    },

    /*
     * Constants
     */
    piLow: (3373259426.0 + 273688.0 / (1 << 21)) / (1 << 30),
    piHigh: (3373259426.0 + 273689.0 / (1 << 21)) / (1 << 30),
    piHalfLow: ((3373259426.0 + 273688.0 / (1 << 21)) / (1 << 30)) * 0.5,
    piHalfHigh: ((3373259426.0 + 273689.0 / (1 << 21)) / (1 << 30)) * 0.5,
    piTwiceLow: ((3373259426.0 + 273688.0 / (1 << 21)) / (1 << 30)) * 2,
    piTwiceHigh: ((3373259426.0 + 273689.0 / (1 << 21)) / (1 << 30)) * 2,

    /*
     * Round
     * Rounding functions for numbers
     */
    identity: function (v) {
        return v;
    },

    _prev: function (v) {
        if (v === Infinity) {
            return v;
        }
        return this.nextafter(v, -Infinity);
    },

    _next: function (v) {
        if (v === -Infinity) {
            return v;
        }
        return this.nextafter(v, Infinity);
    },

    prev: function (v) {
        return this._prev(v);
    },

    next: function (v) {
        return this._next(v);
    },

    toInteger: function (x) {
        return x < 0 ? Math.ceil(x) : Math.floor(x);
    },

    addLo: function (x, y) {
        return this.prev(x + y);
    },
    addHi: function (x, y) {
        return this.next(x + y);
    },
    subLo: function (x, y) {
        return this.prev(x - y);
    },
    subHi: function (x, y) {
        return this.next(x - y);
    },
    mulLo: function (x, y) {
        return this.prev(x * y);
    },
    mulHi: function (x, y) {
        return this.next(x * y);
    },
    divLo: function (x, y) {
        return this.prev(x / y);
    },
    divHi: function (x, y) {
        return this.next(x / y);
    },
    intLo: function (x) {
        return this.toInteger(this.prev(x));
    },
    intHi: function (x) {
        return this.toInteger(this.next(x));
    },
    logLo: function (x) {
        return this.prev(Math.log(x));
    },
    logHi: function (x) {
        return this.next(Math.log(x));
    },
    expLo: function (x) {
        return this.prev(Math.exp(x));
    },
    expHi: function (x) {
        return this.next(Math.exp(x));
    },
    sinLo: function (x) {
        return this.prev(Math.sin(x));
    },
    sinHi: function (x) {
        return this.next(Math.sin(x));
    },
    cosLo: function (x) {
        return this.prev(Math.cos(x));
    },
    cosHi: function (x) {
        return this.next(Math.cos(x));
    },
    tanLo: function (x) {
        return this.prev(Math.tan(x));
    },
    tanHi: function (x) {
        return this.next(Math.tan(x));
    },
    asinLo: function (x) {
        return this.prev(Math.asin(x));
    },
    asinHi: function (x) {
        return this.next(Math.asin(x));
    },
    acosLo: function (x) {
        return this.prev(Math.acos(x));
    },
    acosHi: function (x) {
        return this.next(Math.acos(x));
    },
    acotLo: function (x) {
        return this.prev(Mat.acot(x));
    },
    acotHi: function (x) {
        return this.next(Mat.acot(x));
    },
    atanLo: function (x) {
        return this.prev(Math.atan(x));
    },
    atanHi: function (x) {
        return this.next(Math.atan(x));
    },
    sinhLo: function (x) {
        return this.prev(Mat.sinh(x));
    },
    sinhHi: function (x) {
        return this.next(Mat.sinh(x));
    },
    coshLo: function (x) {
        return this.prev(Mat.cosh(x));
    },
    coshHi: function (x) {
        return this.next(Mat.cosh(x));
    },
    tanhLo: function (x) {
        return this.prev(Mat.tanh(x));
    },
    tanhHi: function (x) {
        return this.next(Mat.tanh(x));
    },
    sqrtLo: function (x) {
        return this.prev(Math.sqrt(x));
    },
    sqrtHi: function (x) {
        return this.next(Math.sqrt(x));
    },

    powLo: function (x, power) {
        var y;
        if (power % 1 !== 0) {
            // power has decimals
            return this.prev(Math.pow(x, power));
        }

        y = (power & 1) === 1 ? x : 1;
        power >>= 1;
        while (power > 0) {
            x = this.mulLo(x, x);
            if ((power & 1) === 1) {
                y = this.mulLo(x, y);
            }
            power >>= 1;
        }
        return y;
    },

    powHi: function (x, power) {
        var y;
        if (power % 1 !== 0) {
            // power has decimals
            return this.next(Math.pow(x, power));
        }

        y = (power & 1) === 1 ? x : 1;
        power >>= 1;
        while (power > 0) {
            x = this.mulHi(x, x);
            if ((power & 1) === 1) {
                y = this.mulHi(x, y);
            }
            power >>= 1;
        }
        return y;
    },

    /**
     * @ignore
     * @private
     */
    disable: function () {
        this.next = this.prev = this.identity;
    },

    /**
     * @ignore
     * @private
     */
    enable: function () {
        this.prev = function (v) {
            return this._prev(v);
        };

        this.next = function (v) {
            return this._next(v);
        };
    },

    /*
     * nextafter
     */
    SMALLEST_DENORM: Math.pow(2, -1074),
    UINT_MAX: -1 >>> 0,

    nextafter: function (x, y) {
        var lo, hi;

        if (isNaN(x) || isNaN(y)) {
            return NaN;
        }
        if (x === y) {
            return x;
        }
        if (x === 0) {
            if (y < 0) {
                return -this.SMALLEST_DENORM;
            }
            return this.SMALLEST_DENORM;
        }
        hi = doubleBits.hi(x);
        lo = doubleBits.lo(x);
        if (y > x === x > 0) {
            if (lo === this.UINT_MAX) {
                hi += 1;
                lo = 0;
            } else {
                lo += 1;
            }
        } else {
            if (lo === 0) {
                lo = this.UINT_MAX;
                hi -= 1;
            } else {
                lo -= 1;
            }
        }
        return doubleBits.pack(lo, hi);
    }
};

JXG.Math.IntervalArithmetic.PI = new MatInterval(
    Mat.IntervalArithmetic.piLow,
    Mat.IntervalArithmetic.piHigh
);
JXG.Math.IntervalArithmetic.PI_HALF = new MatInterval(
    Mat.IntervalArithmetic.piHalfLow,
    Mat.IntervalArithmetic.piHalfHigh
);
JXG.Math.IntervalArithmetic.PI_TWICE = new MatInterval(
    Mat.IntervalArithmetic.piTwiceLow,
    Mat.IntervalArithmetic.piTwiceHigh
);
JXG.Math.IntervalArithmetic.ZERO = new MatInterval(0);
JXG.Math.IntervalArithmetic.ONE = new MatInterval(1);
JXG.Math.IntervalArithmetic.WHOLE = new MatInterval().setWhole();
JXG.Math.IntervalArithmetic.EMPTY = new MatInterval().setEmpty();

export default JXG.Math.IntervalArithmetic;
=======
/*
    Copyright 2008-2025
        Matthias Ehmann,
        Michael Gerhaeuser,
        Carsten Miller,
        Alfred Wassermann

    This file is part of JSXGraph.

    JSXGraph is free software dual licensed under the GNU LGPL or MIT License.

    You can redistribute it and/or modify it under the terms of the

      * GNU Lesser General Public License as published by
        the Free Software Foundation, either version 3 of the License, or
        (at your option) any later version
      OR
      * MIT License: https://github.com/jsxgraph/jsxgraph/blob/master/LICENSE.MIT

    JSXGraph is distributed in the hope that it will be useful,
    but WITHOUT ANY WARRANTY; without even the implied warranty of
    MERCHANTABILITY or FITNESS FOR A PARTICULAR PURPOSE.  See the
    GNU Lesser General Public License for more details.

    You should have received a copy of the GNU Lesser General Public License and
    the MIT License along with JSXGraph. If not, see <https://www.gnu.org/licenses/>
    and <https://opensource.org/licenses/MIT/>.
 */

/*global JXG: true, define: true*/
/*jslint nomen: true, plusplus: true*/

import JXG from "../jxg.js";
import Mat from "./math.js";
import Type from "../utils/type.js";

JXG.Math.DoubleBits = function () {
    var DOUBLE_VIEW = new Float64Array(1),
        UINT_VIEW = new Uint32Array(DOUBLE_VIEW.buffer),
        doubleBitsLE,
        toDoubleLE,
        lowUintLE,
        highUintLE,
        // doubleBits,
        // toDouble,
        // lowUint,
        // highUint,
        // hasTypedArrays = false,
        doubleBitsBE,
        toDoubleBE,
        lowUintBE,
        highUintBE;

    if (Float64Array !== undefined) {
        DOUBLE_VIEW[0] = 1.0;
        // hasTypedArrays = true;
        if (UINT_VIEW[1] === 0x3ff00000) {
            // Use little endian
            doubleBitsLE = function (n) {
                DOUBLE_VIEW[0] = n;
                return [UINT_VIEW[0], UINT_VIEW[1]];
            };
            toDoubleLE = function (lo, hi) {
                UINT_VIEW[0] = lo;
                UINT_VIEW[1] = hi;
                return DOUBLE_VIEW[0];
            };

            lowUintLE = function (n) {
                DOUBLE_VIEW[0] = n;
                return UINT_VIEW[0];
            };

            highUintLE = function (n) {
                DOUBLE_VIEW[0] = n;
                return UINT_VIEW[1];
            };

            this.doubleBits = doubleBitsLE;
            this.pack = toDoubleLE;
            this.lo = lowUintLE;
            this.hi = highUintLE;
        } else if (UINT_VIEW[0] === 0x3ff00000) {
            // Use big endian
            doubleBitsBE = function (n) {
                DOUBLE_VIEW[0] = n;
                return [UINT_VIEW[1], UINT_VIEW[0]];
            };

            toDoubleBE = function (lo, hi) {
                UINT_VIEW[1] = lo;
                UINT_VIEW[0] = hi;
                return DOUBLE_VIEW[0];
            };

            lowUintBE = function (n) {
                DOUBLE_VIEW[0] = n;
                return UINT_VIEW[1];
            };

            highUintBE = function (n) {
                DOUBLE_VIEW[0] = n;
                return UINT_VIEW[0];
            };

            this.doubleBits = doubleBitsBE;
            this.pack = toDoubleBE;
            this.lo = lowUintBE;
            this.hi = highUintBE;
            // } else {
            //     hasTypedArrays = false;
        }
    }

    // if (!hasTypedArrays) {
    //     var buffer = new Buffer(8)
    //     doubleBits = function(n) {
    //         buffer.writeDoubleLE(n, 0, true);
    //         return [buffer.readUInt32LE(0, true), buffer.readUInt32LE(4, true)];
    //     };

    //     toDouble = function(lo, hi) {
    //         buffer.writeUInt32LE(lo, 0, true);
    //         buffer.writeUInt32LE(hi, 4, true);
    //         return buffer.readDoubleLE(0, true);
    //     };
    //     lowUint = function(n) {
    //         buffer.writeDoubleLE(n, 0, true);
    //         return buffer.readUInt32LE(0, true);
    //     };

    //     highUint = function(n) {
    //         buffer.writeDoubleLE(n, 0, true);
    //         return buffer.readUInt32LE(4, true);
    //     };

    //     this.doubleBits = doubleBits;
    //     this.pack = toDouble;
    //     this.lo = lowUint;
    //     this.hi = highUint;
    // }
};

JXG.extend(
    JXG.Math.DoubleBits.prototype,
    /** @lends JXG.Math.DoubleBits.prototype */ {
        sign: function (n) {
            return this.hi(n) >>> 31;
        },

        exponent: function (n) {
            var b = this.hi(n);
            return ((b << 1) >>> 21) - 1023;
        },

        fraction: function (n) {
            var lo = this.lo(n),
                hi = this.hi(n),
                b = hi & ((1 << 20) - 1);

            if (hi & 0x7ff00000) {
                b += 1 << 20;
            }
            return [lo, b];
        },

        denormalized: function (n) {
            var hi = this.hi(n);
            return !(hi & 0x7ff00000);
        }
    }
);

var doubleBits = new JXG.Math.DoubleBits(),
    /**
     * Interval for interval arithmetics. Consists of the properties
     * <ul>
     *  <li>lo
     *  <li>hi
     * </ul>
     * @name JXG.Math.Interval
     * @type Object
     */
    MatInterval = function (lo, hi) {
        if (lo !== undefined && hi !== undefined) {
            // possible cases:
            // - Interval(1, 2)
            // - Interval(Interval(1, 1), Interval(2, 2))     // singletons are required
            if (Mat.IntervalArithmetic.isInterval(lo)) {
                if (!Mat.IntervalArithmetic.isSingleton(lo)) {
                    throw new TypeError(
                        "JXG.Math.IntervalArithmetic: interval `lo` must be a singleton"
                    );
                }
                this.lo = lo.lo;
            } else {
                this.lo = lo;
            }
            if (Mat.IntervalArithmetic.isInterval(hi)) {
                if (!Mat.IntervalArithmetic.isSingleton(hi)) {
                    throw new TypeError(
                        "JXG.Math.IntervalArithmetic: interval `hi` must be a singleton"
                    );
                }
                this.hi = hi.hi;
            } else {
                this.hi = hi;
            }
        } else if (lo !== undefined) {
            // possible cases:
            // - Interval([1, 2])
            // - Interval([Interval(1, 1), Interval(2, 2)])
            if (Array.isArray(lo)) {
                return new MatInterval(lo[0], lo[1]);
            }
            // - Interval(1)
            return new MatInterval(lo, lo);
        } else {
            // This else is necessary even if jslint declares it as redundant
            // possible cases:
            // - Interval()
            this.lo = this.hi = 0;
        }
    };

JXG.extend(MatInterval.prototype, {
    print: function () {
        console.log("[", this.lo, this.hi, "]");
    },

    set: function (lo, hi) {
        this.lo = lo;
        this.hi = hi;
        return this;
    },

    bounded: function (lo, hi) {
        return this.set(Mat.IntervalArithmetic.prev(lo), Mat.IntervalArithmetic.next(hi));
    },

    boundedSingleton: function (v) {
        return this.bounded(v, v);
    },

    assign: function (lo, hi) {
        if (typeof lo !== "number" || typeof hi !== 'number') {
            throw new TypeError("JXG.Math.Interval#assign: arguments must be numbers");
        }
        if (isNaN(lo) || isNaN(hi) || lo > hi) {
            return this.setEmpty();
        }
        return this.set(lo, hi);
    },

    setEmpty: function () {
        return this.set(Number.POSITIVE_INFINITY, Number.NEGATIVE_INFINITY);
    },

    setWhole: function () {
        return this.set(Number.NEGATIVE_INFINITY, Number.POSITIVE_INFINITY);
    },

    open: function (lo, hi) {
        return this.assign(Mat.IntervalArithmetic.next(lo), Mat.IntervalArithmetic.prev(hi));
    },

    halfOpenLeft: function (lo, hi) {
        return this.assign(Mat.IntervalArithmetic.next(lo), hi);
    },

    halfOpenRight: function (lo, hi) {
        return this.assign(lo, Mat.IntervalArithmetic.prev(hi));
    },

    toArray: function () {
        return [this.lo, this.hi];
    },

    clone: function () {
        return new MatInterval().set(this.lo, this.hi);
    }
});

/**
 * Object for interval arithmetics.
 * @name JXG.Math.IntervalArithmetic
 * @namespace
 * @exports Mat.IntervalArithmetic as JXG.Math.IntervalArithmetic
 *
 * @description
 * Interval arithmetic is a technique used to mitigate rounding and measurement errors in mathematical computation
 * by computing function bounds. Instead of representing a value as a single number, interval arithmetic represents each value as a range.
 * <br><br>
 *
 * For example, we wish to calculate the area of a rectangle from direct measurements using a standard meter stick with an uncertainty
 * of 0.0005 m (half the “least count measurement” of 1 mm). We measure one side nominally as L=1,
 * so 0.9995 ≤ L ≤ 1.0005, the other nominally as W=2 so the interval is [1.9995, 2.0005].
 *
 * <pre>
 * let L = JXG.Math.IntervalArithmetic.Interval(0.9995, 1.0005)
 * let W = JXG.Math.IntervalArithmetic.Interval(1.9995, 2.0005)
 *
 * let A = JXG.Math.IntervalArithmetic.mul(L, W)
 *
 * console.log('area:', A) // {hi: 2.0015002500000003, lo: 1.99850025}
 * </pre>
 *
 */
JXG.Math.IntervalArithmetic = {
    Interval: function (lo, hi) {
        return new MatInterval(lo, hi);
    },

    isInterval: function (i) {
        return (
            i !== null &&
            typeof i === "object" &&
            typeof i.lo === "number" &&
            typeof i.hi === "number"
        );
    },

    isSingleton: function (i) {
        return i.lo === i.hi;
    },

    /*
     * Arithmetics
     */

    /**
     * Addition
     *
     * @param {JXG.Math.Interval|Number} x
     * @param {JXG.Math.Interval|Number} y
     * @returns JXG.Math.Interval
     */
    add: function (x, y) {
        if (Type.isNumber(x)) {
            x = this.Interval(x);
        }
        if (Type.isNumber(y)) {
            y = this.Interval(y);
        }
        return new MatInterval(this.addLo(x.lo, y.lo), this.addHi(x.hi, y.hi));
    },

    /**
     * Subtraction
     *
     * @param {JXG.Math.Interval|Number} x
     * @param {JXG.Math.Interval|Number} y
     * @returns JXG.Math.Interval
     */
    sub: function (x, y) {
        if (Type.isNumber(x)) {
            x = this.Interval(x);
        }
        if (Type.isNumber(y)) {
            y = this.Interval(y);
        }
        return new MatInterval(this.subLo(x.lo, y.hi), this.subHi(x.hi, y.lo));
    },

    /**
     * Multiplication
     *
     * @param {JXG.Math.Interval|Number} x
     * @param {JXG.Math.Interval|Number} y
     * @returns JXG.Math.Interval
     */
    mul: function (x, y) {
        var xl, xh, yl, yh, out;

        if (Type.isNumber(x)) {
            x = this.Interval(x);
        }
        if (Type.isNumber(y)) {
            y = this.Interval(y);
        }

        if (this.isEmpty(x) || this.isEmpty(y)) {
            return this.EMPTY.clone();
        }
        xl = x.lo;
        xh = x.hi;
        yl = y.lo;
        yh = y.hi;
        out = new MatInterval();

        if (xl < 0) {
            if (xh > 0) {
                if (yl < 0) {
                    if (yh > 0) {
                        // mixed * mixed
                        out.lo = Math.min(this.mulLo(xl, yh), this.mulLo(xh, yl));
                        out.hi = Math.max(this.mulHi(xl, yl), this.mulHi(xh, yh));
                    } else {
                        // mixed * negative
                        out.lo = this.mulLo(xh, yl);
                        out.hi = this.mulHi(xl, yl);
                    }
                } else {
                    if (yh > 0) {
                        // mixed * positive
                        out.lo = this.mulLo(xl, yh);
                        out.hi = this.mulHi(xh, yh);
                    } else {
                        // mixed * zero
                        out.lo = 0;
                        out.hi = 0;
                    }
                }
            } else {
                if (yl < 0) {
                    if (yh > 0) {
                        // negative * mixed
                        out.lo = this.mulLo(xl, yh);
                        out.hi = this.mulHi(xl, yl);
                    } else {
                        // negative * negative
                        out.lo = this.mulLo(xh, yh);
                        out.hi = this.mulHi(xl, yl);
                    }
                } else {
                    if (yh > 0) {
                        // negative * positive
                        out.lo = this.mulLo(xl, yh);
                        out.hi = this.mulHi(xh, yl);
                    } else {
                        // negative * zero
                        out.lo = 0;
                        out.hi = 0;
                    }
                }
            }
        } else {
            if (xh > 0) {
                if (yl < 0) {
                    if (yh > 0) {
                        // positive * mixed
                        out.lo = this.mulLo(xh, yl);
                        out.hi = this.mulHi(xh, yh);
                    } else {
                        // positive * negative
                        out.lo = this.mulLo(xh, yl);
                        out.hi = this.mulHi(xl, yh);
                    }
                } else {
                    if (yh > 0) {
                        // positive * positive
                        out.lo = this.mulLo(xl, yl);
                        out.hi = this.mulHi(xh, yh);
                    } else {
                        // positive * zero
                        out.lo = 0;
                        out.hi = 0;
                    }
                }
            } else {
                // zero * any other value
                out.lo = 0;
                out.hi = 0;
            }
        }
        return out;
    },

    /**
     * Division
     *
     * @param {JXG.Math.Interval|Number} x
     * @param {JXG.Math.Interval|Number} y
     * @returns JXG.Math.Interval
     */
    div: function (x, y) {
        if (Type.isNumber(x)) {
            x = this.Interval(x);
        }
        if (Type.isNumber(y)) {
            y = this.Interval(y);
        }

        if (this.isEmpty(x) || this.isEmpty(y)) {
            return this.EMPTY.clone();
        }
        if (this.zeroIn(y)) {
            if (y.lo !== 0) {
                if (y.hi !== 0) {
                    return this.divZero(x);
                }
                return this.divNegative(x, y.lo);
            }
            if (y.hi !== 0) {
                return this.divPositive(x, y.hi);
            }
            return this.EMPTY.clone();
        }
        return this.divNonZero(x, y);
    },

    /**
     * Return +x (i.e. identity)
     *
     * @param {JXG.Math.Interval} x
     * @returns JXG.Math.Interval
     */
    positive: function (x) {
        return new MatInterval(x.lo, x.hi);
    },

    /**
     * Return -x
     *
     * @param {JXG.Math.Interval} x
     * @returns JXG.Math.Interval
     */
    negative: function (x) {
        if (Type.isNumber(x)) {
            return new MatInterval(-x);
        }
        return new MatInterval(-x.hi, -x.lo);
    },

    /*
     * Utils
     */

    /**
     * Test if interval is empty set.
     * @param {JXG.Math.Interval} i
     * @returns Boolean
     */
    isEmpty: function (i) {
        return i.lo > i.hi;
    },

    /**
     * Test if interval is (-Infinity, Infinity).
     * @param {JXG.Math.Interval} i
     * @returns Boolean
     */
    isWhole: function (i) {
        return i.lo === -Infinity && i.hi === Infinity;
    },

    /**
     * Test if interval contains 0.
     * @param {JXG.Math.Interval} i
     * @returns Boolean
     */
    zeroIn: function (i) {
        return this.hasValue(i, 0);
    },

    /**
     * Test if interval contains a specific value.
     * @param {JXG.Math.Interval} i
     * @param {Number} value
     * @returns Boolean
     */
    hasValue: function (i, value) {
        if (this.isEmpty(i)) {
            return false;
        }
        return i.lo <= value && value <= i.hi;
    },

    /**
     * Test if interval x contains interval y.
     * @param {JXG.Math.Interval} x
     * @param {JXG.Math.Interval} y
     * @returns Boolean
     */
    hasInterval: function (x, y) {
        if (this.isEmpty(x)) {
            return true;
        }
        return !this.isEmpty(y) && y.lo <= x.lo && x.hi <= y.hi;
    },

    /**
     * Test if intervals x and y have non-zero intersection.
     * @param {JXG.Math.Interval} x
     * @param {JXG.Math.Interval} y
     * @returns Boolean
     */
    intervalsOverlap: function (x, y) {
        if (this.isEmpty(x) || this.isEmpty(y)) {
            return false;
        }
        return (x.lo <= y.lo && y.lo <= x.hi) || (y.lo <= x.lo && x.lo <= y.hi);
    },

    /*
     * Division
     */
    /**
     * @private
     * @param {JXG.Math.Interval} x
     * @param {JXG.Math.Interval} y
     * @returns JXG.Math.Interval
     */
    divNonZero: function (x, y) {
        var xl = x.lo,
            xh = x.hi,
            yl = y.lo,
            yh = y.hi,
            out = new MatInterval();

        if (xh < 0) {
            if (yh < 0) {
                out.lo = this.divLo(xh, yl);
                out.hi = this.divHi(xl, yh);
            } else {
                out.lo = this.divLo(xl, yl);
                out.hi = this.divHi(xh, yh);
            }
        } else if (xl < 0) {
            if (yh < 0) {
                out.lo = this.divLo(xh, yh);
                out.hi = this.divHi(xl, yh);
            } else {
                out.lo = this.divLo(xl, yl);
                out.hi = this.divHi(xh, yl);
            }
        } else {
            if (yh < 0) {
                out.lo = this.divLo(xh, yh);
                out.hi = this.divHi(xl, yl);
            } else {
                out.lo = this.divLo(xl, yh);
                out.hi = this.divHi(xh, yl);
            }
        }
        return out;
    },

    /**
     * @private
     * @param {JXG.Math.Interval} x
     * @param {JXG.Math.Interval} y
     * @returns JXG.Math.Interval
     */
    divPositive: function (x, v) {
        if (x.lo === 0 && x.hi === 0) {
            return x;
        }

        if (this.zeroIn(x)) {
            // mixed considering zero in both ends
            return this.WHOLE;
        }

        if (x.hi < 0) {
            // negative / v
            return new MatInterval(Number.NEGATIVE_INFINITY, this.divHi(x.hi, v));
        }
        // positive / v
        return new MatInterval(this.divLo(x.lo, v), Number.POSITIVE_INFINITY);
    },

    /**
     * @private
     * @param {JXG.Math.Interval} x
     * @param {JXG.Math.Interval} y
     * @returns JXG.Math.Interval
     */
    divNegative: function (x, v) {
        if (x.lo === 0 && x.hi === 0) {
            return x;
        }

        if (this.zeroIn(x)) {
            // mixed considering zero in both ends
            return this.WHOLE;
        }

        if (x.hi < 0) {
            // negative / v
            return new MatInterval(this.divLo(x.hi, v), Number.POSITIVE_INFINITY);
        }
        // positive / v
        return new MatInterval(Number.NEGATIVE_INFINITY, this.divHi(x.lo, v));
    },

    /**
     * @private
     * @param {JXG.Math.Interval} x
     * @returns JXG.Math.Interval
     */
    divZero: function (x) {
        if (x.lo === 0 && x.hi === 0) {
            return x;
        }
        return this.WHOLE;
    },

    /*
     * Algebra
     */
    /**
     * x mod y:  x - n * y
     * @param {JXG.Math.Interval|Number} x
     * @param {JXG.Math.Interval|Number} y
     * @returns JXG.Math.Interval
     */
    fmod: function (x, y) {
        var yb, n;
        if (Type.isNumber(x)) {
            x = this.Interval(x);
        }
        if (Type.isNumber(y)) {
            y = this.Interval(y);
        }
        if (this.isEmpty(x) || this.isEmpty(y)) {
            return this.EMPTY.clone();
        }
        yb = x.lo < 0 ? y.lo : y.hi;
        n = x.lo / yb;
        if (n < 0) {
            n = Math.ceil(n);
        } else {
            n = Math.floor(n);
        }
        // x mod y = x - n * y
        return this.sub(x, this.mul(y, new MatInterval(n)));
    },

    /**
     * 1 / x
     * @param {JXG.Math.Interval|Number} x
     * @returns JXG.Math.Interval
     */
    multiplicativeInverse: function (x) {
        if (Type.isNumber(x)) {
            x = this.Interval(x);
        }
        if (this.isEmpty(x)) {
            return this.EMPTY.clone();
        }
        if (this.zeroIn(x)) {
            if (x.lo !== 0) {
                if (x.hi !== 0) {
                    // [negative, positive]
                    return this.WHOLE;
                }
                // [negative, zero]
                return new MatInterval(Number.NEGATIVE_INFINITY, this.divHi(1, x.lo));
            }
            if (x.hi !== 0) {
                // [zero, positive]
                return new MatInterval(this.divLo(1, x.hi), Number.POSITIVE_INFINITY);
            }
            // [zero, zero]
            return this.EMPTY.clone();
        }
        // [positive, positive]
        return new MatInterval(this.divLo(1, x.hi), this.divHi(1, x.lo));
    },

    /**
     * x<sup>power</sup>
     * @param {JXG.Math.Interval|Number} x
     * @param {JXG.Math.Interval|Number} power
     * @returns JXG.Math.Interval
     */
    pow: function (x, power) {
        var yl, yh;

        if (Type.isNumber(x)) {
            x = this.Interval(x);
        }
        if (this.isEmpty(x)) {
            return this.EMPTY.clone();
        }
        if (this.isInterval(power)) {
            if (!this.isSingleton(power)) {
                return this.EMPTY.clone();
            }
            power = power.lo;
        }

        if (power === 0) {
            if (x.lo === 0 && x.hi === 0) {
                // 0^0
                return this.EMPTY.clone();
            }
            // x^0
            return this.ONE.clone();
        }
        if (power < 0) {
            // compute [1 / x]^-power if power is negative
            return this.pow(this.multiplicativeInverse(x), -power);
        }

        // power > 0
        if (power % 1 === 0) {
            // isSafeInteger(power) as boolean) {
            // power is integer
            if (x.hi < 0) {
                // [negative, negative]
                // assume that power is even so the operation will yield a positive interval
                // if not then just switch the sign and order of the interval bounds
                yl = this.powLo(-x.hi, power);
                yh = this.powHi(-x.lo, power);
                if ((power & 1) === 1) {
                    // odd power
                    return new MatInterval(-yh, -yl);
                }
                // even power
                return new MatInterval(yl, yh);
            }
            if (x.lo < 0) {
                // [negative, positive]
                if ((power & 1) === 1) {
                    return new MatInterval(-this.powLo(-x.lo, power), this.powHi(x.hi, power));
                }
                // even power means that any negative number will be zero (min value = 0)
                // and the max value will be the max of x.lo^power, x.hi^power
                return new MatInterval(0, this.powHi(Math.max(-x.lo, x.hi), power));
            }
            // [positive, positive]
            return new MatInterval(this.powLo(x.lo, power), this.powHi(x.hi, power));
        }
        console.warn(
            "power is not an integer, you should use nth-root instead, returning an empty interval"
        );
        return this.EMPTY.clone();
    },

    /**
     * sqrt(x)
     * @param {JXG.Math.Interval|Number} x
     * @returns JXG.Math.Interval
     */
    sqrt: function (x) {
        if (Type.isNumber(x)) {
            x = this.Interval(x);
        }
        return this.nthRoot(x, 2);
    },

    /**
     * x<sup>1/n</sup>
     * @param {JXG.Math.Interval|Number} x
     * @param {Number} n
     * @returns JXG.Math.Interval
     */
    nthRoot: function (x, n) {
        var power, yl, yh, yp, yn;

        if (Type.isNumber(x)) {
            x = this.Interval(x);
        }
        if (this.isEmpty(x) || n < 0) {
            // compute 1 / x^-power if power is negative
            return this.EMPTY.clone();
        }

        // singleton interval check
        if (this.isInterval(n)) {
            if (!this.isSingleton(n)) {
                return this.EMPTY.clone();
            }
            n = n.lo;
        }

        power = 1 / n;
        if (x.hi < 0) {
            // [negative, negative]
            //if ((isSafeInteger(n) as boolean) && (n & 1) === 1) {
            if (n % 1 === 0 && (n & 1) === 1) {
                // when n is odd we can always take the nth root
                yl = this.powHi(-x.lo, power);
                yh = this.powLo(-x.hi, power);
                return new MatInterval(-yl, -yh);
            }

            // n is not odd therefore there's no nth root
            return this.EMPTY.clone();
        }
        if (x.lo < 0) {
            // [negative, positive]
            yp = this.powHi(x.hi, power);
            // if ((isSafeInteger(n) as boolean) && (n & 1) === 1) {
            if (n % 1 === 0 && (n & 1) === 1) {
                // nth root of x.lo is possible (n is odd)
                yn = -this.powHi(-x.lo, power);
                return new MatInterval(yn, yp);
            }
            return new MatInterval(0, yp);
        }
        // [positive, positive]
        return new MatInterval(this.powLo(x.lo, power), this.powHi(x.hi, power));
    },

    /*
     * Misc
     */
    /**
     *
     * @param {JXG.Math.Interval|Number} x
     * @returns JXG.Math.Interval
     */
    exp: function (x) {
        if (Type.isNumber(x)) {
            x = this.Interval(x);
        }
        if (this.isEmpty(x)) {
            return this.EMPTY.clone();
        }
        return new MatInterval(this.expLo(x.lo), this.expHi(x.hi));
    },

    /**
     * Natural log
     * @param {JXG.Math.Interval|Number} x
     * @returns JXG.Math.Interval
     */
    log: function (x) {
        var l;
        if (Type.isNumber(x)) {
            x = this.Interval(x);
        }
        if (this.isEmpty(x)) {
            return this.EMPTY.clone();
        }
        l = x.lo <= 0 ? Number.NEGATIVE_INFINITY : this.logLo(x.lo);
        return new MatInterval(l, this.logHi(x.hi));
    },

    /**
     * Natural log, alias for {@link JXG.Math.IntervalArithmetic#log}.
     * @param {JXG.Math.Interval|Number} x
     * @returns JXG.Math.Interval
     */
    ln: function (x) {
        return this.log(x);
    },

    // export const LOG_EXP_10 = this.log(new MatInterval(10, 10))
    // export const LOG_EXP_2 = log(new MatInterval(2, 2))
    /**
     * Logarithm to base 10.
     * @param {JXG.Math.Interval|Number} x
     * @returns JXG.Math.Interval
     */
    log10: function (x) {
        if (this.isEmpty(x)) {
            return this.EMPTY.clone();
        }
        return this.div(this.log(x), this.log(new MatInterval(10, 10)));
    },

    /**
     * Logarithm to base 2.
     * @param {JXG.Math.Interval|Number} x
     * @returns JXG.Math.Interval
     */
    log2: function (x) {
        if (this.isEmpty(x)) {
            return this.EMPTY.clone();
        }
        return this.div(this.log(x), this.log(new MatInterval(2, 2)));
    },

    /**
     * Hull of intervals x and y
     * @param {JXG.Math.Interval} x
     * @param {JXG.Math.Interval} y
     * @returns JXG.Math.Interval
     */
    hull: function (x, y) {
        var badX = this.isEmpty(x),
            badY = this.isEmpty(y);
        if (badX && badY) {
            return this.EMPTY.clone();
        }
        if (badX) {
            return y.clone();
        }
        if (badY) {
            return x.clone();
        }
        return new MatInterval(Math.min(x.lo, y.lo), Math.max(x.hi, y.hi));
    },

    /**
     * Intersection of intervals x and y
     * @param {JXG.Math.Interval} x
     * @param {JXG.Math.Interval} y
     * @returns JXG.Math.Interval
     */
    intersection: function (x, y) {
        var lo, hi;
        if (this.isEmpty(x) || this.isEmpty(y)) {
            return this.EMPTY.clone();
        }
        lo = Math.max(x.lo, y.lo);
        hi = Math.min(x.hi, y.hi);
        if (lo <= hi) {
            return new MatInterval(lo, hi);
        }
        return this.EMPTY.clone();
    },

    /**
     * Union of overlapping intervals x and y
     * @param {JXG.Math.Interval} x
     * @param {JXG.Math.Interval} y
     * @returns JXG.Math.Interval
     */
    union: function (x, y) {
        if (!this.intervalsOverlap(x, y)) {
            throw new Error("Interval#unions do not overlap");
        }
        return new MatInterval(Math.min(x.lo, y.lo), Math.max(x.hi, y.hi));
    },

    /**
     * Difference of overlapping intervals x and y
     * @param {JXG.Math.Interval} x
     * @param {JXG.Math.Interval} y
     * @returns JXG.Math.Interval
     */
    difference: function (x, y) {
        if (this.isEmpty(x) || this.isWhole(y)) {
            return this.EMPTY.clone();
        }
        if (this.intervalsOverlap(x, y)) {
            if (x.lo < y.lo && y.hi < x.hi) {
                // difference creates multiple subsets
                throw new Error("Interval.difference: difference creates multiple intervals");
            }

            // handle corner cases first
            if ((y.lo <= x.lo && y.hi === Infinity) || (y.hi >= x.hi && y.lo === -Infinity)) {
                return this.EMPTY.clone();
            }

            // NOTE: empty interval is handled automatically
            // e.g.
            //
            //    n = difference([0,1], [0,1]) // n = Interval(next(1), 1) = EMPTY
            //    isEmpty(n) === true
            //
            if (y.lo <= x.lo) {
                return new MatInterval().halfOpenLeft(y.hi, x.hi);
            }

            // y.hi >= x.hi
            return new MatInterval().halfOpenRight(x.lo, y.lo);
        }
        return x.clone();
    },

    /**
     * @param {JXG.Math.Interval} x
     * @returns JXG.Math.Interval
     */
    width: function (x) {
        if (this.isEmpty(x)) {
            return 0;
        }
        return this.subHi(x.hi, x.lo);
    },

    /**
     * @param {JXG.Math.Interval} x
     * @returns JXG.Math.Interval
     */
    abs: function (x) {
        if (Type.isNumber(x)) {
            x = this.Interval(x);
        }
        if (this.isEmpty(x)) {
            return this.EMPTY.clone();
        }
        if (x.lo >= 0) {
            return x.clone();
        }
        if (x.hi <= 0) {
            return this.negative(x);
        }
        return new MatInterval(0, Math.max(-x.lo, x.hi));
    },

    /**
     * @param {JXG.Math.Interval} x
     * @param {JXG.Math.Interval} y
     * @returns JXG.Math.Interval
     */
    max: function (x, y) {
        var badX = this.isEmpty(x),
            badY = this.isEmpty(y);
        if (badX && badY) {
            return this.EMPTY.clone();
        }
        if (badX) {
            return y.clone();
        }
        if (badY) {
            return x.clone();
        }
        return new MatInterval(Math.max(x.lo, y.lo), Math.max(x.hi, y.hi));
    },

    /**
     * @param {JXG.Math.Interval} x
     * @param {JXG.Math.Interval} y
     * @returns JXG.Math.Interval
     */
    min: function (x, y) {
        var badX = this.isEmpty(x),
            badY = this.isEmpty(y);
        if (badX && badY) {
            return this.EMPTY.clone();
        }
        if (badX) {
            return y.clone();
        }
        if (badY) {
            return x.clone();
        }
        return new MatInterval(Math.min(x.lo, y.lo), Math.min(x.hi, y.hi));
    },

    /*
     * Trigonometric
     */
    onlyInfinity: function (x) {
        return !isFinite(x.lo) && x.lo === x.hi;
    },

    _handleNegative: function (interval) {
        var n;
        if (interval.lo < 0) {
            if (interval.lo === -Infinity) {
                interval.lo = 0;
                interval.hi = Infinity;
            } else {
                n = Math.ceil(-interval.lo / this.piTwiceLow);
                interval.lo += this.piTwiceLow * n;
                interval.hi += this.piTwiceLow * n;
            }
        }
        return interval;
    },

    /**
     * @param {JXG.Math.Interval} x
     * @returns JXG.Math.Interval
     */
    cos: function (x) {
        var cache, pi2, t, cosv, lo, hi, rlo, rhi;

        if (this.isEmpty(x) || this.onlyInfinity(x)) {
            return this.EMPTY.clone();
        }

        // create a clone of `x` because the clone is going to be modified
        cache = new MatInterval().set(x.lo, x.hi);
        this._handleNegative(cache);

        pi2 = this.PI_TWICE;
        t = this.fmod(cache, pi2);
        if (this.width(t) >= pi2.lo) {
            return new MatInterval(-1, 1);
        }

        // when t.lo > pi it's the same as
        // -cos(t - pi)
        if (t.lo >= this.piHigh) {
            cosv = this.cos(this.sub(t, this.PI));
            return this.negative(cosv);
        }

        lo = t.lo;
        hi = t.hi;
        rlo = this.cosLo(hi);
        rhi = this.cosHi(lo);
        // it's ensured that t.lo < pi and that t.lo >= 0
        if (hi <= this.piLow) {
            // when t.hi < pi
            // [cos(t.lo), cos(t.hi)]
            return new MatInterval(rlo, rhi);
        }
        if (hi <= pi2.lo) {
            // when t.hi < 2pi
            // [-1, max(cos(t.lo), cos(t.hi))]
            return new MatInterval(-1, Math.max(rlo, rhi));
        }
        // t.lo < pi and t.hi > 2pi
        return new MatInterval(-1, 1);
    },

    /**
     * @param {JXG.Math.Interval} x
     * @returns JXG.Math.Interval
     */
    sin: function (x) {
        if (this.isEmpty(x) || this.onlyInfinity(x)) {
            return this.EMPTY.clone();
        }
        return this.cos(this.sub(x, this.PI_HALF));
    },

    /**
     * @param {JXG.Math.Interval} x
     * @returns JXG.Math.Interval
     */
    tan: function (x) {
        var cache, t, pi;
        if (this.isEmpty(x) || this.onlyInfinity(x)) {
            return this.EMPTY.clone();
        }

        // create a clone of `x` because the clone is going to be modified
        cache = new MatInterval().set(x.lo, x.hi);
        this._handleNegative(cache);

        pi = this.PI;
        t = this.fmod(cache, pi);
        if (t.lo >= this.piHalfLow) {
            t = this.sub(t, pi);
        }
        if (t.lo <= -this.piHalfLow || t.hi >= this.piHalfLow) {
            return this.WHOLE.clone();
        }
        return new MatInterval(this.tanLo(t.lo), this.tanHi(t.hi));
    },

    /**
     * @param {JXG.Math.Interval} x
     * @returns JXG.Math.Interval
     */
    asin: function (x) {
        var lo, hi;
        if (this.isEmpty(x) || x.hi < -1 || x.lo > 1) {
            return this.EMPTY.clone();
        }
        lo = x.lo <= -1 ? -this.piHalfHigh : this.asinLo(x.lo);
        hi = x.hi >= 1 ? this.piHalfHigh : this.asinHi(x.hi);
        return new MatInterval(lo, hi);
    },

    /**
     * @param {JXG.Math.Interval} x
     * @returns JXG.Math.Interval
     */
    acos: function (x) {
        var lo, hi;
        if (this.isEmpty(x) || x.hi < -1 || x.lo > 1) {
            return this.EMPTY.clone();
        }
        lo = x.hi >= 1 ? 0 : this.acosLo(x.hi);
        hi = x.lo <= -1 ? this.piHigh : this.acosHi(x.lo);
        return new MatInterval(lo, hi);
    },

    /**
     * @param {JXG.Math.Interval} x
     * @returns JXG.Math.Interval
     */
    acot: function (x) {
        if (this.isEmpty(x)) {
            return this.EMPTY.clone();
        }
        return new MatInterval(this.acotLo(x.lo), this.acotHi(x.hi));
    },

    /**
     * @param {JXG.Math.Interval} x
     * @returns JXG.Math.Interval
     */
    atan: function (x) {
        if (this.isEmpty(x)) {
            return this.EMPTY.clone();
        }
        return new MatInterval(this.atanLo(x.lo), this.atanHi(x.hi));
    },

    /**
     * @param {JXG.Math.Interval} x
     * @returns JXG.Math.Interval
     */
    sinh: function (x) {
        if (this.isEmpty(x)) {
            return this.EMPTY.clone();
        }
        return new MatInterval(this.sinhLo(x.lo), this.sinhHi(x.hi));
    },

    /**
     * @param {JXG.Math.Interval} x
     * @returns JXG.Math.Interval
     */
    cosh: function (x) {
        if (this.isEmpty(x)) {
            return this.EMPTY.clone();
        }
        if (x.hi < 0) {
            return new MatInterval(this.coshLo(x.hi), this.coshHi(x.lo));
        }
        if (x.lo >= 0) {
            return new MatInterval(this.coshLo(x.lo), this.coshHi(x.hi));
        }
        return new MatInterval(1, this.coshHi(-x.lo > x.hi ? x.lo : x.hi));
    },

    /**
     * @param {JXG.Math.Interval} x
     * @returns JXG.Math.Interval
     */
    tanh: function (x) {
        if (this.isEmpty(x)) {
            return this.EMPTY.clone();
        }
        return new MatInterval(this.tanhLo(x.lo), this.tanhHi(x.hi));
    },

    /*
     * Relational
     */

    /**
     * @param {JXG.Math.Interval} x
     * @param {JXG.Math.Interval} y
     * @returns Boolean
     */
    equal: function (x, y) {
        if (this.isEmpty(x)) {
            return this.isEmpty(y);
        }
        return !this.isEmpty(y) && x.lo === y.lo && x.hi === y.hi;
    },

    // almostEqual: function(x, y): void {
    //     x = Array.isArray(x) ? x : x.toArray();
    //     y = Array.isArray(y) ? y : y.toArray();
    //     assertEps(x[0], y[0])
    //     assertEps(x[1], y[1])
    // },

    /**
     * @param {JXG.Math.Interval} x
     * @param {JXG.Math.Interval} y
     * @returns Boolean
     */
    notEqual: function (x, y) {
        if (this.isEmpty(x)) {
            return !this.isEmpty(y);
        }
        return this.isEmpty(y) || x.hi < y.lo || x.lo > y.hi;
    },

    /**
     * @param {JXG.Math.Interval} x
     * @param {JXG.Math.Interval} y
     * @returns Boolean
     */
    lt: function (x, y) {
        if (Type.isNumber(x)) {
            x = this.Interval(x);
        }
        if (Type.isNumber(y)) {
            y = this.Interval(y);
        }
        if (this.isEmpty(x) || this.isEmpty(y)) {
            return false;
        }
        return x.hi < y.lo;
    },

    /**
     * @param {JXG.Math.Interval} x
     * @param {JXG.Math.Interval} y
     * @returns Boolean
     */
    gt: function (x, y) {
        if (Type.isNumber(x)) {
            x = this.Interval(x);
        }
        if (Type.isNumber(y)) {
            y = this.Interval(y);
        }
        if (this.isEmpty(x) || this.isEmpty(y)) {
            return false;
        }
        return x.lo > y.hi;
    },

    /**
     * @param {JXG.Math.Interval} x
     * @param {JXG.Math.Interval} y
     * @returns Boolean
     */
    leq: function (x, y) {
        if (Type.isNumber(x)) {
            x = this.Interval(x);
        }
        if (Type.isNumber(y)) {
            y = this.Interval(y);
        }
        if (this.isEmpty(x) || this.isEmpty(y)) {
            return false;
        }
        return x.hi <= y.lo;
    },

    /**
     * @param {JXG.Math.Interval} x
     * @param {JXG.Math.Interval} y
     * @returns Boolean
     */
    geq: function (x, y) {
        if (Type.isNumber(x)) {
            x = this.Interval(x);
        }
        if (Type.isNumber(y)) {
            y = this.Interval(y);
        }
        if (this.isEmpty(x) || this.isEmpty(y)) {
            return false;
        }
        return x.lo >= y.hi;
    },

    /*
     * Constants
     */
    piLow: (3373259426.0 + 273688.0 / (1 << 21)) / (1 << 30),
    piHigh: (3373259426.0 + 273689.0 / (1 << 21)) / (1 << 30),
    piHalfLow: ((3373259426.0 + 273688.0 / (1 << 21)) / (1 << 30)) * 0.5,
    piHalfHigh: ((3373259426.0 + 273689.0 / (1 << 21)) / (1 << 30)) * 0.5,
    piTwiceLow: ((3373259426.0 + 273688.0 / (1 << 21)) / (1 << 30)) * 2,
    piTwiceHigh: ((3373259426.0 + 273689.0 / (1 << 21)) / (1 << 30)) * 2,

    /*
     * Round
     * Rounding functions for numbers
     */
    identity: function (v) {
        return v;
    },

    _prev: function (v) {
        if (v === Infinity) {
            return v;
        }
        return this.nextafter(v, -Infinity);
    },

    _next: function (v) {
        if (v === -Infinity) {
            return v;
        }
        return this.nextafter(v, Infinity);
    },

    prev: function (v) {
        return this._prev(v);
    },

    next: function (v) {
        return this._next(v);
    },

    toInteger: function (x) {
        return x < 0 ? Math.ceil(x) : Math.floor(x);
    },

    addLo: function (x, y) {
        return this.prev(x + y);
    },
    addHi: function (x, y) {
        return this.next(x + y);
    },
    subLo: function (x, y) {
        return this.prev(x - y);
    },
    subHi: function (x, y) {
        return this.next(x - y);
    },
    mulLo: function (x, y) {
        return this.prev(x * y);
    },
    mulHi: function (x, y) {
        return this.next(x * y);
    },
    divLo: function (x, y) {
        return this.prev(x / y);
    },
    divHi: function (x, y) {
        return this.next(x / y);
    },
    intLo: function (x) {
        return this.toInteger(this.prev(x));
    },
    intHi: function (x) {
        return this.toInteger(this.next(x));
    },
    logLo: function (x) {
        return this.prev(Math.log(x));
    },
    logHi: function (x) {
        return this.next(Math.log(x));
    },
    expLo: function (x) {
        return this.prev(Math.exp(x));
    },
    expHi: function (x) {
        return this.next(Math.exp(x));
    },
    sinLo: function (x) {
        return this.prev(Math.sin(x));
    },
    sinHi: function (x) {
        return this.next(Math.sin(x));
    },
    cosLo: function (x) {
        return this.prev(Math.cos(x));
    },
    cosHi: function (x) {
        return this.next(Math.cos(x));
    },
    tanLo: function (x) {
        return this.prev(Math.tan(x));
    },
    tanHi: function (x) {
        return this.next(Math.tan(x));
    },
    asinLo: function (x) {
        return this.prev(Math.asin(x));
    },
    asinHi: function (x) {
        return this.next(Math.asin(x));
    },
    acosLo: function (x) {
        return this.prev(Math.acos(x));
    },
    acosHi: function (x) {
        return this.next(Math.acos(x));
    },
    acotLo: function (x) {
        return this.prev(Mat.acot(x));
    },
    acotHi: function (x) {
        return this.next(Mat.acot(x));
    },
    atanLo: function (x) {
        return this.prev(Math.atan(x));
    },
    atanHi: function (x) {
        return this.next(Math.atan(x));
    },
    sinhLo: function (x) {
        return this.prev(Mat.sinh(x));
    },
    sinhHi: function (x) {
        return this.next(Mat.sinh(x));
    },
    coshLo: function (x) {
        return this.prev(Mat.cosh(x));
    },
    coshHi: function (x) {
        return this.next(Mat.cosh(x));
    },
    tanhLo: function (x) {
        return this.prev(Mat.tanh(x));
    },
    tanhHi: function (x) {
        return this.next(Mat.tanh(x));
    },
    sqrtLo: function (x) {
        return this.prev(Math.sqrt(x));
    },
    sqrtHi: function (x) {
        return this.next(Math.sqrt(x));
    },

    powLo: function (x, power) {
        var y;
        if (power % 1 !== 0) {
            // power has decimals
            return this.prev(Math.pow(x, power));
        }

        y = (power & 1) === 1 ? x : 1;
        power >>= 1;
        while (power > 0) {
            x = this.mulLo(x, x);
            if ((power & 1) === 1) {
                y = this.mulLo(x, y);
            }
            power >>= 1;
        }
        return y;
    },

    powHi: function (x, power) {
        var y;
        if (power % 1 !== 0) {
            // power has decimals
            return this.next(Math.pow(x, power));
        }

        y = (power & 1) === 1 ? x : 1;
        power >>= 1;
        while (power > 0) {
            x = this.mulHi(x, x);
            if ((power & 1) === 1) {
                y = this.mulHi(x, y);
            }
            power >>= 1;
        }
        return y;
    },

    /**
     * @ignore
     * @private
     */
    disable: function () {
        this.next = this.prev = this.identity;
    },

    /**
     * @ignore
     * @private
     */
    enable: function () {
        this.prev = function (v) {
            return this._prev(v);
        };

        this.next = function (v) {
            return this._next(v);
        };
    },

    /*
     * nextafter
     */
    SMALLEST_DENORM: Math.pow(2, -1074),
    UINT_MAX: -1 >>> 0,

    nextafter: function (x, y) {
        var lo, hi;

        if (isNaN(x) || isNaN(y)) {
            return NaN;
        }
        if (x === y) {
            return x;
        }
        if (x === 0) {
            if (y < 0) {
                return -this.SMALLEST_DENORM;
            }
            return this.SMALLEST_DENORM;
        }
        hi = doubleBits.hi(x);
        lo = doubleBits.lo(x);
        if (y > x === x > 0) {
            if (lo === this.UINT_MAX) {
                hi += 1;
                lo = 0;
            } else {
                lo += 1;
            }
        } else {
            if (lo === 0) {
                lo = this.UINT_MAX;
                hi -= 1;
            } else {
                lo -= 1;
            }
        }
        return doubleBits.pack(lo, hi);
    }
};

JXG.Math.IntervalArithmetic.PI = new MatInterval(
    Mat.IntervalArithmetic.piLow,
    Mat.IntervalArithmetic.piHigh
);
JXG.Math.IntervalArithmetic.PI_HALF = new MatInterval(
    Mat.IntervalArithmetic.piHalfLow,
    Mat.IntervalArithmetic.piHalfHigh
);
JXG.Math.IntervalArithmetic.PI_TWICE = new MatInterval(
    Mat.IntervalArithmetic.piTwiceLow,
    Mat.IntervalArithmetic.piTwiceHigh
);
JXG.Math.IntervalArithmetic.ZERO = new MatInterval(0);
JXG.Math.IntervalArithmetic.ONE = new MatInterval(1);
JXG.Math.IntervalArithmetic.WHOLE = new MatInterval().setWhole();
JXG.Math.IntervalArithmetic.EMPTY = new MatInterval().setEmpty();

export default JXG.Math.IntervalArithmetic;
>>>>>>> 76575604
<|MERGE_RESOLUTION|>--- conflicted
+++ resolved
@@ -1,4 +1,3 @@
-<<<<<<< HEAD
 /*
     Copyright 2008-2025
         Matthias Ehmann,
@@ -108,8 +107,8 @@
             this.pack = toDoubleBE;
             this.lo = lowUintBE;
             this.hi = highUintBE;
-        // } else {
-        //     hasTypedArrays = false;
+            // } else {
+            //     hasTypedArrays = false;
         }
     }
 
@@ -244,7 +243,7 @@
     },
 
     assign: function (lo, hi) {
-        if (typeof lo !== "number" || typeof hi !== "number") {
+        if (typeof lo !== "number" || typeof hi !== 'number') {
             throw new TypeError("JXG.Math.Interval#assign: arguments must be numbers");
         }
         if (isNaN(lo) || isNaN(hi) || lo > hi) {
@@ -286,6 +285,26 @@
  * Object for interval arithmetics.
  * @name JXG.Math.IntervalArithmetic
  * @namespace
+ * @exports Mat.IntervalArithmetic as JXG.Math.IntervalArithmetic
+ *
+ * @description
+ * Interval arithmetic is a technique used to mitigate rounding and measurement errors in mathematical computation
+ * by computing function bounds. Instead of representing a value as a single number, interval arithmetic represents each value as a range.
+ * <br><br>
+ *
+ * For example, we wish to calculate the area of a rectangle from direct measurements using a standard meter stick with an uncertainty
+ * of 0.0005 m (half the “least count measurement” of 1 mm). We measure one side nominally as L=1,
+ * so 0.9995 ≤ L ≤ 1.0005, the other nominally as W=2 so the interval is [1.9995, 2.0005].
+ *
+ * <pre>
+ * let L = JXG.Math.IntervalArithmetic.Interval(0.9995, 1.0005)
+ * let W = JXG.Math.IntervalArithmetic.Interval(1.9995, 2.0005)
+ *
+ * let A = JXG.Math.IntervalArithmetic.mul(L, W)
+ *
+ * console.log('area:', A) // {hi: 2.0015002500000003, lo: 1.99850025}
+ * </pre>
+ *
  */
 JXG.Math.IntervalArithmetic = {
     Interval: function (lo, hi) {
@@ -1680,1708 +1699,4 @@
 JXG.Math.IntervalArithmetic.WHOLE = new MatInterval().setWhole();
 JXG.Math.IntervalArithmetic.EMPTY = new MatInterval().setEmpty();
 
-export default JXG.Math.IntervalArithmetic;
-=======
-/*
-    Copyright 2008-2025
-        Matthias Ehmann,
-        Michael Gerhaeuser,
-        Carsten Miller,
-        Alfred Wassermann
-
-    This file is part of JSXGraph.
-
-    JSXGraph is free software dual licensed under the GNU LGPL or MIT License.
-
-    You can redistribute it and/or modify it under the terms of the
-
-      * GNU Lesser General Public License as published by
-        the Free Software Foundation, either version 3 of the License, or
-        (at your option) any later version
-      OR
-      * MIT License: https://github.com/jsxgraph/jsxgraph/blob/master/LICENSE.MIT
-
-    JSXGraph is distributed in the hope that it will be useful,
-    but WITHOUT ANY WARRANTY; without even the implied warranty of
-    MERCHANTABILITY or FITNESS FOR A PARTICULAR PURPOSE.  See the
-    GNU Lesser General Public License for more details.
-
-    You should have received a copy of the GNU Lesser General Public License and
-    the MIT License along with JSXGraph. If not, see <https://www.gnu.org/licenses/>
-    and <https://opensource.org/licenses/MIT/>.
- */
-
-/*global JXG: true, define: true*/
-/*jslint nomen: true, plusplus: true*/
-
-import JXG from "../jxg.js";
-import Mat from "./math.js";
-import Type from "../utils/type.js";
-
-JXG.Math.DoubleBits = function () {
-    var DOUBLE_VIEW = new Float64Array(1),
-        UINT_VIEW = new Uint32Array(DOUBLE_VIEW.buffer),
-        doubleBitsLE,
-        toDoubleLE,
-        lowUintLE,
-        highUintLE,
-        // doubleBits,
-        // toDouble,
-        // lowUint,
-        // highUint,
-        // hasTypedArrays = false,
-        doubleBitsBE,
-        toDoubleBE,
-        lowUintBE,
-        highUintBE;
-
-    if (Float64Array !== undefined) {
-        DOUBLE_VIEW[0] = 1.0;
-        // hasTypedArrays = true;
-        if (UINT_VIEW[1] === 0x3ff00000) {
-            // Use little endian
-            doubleBitsLE = function (n) {
-                DOUBLE_VIEW[0] = n;
-                return [UINT_VIEW[0], UINT_VIEW[1]];
-            };
-            toDoubleLE = function (lo, hi) {
-                UINT_VIEW[0] = lo;
-                UINT_VIEW[1] = hi;
-                return DOUBLE_VIEW[0];
-            };
-
-            lowUintLE = function (n) {
-                DOUBLE_VIEW[0] = n;
-                return UINT_VIEW[0];
-            };
-
-            highUintLE = function (n) {
-                DOUBLE_VIEW[0] = n;
-                return UINT_VIEW[1];
-            };
-
-            this.doubleBits = doubleBitsLE;
-            this.pack = toDoubleLE;
-            this.lo = lowUintLE;
-            this.hi = highUintLE;
-        } else if (UINT_VIEW[0] === 0x3ff00000) {
-            // Use big endian
-            doubleBitsBE = function (n) {
-                DOUBLE_VIEW[0] = n;
-                return [UINT_VIEW[1], UINT_VIEW[0]];
-            };
-
-            toDoubleBE = function (lo, hi) {
-                UINT_VIEW[1] = lo;
-                UINT_VIEW[0] = hi;
-                return DOUBLE_VIEW[0];
-            };
-
-            lowUintBE = function (n) {
-                DOUBLE_VIEW[0] = n;
-                return UINT_VIEW[1];
-            };
-
-            highUintBE = function (n) {
-                DOUBLE_VIEW[0] = n;
-                return UINT_VIEW[0];
-            };
-
-            this.doubleBits = doubleBitsBE;
-            this.pack = toDoubleBE;
-            this.lo = lowUintBE;
-            this.hi = highUintBE;
-            // } else {
-            //     hasTypedArrays = false;
-        }
-    }
-
-    // if (!hasTypedArrays) {
-    //     var buffer = new Buffer(8)
-    //     doubleBits = function(n) {
-    //         buffer.writeDoubleLE(n, 0, true);
-    //         return [buffer.readUInt32LE(0, true), buffer.readUInt32LE(4, true)];
-    //     };
-
-    //     toDouble = function(lo, hi) {
-    //         buffer.writeUInt32LE(lo, 0, true);
-    //         buffer.writeUInt32LE(hi, 4, true);
-    //         return buffer.readDoubleLE(0, true);
-    //     };
-    //     lowUint = function(n) {
-    //         buffer.writeDoubleLE(n, 0, true);
-    //         return buffer.readUInt32LE(0, true);
-    //     };
-
-    //     highUint = function(n) {
-    //         buffer.writeDoubleLE(n, 0, true);
-    //         return buffer.readUInt32LE(4, true);
-    //     };
-
-    //     this.doubleBits = doubleBits;
-    //     this.pack = toDouble;
-    //     this.lo = lowUint;
-    //     this.hi = highUint;
-    // }
-};
-
-JXG.extend(
-    JXG.Math.DoubleBits.prototype,
-    /** @lends JXG.Math.DoubleBits.prototype */ {
-        sign: function (n) {
-            return this.hi(n) >>> 31;
-        },
-
-        exponent: function (n) {
-            var b = this.hi(n);
-            return ((b << 1) >>> 21) - 1023;
-        },
-
-        fraction: function (n) {
-            var lo = this.lo(n),
-                hi = this.hi(n),
-                b = hi & ((1 << 20) - 1);
-
-            if (hi & 0x7ff00000) {
-                b += 1 << 20;
-            }
-            return [lo, b];
-        },
-
-        denormalized: function (n) {
-            var hi = this.hi(n);
-            return !(hi & 0x7ff00000);
-        }
-    }
-);
-
-var doubleBits = new JXG.Math.DoubleBits(),
-    /**
-     * Interval for interval arithmetics. Consists of the properties
-     * <ul>
-     *  <li>lo
-     *  <li>hi
-     * </ul>
-     * @name JXG.Math.Interval
-     * @type Object
-     */
-    MatInterval = function (lo, hi) {
-        if (lo !== undefined && hi !== undefined) {
-            // possible cases:
-            // - Interval(1, 2)
-            // - Interval(Interval(1, 1), Interval(2, 2))     // singletons are required
-            if (Mat.IntervalArithmetic.isInterval(lo)) {
-                if (!Mat.IntervalArithmetic.isSingleton(lo)) {
-                    throw new TypeError(
-                        "JXG.Math.IntervalArithmetic: interval `lo` must be a singleton"
-                    );
-                }
-                this.lo = lo.lo;
-            } else {
-                this.lo = lo;
-            }
-            if (Mat.IntervalArithmetic.isInterval(hi)) {
-                if (!Mat.IntervalArithmetic.isSingleton(hi)) {
-                    throw new TypeError(
-                        "JXG.Math.IntervalArithmetic: interval `hi` must be a singleton"
-                    );
-                }
-                this.hi = hi.hi;
-            } else {
-                this.hi = hi;
-            }
-        } else if (lo !== undefined) {
-            // possible cases:
-            // - Interval([1, 2])
-            // - Interval([Interval(1, 1), Interval(2, 2)])
-            if (Array.isArray(lo)) {
-                return new MatInterval(lo[0], lo[1]);
-            }
-            // - Interval(1)
-            return new MatInterval(lo, lo);
-        } else {
-            // This else is necessary even if jslint declares it as redundant
-            // possible cases:
-            // - Interval()
-            this.lo = this.hi = 0;
-        }
-    };
-
-JXG.extend(MatInterval.prototype, {
-    print: function () {
-        console.log("[", this.lo, this.hi, "]");
-    },
-
-    set: function (lo, hi) {
-        this.lo = lo;
-        this.hi = hi;
-        return this;
-    },
-
-    bounded: function (lo, hi) {
-        return this.set(Mat.IntervalArithmetic.prev(lo), Mat.IntervalArithmetic.next(hi));
-    },
-
-    boundedSingleton: function (v) {
-        return this.bounded(v, v);
-    },
-
-    assign: function (lo, hi) {
-        if (typeof lo !== "number" || typeof hi !== 'number') {
-            throw new TypeError("JXG.Math.Interval#assign: arguments must be numbers");
-        }
-        if (isNaN(lo) || isNaN(hi) || lo > hi) {
-            return this.setEmpty();
-        }
-        return this.set(lo, hi);
-    },
-
-    setEmpty: function () {
-        return this.set(Number.POSITIVE_INFINITY, Number.NEGATIVE_INFINITY);
-    },
-
-    setWhole: function () {
-        return this.set(Number.NEGATIVE_INFINITY, Number.POSITIVE_INFINITY);
-    },
-
-    open: function (lo, hi) {
-        return this.assign(Mat.IntervalArithmetic.next(lo), Mat.IntervalArithmetic.prev(hi));
-    },
-
-    halfOpenLeft: function (lo, hi) {
-        return this.assign(Mat.IntervalArithmetic.next(lo), hi);
-    },
-
-    halfOpenRight: function (lo, hi) {
-        return this.assign(lo, Mat.IntervalArithmetic.prev(hi));
-    },
-
-    toArray: function () {
-        return [this.lo, this.hi];
-    },
-
-    clone: function () {
-        return new MatInterval().set(this.lo, this.hi);
-    }
-});
-
-/**
- * Object for interval arithmetics.
- * @name JXG.Math.IntervalArithmetic
- * @namespace
- * @exports Mat.IntervalArithmetic as JXG.Math.IntervalArithmetic
- *
- * @description
- * Interval arithmetic is a technique used to mitigate rounding and measurement errors in mathematical computation
- * by computing function bounds. Instead of representing a value as a single number, interval arithmetic represents each value as a range.
- * <br><br>
- *
- * For example, we wish to calculate the area of a rectangle from direct measurements using a standard meter stick with an uncertainty
- * of 0.0005 m (half the “least count measurement” of 1 mm). We measure one side nominally as L=1,
- * so 0.9995 ≤ L ≤ 1.0005, the other nominally as W=2 so the interval is [1.9995, 2.0005].
- *
- * <pre>
- * let L = JXG.Math.IntervalArithmetic.Interval(0.9995, 1.0005)
- * let W = JXG.Math.IntervalArithmetic.Interval(1.9995, 2.0005)
- *
- * let A = JXG.Math.IntervalArithmetic.mul(L, W)
- *
- * console.log('area:', A) // {hi: 2.0015002500000003, lo: 1.99850025}
- * </pre>
- *
- */
-JXG.Math.IntervalArithmetic = {
-    Interval: function (lo, hi) {
-        return new MatInterval(lo, hi);
-    },
-
-    isInterval: function (i) {
-        return (
-            i !== null &&
-            typeof i === "object" &&
-            typeof i.lo === "number" &&
-            typeof i.hi === "number"
-        );
-    },
-
-    isSingleton: function (i) {
-        return i.lo === i.hi;
-    },
-
-    /*
-     * Arithmetics
-     */
-
-    /**
-     * Addition
-     *
-     * @param {JXG.Math.Interval|Number} x
-     * @param {JXG.Math.Interval|Number} y
-     * @returns JXG.Math.Interval
-     */
-    add: function (x, y) {
-        if (Type.isNumber(x)) {
-            x = this.Interval(x);
-        }
-        if (Type.isNumber(y)) {
-            y = this.Interval(y);
-        }
-        return new MatInterval(this.addLo(x.lo, y.lo), this.addHi(x.hi, y.hi));
-    },
-
-    /**
-     * Subtraction
-     *
-     * @param {JXG.Math.Interval|Number} x
-     * @param {JXG.Math.Interval|Number} y
-     * @returns JXG.Math.Interval
-     */
-    sub: function (x, y) {
-        if (Type.isNumber(x)) {
-            x = this.Interval(x);
-        }
-        if (Type.isNumber(y)) {
-            y = this.Interval(y);
-        }
-        return new MatInterval(this.subLo(x.lo, y.hi), this.subHi(x.hi, y.lo));
-    },
-
-    /**
-     * Multiplication
-     *
-     * @param {JXG.Math.Interval|Number} x
-     * @param {JXG.Math.Interval|Number} y
-     * @returns JXG.Math.Interval
-     */
-    mul: function (x, y) {
-        var xl, xh, yl, yh, out;
-
-        if (Type.isNumber(x)) {
-            x = this.Interval(x);
-        }
-        if (Type.isNumber(y)) {
-            y = this.Interval(y);
-        }
-
-        if (this.isEmpty(x) || this.isEmpty(y)) {
-            return this.EMPTY.clone();
-        }
-        xl = x.lo;
-        xh = x.hi;
-        yl = y.lo;
-        yh = y.hi;
-        out = new MatInterval();
-
-        if (xl < 0) {
-            if (xh > 0) {
-                if (yl < 0) {
-                    if (yh > 0) {
-                        // mixed * mixed
-                        out.lo = Math.min(this.mulLo(xl, yh), this.mulLo(xh, yl));
-                        out.hi = Math.max(this.mulHi(xl, yl), this.mulHi(xh, yh));
-                    } else {
-                        // mixed * negative
-                        out.lo = this.mulLo(xh, yl);
-                        out.hi = this.mulHi(xl, yl);
-                    }
-                } else {
-                    if (yh > 0) {
-                        // mixed * positive
-                        out.lo = this.mulLo(xl, yh);
-                        out.hi = this.mulHi(xh, yh);
-                    } else {
-                        // mixed * zero
-                        out.lo = 0;
-                        out.hi = 0;
-                    }
-                }
-            } else {
-                if (yl < 0) {
-                    if (yh > 0) {
-                        // negative * mixed
-                        out.lo = this.mulLo(xl, yh);
-                        out.hi = this.mulHi(xl, yl);
-                    } else {
-                        // negative * negative
-                        out.lo = this.mulLo(xh, yh);
-                        out.hi = this.mulHi(xl, yl);
-                    }
-                } else {
-                    if (yh > 0) {
-                        // negative * positive
-                        out.lo = this.mulLo(xl, yh);
-                        out.hi = this.mulHi(xh, yl);
-                    } else {
-                        // negative * zero
-                        out.lo = 0;
-                        out.hi = 0;
-                    }
-                }
-            }
-        } else {
-            if (xh > 0) {
-                if (yl < 0) {
-                    if (yh > 0) {
-                        // positive * mixed
-                        out.lo = this.mulLo(xh, yl);
-                        out.hi = this.mulHi(xh, yh);
-                    } else {
-                        // positive * negative
-                        out.lo = this.mulLo(xh, yl);
-                        out.hi = this.mulHi(xl, yh);
-                    }
-                } else {
-                    if (yh > 0) {
-                        // positive * positive
-                        out.lo = this.mulLo(xl, yl);
-                        out.hi = this.mulHi(xh, yh);
-                    } else {
-                        // positive * zero
-                        out.lo = 0;
-                        out.hi = 0;
-                    }
-                }
-            } else {
-                // zero * any other value
-                out.lo = 0;
-                out.hi = 0;
-            }
-        }
-        return out;
-    },
-
-    /**
-     * Division
-     *
-     * @param {JXG.Math.Interval|Number} x
-     * @param {JXG.Math.Interval|Number} y
-     * @returns JXG.Math.Interval
-     */
-    div: function (x, y) {
-        if (Type.isNumber(x)) {
-            x = this.Interval(x);
-        }
-        if (Type.isNumber(y)) {
-            y = this.Interval(y);
-        }
-
-        if (this.isEmpty(x) || this.isEmpty(y)) {
-            return this.EMPTY.clone();
-        }
-        if (this.zeroIn(y)) {
-            if (y.lo !== 0) {
-                if (y.hi !== 0) {
-                    return this.divZero(x);
-                }
-                return this.divNegative(x, y.lo);
-            }
-            if (y.hi !== 0) {
-                return this.divPositive(x, y.hi);
-            }
-            return this.EMPTY.clone();
-        }
-        return this.divNonZero(x, y);
-    },
-
-    /**
-     * Return +x (i.e. identity)
-     *
-     * @param {JXG.Math.Interval} x
-     * @returns JXG.Math.Interval
-     */
-    positive: function (x) {
-        return new MatInterval(x.lo, x.hi);
-    },
-
-    /**
-     * Return -x
-     *
-     * @param {JXG.Math.Interval} x
-     * @returns JXG.Math.Interval
-     */
-    negative: function (x) {
-        if (Type.isNumber(x)) {
-            return new MatInterval(-x);
-        }
-        return new MatInterval(-x.hi, -x.lo);
-    },
-
-    /*
-     * Utils
-     */
-
-    /**
-     * Test if interval is empty set.
-     * @param {JXG.Math.Interval} i
-     * @returns Boolean
-     */
-    isEmpty: function (i) {
-        return i.lo > i.hi;
-    },
-
-    /**
-     * Test if interval is (-Infinity, Infinity).
-     * @param {JXG.Math.Interval} i
-     * @returns Boolean
-     */
-    isWhole: function (i) {
-        return i.lo === -Infinity && i.hi === Infinity;
-    },
-
-    /**
-     * Test if interval contains 0.
-     * @param {JXG.Math.Interval} i
-     * @returns Boolean
-     */
-    zeroIn: function (i) {
-        return this.hasValue(i, 0);
-    },
-
-    /**
-     * Test if interval contains a specific value.
-     * @param {JXG.Math.Interval} i
-     * @param {Number} value
-     * @returns Boolean
-     */
-    hasValue: function (i, value) {
-        if (this.isEmpty(i)) {
-            return false;
-        }
-        return i.lo <= value && value <= i.hi;
-    },
-
-    /**
-     * Test if interval x contains interval y.
-     * @param {JXG.Math.Interval} x
-     * @param {JXG.Math.Interval} y
-     * @returns Boolean
-     */
-    hasInterval: function (x, y) {
-        if (this.isEmpty(x)) {
-            return true;
-        }
-        return !this.isEmpty(y) && y.lo <= x.lo && x.hi <= y.hi;
-    },
-
-    /**
-     * Test if intervals x and y have non-zero intersection.
-     * @param {JXG.Math.Interval} x
-     * @param {JXG.Math.Interval} y
-     * @returns Boolean
-     */
-    intervalsOverlap: function (x, y) {
-        if (this.isEmpty(x) || this.isEmpty(y)) {
-            return false;
-        }
-        return (x.lo <= y.lo && y.lo <= x.hi) || (y.lo <= x.lo && x.lo <= y.hi);
-    },
-
-    /*
-     * Division
-     */
-    /**
-     * @private
-     * @param {JXG.Math.Interval} x
-     * @param {JXG.Math.Interval} y
-     * @returns JXG.Math.Interval
-     */
-    divNonZero: function (x, y) {
-        var xl = x.lo,
-            xh = x.hi,
-            yl = y.lo,
-            yh = y.hi,
-            out = new MatInterval();
-
-        if (xh < 0) {
-            if (yh < 0) {
-                out.lo = this.divLo(xh, yl);
-                out.hi = this.divHi(xl, yh);
-            } else {
-                out.lo = this.divLo(xl, yl);
-                out.hi = this.divHi(xh, yh);
-            }
-        } else if (xl < 0) {
-            if (yh < 0) {
-                out.lo = this.divLo(xh, yh);
-                out.hi = this.divHi(xl, yh);
-            } else {
-                out.lo = this.divLo(xl, yl);
-                out.hi = this.divHi(xh, yl);
-            }
-        } else {
-            if (yh < 0) {
-                out.lo = this.divLo(xh, yh);
-                out.hi = this.divHi(xl, yl);
-            } else {
-                out.lo = this.divLo(xl, yh);
-                out.hi = this.divHi(xh, yl);
-            }
-        }
-        return out;
-    },
-
-    /**
-     * @private
-     * @param {JXG.Math.Interval} x
-     * @param {JXG.Math.Interval} y
-     * @returns JXG.Math.Interval
-     */
-    divPositive: function (x, v) {
-        if (x.lo === 0 && x.hi === 0) {
-            return x;
-        }
-
-        if (this.zeroIn(x)) {
-            // mixed considering zero in both ends
-            return this.WHOLE;
-        }
-
-        if (x.hi < 0) {
-            // negative / v
-            return new MatInterval(Number.NEGATIVE_INFINITY, this.divHi(x.hi, v));
-        }
-        // positive / v
-        return new MatInterval(this.divLo(x.lo, v), Number.POSITIVE_INFINITY);
-    },
-
-    /**
-     * @private
-     * @param {JXG.Math.Interval} x
-     * @param {JXG.Math.Interval} y
-     * @returns JXG.Math.Interval
-     */
-    divNegative: function (x, v) {
-        if (x.lo === 0 && x.hi === 0) {
-            return x;
-        }
-
-        if (this.zeroIn(x)) {
-            // mixed considering zero in both ends
-            return this.WHOLE;
-        }
-
-        if (x.hi < 0) {
-            // negative / v
-            return new MatInterval(this.divLo(x.hi, v), Number.POSITIVE_INFINITY);
-        }
-        // positive / v
-        return new MatInterval(Number.NEGATIVE_INFINITY, this.divHi(x.lo, v));
-    },
-
-    /**
-     * @private
-     * @param {JXG.Math.Interval} x
-     * @returns JXG.Math.Interval
-     */
-    divZero: function (x) {
-        if (x.lo === 0 && x.hi === 0) {
-            return x;
-        }
-        return this.WHOLE;
-    },
-
-    /*
-     * Algebra
-     */
-    /**
-     * x mod y:  x - n * y
-     * @param {JXG.Math.Interval|Number} x
-     * @param {JXG.Math.Interval|Number} y
-     * @returns JXG.Math.Interval
-     */
-    fmod: function (x, y) {
-        var yb, n;
-        if (Type.isNumber(x)) {
-            x = this.Interval(x);
-        }
-        if (Type.isNumber(y)) {
-            y = this.Interval(y);
-        }
-        if (this.isEmpty(x) || this.isEmpty(y)) {
-            return this.EMPTY.clone();
-        }
-        yb = x.lo < 0 ? y.lo : y.hi;
-        n = x.lo / yb;
-        if (n < 0) {
-            n = Math.ceil(n);
-        } else {
-            n = Math.floor(n);
-        }
-        // x mod y = x - n * y
-        return this.sub(x, this.mul(y, new MatInterval(n)));
-    },
-
-    /**
-     * 1 / x
-     * @param {JXG.Math.Interval|Number} x
-     * @returns JXG.Math.Interval
-     */
-    multiplicativeInverse: function (x) {
-        if (Type.isNumber(x)) {
-            x = this.Interval(x);
-        }
-        if (this.isEmpty(x)) {
-            return this.EMPTY.clone();
-        }
-        if (this.zeroIn(x)) {
-            if (x.lo !== 0) {
-                if (x.hi !== 0) {
-                    // [negative, positive]
-                    return this.WHOLE;
-                }
-                // [negative, zero]
-                return new MatInterval(Number.NEGATIVE_INFINITY, this.divHi(1, x.lo));
-            }
-            if (x.hi !== 0) {
-                // [zero, positive]
-                return new MatInterval(this.divLo(1, x.hi), Number.POSITIVE_INFINITY);
-            }
-            // [zero, zero]
-            return this.EMPTY.clone();
-        }
-        // [positive, positive]
-        return new MatInterval(this.divLo(1, x.hi), this.divHi(1, x.lo));
-    },
-
-    /**
-     * x<sup>power</sup>
-     * @param {JXG.Math.Interval|Number} x
-     * @param {JXG.Math.Interval|Number} power
-     * @returns JXG.Math.Interval
-     */
-    pow: function (x, power) {
-        var yl, yh;
-
-        if (Type.isNumber(x)) {
-            x = this.Interval(x);
-        }
-        if (this.isEmpty(x)) {
-            return this.EMPTY.clone();
-        }
-        if (this.isInterval(power)) {
-            if (!this.isSingleton(power)) {
-                return this.EMPTY.clone();
-            }
-            power = power.lo;
-        }
-
-        if (power === 0) {
-            if (x.lo === 0 && x.hi === 0) {
-                // 0^0
-                return this.EMPTY.clone();
-            }
-            // x^0
-            return this.ONE.clone();
-        }
-        if (power < 0) {
-            // compute [1 / x]^-power if power is negative
-            return this.pow(this.multiplicativeInverse(x), -power);
-        }
-
-        // power > 0
-        if (power % 1 === 0) {
-            // isSafeInteger(power) as boolean) {
-            // power is integer
-            if (x.hi < 0) {
-                // [negative, negative]
-                // assume that power is even so the operation will yield a positive interval
-                // if not then just switch the sign and order of the interval bounds
-                yl = this.powLo(-x.hi, power);
-                yh = this.powHi(-x.lo, power);
-                if ((power & 1) === 1) {
-                    // odd power
-                    return new MatInterval(-yh, -yl);
-                }
-                // even power
-                return new MatInterval(yl, yh);
-            }
-            if (x.lo < 0) {
-                // [negative, positive]
-                if ((power & 1) === 1) {
-                    return new MatInterval(-this.powLo(-x.lo, power), this.powHi(x.hi, power));
-                }
-                // even power means that any negative number will be zero (min value = 0)
-                // and the max value will be the max of x.lo^power, x.hi^power
-                return new MatInterval(0, this.powHi(Math.max(-x.lo, x.hi), power));
-            }
-            // [positive, positive]
-            return new MatInterval(this.powLo(x.lo, power), this.powHi(x.hi, power));
-        }
-        console.warn(
-            "power is not an integer, you should use nth-root instead, returning an empty interval"
-        );
-        return this.EMPTY.clone();
-    },
-
-    /**
-     * sqrt(x)
-     * @param {JXG.Math.Interval|Number} x
-     * @returns JXG.Math.Interval
-     */
-    sqrt: function (x) {
-        if (Type.isNumber(x)) {
-            x = this.Interval(x);
-        }
-        return this.nthRoot(x, 2);
-    },
-
-    /**
-     * x<sup>1/n</sup>
-     * @param {JXG.Math.Interval|Number} x
-     * @param {Number} n
-     * @returns JXG.Math.Interval
-     */
-    nthRoot: function (x, n) {
-        var power, yl, yh, yp, yn;
-
-        if (Type.isNumber(x)) {
-            x = this.Interval(x);
-        }
-        if (this.isEmpty(x) || n < 0) {
-            // compute 1 / x^-power if power is negative
-            return this.EMPTY.clone();
-        }
-
-        // singleton interval check
-        if (this.isInterval(n)) {
-            if (!this.isSingleton(n)) {
-                return this.EMPTY.clone();
-            }
-            n = n.lo;
-        }
-
-        power = 1 / n;
-        if (x.hi < 0) {
-            // [negative, negative]
-            //if ((isSafeInteger(n) as boolean) && (n & 1) === 1) {
-            if (n % 1 === 0 && (n & 1) === 1) {
-                // when n is odd we can always take the nth root
-                yl = this.powHi(-x.lo, power);
-                yh = this.powLo(-x.hi, power);
-                return new MatInterval(-yl, -yh);
-            }
-
-            // n is not odd therefore there's no nth root
-            return this.EMPTY.clone();
-        }
-        if (x.lo < 0) {
-            // [negative, positive]
-            yp = this.powHi(x.hi, power);
-            // if ((isSafeInteger(n) as boolean) && (n & 1) === 1) {
-            if (n % 1 === 0 && (n & 1) === 1) {
-                // nth root of x.lo is possible (n is odd)
-                yn = -this.powHi(-x.lo, power);
-                return new MatInterval(yn, yp);
-            }
-            return new MatInterval(0, yp);
-        }
-        // [positive, positive]
-        return new MatInterval(this.powLo(x.lo, power), this.powHi(x.hi, power));
-    },
-
-    /*
-     * Misc
-     */
-    /**
-     *
-     * @param {JXG.Math.Interval|Number} x
-     * @returns JXG.Math.Interval
-     */
-    exp: function (x) {
-        if (Type.isNumber(x)) {
-            x = this.Interval(x);
-        }
-        if (this.isEmpty(x)) {
-            return this.EMPTY.clone();
-        }
-        return new MatInterval(this.expLo(x.lo), this.expHi(x.hi));
-    },
-
-    /**
-     * Natural log
-     * @param {JXG.Math.Interval|Number} x
-     * @returns JXG.Math.Interval
-     */
-    log: function (x) {
-        var l;
-        if (Type.isNumber(x)) {
-            x = this.Interval(x);
-        }
-        if (this.isEmpty(x)) {
-            return this.EMPTY.clone();
-        }
-        l = x.lo <= 0 ? Number.NEGATIVE_INFINITY : this.logLo(x.lo);
-        return new MatInterval(l, this.logHi(x.hi));
-    },
-
-    /**
-     * Natural log, alias for {@link JXG.Math.IntervalArithmetic#log}.
-     * @param {JXG.Math.Interval|Number} x
-     * @returns JXG.Math.Interval
-     */
-    ln: function (x) {
-        return this.log(x);
-    },
-
-    // export const LOG_EXP_10 = this.log(new MatInterval(10, 10))
-    // export const LOG_EXP_2 = log(new MatInterval(2, 2))
-    /**
-     * Logarithm to base 10.
-     * @param {JXG.Math.Interval|Number} x
-     * @returns JXG.Math.Interval
-     */
-    log10: function (x) {
-        if (this.isEmpty(x)) {
-            return this.EMPTY.clone();
-        }
-        return this.div(this.log(x), this.log(new MatInterval(10, 10)));
-    },
-
-    /**
-     * Logarithm to base 2.
-     * @param {JXG.Math.Interval|Number} x
-     * @returns JXG.Math.Interval
-     */
-    log2: function (x) {
-        if (this.isEmpty(x)) {
-            return this.EMPTY.clone();
-        }
-        return this.div(this.log(x), this.log(new MatInterval(2, 2)));
-    },
-
-    /**
-     * Hull of intervals x and y
-     * @param {JXG.Math.Interval} x
-     * @param {JXG.Math.Interval} y
-     * @returns JXG.Math.Interval
-     */
-    hull: function (x, y) {
-        var badX = this.isEmpty(x),
-            badY = this.isEmpty(y);
-        if (badX && badY) {
-            return this.EMPTY.clone();
-        }
-        if (badX) {
-            return y.clone();
-        }
-        if (badY) {
-            return x.clone();
-        }
-        return new MatInterval(Math.min(x.lo, y.lo), Math.max(x.hi, y.hi));
-    },
-
-    /**
-     * Intersection of intervals x and y
-     * @param {JXG.Math.Interval} x
-     * @param {JXG.Math.Interval} y
-     * @returns JXG.Math.Interval
-     */
-    intersection: function (x, y) {
-        var lo, hi;
-        if (this.isEmpty(x) || this.isEmpty(y)) {
-            return this.EMPTY.clone();
-        }
-        lo = Math.max(x.lo, y.lo);
-        hi = Math.min(x.hi, y.hi);
-        if (lo <= hi) {
-            return new MatInterval(lo, hi);
-        }
-        return this.EMPTY.clone();
-    },
-
-    /**
-     * Union of overlapping intervals x and y
-     * @param {JXG.Math.Interval} x
-     * @param {JXG.Math.Interval} y
-     * @returns JXG.Math.Interval
-     */
-    union: function (x, y) {
-        if (!this.intervalsOverlap(x, y)) {
-            throw new Error("Interval#unions do not overlap");
-        }
-        return new MatInterval(Math.min(x.lo, y.lo), Math.max(x.hi, y.hi));
-    },
-
-    /**
-     * Difference of overlapping intervals x and y
-     * @param {JXG.Math.Interval} x
-     * @param {JXG.Math.Interval} y
-     * @returns JXG.Math.Interval
-     */
-    difference: function (x, y) {
-        if (this.isEmpty(x) || this.isWhole(y)) {
-            return this.EMPTY.clone();
-        }
-        if (this.intervalsOverlap(x, y)) {
-            if (x.lo < y.lo && y.hi < x.hi) {
-                // difference creates multiple subsets
-                throw new Error("Interval.difference: difference creates multiple intervals");
-            }
-
-            // handle corner cases first
-            if ((y.lo <= x.lo && y.hi === Infinity) || (y.hi >= x.hi && y.lo === -Infinity)) {
-                return this.EMPTY.clone();
-            }
-
-            // NOTE: empty interval is handled automatically
-            // e.g.
-            //
-            //    n = difference([0,1], [0,1]) // n = Interval(next(1), 1) = EMPTY
-            //    isEmpty(n) === true
-            //
-            if (y.lo <= x.lo) {
-                return new MatInterval().halfOpenLeft(y.hi, x.hi);
-            }
-
-            // y.hi >= x.hi
-            return new MatInterval().halfOpenRight(x.lo, y.lo);
-        }
-        return x.clone();
-    },
-
-    /**
-     * @param {JXG.Math.Interval} x
-     * @returns JXG.Math.Interval
-     */
-    width: function (x) {
-        if (this.isEmpty(x)) {
-            return 0;
-        }
-        return this.subHi(x.hi, x.lo);
-    },
-
-    /**
-     * @param {JXG.Math.Interval} x
-     * @returns JXG.Math.Interval
-     */
-    abs: function (x) {
-        if (Type.isNumber(x)) {
-            x = this.Interval(x);
-        }
-        if (this.isEmpty(x)) {
-            return this.EMPTY.clone();
-        }
-        if (x.lo >= 0) {
-            return x.clone();
-        }
-        if (x.hi <= 0) {
-            return this.negative(x);
-        }
-        return new MatInterval(0, Math.max(-x.lo, x.hi));
-    },
-
-    /**
-     * @param {JXG.Math.Interval} x
-     * @param {JXG.Math.Interval} y
-     * @returns JXG.Math.Interval
-     */
-    max: function (x, y) {
-        var badX = this.isEmpty(x),
-            badY = this.isEmpty(y);
-        if (badX && badY) {
-            return this.EMPTY.clone();
-        }
-        if (badX) {
-            return y.clone();
-        }
-        if (badY) {
-            return x.clone();
-        }
-        return new MatInterval(Math.max(x.lo, y.lo), Math.max(x.hi, y.hi));
-    },
-
-    /**
-     * @param {JXG.Math.Interval} x
-     * @param {JXG.Math.Interval} y
-     * @returns JXG.Math.Interval
-     */
-    min: function (x, y) {
-        var badX = this.isEmpty(x),
-            badY = this.isEmpty(y);
-        if (badX && badY) {
-            return this.EMPTY.clone();
-        }
-        if (badX) {
-            return y.clone();
-        }
-        if (badY) {
-            return x.clone();
-        }
-        return new MatInterval(Math.min(x.lo, y.lo), Math.min(x.hi, y.hi));
-    },
-
-    /*
-     * Trigonometric
-     */
-    onlyInfinity: function (x) {
-        return !isFinite(x.lo) && x.lo === x.hi;
-    },
-
-    _handleNegative: function (interval) {
-        var n;
-        if (interval.lo < 0) {
-            if (interval.lo === -Infinity) {
-                interval.lo = 0;
-                interval.hi = Infinity;
-            } else {
-                n = Math.ceil(-interval.lo / this.piTwiceLow);
-                interval.lo += this.piTwiceLow * n;
-                interval.hi += this.piTwiceLow * n;
-            }
-        }
-        return interval;
-    },
-
-    /**
-     * @param {JXG.Math.Interval} x
-     * @returns JXG.Math.Interval
-     */
-    cos: function (x) {
-        var cache, pi2, t, cosv, lo, hi, rlo, rhi;
-
-        if (this.isEmpty(x) || this.onlyInfinity(x)) {
-            return this.EMPTY.clone();
-        }
-
-        // create a clone of `x` because the clone is going to be modified
-        cache = new MatInterval().set(x.lo, x.hi);
-        this._handleNegative(cache);
-
-        pi2 = this.PI_TWICE;
-        t = this.fmod(cache, pi2);
-        if (this.width(t) >= pi2.lo) {
-            return new MatInterval(-1, 1);
-        }
-
-        // when t.lo > pi it's the same as
-        // -cos(t - pi)
-        if (t.lo >= this.piHigh) {
-            cosv = this.cos(this.sub(t, this.PI));
-            return this.negative(cosv);
-        }
-
-        lo = t.lo;
-        hi = t.hi;
-        rlo = this.cosLo(hi);
-        rhi = this.cosHi(lo);
-        // it's ensured that t.lo < pi and that t.lo >= 0
-        if (hi <= this.piLow) {
-            // when t.hi < pi
-            // [cos(t.lo), cos(t.hi)]
-            return new MatInterval(rlo, rhi);
-        }
-        if (hi <= pi2.lo) {
-            // when t.hi < 2pi
-            // [-1, max(cos(t.lo), cos(t.hi))]
-            return new MatInterval(-1, Math.max(rlo, rhi));
-        }
-        // t.lo < pi and t.hi > 2pi
-        return new MatInterval(-1, 1);
-    },
-
-    /**
-     * @param {JXG.Math.Interval} x
-     * @returns JXG.Math.Interval
-     */
-    sin: function (x) {
-        if (this.isEmpty(x) || this.onlyInfinity(x)) {
-            return this.EMPTY.clone();
-        }
-        return this.cos(this.sub(x, this.PI_HALF));
-    },
-
-    /**
-     * @param {JXG.Math.Interval} x
-     * @returns JXG.Math.Interval
-     */
-    tan: function (x) {
-        var cache, t, pi;
-        if (this.isEmpty(x) || this.onlyInfinity(x)) {
-            return this.EMPTY.clone();
-        }
-
-        // create a clone of `x` because the clone is going to be modified
-        cache = new MatInterval().set(x.lo, x.hi);
-        this._handleNegative(cache);
-
-        pi = this.PI;
-        t = this.fmod(cache, pi);
-        if (t.lo >= this.piHalfLow) {
-            t = this.sub(t, pi);
-        }
-        if (t.lo <= -this.piHalfLow || t.hi >= this.piHalfLow) {
-            return this.WHOLE.clone();
-        }
-        return new MatInterval(this.tanLo(t.lo), this.tanHi(t.hi));
-    },
-
-    /**
-     * @param {JXG.Math.Interval} x
-     * @returns JXG.Math.Interval
-     */
-    asin: function (x) {
-        var lo, hi;
-        if (this.isEmpty(x) || x.hi < -1 || x.lo > 1) {
-            return this.EMPTY.clone();
-        }
-        lo = x.lo <= -1 ? -this.piHalfHigh : this.asinLo(x.lo);
-        hi = x.hi >= 1 ? this.piHalfHigh : this.asinHi(x.hi);
-        return new MatInterval(lo, hi);
-    },
-
-    /**
-     * @param {JXG.Math.Interval} x
-     * @returns JXG.Math.Interval
-     */
-    acos: function (x) {
-        var lo, hi;
-        if (this.isEmpty(x) || x.hi < -1 || x.lo > 1) {
-            return this.EMPTY.clone();
-        }
-        lo = x.hi >= 1 ? 0 : this.acosLo(x.hi);
-        hi = x.lo <= -1 ? this.piHigh : this.acosHi(x.lo);
-        return new MatInterval(lo, hi);
-    },
-
-    /**
-     * @param {JXG.Math.Interval} x
-     * @returns JXG.Math.Interval
-     */
-    acot: function (x) {
-        if (this.isEmpty(x)) {
-            return this.EMPTY.clone();
-        }
-        return new MatInterval(this.acotLo(x.lo), this.acotHi(x.hi));
-    },
-
-    /**
-     * @param {JXG.Math.Interval} x
-     * @returns JXG.Math.Interval
-     */
-    atan: function (x) {
-        if (this.isEmpty(x)) {
-            return this.EMPTY.clone();
-        }
-        return new MatInterval(this.atanLo(x.lo), this.atanHi(x.hi));
-    },
-
-    /**
-     * @param {JXG.Math.Interval} x
-     * @returns JXG.Math.Interval
-     */
-    sinh: function (x) {
-        if (this.isEmpty(x)) {
-            return this.EMPTY.clone();
-        }
-        return new MatInterval(this.sinhLo(x.lo), this.sinhHi(x.hi));
-    },
-
-    /**
-     * @param {JXG.Math.Interval} x
-     * @returns JXG.Math.Interval
-     */
-    cosh: function (x) {
-        if (this.isEmpty(x)) {
-            return this.EMPTY.clone();
-        }
-        if (x.hi < 0) {
-            return new MatInterval(this.coshLo(x.hi), this.coshHi(x.lo));
-        }
-        if (x.lo >= 0) {
-            return new MatInterval(this.coshLo(x.lo), this.coshHi(x.hi));
-        }
-        return new MatInterval(1, this.coshHi(-x.lo > x.hi ? x.lo : x.hi));
-    },
-
-    /**
-     * @param {JXG.Math.Interval} x
-     * @returns JXG.Math.Interval
-     */
-    tanh: function (x) {
-        if (this.isEmpty(x)) {
-            return this.EMPTY.clone();
-        }
-        return new MatInterval(this.tanhLo(x.lo), this.tanhHi(x.hi));
-    },
-
-    /*
-     * Relational
-     */
-
-    /**
-     * @param {JXG.Math.Interval} x
-     * @param {JXG.Math.Interval} y
-     * @returns Boolean
-     */
-    equal: function (x, y) {
-        if (this.isEmpty(x)) {
-            return this.isEmpty(y);
-        }
-        return !this.isEmpty(y) && x.lo === y.lo && x.hi === y.hi;
-    },
-
-    // almostEqual: function(x, y): void {
-    //     x = Array.isArray(x) ? x : x.toArray();
-    //     y = Array.isArray(y) ? y : y.toArray();
-    //     assertEps(x[0], y[0])
-    //     assertEps(x[1], y[1])
-    // },
-
-    /**
-     * @param {JXG.Math.Interval} x
-     * @param {JXG.Math.Interval} y
-     * @returns Boolean
-     */
-    notEqual: function (x, y) {
-        if (this.isEmpty(x)) {
-            return !this.isEmpty(y);
-        }
-        return this.isEmpty(y) || x.hi < y.lo || x.lo > y.hi;
-    },
-
-    /**
-     * @param {JXG.Math.Interval} x
-     * @param {JXG.Math.Interval} y
-     * @returns Boolean
-     */
-    lt: function (x, y) {
-        if (Type.isNumber(x)) {
-            x = this.Interval(x);
-        }
-        if (Type.isNumber(y)) {
-            y = this.Interval(y);
-        }
-        if (this.isEmpty(x) || this.isEmpty(y)) {
-            return false;
-        }
-        return x.hi < y.lo;
-    },
-
-    /**
-     * @param {JXG.Math.Interval} x
-     * @param {JXG.Math.Interval} y
-     * @returns Boolean
-     */
-    gt: function (x, y) {
-        if (Type.isNumber(x)) {
-            x = this.Interval(x);
-        }
-        if (Type.isNumber(y)) {
-            y = this.Interval(y);
-        }
-        if (this.isEmpty(x) || this.isEmpty(y)) {
-            return false;
-        }
-        return x.lo > y.hi;
-    },
-
-    /**
-     * @param {JXG.Math.Interval} x
-     * @param {JXG.Math.Interval} y
-     * @returns Boolean
-     */
-    leq: function (x, y) {
-        if (Type.isNumber(x)) {
-            x = this.Interval(x);
-        }
-        if (Type.isNumber(y)) {
-            y = this.Interval(y);
-        }
-        if (this.isEmpty(x) || this.isEmpty(y)) {
-            return false;
-        }
-        return x.hi <= y.lo;
-    },
-
-    /**
-     * @param {JXG.Math.Interval} x
-     * @param {JXG.Math.Interval} y
-     * @returns Boolean
-     */
-    geq: function (x, y) {
-        if (Type.isNumber(x)) {
-            x = this.Interval(x);
-        }
-        if (Type.isNumber(y)) {
-            y = this.Interval(y);
-        }
-        if (this.isEmpty(x) || this.isEmpty(y)) {
-            return false;
-        }
-        return x.lo >= y.hi;
-    },
-
-    /*
-     * Constants
-     */
-    piLow: (3373259426.0 + 273688.0 / (1 << 21)) / (1 << 30),
-    piHigh: (3373259426.0 + 273689.0 / (1 << 21)) / (1 << 30),
-    piHalfLow: ((3373259426.0 + 273688.0 / (1 << 21)) / (1 << 30)) * 0.5,
-    piHalfHigh: ((3373259426.0 + 273689.0 / (1 << 21)) / (1 << 30)) * 0.5,
-    piTwiceLow: ((3373259426.0 + 273688.0 / (1 << 21)) / (1 << 30)) * 2,
-    piTwiceHigh: ((3373259426.0 + 273689.0 / (1 << 21)) / (1 << 30)) * 2,
-
-    /*
-     * Round
-     * Rounding functions for numbers
-     */
-    identity: function (v) {
-        return v;
-    },
-
-    _prev: function (v) {
-        if (v === Infinity) {
-            return v;
-        }
-        return this.nextafter(v, -Infinity);
-    },
-
-    _next: function (v) {
-        if (v === -Infinity) {
-            return v;
-        }
-        return this.nextafter(v, Infinity);
-    },
-
-    prev: function (v) {
-        return this._prev(v);
-    },
-
-    next: function (v) {
-        return this._next(v);
-    },
-
-    toInteger: function (x) {
-        return x < 0 ? Math.ceil(x) : Math.floor(x);
-    },
-
-    addLo: function (x, y) {
-        return this.prev(x + y);
-    },
-    addHi: function (x, y) {
-        return this.next(x + y);
-    },
-    subLo: function (x, y) {
-        return this.prev(x - y);
-    },
-    subHi: function (x, y) {
-        return this.next(x - y);
-    },
-    mulLo: function (x, y) {
-        return this.prev(x * y);
-    },
-    mulHi: function (x, y) {
-        return this.next(x * y);
-    },
-    divLo: function (x, y) {
-        return this.prev(x / y);
-    },
-    divHi: function (x, y) {
-        return this.next(x / y);
-    },
-    intLo: function (x) {
-        return this.toInteger(this.prev(x));
-    },
-    intHi: function (x) {
-        return this.toInteger(this.next(x));
-    },
-    logLo: function (x) {
-        return this.prev(Math.log(x));
-    },
-    logHi: function (x) {
-        return this.next(Math.log(x));
-    },
-    expLo: function (x) {
-        return this.prev(Math.exp(x));
-    },
-    expHi: function (x) {
-        return this.next(Math.exp(x));
-    },
-    sinLo: function (x) {
-        return this.prev(Math.sin(x));
-    },
-    sinHi: function (x) {
-        return this.next(Math.sin(x));
-    },
-    cosLo: function (x) {
-        return this.prev(Math.cos(x));
-    },
-    cosHi: function (x) {
-        return this.next(Math.cos(x));
-    },
-    tanLo: function (x) {
-        return this.prev(Math.tan(x));
-    },
-    tanHi: function (x) {
-        return this.next(Math.tan(x));
-    },
-    asinLo: function (x) {
-        return this.prev(Math.asin(x));
-    },
-    asinHi: function (x) {
-        return this.next(Math.asin(x));
-    },
-    acosLo: function (x) {
-        return this.prev(Math.acos(x));
-    },
-    acosHi: function (x) {
-        return this.next(Math.acos(x));
-    },
-    acotLo: function (x) {
-        return this.prev(Mat.acot(x));
-    },
-    acotHi: function (x) {
-        return this.next(Mat.acot(x));
-    },
-    atanLo: function (x) {
-        return this.prev(Math.atan(x));
-    },
-    atanHi: function (x) {
-        return this.next(Math.atan(x));
-    },
-    sinhLo: function (x) {
-        return this.prev(Mat.sinh(x));
-    },
-    sinhHi: function (x) {
-        return this.next(Mat.sinh(x));
-    },
-    coshLo: function (x) {
-        return this.prev(Mat.cosh(x));
-    },
-    coshHi: function (x) {
-        return this.next(Mat.cosh(x));
-    },
-    tanhLo: function (x) {
-        return this.prev(Mat.tanh(x));
-    },
-    tanhHi: function (x) {
-        return this.next(Mat.tanh(x));
-    },
-    sqrtLo: function (x) {
-        return this.prev(Math.sqrt(x));
-    },
-    sqrtHi: function (x) {
-        return this.next(Math.sqrt(x));
-    },
-
-    powLo: function (x, power) {
-        var y;
-        if (power % 1 !== 0) {
-            // power has decimals
-            return this.prev(Math.pow(x, power));
-        }
-
-        y = (power & 1) === 1 ? x : 1;
-        power >>= 1;
-        while (power > 0) {
-            x = this.mulLo(x, x);
-            if ((power & 1) === 1) {
-                y = this.mulLo(x, y);
-            }
-            power >>= 1;
-        }
-        return y;
-    },
-
-    powHi: function (x, power) {
-        var y;
-        if (power % 1 !== 0) {
-            // power has decimals
-            return this.next(Math.pow(x, power));
-        }
-
-        y = (power & 1) === 1 ? x : 1;
-        power >>= 1;
-        while (power > 0) {
-            x = this.mulHi(x, x);
-            if ((power & 1) === 1) {
-                y = this.mulHi(x, y);
-            }
-            power >>= 1;
-        }
-        return y;
-    },
-
-    /**
-     * @ignore
-     * @private
-     */
-    disable: function () {
-        this.next = this.prev = this.identity;
-    },
-
-    /**
-     * @ignore
-     * @private
-     */
-    enable: function () {
-        this.prev = function (v) {
-            return this._prev(v);
-        };
-
-        this.next = function (v) {
-            return this._next(v);
-        };
-    },
-
-    /*
-     * nextafter
-     */
-    SMALLEST_DENORM: Math.pow(2, -1074),
-    UINT_MAX: -1 >>> 0,
-
-    nextafter: function (x, y) {
-        var lo, hi;
-
-        if (isNaN(x) || isNaN(y)) {
-            return NaN;
-        }
-        if (x === y) {
-            return x;
-        }
-        if (x === 0) {
-            if (y < 0) {
-                return -this.SMALLEST_DENORM;
-            }
-            return this.SMALLEST_DENORM;
-        }
-        hi = doubleBits.hi(x);
-        lo = doubleBits.lo(x);
-        if (y > x === x > 0) {
-            if (lo === this.UINT_MAX) {
-                hi += 1;
-                lo = 0;
-            } else {
-                lo += 1;
-            }
-        } else {
-            if (lo === 0) {
-                lo = this.UINT_MAX;
-                hi -= 1;
-            } else {
-                lo -= 1;
-            }
-        }
-        return doubleBits.pack(lo, hi);
-    }
-};
-
-JXG.Math.IntervalArithmetic.PI = new MatInterval(
-    Mat.IntervalArithmetic.piLow,
-    Mat.IntervalArithmetic.piHigh
-);
-JXG.Math.IntervalArithmetic.PI_HALF = new MatInterval(
-    Mat.IntervalArithmetic.piHalfLow,
-    Mat.IntervalArithmetic.piHalfHigh
-);
-JXG.Math.IntervalArithmetic.PI_TWICE = new MatInterval(
-    Mat.IntervalArithmetic.piTwiceLow,
-    Mat.IntervalArithmetic.piTwiceHigh
-);
-JXG.Math.IntervalArithmetic.ZERO = new MatInterval(0);
-JXG.Math.IntervalArithmetic.ONE = new MatInterval(1);
-JXG.Math.IntervalArithmetic.WHOLE = new MatInterval().setWhole();
-JXG.Math.IntervalArithmetic.EMPTY = new MatInterval().setEmpty();
-
-export default JXG.Math.IntervalArithmetic;
->>>>>>> 76575604
+export default JXG.Math.IntervalArithmetic;