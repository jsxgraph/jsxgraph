--- conflicted
+++ resolved
@@ -1,4 +1,3 @@
-<<<<<<< HEAD
 /*
     Copyright 2008-2025
         Matthias Ehmann,
@@ -208,7 +207,7 @@
     identity: function (n, m) {
         var r, i;
 
-        if (m === undef && typeof m !== "number") {
+        if (m === undef && typeof m !== 'number') {
             m = n;
         }
 
@@ -1403,7 +1402,7 @@
     toGL: function (m) {
         var v, i, j;
 
-        if (typeof Float32Array === "function") {
+        if (typeof Float32Array === 'function') {
             v = new Float32Array(16);
         } else {
             v = new Array(16);
@@ -1454,1462 +1453,4 @@
     }
 };
 
-export default JXG.Math;
-=======
-/*
-    Copyright 2008-2025
-        Matthias Ehmann,
-        Michael Gerhaeuser,
-        Carsten Miller,
-        Bianca Valentin,
-        Alfred Wassermann,
-        Peter Wilfahrt
-
-    This file is part of JSXGraph.
-
-    JSXGraph is free software dual licensed under the GNU LGPL or MIT License.
-
-    You can redistribute it and/or modify it under the terms of the
-
-      * GNU Lesser General Public License as published by
-        the Free Software Foundation, either version 3 of the License, or
-        (at your option) any later version
-      OR
-      * MIT License: https://github.com/jsxgraph/jsxgraph/blob/master/LICENSE.MIT
-
-    JSXGraph is distributed in the hope that it will be useful,
-    but WITHOUT ANY WARRANTY; without even the implied warranty of
-    MERCHANTABILITY or FITNESS FOR A PARTICULAR PURPOSE.  See the
-    GNU Lesser General Public License for more details.
-
-    You should have received a copy of the GNU Lesser General Public License and
-    the MIT License along with JSXGraph. If not, see <https://www.gnu.org/licenses/>
-    and <https://opensource.org/licenses/MIT/>.
- */
-
-/*global JXG: true, define: true, Float32Array: true */
-/*jslint nomen: true, plusplus: true, bitwise: true*/
-
-/**
- * @fileoverview In this file the namespace JXG.Math is defined, which is the base namespace
- * for namespaces like JXG.Math.Numerics, JXG.Math.Plot, JXG.Math.Statistics, JXG.Math.Clip etc.
- */
-import JXG from "../jxg.js";
-import Type from "../utils/type.js";
-
-var undef,
-    /*
-     * Dynamic programming approach for recursive functions.
-     * From "Speed up your JavaScript, Part 3" by Nicholas C. Zakas.
-     * @see JXG.Math.factorial
-     * @see JXG.Math.binomial
-     * http://blog.thejit.org/2008/09/05/memoization-in-javascript/
-     *
-     * This method is hidden, because it is only used in JXG.Math. If someone wants
-     * to use it in JSXGraph outside of JXG.Math, it should be moved to jsxgraph.js
-     */
-    memoizer = function (f) {
-        var cache, join;
-
-        if (f.memo) {
-            return f.memo;
-        }
-
-        cache = {};
-        join = Array.prototype.join;
-
-        f.memo = function () {
-            var key = join.call(arguments);
-
-            // Seems to be a bit faster than "if (a in b)"
-            return cache[key] !== undef ? cache[key] : (cache[key] = f.apply(this, arguments));
-        };
-
-        return f.memo;
-    };
-
-/**
- * Math namespace. Contains mathematics related methods which are
- * specific to JSXGraph or which extend the JavaScript Math class.
- * @namespace
- */
-JXG.Math = {
-    /**
-     * eps defines the closeness to zero. If the absolute value of a given number is smaller
-     * than eps, it is considered to be equal to zero.
-     * @type Number
-     */
-    eps: 0.000001,
-
-    /**
-     * Determine the relative difference between two numbers.
-     * @param  {Number} a First number
-     * @param  {Number} b Second number
-     * @returns {Number}  Relative difference between a and b: |a-b| / max(|a|, |b|)
-     */
-    relDif: function (a, b) {
-        var c = Math.abs(a),
-            d = Math.abs(b);
-
-        d = Math.max(c, d);
-
-        return d === 0.0 ? 0.0 : Math.abs(a - b) / d;
-    },
-
-    /**
-     * The JavaScript implementation of the % operator returns the symmetric modulo.
-     * mod and "%" are both identical if a >= 0 and m >= 0 but the results differ if a or m < 0.
-     * @param {Number} a
-     * @param {Number} m
-     * @returns {Number} Mathematical modulo <tt>a mod m</tt>
-     */
-    mod: function (a, m) {
-        return a - Math.floor(a / m) * m;
-    },
-
-    /**
-     * Translate <code>x</code> into the interval <code>[a, b)</code> by adding
-     * a multiple of <code>b - a</code>.
-     * @param {Number} x
-     * @param {Number} a
-     * @param {Number} b
-     */
-    wrap: function (x, a, b) {
-        return a + this.mod(x - a, b - a);
-    },
-
-    /**
-     * Clamp <code>x</code> within the interval <code>[a, b]</code>. If
-     * <code>x</code> is below <code>a</code>, increase it to <code>a</code>. If
-     * it's above <code>b</code>, decrease it to <code>b</code>.
-     */
-    clamp: function (x, a, b) {
-        return Math.min(Math.max(x, a), b);
-    },
-
-    /**
-     * A way of clamping a periodic variable. If <code>x</code> is congruent mod
-     * <code>period</code> to a point in <code>[a, b]</code>, return that point.
-     * Otherwise, wrap it into <code>[mid - period/2, mid + period/2]</code>,
-     * where <code>mid</code> is the mean of <code>a</code> and <code>b</code>,
-     * and then clamp it to <code>[a, b]</code> from there.
-     */
-    wrapAndClamp: function (x, a, b, period) {
-        var mid = 0.5 * (a + b),
-            half_period = 0.5 * period;
-
-        return this.clamp(
-            this.wrap(
-                x,
-                mid - half_period,
-                mid + half_period
-            ),
-            a,
-            b
-        );
-    },
-
-    /**
-     * Initializes a vector of size <tt>n</tt> wih coefficients set to the init value (default 0)
-     * @param {Number} n Length of the vector
-     * @param {Number} [init=0] Initial value for each coefficient
-     * @returns {Array} An array of length <tt>n</tt>
-     */
-    vector: function (n, init) {
-        var r, i;
-
-        init = init || 0;
-        r = [];
-
-        for (i = 0; i < n; i++) {
-            r[i] = init;
-        }
-
-        return r;
-    },
-
-    /**
-     * Initializes a matrix as an array of rows with the given value.
-     * @param {Number} n Number of rows
-     * @param {Number} [m=n] Number of columns
-     * @param {Number} [init=0] Initial value for each coefficient
-     * @returns {Array} A <tt>n</tt> times <tt>m</tt>-matrix represented by a
-     * two-dimensional array. The inner arrays hold the columns, the outer array holds the rows.
-     */
-    matrix: function (n, m, init) {
-        var r, i, j;
-
-        init = init || 0;
-        m = m || n;
-        r = [];
-
-        for (i = 0; i < n; i++) {
-            r[i] = [];
-
-            for (j = 0; j < m; j++) {
-                r[i][j] = init;
-            }
-        }
-
-        return r;
-    },
-
-    /**
-     * Generates an identity matrix. If n is a number and m is undefined or not a number, a square matrix is generated,
-     * if n and m are both numbers, an nxm matrix is generated.
-     * @param {Number} n Number of rows
-     * @param {Number} [m=n] Number of columns
-     * @returns {Array} A square matrix of length <tt>n</tt> with all coefficients equal to 0 except a_(i,i), i out of (1, ..., n), if <tt>m</tt> is undefined or not a number
-     * or a <tt>n</tt> times <tt>m</tt>-matrix with a_(i,j) = 0 and a_(i,i) = 1 if m is a number.
-     */
-    identity: function (n, m) {
-        var r, i;
-
-        if (m === undef && typeof m !== 'number') {
-            m = n;
-        }
-
-        r = this.matrix(n, m);
-
-        for (i = 0; i < Math.min(n, m); i++) {
-            r[i][i] = 1;
-        }
-
-        return r;
-    },
-
-    /**
-     * Generates a 4x4 matrix for 3D to 2D projections.
-     * @param {Number} l Left
-     * @param {Number} r Right
-     * @param {Number} t Top
-     * @param {Number} b Bottom
-     * @param {Number} n Near
-     * @param {Number} f Far
-     * @returns {Array} 4x4 Matrix
-     */
-    frustum: function (l, r, b, t, n, f) {
-        var ret = this.matrix(4, 4);
-
-        ret[0][0] = (n * 2) / (r - l);
-        ret[0][1] = 0;
-        ret[0][2] = (r + l) / (r - l);
-        ret[0][3] = 0;
-
-        ret[1][0] = 0;
-        ret[1][1] = (n * 2) / (t - b);
-        ret[1][2] = (t + b) / (t - b);
-        ret[1][3] = 0;
-
-        ret[2][0] = 0;
-        ret[2][1] = 0;
-        ret[2][2] = -(f + n) / (f - n);
-        ret[2][3] = -(f * n * 2) / (f - n);
-
-        ret[3][0] = 0;
-        ret[3][1] = 0;
-        ret[3][2] = -1;
-        ret[3][3] = 0;
-
-        return ret;
-    },
-
-    /**
-     * Generates a 4x4 matrix for 3D to 2D projections.
-     * @param {Number} fov Field of view in vertical direction, given in rad.
-     * @param {Number} ratio Aspect ratio of the projection plane.
-     * @param {Number} n Near
-     * @param {Number} f Far
-     * @returns {Array} 4x4 Projection Matrix
-     */
-    projection: function (fov, ratio, n, f) {
-        var t = n * Math.tan(fov / 2),
-            r = t * ratio;
-
-        return this.frustum(-r, r, -t, t, n, f);
-    },
-
-    /**
-     * Multiplies a vector vec to a matrix mat: mat * vec. The matrix is interpreted by this function as an array of rows.
-     * Please note: This
-     * function does not check if the dimensions match.
-     * @param {Array} mat Two-dimensional array of numbers. The inner arrays describe the columns, the outer ones the matrix' rows.
-     * @param {Array} vec Array of numbers
-     * @returns {Array} Array of numbers containing the result
-     * @example
-     * var A = [[2, 1],
-     *          [2, 3]],
-     *     b = [4, 5],
-     *     c;
-     * c = JXG.Math.matVecMult(A, b);
-     * // c === [13, 23];
-     */
-    matVecMult: function (mat, vec) {
-        var i, k, s,
-            m = mat.length,
-            n = vec.length,
-            res = [];
-
-        if (n === 3) {
-            for (i = 0; i < m; i++) {
-                res[i] = mat[i][0] * vec[0] + mat[i][1] * vec[1] + mat[i][2] * vec[2];
-            }
-        } else {
-            for (i = 0; i < m; i++) {
-                s = 0;
-                for (k = 0; k < n; k++) {
-                    s += mat[i][k] * vec[k];
-                }
-                res[i] = s;
-            }
-        }
-        return res;
-    },
-
-    /**
-     * Multiplies a vector vec to a matrix mat from the left: vec * mat.
-     * The matrix is interpreted by this function as an array of rows.
-     * Please note: This function does not check if the dimensions match.
-     * @param {Array} vec Array of numbers
-     * @param {Array} mat Two-dimensional array of numbers. The inner arrays describe the columns,
-     *  the outer ones the matrix' rows.
-     * @returns {Array} Array of numbers containing the result
-     * @example
-     * var A = [[2, 1],
-     *          [2, 3]],
-     *     b = [4, 5],
-     *     c;
-     * c = JXG.Math.vecMatMult(b, A);
-     * // c === [18, 16];
-     */
-    vecMatMult: function (vec, mat) {
-        var i, k, s,
-            m = mat.length,
-            n = vec.length,
-            res = [];
-
-        if (n === 3) {
-            for (i = 0; i < m; i++) {
-                res[i] = vec[0] * mat[0][i] + vec[1] * mat[1][i] + vec[2] * mat[2][i];
-            }
-        } else {
-            for (i = 0; i < n; i++) {
-                s = 0;
-                for (k = 0; k < m; k++) {
-                    s += vec[k] * mat[k][i];
-                }
-                res[i] = s;
-            }
-        }
-        return res;
-    },
-
-    /**
-     * Computes the product of the two matrices: mat1 * mat2.
-     * Returns a new matrix array.
-     *
-     * @param {Array} mat1 Two-dimensional array of numbers
-     * @param {Array} mat2 Two-dimensional array of numbers
-     * @returns {Array} Two-dimensional Array of numbers containing result
-     */
-    matMatMult: function (mat1, mat2) {
-        var i, j, s, k,
-            m = mat1.length,
-            n = m > 0 ? mat2[0].length : 0,
-            m2 = mat2.length,
-            res = this.matrix(m, n);
-
-        for (i = 0; i < m; i++) {
-            for (j = 0; j < n; j++) {
-                s = 0;
-                for (k = 0; k < m2; k++) {
-                    s += mat1[i][k] * mat2[k][j];
-                }
-                res[i][j] = s;
-            }
-        }
-        return res;
-    },
-
-    /**
-     * Multiply a matrix mat by a scalar alpha: mat * scalar
-     *
-     * @param {Array} mat Two-dimensional array of numbers
-     * @param {Number} alpha Scalar
-     * @returns {Array} Two-dimensional Array of numbers containing result
-     */
-    matNumberMult: function (mat, alpha) {
-        var i, j,
-            m = mat.length,
-            n = m > 0 ? mat[0].length : 0,
-            res = this.matrix(m, n);
-
-        for (i = 0; i < m; i++) {
-            for (j = 0; j < n; j++) {
-                res[i][j] = mat[i][j] * alpha;
-            }
-        }
-        return res;
-    },
-
-    /**
-     * Compute the sum of two matrices: mat1 + mat2.
-     * Returns a new matrix object.
-     *
-     * @param {Array} mat1 Two-dimensional array of numbers
-     * @param {Array} mat2 Two-dimensional array of numbers
-     * @returns {Array} Two-dimensional Array of numbers containing result
-     */
-    matMatAdd: function (mat1, mat2) {
-        var i, j,
-            m = mat1.length,
-            n = m > 0 ? mat1[0].length : 0,
-            res = this.matrix(m, n);
-
-        for (i = 0; i < m; i++) {
-            for (j = 0; j < n; j++) {
-                res[i][j] = mat1[i][j] + mat2[i][j];
-            }
-        }
-        return res;
-    },
-
-    /**
-     * Transposes a matrix given as a two-dimensional array.
-     * @param {Array} M The matrix to be transposed
-     * @returns {Array} The transpose of M
-     */
-    transpose: function (M) {
-        var MT, i, j, m, n;
-
-        // number of rows of M
-        m = M.length;
-        // number of columns of M
-        n = M.length > 0 ? M[0].length : 0;
-        MT = this.matrix(n, m);
-
-        for (i = 0; i < n; i++) {
-            for (j = 0; j < m; j++) {
-                MT[i][j] = M[j][i];
-            }
-        }
-
-        return MT;
-    },
-
-    /**
-     * Compute the inverse of an <i>(n x n)</i>-matrix by Gauss elimination.
-     *
-     * @param {Array} A matrix
-     * @returns {Array} Inverse matrix of A or empty array (i.e. []) in case A is singular.
-     */
-    inverse: function (Ain) {
-        var i, j, k, r, s,
-            eps = this.eps * this.eps,
-            ma, swp,
-            n = Ain.length,
-            A = [],
-            p = [],
-            hv = [];
-
-        for (i = 0; i < n; i++) {
-            A[i] = [];
-            for (j = 0; j < n; j++) {
-                A[i][j] = Ain[i][j];
-            }
-            p[i] = i;
-        }
-
-        for (j = 0; j < n; j++) {
-            // Pivot search
-            ma = Math.abs(A[j][j]);
-            r = j;
-
-            for (i = j + 1; i < n; i++) {
-                if (Math.abs(A[i][j]) > ma) {
-                    ma = Math.abs(A[i][j]);
-                    r = i;
-                }
-            }
-
-            // Singular matrix
-            if (ma <= eps) {
-                JXG.warn('JXG.Math.inverse: singular matrix');
-                return [];
-            }
-
-            // swap rows:
-            if (r > j) {
-                for (k = 0; k < n; k++) {
-                    swp = A[j][k];
-                    A[j][k] = A[r][k];
-                    A[r][k] = swp;
-                }
-
-                swp = p[j];
-                p[j] = p[r];
-                p[r] = swp;
-            }
-
-            // transformation:
-            s = 1.0 / A[j][j];
-            for (i = 0; i < n; i++) {
-                A[i][j] *= s;
-            }
-            A[j][j] = s;
-
-            for (k = 0; k < n; k++) {
-                if (k !== j) {
-                    for (i = 0; i < n; i++) {
-                        if (i !== j) {
-                            A[i][k] -= A[i][j] * A[j][k];
-                        }
-                    }
-                    A[j][k] = -s * A[j][k];
-                }
-            }
-        }
-
-        // swap columns:
-        for (i = 0; i < n; i++) {
-            for (k = 0; k < n; k++) {
-                hv[p[k]] = A[i][k];
-            }
-            for (k = 0; k < n; k++) {
-                A[i][k] = hv[k];
-            }
-        }
-
-        return A;
-    },
-
-    /**
-     * Trace of a square matrix, given as a two-dimensional array.
-     * @param {Array} M Square matrix
-     * @returns {Number} The trace of M, NaN if M is not square.
-     */
-    trace: function (M) {
-        var i, m, n,
-            t = 0.0;
-
-        // number of rows of M
-        m = M.length;
-        // number of columns of M
-        n = M.length > 0 ? M[0].length : 0;
-        if (m !== n) {
-            return NaN;
-        }
-        for (i = 0; i < n; i++) {
-            t += M[i][i];
-        }
-
-        return t;
-    },
-
-    /**
-     * Inner product of two vectors a and b. n is the length of the vectors.
-     * @param {Array} a Vector
-     * @param {Array} b Vector
-     * @param {Number} [n] Length of the Vectors. If not given the length of the first vector is taken.
-     * @returns {Number} The inner product of a and b.
-     */
-    innerProduct: function (a, b, n) {
-        var i,
-            s = 0;
-
-        if (n === undef || !Type.isNumber(n)) {
-            n = a.length;
-        }
-
-        for (i = 0; i < n; i++) {
-            s += a[i] * b[i];
-        }
-
-        return s;
-    },
-
-    /**
-     * Calculates the cross product of two vectors both of length three.
-     * In case of homogeneous coordinates this is either
-     * <ul>
-     * <li>the intersection of two lines</li>
-     * <li>the line through two points</li>
-     * </ul>
-     * @param {Array} c1 Homogeneous coordinates of line or point 1
-     * @param {Array} c2 Homogeneous coordinates of line or point 2
-     * @returns {Array} vector of length 3: homogeneous coordinates of the resulting point / line.
-     */
-    crossProduct: function (c1, c2) {
-        return [
-            c1[1] * c2[2] - c1[2] * c2[1],
-            c1[2] * c2[0] - c1[0] * c2[2],
-            c1[0] * c2[1] - c1[1] * c2[0]
-        ];
-    },
-
-    /**
-     * Euclidean norm of a vector.
-     *
-     * @param {Array} a Array containing a vector.
-     * @param {Number} n (Optional) length of the array.
-     * @returns {Number} Euclidean norm of the vector.
-     */
-    norm: function (a, n) {
-        var i,
-            sum = 0.0;
-
-        if (n === undef || !Type.isNumber(n)) {
-            n = a.length;
-        }
-
-        for (i = 0; i < n; i++) {
-            sum += a[i] * a[i];
-        }
-
-        return Math.sqrt(sum);
-    },
-
-    /**
-     * Compute a * x + y for a scalar a and vectors x and y.
-     *
-     * @param {Number} a
-     * @param {Array} x
-     * @param {Array} y
-     * @returns {Array}
-     */
-    axpy: function (a, x, y) {
-        var i,
-            le = x.length,
-            p = [];
-        for (i = 0; i < le; i++) {
-            p[i] = a * x[i] + y[i];
-        }
-        return p;
-    },
-
-    /**
-     * Compute the factorial of a positive integer. If a non-integer value
-     * is given, the fraction will be ignored.
-     * @function
-     * @param {Number} n
-     * @returns {Number} n! = n*(n-1)*...*2*1
-     */
-    factorial: memoizer(function (n) {
-        if (n < 0) {
-            return NaN;
-        }
-
-        n = Math.floor(n);
-
-        if (n === 0 || n === 1) {
-            return 1;
-        }
-
-        return n * this.factorial(n - 1);
-    }),
-
-    /**
-     * Computes the binomial coefficient n over k.
-     * @function
-     * @param {Number} n Fraction will be ignored
-     * @param {Number} k Fraction will be ignored
-     * @returns {Number} The binomial coefficient n over k
-     */
-    binomial: memoizer(function (n, k) {
-        var b, i;
-
-        if (k > n || k < 0) {
-            return NaN;
-        }
-
-        k = Math.round(k);
-        n = Math.round(n);
-
-        if (k === 0 || k === n) {
-            return 1;
-        }
-
-        b = 1;
-
-        for (i = 0; i < k; i++) {
-            b *= n - i;
-            b /= i + 1;
-        }
-
-        return b;
-    }),
-
-    /**
-     * Calculates the cosine hyperbolicus of x.
-     * @function
-     * @param {Number} x The number the cosine hyperbolicus will be calculated of.
-     * @returns {Number} Cosine hyperbolicus of the given value.
-     */
-    cosh:
-        Math.cosh ||
-        function (x) {
-            return (Math.exp(x) + Math.exp(-x)) * 0.5;
-        },
-
-    /**
-     * Sine hyperbolicus of x.
-     * @function
-     * @param {Number} x The number the sine hyperbolicus will be calculated of.
-     * @returns {Number} Sine hyperbolicus of the given value.
-     */
-    sinh:
-        Math.sinh ||
-        function (x) {
-            return (Math.exp(x) - Math.exp(-x)) * 0.5;
-        },
-
-    /**
-     * Hyperbolic arc-cosine of a number.
-     * @function
-     * @param {Number} x
-     * @returns {Number}
-     */
-    acosh:
-        Math.acosh ||
-        function (x) {
-            return Math.log(x + Math.sqrt(x * x - 1));
-        },
-
-    /**
-     * Hyperbolic arcsine of a number
-     * @function
-     * @param {Number} x
-     * @returns {Number}
-     */
-    asinh:
-        Math.asinh ||
-        function (x) {
-            if (x === -Infinity) {
-                return x;
-            }
-            return Math.log(x + Math.sqrt(x * x + 1));
-        },
-
-    /**
-     * Computes the cotangent of x.
-     * @function
-     * @param {Number} x The number the cotangent will be calculated of.
-     * @returns {Number} Cotangent of the given value.
-     */
-    cot: function (x) {
-        return 1 / Math.tan(x);
-    },
-
-    /**
-     * Computes the inverse cotangent of x.
-     * @param {Number} x The number the inverse cotangent will be calculated of.
-     * @returns {Number} Inverse cotangent of the given value.
-     */
-    acot: function (x) {
-        return (x >= 0 ? 0.5 : -0.5) * Math.PI - Math.atan(x);
-    },
-
-    /**
-     * Compute n-th real root of a real number. n must be strictly positive integer.
-     * If n is odd, the real n-th root exists and is negative.
-     * For n even, for negative valuees of x NaN is returned
-     * @param  {Number} x radicand. Must be non-negative, if n even.
-     * @param  {Number} n index of the root. must be strictly positive integer.
-     * @returns {Number} returns real root or NaN
-     *
-     * @example
-     * nthroot(16, 4): 2
-     * nthroot(-27, 3): -3
-     * nthroot(-4, 2): NaN
-     */
-    nthroot: function (x, n) {
-        var inv = 1 / n;
-
-        if (n <= 0 || Math.floor(n) !== n) {
-            return NaN;
-        }
-
-        if (x === 0.0) {
-            return 0.0;
-        }
-
-        if (x > 0) {
-            return Math.exp(inv * Math.log(x));
-        }
-
-        // From here on, x is negative
-        if (n % 2 === 1) {
-            return -Math.exp(inv * Math.log(-x));
-        }
-
-        // x negative, even root
-        return NaN;
-    },
-
-    /**
-     * Computes cube root of real number
-     * Polyfill for Math.cbrt().
-     *
-     * @function
-     * @param  {Number} x Radicand
-     * @returns {Number} Cube root of x.
-     */
-    cbrt:
-        Math.cbrt ||
-        function (x) {
-            return this.nthroot(x, 3);
-        },
-
-    /**
-     * Compute base to the power of exponent.
-     * @param {Number} base
-     * @param {Number} exponent
-     * @returns {Number} base to the power of exponent.
-     */
-    pow: function (base, exponent) {
-        if (base === 0) {
-            if (exponent === 0) {
-                return 1;
-            }
-            return 0;
-        }
-
-        // exponent is an integer
-        if (Math.floor(exponent) === exponent) {
-            return Math.pow(base, exponent);
-        }
-
-        // exponent is not an integer
-        if (base > 0) {
-            return Math.exp(exponent * Math.log(base));
-        }
-
-        return NaN;
-    },
-
-    /**
-     * Compute base to the power of the rational exponent m / n.
-     * This function first reduces the fraction m/n and then computes
-     * JXG.Math.pow(base, m/n).
-     *
-     * This function is necessary to have the same results for e.g.
-     * (-8)^(1/3) = (-8)^(2/6) = -2
-     * @param {Number} base
-     * @param {Number} m numerator of exponent
-     * @param {Number} n denominator of exponent
-     * @returns {Number} base to the power of exponent.
-     */
-    ratpow: function (base, m, n) {
-        var g;
-        if (m === 0) {
-            return 1;
-        }
-        if (n === 0) {
-            return NaN;
-        }
-
-        g = this.gcd(m, n);
-        return this.nthroot(this.pow(base, m / g), n / g);
-    },
-
-    /**
-     * Logarithm to base 10.
-     * @param {Number} x
-     * @returns {Number} log10(x) Logarithm of x to base 10.
-     */
-    log10: function (x) {
-        return Math.log(x) / Math.log(10.0);
-    },
-
-    /**
-     * Logarithm to base 2.
-     * @param {Number} x
-     * @returns {Number} log2(x) Logarithm of x to base 2.
-     */
-    log2: function (x) {
-        return Math.log(x) / Math.log(2.0);
-    },
-
-    /**
-     * Logarithm to arbitrary base b. If b is not given, natural log is taken, i.e. b = e.
-     * @param {Number} x
-     * @param {Number} b base
-     * @returns {Number} log(x, b) Logarithm of x to base b, that is log(x)/log(b).
-     */
-    log: function (x, b) {
-        if (b !== undefined && Type.isNumber(b)) {
-            return Math.log(x) / Math.log(b);
-        }
-
-        return Math.log(x);
-    },
-
-    /**
-     * The sign() function returns the sign of a number, indicating whether the number is positive, negative or zero.
-     *
-     * @function
-     * @param  {Number} x A Number
-     * @returns {Number}  This function has 5 kinds of return values,
-     *    1, -1, 0, -0, NaN, which represent "positive number", "negative number", "positive zero", "negative zero"
-     *    and NaN respectively.
-     */
-    sign:
-        Math.sign ||
-        function (x) {
-            x = +x; // convert to a number
-            if (x === 0 || isNaN(x)) {
-                return x;
-            }
-            return x > 0 ? 1 : -1;
-        },
-
-    /**
-     * A square & multiply algorithm to compute base to the power of exponent.
-     * Implementated by Wolfgang Riedl.
-     *
-     * @param {Number} base
-     * @param {Number} exponent
-     * @returns {Number} Base to the power of exponent
-     */
-    squampow: function (base, exponent) {
-        var result;
-
-        if (Math.floor(exponent) === exponent) {
-            // exponent is integer (could be zero)
-            result = 1;
-
-            if (exponent < 0) {
-                // invert: base
-                base = 1.0 / base;
-                exponent *= -1;
-            }
-
-            while (exponent !== 0) {
-                if (exponent & 1) {
-                    result *= base;
-                }
-
-                exponent >>= 1;
-                base *= base;
-            }
-            return result;
-        }
-
-        return this.pow(base, exponent);
-    },
-
-    /**
-     * Greatest common divisor (gcd) of two numbers.
-     * See {@link <a href="https://rosettacode.org/wiki/Greatest_common_divisor#JavaScript">rosettacode.org</a>}.
-     *
-     * @param  {Number} a First number
-     * @param  {Number} b Second number
-     * @returns {Number}   gcd(a, b) if a and b are numbers, NaN else.
-     */
-    gcd: function (a, b) {
-        var tmp,
-            endless = true;
-
-        a = Math.abs(a);
-        b = Math.abs(b);
-
-        if (!(Type.isNumber(a) && Type.isNumber(b))) {
-            return NaN;
-        }
-        if (b > a) {
-            tmp = a;
-            a = b;
-            b = tmp;
-        }
-
-        while (endless) {
-            a %= b;
-            if (a === 0) {
-                return b;
-            }
-            b %= a;
-            if (b === 0) {
-                return a;
-            }
-        }
-    },
-
-    /**
-     * Least common multiple (lcm) of two numbers.
-     *
-     * @param  {Number} a First number
-     * @param  {Number} b Second number
-     * @returns {Number}   lcm(a, b) if a and b are numbers, NaN else.
-     */
-    lcm: function (a, b) {
-        var ret;
-
-        if (!(Type.isNumber(a) && Type.isNumber(b))) {
-            return NaN;
-        }
-
-        ret = a * b;
-        if (ret !== 0) {
-            return ret / this.gcd(a, b);
-        }
-
-        return 0;
-    },
-
-    /**
-     * Special use of Math.round function to round not only to integers but also to chosen decimal values.
-     *
-     * @param {Number} value Value to be rounded.
-     * @param {Number} step Distance between the values to be rounded to. (default: 1.0)
-     * @param {Number} [min] If set, it will be returned the maximum of value and min.
-     * @param {Number} [max] If set, it will be returned the minimum of value and max.
-     * @returns {Number} Fitted value.
-     */
-    roundToStep: function (value, step, min, max) {
-        var n = value,
-            tmp, minOr0;
-
-        // for performance
-        if (!Type.exists(step) && !Type.exists(min) && !Type.exists(max)) {
-            return n;
-        }
-
-        if (JXG.exists(max)) {
-            n = Math.min(n, max);
-        }
-        if (JXG.exists(min)) {
-            n = Math.max(n, min);
-        }
-
-        minOr0 = min || 0;
-
-        if (JXG.exists(step)) {
-            tmp = (n - minOr0) / step;
-            if (Number.isInteger(tmp)) {
-                return n;
-            }
-
-            tmp = Math.round(tmp);
-            n = minOr0 + tmp * step;
-        }
-
-        if (JXG.exists(max)) {
-            n = Math.min(n, max);
-        }
-        if (JXG.exists(min)) {
-            n = Math.max(n, min);
-        }
-
-        return n;
-    },
-
-    /**
-     *  Error function, see {@link https://en.wikipedia.org/wiki/Error_function}.
-     *
-     * @see JXG.Math.ProbFuncs.erf
-     * @param  {Number} x
-     * @returns {Number}
-     */
-    erf: function (x) {
-        return this.ProbFuncs.erf(x);
-    },
-
-    /**
-     * Complementary error function, i.e. 1 - erf(x).
-     *
-     * @see JXG.Math.erf
-     * @see JXG.Math.ProbFuncs.erfc
-     * @param  {Number} x
-     * @returns {Number}
-     */
-    erfc: function (x) {
-        return this.ProbFuncs.erfc(x);
-    },
-
-    /**
-     * Inverse of error function
-     *
-     * @see JXG.Math.erf
-     * @see JXG.Math.ProbFuncs.erfi
-     * @param  {Number} x
-     * @returns {Number}
-     */
-    erfi: function (x) {
-        return this.ProbFuncs.erfi(x);
-    },
-
-    /**
-     * Normal distribution function
-     *
-     * @see JXG.Math.ProbFuncs.ndtr
-     * @param  {Number} x
-     * @returns {Number}
-     */
-    ndtr: function (x) {
-        return this.ProbFuncs.ndtr(x);
-    },
-
-    /**
-     * Inverse of normal distribution function
-     *
-     * @see JXG.Math.ndtr
-     * @see JXG.Math.ProbFuncs.ndtri
-     * @param  {Number} x
-     * @returns {Number}
-     */
-    ndtri: function (x) {
-        return this.ProbFuncs.ndtri(x);
-    },
-
-    /**
-     * Returns sqrt(a * a + b * b) for a variable number of arguments.
-     * This is a naive implementation which might be faster than Math.hypot.
-     * The latter is numerically more stable.
-     *
-     * @param {Number} a Variable number of arguments.
-     * @returns Number
-     */
-    hypot: function () {
-        var i, le, a, sum;
-
-        le = arguments.length;
-        for (i = 0, sum = 0.0; i < le; i++) {
-            a = arguments[i];
-            sum += a * a;
-        }
-        return Math.sqrt(sum);
-    },
-
-    /**
-     * Heaviside unit step function. Returns 0 for x &lt;, 1 for x &gt; 0, and 0.5 for x == 0.
-     *
-     * @param {Number} x
-     * @returns Number
-     */
-    hstep: function (x) {
-        return (x > 0.0) ? 1 :
-            ((x < 0.0) ? 0.0 : 0.5);
-    },
-
-    /**
-     * Gamma function for real parameters by Lanczos approximation.
-     * Implementation straight from {@link https://en.wikipedia.org/wiki/Lanczos_approximation}.
-     *
-     * @param {Number} z
-     * @returns Number
-     */
-    gamma: function (z) {
-        var x, y, t, i, le,
-            g = 7,
-            // n = 9,
-            p = [
-                1.0,
-                676.5203681218851,
-                -1259.1392167224028,
-                771.32342877765313,
-                -176.61502916214059,
-                12.507343278686905,
-                -0.13857109526572012,
-                9.9843695780195716e-6,
-                1.5056327351493116e-7
-            ];
-
-        if (z < 0.5) {
-            y = Math.PI / (Math.sin(Math.PI * z) * this.gamma(1 - z));  // Reflection formula
-        } else {
-            z -= 1;
-            x = p[0];
-            le = p.length;
-            for (i = 1; i < le; i++) {
-                x += p[i] / (z + i);
-            }
-            t = z + g + 0.5;
-            y = Math.sqrt(2 * Math.PI) * Math.pow(t, z + 0.5) * Math.exp(-t) * x;
-        }
-        return y;
-    },
-
-    /* ********************  Comparisons and logical operators ************** */
-
-    /**
-     * Logical test: a < b?
-     *
-     * @param {Number} a
-     * @param {Number} b
-     * @returns {Boolean}
-     */
-    lt: function (a, b) {
-        return a < b;
-    },
-
-    /**
-     * Logical test: a <= b?
-     *
-     * @param {Number} a
-     * @param {Number} b
-     * @returns {Boolean}
-     */
-    leq: function (a, b) {
-        return a <= b;
-    },
-
-    /**
-     * Logical test: a > b?
-     *
-     * @param {Number} a
-     * @param {Number} b
-     * @returns {Boolean}
-     */
-    gt: function (a, b) {
-        return a > b;
-    },
-
-    /**
-     * Logical test: a >= b?
-     *
-     * @param {Number} a
-     * @param {Number} b
-     * @returns {Boolean}
-     */
-    geq: function (a, b) {
-        return a >= b;
-    },
-
-    /**
-     * Logical test: a === b?
-     *
-     * @param {Number} a
-     * @param {Number} b
-     * @returns {Boolean}
-     */
-    eq: function (a, b) {
-        return a === b;
-    },
-
-    /**
-     * Logical test: a !== b?
-     *
-     * @param {Number} a
-     * @param {Number} b
-     * @returns {Boolean}
-     */
-    neq: function (a, b) {
-        return a !== b;
-    },
-
-    /**
-     * Logical operator: a && b?
-     *
-     * @param {Boolean} a
-     * @param {Boolean} b
-     * @returns {Boolean}
-     */
-    and: function (a, b) {
-        return a && b;
-    },
-
-    /**
-     * Logical operator: !a?
-     *
-     * @param {Boolean} a
-     * @returns {Boolean}
-     */
-    not: function (a) {
-        return !a;
-    },
-
-    /**
-     * Logical operator: a || b?
-     *
-     * @param {Boolean} a
-     * @param {Boolean} b
-     * @returns {Boolean}
-     */
-    or: function (a, b) {
-        return a || b;
-    },
-
-    /**
-     * Logical operator: either a or b?
-     *
-     * @param {Boolean} a
-     * @param {Boolean} b
-     * @returns {Boolean}
-     */
-    xor: function (a, b) {
-        return (a || b) && !(a && b);
-    },
-
-    /**
-     *
-     * Convert a floating point number to sign + integer + fraction.
-     * fraction is given as nominator and denominator.
-     * <p>
-     * Algorithm: approximate the floating point number
-     * by a continued fraction and simultaneously keep track
-     * of its convergents.
-     * Inspired by {@link https://kevinboone.me/rationalize.html}.
-     *
-     * @param {Number} x Number which is to be converted
-     * @param {Number} [order=0.001] Small number determining the approximation precision.
-     * @returns {Array} [sign, leading, nominator, denominator] where sign is 1 or -1.
-     * @see JXG.toFraction
-     *
-     * @example
-     * JXG.Math.decToFraction(0.33333333);
-     * // Result: [ 1, 0, 1, 3 ]
-     *
-     * JXG.Math.decToFraction(0);
-     * // Result: [ 1, 0, 0, 1 ]
-     *
-     * JXG.Math.decToFraction(-10.66666666666667);
-     * // Result: [-1, 10, 2, 3 ]
-    */
-    decToFraction: function (x, order) {
-        var lead, sign, a,
-            n, n1, n2,
-            d, d1, d2,
-            it = 0,
-            maxit = 20;
-
-        order = Type.def(order, 0.001);
-
-        // Round the number.
-        // Otherwise, 0.999999999 would result in [0, 1, 1].
-        x = Math.round(x * 1.e12) * 1.e-12;
-
-        // Negative numbers:
-        // The minus sign is handled in sign.
-        sign = (x < 0) ? -1 : 1;
-        x = Math.abs(x);
-
-        // From now on we consider x to be nonnegative.
-        lead = Math.floor(x);
-        x -= Math.floor(x);
-        a = 0.0;
-        n2 = 1.0;
-        n = n1 = a;
-        d2 = 0.0;
-        d = d1 = 1.0;
-
-        while (x - Math.floor(x) > order && it < maxit) {
-            x = 1 / (x - a);
-            a = Math.floor(x);
-            n = n2 + a * n1;
-            d = d2 + a * d1;
-            n2 = n1;
-            d2 = d1;
-            n1 = n;
-            d1 = d;
-            it++;
-        }
-        return [sign, lead, n, d];
-    },
-
-    /* *************************** Normalize *************************** */
-
-    /**
-     * Normalize the standard form [c, b0, b1, a, k, r, q0, q1].
-     * @private
-     * @param {Array} stdform The standard form to be normalized.
-     * @returns {Array} The normalized standard form.
-     */
-    normalize: function (stdform) {
-        var n,
-            signr,
-            a2 = 2 * stdform[3],
-            r = stdform[4] / a2;
-
-        stdform[5] = r;
-        stdform[6] = -stdform[1] / a2;
-        stdform[7] = -stdform[2] / a2;
-
-        if (!isFinite(r)) {
-            n = this.hypot(stdform[1], stdform[2]);
-
-            stdform[0] /= n;
-            stdform[1] /= n;
-            stdform[2] /= n;
-            stdform[3] = 0;
-            stdform[4] = 1;
-        } else if (Math.abs(r) >= 1) {
-            stdform[0] = (stdform[6] * stdform[6] + stdform[7] * stdform[7] - r * r) / (2 * r);
-            stdform[1] = -stdform[6] / r;
-            stdform[2] = -stdform[7] / r;
-            stdform[3] = 1 / (2 * r);
-            stdform[4] = 1;
-        } else {
-            signr = r <= 0 ? -1 : 1;
-            stdform[0] =
-                signr * (stdform[6] * stdform[6] + stdform[7] * stdform[7] - r * r) * 0.5;
-            stdform[1] = -signr * stdform[6];
-            stdform[2] = -signr * stdform[7];
-            stdform[3] = signr / 2;
-            stdform[4] = signr * r;
-        }
-
-        return stdform;
-    },
-
-    /**
-     * Converts a two-dimensional array to a one-dimensional Float32Array that can be processed by WebGL.
-     * @param {Array} m A matrix in a two-dimensional array.
-     * @returns {Float32Array} A one-dimensional array containing the matrix in column wise notation. Provides a fall
-     * back to the default JavaScript Array if Float32Array is not available.
-     */
-    toGL: function (m) {
-        var v, i, j;
-
-        if (typeof Float32Array === 'function') {
-            v = new Float32Array(16);
-        } else {
-            v = new Array(16);
-        }
-
-        if (m.length !== 4 && m[0].length !== 4) {
-            return v;
-        }
-
-        for (i = 0; i < 4; i++) {
-            for (j = 0; j < 4; j++) {
-                v[i + 4 * j] = m[i][j];
-            }
-        }
-
-        return v;
-    },
-
-    /**
-     * Theorem of Vieta: Given a set of simple zeroes x_0, ..., x_n
-     * of a polynomial f, compute the coefficients s_k, (k=0,...,n-1)
-     * of the polynomial of the form. See {@link https://de.wikipedia.org/wiki/Elementarsymmetrisches_Polynom}.
-     * <p>
-     *  f(x) = (x-x_0)*...*(x-x_n) =
-     *  x^n + sum_{k=1}^{n} (-1)^(k) s_{k-1} x^(n-k)
-     * </p>
-     * @param {Array} x Simple zeroes of the polynomial.
-     * @returns {Array} Coefficients of the polynomial.
-     *
-     */
-    Vieta: function (x) {
-        var n = x.length,
-            s = [],
-            m,
-            k,
-            y;
-
-        s = x.slice();
-        for (m = 1; m < n; ++m) {
-            y = s[m];
-            s[m] *= s[m - 1];
-            for (k = m - 1; k >= 1; --k) {
-                s[k] += s[k - 1] * y;
-            }
-            s[0] += y;
-        }
-        return s;
-    }
-};
-
-export default JXG.Math;
->>>>>>> 76575604
+export default JXG.Math;