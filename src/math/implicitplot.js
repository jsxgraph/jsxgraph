--- conflicted
+++ resolved
@@ -1,4 +1,3 @@
-<<<<<<< HEAD
 /*
     Copyright 2008-2025
         Matthias Ehmann,
@@ -619,7 +618,7 @@
                         Mat.innerProduct(t_u, t_u_0, 2) > this.config.loop_dir
                     ) {
 
-                        // console.log("Loop detected after", steps, "steps");
+                        // console.log("Loop detected after", steps, 'steps');
                         // console.log("\t", "v", v, "u0:", u0)
                         // console.log("\t", "Dist(v, path0)", dist, config.loop_dist * h)
                         // console.log("\t", "t_u", t_u);
@@ -682,12 +681,12 @@
                 // Predictor step
                 // if (true /*h < 2 * this.config.h_initial*/) {
                 // Euler
-                // console.log("euler")
+                // console.log('euler')
                 v[0] = u[0] + h * omega * t_u[0];
                 v[1] = u[1] + h * omega * t_u[1];
                 // } else {
                 //     // Heun
-                //     // console.log("heun")
+                //     // console.log('heun')
                 //     v[0] = u[0] + h * omega * t_u[0];
                 //     v[1] = u[1] + h * omega * t_u[1];
 
@@ -1022,1029 +1021,3 @@
 );
 
 export default Mat.ImplicitPlot;
-
-=======
-/*
-    Copyright 2008-2025
-        Matthias Ehmann,
-        Carsten Miller,
-        Alfred Wassermann
-
-    This file is part of JSXGraph.
-
-    JSXGraph is free software dual licensed under the GNU LGPL or MIT License.
-
-    You can redistribute it and/or modify it under the terms of the
-
-      * GNU Lesser General Public License as published by
-        the Free Software Foundation, either version 3 of the License, or
-        (at your option) any later version
-      OR
-      * MIT License: https://github.com/jsxgraph/jsxgraph/blob/master/LICENSE.MIT
-
-    JSXGraph is distributed in the hope that it will be useful,
-    but WITHOUT ANY WARRANTY; without even the implied warranty of
-    MERCHANTABILITY or FITNESS FOR A PARTICULAR PURPOSE.  See the
-    GNU Lesser General Public License for more details.
-
-    You should have received a copy of the GNU Lesser General Public License and
-    the MIT License along with JSXGraph. If not, see <https://www.gnu.org/licenses/>
-    and <https://opensource.org/licenses/MIT/>.
- */
-
-"use strict";
-
-import Type from "../utils/type.js";
-import Mat from "./math.js";
-import Geometry from "./geometry.js";
-import Numerics from "./numerics.js";
-import Quadtree from "./bqdt.js";
-
-/**
- * Plotting of curves which are given implicitly as the set of points solving an equation
- * <i>f(x,y) = 0</i>.
- * <p>
- * The main class initializes a new implicit plot instance.
- * <p>
- * The algorithm should be able to plot most implicit curves as long as the equations
- * are not too complex. We are aware of the paper by Oliver Labs,
- * <a href="https://link.springer.com/chapter/10.1007/978-1-4419-0999-2_6">A List of Challenges for Real Algebraic Plane Curve Visualization Software</a>
- * which contains many equations where this algorithm may fail.
- * For example,  at the time being there is no attempt to detect <i>solitary points</i>.
- * Also, it is always a trade off to find all components of the curve and
- * keep the construction responsive.
- *
- * @name JXG.Math.ImplicitPlot
- * @exports Mat.ImplicitPlot as JXG.Math.ImplicitPlot
- * @param {Array} bbox Bounding box of the area in which solutions of the equation
- * are determined.
- * @param {Object} config Configuration object. Default:
- * <pre>
- *  {
- *      resolution_out: 5,    // Horizontal resolution: distance between vertical lines to search for components
- *      resolution_in: 5,     // Vertical resolution to search for components
- *      max_steps: 1024,      // Max number of points in one call of tracing
- *      alpha_0: 0.05,        // Angle between two successive tangents: smoothness of curve
- *
- *      tol_u0: Mat.eps,      // Tolerance to find starting points for tracing.
- *      tol_newton: 1.0e-7,   // Tolerance for Newton steps.
- *      tol_cusp: 0.05,       // Tolerance for cusp / bifurcation detection
- *      tol_progress: 0.0001, // If two points are closer than this value, we bail out
- *      qdt_box: 0.2,         // half of box size to search in qdt
- *      kappa_0: 0.2,         // Inverse of planned number of Newton steps
- *      delta_0: 0.05,        // Distance of predictor point to curve
- *
- *      h_initial: 0.1,       // Initial stepwidth
- *      h_critical: 0.001,    // If h is below this threshold we bail out
- *      h_max: 1,             // Maximal value of h (user units)
- *      loop_dist: 0.09,      // Allowed distance (multiplied by actual stepwidth) to detect loop
- *      loop_dir: 0.99,       // Should be > 0.95
- *      loop_detection: true, // Use Gosper's loop detector
- *      unitX: 10,            // unitX of board
- *      unitY: 10             // unitX of board
- *   };
- * </pre>
- * @param {function} f function from <b>R</b><sup>2</sup> to <b>R</b>
- * @param {function} [dfx] Optional partial derivative of <i>f</i> with regard to <i>x</i>
- * @param {function} [dfy] Optional partial derivative of <i>f</i> with regard to <i>y</i>
- *
- * @constructor
- * @example
- *     var f = (x, y) => x**3 - 2 * x * y + y**3;
- *     var c = board.create('curve', [[], []], {
- *             strokeWidth: 3,
- *             strokeColor: JXG.palette.red
- *         });
- *
- *     c.updateDataArray = function () {
- *         var bbox = this.board.getBoundingBox(),
- *             ip, cfg,
- *             ret = [],
- *             mgn = 1;
- *
- *         bbox[0] -= mgn;
- *         bbox[1] += mgn;
- *         bbox[2] += mgn;
- *         bbox[3] -= mgn;
- *
- *         cfg = {
- *             resolution_out: 5,
- *             resolution_in: 5,
- *             unitX: this.board.unitX,
- *             unitY: this.board.unitX
- *         };
- *
- *         this.dataX = [];
- *         this.dataY = [];
- *         ip = new JXG.Math.ImplicitPlot(bbox, cfg, f, null, null);
- *         ret = ip.plot();
- *         this.dataX = ret[0];
- *         this.dataY = ret[1];
- *     };
- *     board.update();
- * </pre><div id="JXGf3e8cd82-2b67-4efb-900a-471eb92b3b96" class="jxgbox" style="width: 300px; height: 300px;"></div>
- * <script type="text/javascript">
- *     (function() {
- *         var board = JXG.JSXGraph.initBoard('JXGf3e8cd82-2b67-4efb-900a-471eb92b3b96',
- *             {boundingbox: [-8, 8, 8,-8], axis: true, showcopyright: false, shownavigation: false});
- *             var f = (x, y) => x**3 - 2 * x * y + y**3;
- *             var c = board.create('curve', [[], []], {
- *                     strokeWidth: 3,
- *                     strokeColor: JXG.palette.red
- *                 });
- *
- *             c.updateDataArray = function () {
- *                 var bbox = this.board.getBoundingBox(),
- *                     ip, cfg,
- *                     ret = [],
- *                     mgn = 1;
- *
- *                 bbox[0] -= mgn;
- *                 bbox[1] += mgn;
- *                 bbox[2] += mgn;
- *                 bbox[3] -= mgn;
- *
- *                 cfg = {
- *                     resolution_out: 5,
- *                     resolution_in: 5,
- *                     unitX: this.board.unitX,
- *                     unitY: this.board.unitX
- *                 };
- *
- *                 this.dataX = [];
- *                 this.dataY = [];
- *
- *                 ip = new JXG.Math.ImplicitPlot(bbox, cfg, f, null, null);
- *                 ret = ip.plot();
- *
- *                 this.dataX = ret[0];
- *                 this.dataY = ret[1];
- *             };
- *             board.update();
- *
- *     })();
- *
- * </script><pre>
- *
- */
-Mat.ImplicitPlot = function (bbox, config, f, dfx, dfy) {
-
-    // Default values
-    var cfg_default = {
-        resolution_out: 5,    // Distance between vertical lines to search for components
-        resolution_in: 5,     // Distance between vertical lines to search for components
-        max_steps: 1024,      // Max number of points in one call of tracing
-        alpha_0: 0.05,        // Angle between two successive tangents: smoothness of curve
-
-        tol_u0: Mat.eps,      // Tolerance to find starting points for tracing.
-        tol_newton: 1.0e-7,   // Tolerance for Newton steps.
-        tol_cusp: 0.05,       // Tolerance for cusp / bifurcation detection
-        tol_progress: 0.0001, // If two points are closer than this value, we bail out
-        qdt_box: 0.2,         // half of box size to search in qdt
-        kappa_0: 0.2,         // Inverse of planned number of Newton steps
-        delta_0: 0.05,        // Distance of predictor point to curve
-
-        h_initial: 0.1,       // Initial step width
-        h_critical: 0.001,    // If h is below this threshold we bail out
-        h_max: 1,             // Maximum value of h (user units)
-        loop_dist: 0.09,      // Allowed distance (multiplied by actual step width) to detect loop
-        loop_dir: 0.99,       // Should be > 0.95
-        loop_detection: true, // Use Gosper's loop detector
-        unitX: 10,            // unitX of board
-        unitY: 10             // unitX of board
-    };
-
-    this.config = Type.merge(cfg_default, config);
-
-    this.f = f;
-
-    this.dfx = null;
-    this.dfy = null;
-
-    if (Type.isFunction(dfx)) {
-        this.dfx = dfx;
-    } else {
-        this.dfx = function (x, y) {
-            var h = Mat.eps * Mat.eps;
-            return (this.f(x + h, y) - this.f(x - h, y)) * 0.5 / h;
-        };
-    }
-
-    if (Type.isFunction(dfy)) {
-        this.dfy = dfy;
-    } else {
-        this.dfy = function (x, y) {
-            var h = Mat.eps * Mat.eps;
-            return (this.f(x, y + h) - this.f(x, y - h)) * 0.5 / h;
-        };
-    }
-
-    this.bbox = bbox;
-    this.qdt = new Quadtree(20, 5, bbox);
-
-    this.components = [];
-};
-
-Type.extend(
-    Mat.ImplicitPlot.prototype,
-    /** @lends JXG.Math.ImplicitPlot.prototype */ {
-
-        /**
-         * Implicit plotting method.
-         *
-         * @returns {Array} consisting of [dataX, dataY, number_of_components]
-         */
-        plot: function () {
-            var // components = [],
-                doVerticalSearch = true,
-                doHorizontalSearch = true,
-                x, y,
-                mi_x, ma_x, mi_y, ma_y,
-                dataX = [],
-                dataY = [],
-                ret = [],
-                num_components = 0,
-
-                delta,
-                that = this,
-
-                fmi_x = function (t) {
-                    return that.f(x, t);
-                },
-                fma_x = function (t) {
-                    return -that.f(x, t);
-                },
-                fmi_y = function (t) {
-                    return that.f(t, y);
-                },
-                fma_y = function (t) {
-                    return -that.f(t, y);
-                };
-
-            // Vertical lines or circular search:
-            mi_x = Math.min(this.bbox[0], this.bbox[2]) - Mat.eps;
-            ma_x = Math.max(this.bbox[0], this.bbox[2]);
-            mi_y = Math.min(this.bbox[1], this.bbox[3]) + Mat.eps;
-            ma_y = Math.max(this.bbox[1], this.bbox[3]);
-
-            if (doVerticalSearch) {
-                delta = this.config.resolution_out / this.config.unitX;
-                delta *= (1 + Mat.eps);
-                // console.log("Outer delta x", delta)
-
-                for (x = mi_x; x < ma_x; x += delta) {
-                    ret = this.searchLine(
-                        fmi_x, fma_x, x,
-                        [mi_y, ma_y], 'vertical',
-                        num_components, dataX, dataY, 20);
-
-                    if (ret !== false) {
-                        dataX = ret[0];
-                        dataY = ret[1];
-                        num_components = ret[2];
-                    }
-
-                }
-            }
-            if (doHorizontalSearch) {
-                delta = this.config.resolution_out / this.config.unitY;
-                delta *= (1 + Mat.eps);
-                // console.log("Outer delta y", delta)
-
-                for (y = mi_y; y < ma_y; y += delta) {
-                    ret = this.searchLine(
-                        fmi_y, fma_y, y,
-                        [mi_x, ma_x], 'horizontal',
-                        num_components, dataX, dataY, 20);
-
-                    if (ret !== false) {
-                        dataX = ret[0];
-                        dataY = ret[1];
-                        num_components = ret[2];
-                    }
-                }
-            }
-
-            return [dataX, dataY, num_components];
-        },
-
-        /**
-         * Recursively search a horizontal or vertical line for points on the
-         * fulfilling the given equation.
-         *
-         * @param {Function} fmi Minimization function
-         * @param {Function} fma Maximization function
-         * @param {Number} fix Value of the fixed variable
-         * @param {Array} interval Search interval of the free variable
-         * @param {String} dir 'vertical' or 'horizontal'
-         * @param {Number} num_components Number of components before search
-         * @param {Array} dataX x-coordinates of points so far
-         * @param {Array} dataY y-coordinates of points so far
-         * @param {Number} level Recursion level
-         * @returns {Array} consisting of [dataX, dataY, number_of_components]-
-         * @private
-         */
-        searchLine: function (fmi, fma, fix, interval, dir,
-            num_components, dataX, dataY, level) {
-            var t_mi, t_ma, t,
-                ft,
-                mi, ma, tmp, m,
-                is_in,
-                u0, i, le,
-                ret,
-                offset,
-                delta,
-                eps = this.config.tol_u0,
-                DEBUG = false,
-                b = interval[0],
-                e = interval[1];
-
-            t_mi = Numerics.fminbr(fmi, [b, e]);
-            mi = fmi(t_mi);
-            t_ma = Numerics.fminbr(fma, [b, e]);
-            ma = fmi(t_ma);
-
-            if (mi < eps && ma > -eps) {
-                tmp = t_mi;
-                t_mi = Math.min(tmp, t_ma);
-                t_ma = Math.max(tmp, t_ma);
-
-                t = Numerics.fzero(fmi, [t_mi, t_ma]);
-                // t = Numerics.chandrupatla(fmi, [t_mi, t_ma]);
-
-                ft = fmi(t);
-                if (Math.abs(ft) > Math.max((ma - mi) * Mat.eps, 0.001)) {
-                    //console.log("searchLine:",  dir, fix, t, "no root " + ft);
-                    return false;
-                    // throw new Error("searchLine: no root " + ft);
-                }
-                if (dir === 'vertical') {
-                    u0 = [1, fix, t];
-                    delta = this.config.resolution_in / this.config.unitY;
-                    // console.log("Inner delta x", delta)
-                } else {
-                    u0 = [1, t, fix];
-                    delta = this.config.resolution_in / this.config.unitX;
-                    // console.log("Inner delta y", delta)
-                }
-                delta *= (1 + Mat.eps);
-
-                is_in = this.curveContainsPoint(u0, dataX, dataY,
-                    delta * 2,           // Allowed dist from segment
-                    this.config.qdt_box  // 0.5 of box size to search in qdt
-                );
-
-                if (is_in) {
-                    if (DEBUG) {
-                        console.log("Found in quadtree", u0);
-                    }
-                } else {
-                    if (DEBUG) {
-                        console.log("Not in quadtree", u0, dataX.length);
-                    }
-                    ret = this.traceComponent(u0, 1);
-                    if (ret[0].length > 0) {
-                        // Add jump in curve
-                        if (num_components > 0) {
-                            dataX.push(NaN);
-                            dataY.push(NaN);
-                        }
-
-                        offset = dataX.length;
-                        le = ret[0].length;
-                        for (i = 1; i < le; i++) {
-                            this.qdt.insertItem({
-                                xlb: Math.min(ret[0][i - 1], ret[0][i]),
-                                xub: Math.max(ret[0][i - 1], ret[0][i]),
-                                ylb: Math.min(ret[1][i - 1], ret[1][i]),
-                                yub: Math.max(ret[1][i - 1], ret[1][i]),
-                                idx1: offset + i - 1,
-                                idx2: offset + i,
-                                comp: num_components
-                            });
-                        }
-
-                        num_components++;
-                        Type.concat(dataX, ret[0]);
-                        Type.concat(dataY, ret[1]);
-                    }
-                }
-
-                m = t - delta * 0.01;
-                if (m - b > delta && level > 0) {
-                    ret = this.searchLine(
-                        fmi, fma, fix, [b, m], dir,
-                        num_components, dataX, dataY, level - 1);
-                    if (ret !== false) {
-                        dataX = ret[0];
-                        dataY = ret[1];
-                        num_components = ret[2];
-                    }
-                }
-                m = t + delta * 0.01;
-                if (e - m > delta  && level > 0) {
-                    ret = this.searchLine(
-                        fmi, fma, fix, [m, e], dir,
-                        num_components, dataX, dataY, level - 1);
-                    if (ret !== false) {
-                        dataX = ret[0];
-                        dataY = ret[1];
-                        num_components = ret[2];
-                    }
-                }
-
-                return [dataX, dataY, num_components];
-            }
-
-            return false;
-        },
-
-        /**
-         * Test if the data points contain a given coordinate, i.e. if the
-         * given coordinate is close enough to the polygonal chain
-         * through the data points.
-         *
-         * @param {Array} p Homogenous coordinates [1, x, y] of the coordinate point
-         * @param {Array} dataX x-coordinates of points so far
-         * @param {Array} dataY y-coordinates of points so far
-         * @param {Number} tol Maximal distance of p from the polygonal chain through the data points
-         * @param {Number} eps Helper tolerance used for the quadtree
-         * @returns Boolean
-         */
-        curveContainsPoint: function (p, dataX, dataY, tol, eps) {
-            var i, le, hits, d,
-                x = p[1],
-                y = p[2];
-
-            hits = this.qdt.find([x - eps, y + eps, x + eps, y - eps]);
-
-            le = hits.length;
-            for (i = 0; i < le; i++) {
-                d = Geometry.distPointSegment(
-                    p,
-                    [1, dataX[hits[i].idx1], dataY[hits[i].idx1]],
-                    [1, dataX[hits[i].idx2], dataY[hits[i].idx2]]
-                );
-                if (d < tol) {
-                    return true;
-                }
-            }
-            return false;
-        },
-
-        /**
-         * Starting at an initial point the curve is traced with a Euler-Newton method.
-         * After tracing in one direction the algorithm stops if the component is a closed loop.
-         * Otherwise, the curved is traced in the opposite direction, starting from
-         * the same initial point. Finally, the two components are glued together.
-         *
-         * @param {Array} u0 Initial point in homogenous coordinates [1, x, y].
-         * @returns Array [dataX, dataY] containing a new component.
-         * @private
-         */
-        traceComponent: function (u0) {
-            var dataX = [],
-                dataY = [],
-                arr = [];
-
-            // Trace in first direction
-            // console.log("---- Start tracing forward ---------")
-            arr = this.tracing(u0, 1);
-
-            if (arr.length === 0) {
-                // console.log("Could not start tracing due to singularity")
-            } else {
-                // console.log("Trace from", [arr[0][0], arr[1][0]], "to", [arr[0][arr[0].length - 1], arr[1][arr[1].length - 1]],
-                //    "num points:", arr[0].length);
-                dataX = arr[0];
-                dataY = arr[1];
-            }
-
-            // Trace in the other direction
-            if (!arr[2]) {
-                // No loop in the first tracing step,
-                // now explore the other direction.
-
-                // console.log("---- Start tracing backward ---------")
-                arr = this.tracing(u0, -1);
-
-                if (arr.length === 0) {
-                    // console.log("Could not start backward tracing due to singularity")
-                } else {
-                    // console.log("Trace backwards from", [arr[0][0], arr[1][0]], "to",
-                    //     [arr[0][arr[0].length - 1], arr[1][arr[1].length - 1]], "num points:", arr[0].length);
-                    dataX = arr[0].reverse().concat(dataX.slice(1));
-                    dataY = arr[1].reverse().concat(dataY.slice(1));
-                }
-            }
-
-            if (dataX.length > 0 && dataX.length < 6) {
-                // Solitary point
-                dataX.push(dataX[dataX.length - 1]);
-                dataY.push(dataY[dataY.length - 1]);
-            }
-
-            return [dataX, dataY];
-        },
-
-        /**
-         * Starting at a point <i>u0</i>, this routine traces the curve <i>f(u)=0</i> until
-         * a loop is detected, a critical point is reached, the curve leaves the bounding box,
-         * or the maximum number of points is reached.
-         * <p>
-         * The method is a predictor / corrector method consisting of Euler and Newton steps
-         * together with step width adaption.
-         * <p>
-         * The algorithm is an adaption of the algorithm in
-         * Eugene L. Allgower, Kurt Georg: <i>Introduction to Numerical Continuation methods.</i>
-         *
-         * @param {Array} u0 Starting point in homogenous coordinates  [1, x, y].
-         * @param {Number} direction 1 or -1
-         * @returns Array [pathX, pathY, loop_closed] or []
-         * @private
-         */
-        tracing: function (u0, direction) {
-            var u = [],
-                ulast = [],
-                len,
-                v = [],
-                v_start = [],
-                w = [],
-                t_u, t_v, t_u_0, tloc,
-                A,
-                grad,
-                nrm,
-                dir,
-                steps = 0,
-                k = 0,
-                loop_closed = false,
-                k0, k1, denom, dist, progress,
-                kappa, delta, alpha,
-                factor,
-                point_added = false,
-
-                quasi = false,
-                cusp_or_bifurc = false,
-                kappa_0 = this.config.kappa_0,  // Inverse of planned number of Newton steps
-                delta_0 = this.config.delta_0,  // Distance of predictor point to curve
-                alpha_0 = this.config.alpha_0,  // Angle between two successive tangents
-                h = this.config.h_initial,
-                max_steps = this.config.max_steps,
-
-                omega = direction,
-                pathX = [],
-                pathY = [],
-
-                T = [],            // Gosper's loop detector table
-                n, m, i, e;
-
-            u = u0.slice(1);
-            pathX.push(u[0]);
-            pathY.push(u[1]);
-
-            t_u = this.tangent(u);
-            if (t_u === false) {
-                // We don't want to start at a singularity.
-                // Get out of here and search for another starting point.
-                return [];
-            }
-            A = [this.dfx(u[0], u[1]), this.dfy(u[0], u[1])];
-
-            do {
-
-                if (quasi) {
-                    t_u = this.tangent_A(A);
-                } else {
-                    t_u = this.tangent(u);
-                }
-                if (t_u === false) {
-                    u = v.slice();
-                    pathX.push(u[0]);
-                    pathY.push(u[1]);
-                    // console.log("-> Bail out: t_u undefined.");
-                    break;
-                }
-
-                if (pathX.length === 1) {
-                    // Store first point
-                    t_u_0 = t_u.slice();
-                } else if (pathX.length === 2) {
-                    T.push(pathX.length - 1);       // Put first point into Gosper table T
-
-                } else if (point_added && pathX.length > 2 && !cusp_or_bifurc) {
-
-                    // Detect if loop has been closed
-                    dist = Geometry.distPointSegment(
-                        [1, u[0], u[1]],
-                        [1, pathX[0], pathY[0]],
-                        [1, pathX[1], pathY[1]]
-                    );
-
-                    if (dist < this.config.loop_dist * h &&
-                        Mat.innerProduct(t_u, t_u_0, 2) > this.config.loop_dir
-                    ) {
-
-                        // console.log("Loop detected after", steps, 'steps');
-                        // console.log("\t", "v", v, "u0:", u0)
-                        // console.log("\t", "Dist(v, path0)", dist, config.loop_dist * h)
-                        // console.log("\t", "t_u", t_u);
-                        // console.log("\t", "inner:", Mat.innerProduct(t_u, t_u_0, 2));
-                        // console.log("\t", "h", h);
-
-                        u = u0.slice(1);
-                        pathX.push(u[0]);
-                        pathY.push(u[1]);
-
-                        loop_closed = true;
-                        break;
-                    }
-
-                    // Gosper's loop detector
-                    if (this.config.loop_detection) {
-                        n = pathX.length - 1;
-                        // console.log("Check Gosper", n);
-                        m = Math.floor(Mat.log2(n));
-
-                        for (i = 0; i <= m; i++) {
-                            dist = Geometry.distPointSegment(
-                                [1, u[0], u[1]],
-                                [1, pathX[T[i] - 1], pathY[T[i] - 1]],
-                                [1, pathX[T[i]], pathY[T[i]]]
-                            );
-
-                            if (dist < this.config.loop_dist * h) {
-                                // console.log("!!!!!!!!!!!!!!! GOSPER LOOP CLOSED !!!!", i, n + 1,
-                                //     this.config.loop_dist * h
-                                // );
-
-                                t_v = this.tangent([pathX[T[i]], pathY[T[i]]]);
-                                if (Mat.innerProduct(t_u, t_v, 2) > this.config.loop_dir) {
-                                    // console.log("!!!!!!!!!!!!!!! angle is good enough");
-                                    break;
-                                }
-                            }
-                        }
-                        if (i <= m) {
-                            loop_closed = true;
-                            break;
-                        }
-
-                        m = 1;
-                        e = 0;
-                        for (i = 0; i < 100; i++) {
-                            if ((n + 1) % m !== 0) {
-                                break;
-                            }
-                            m *= 2;
-                            e++;
-                        }
-                        // console.log("Add at e", e);
-                        T[e] = n;
-                    }
-
-                }
-
-                // Predictor step
-                // if (true /*h < 2 * this.config.h_initial*/) {
-                // Euler
-                // console.log('euler')
-                v[0] = u[0] + h * omega * t_u[0];
-                v[1] = u[1] + h * omega * t_u[1];
-                // } else {
-                //     // Heun
-                //     // console.log('heun')
-                //     v[0] = u[0] + h * omega * t_u[0];
-                //     v[1] = u[1] + h * omega * t_u[1];
-
-                //     t_v = this.tangent(v);
-                //     v[0] = 0.5 * u[0] + 0.5 * (v[0] + h * omega * t_v[0]);
-                //     v[1] = 0.5 * u[1] + 0.5 * (v[1] + h * omega * t_v[1]);
-                // }
-                if (quasi) {
-                    A = this.updateA(A, u, v);
-                    v_start = v.slice();
-                }
-
-                // Corrector step: Newton
-                k = 0;
-                do {
-                    if (quasi) {
-                        grad = A;
-                    } else {
-                        grad = [this.dfx(v[0], v[1]), this.dfy(v[0], v[1])];
-                    }
-
-                    // Compute w = v - A(v) * f(v),
-                    // grad: row vector and A(v) is the Moore-Penrose inverse:
-                    // grad^T * (grad * grad^T)^(-1)
-                    denom = grad[0] * grad[0] + grad[1] * grad[1];
-                    nrm = this.f(v[0], v[1]) / denom;
-
-                    w[0] = v[0] - grad[0] * nrm;
-                    w[1] = v[1] - grad[1] * nrm;
-                    if (k === 0) {
-                        k0 = Math.abs(nrm) * Math.sqrt(denom);
-                    } else if (k === 1) {
-                        k1 = Math.abs(nrm) * Math.sqrt(denom);
-                    }
-
-                    v[0] = w[0];
-                    v[1] = w[1];
-                    k++;
-                } while (k < 20 &&
-                    Math.abs(this.f(v[0], v[1])) > this.config.tol_newton
-                );
-
-                delta = k0;
-                if (k > 1) {
-                    kappa = k1 / k0;
-                } else {
-                    kappa = 0.0;
-                }
-
-                if (quasi) {
-                    A = this.updateA(A, v_start, v);
-                    t_v = this.tangent_A(A);
-                } else {
-                    t_v = this.tangent(v);
-                }
-
-                dir = Mat.innerProduct(t_u, t_v, 2);
-                dir = Math.max(-1, Math.min(1, dir));
-                alpha = Math.acos(dir);
-
-                // Look for simple bifurcation points and cusps
-                cusp_or_bifurc = false;
-                progress = Geometry.distance(u, v, 2);
-                if (progress < this.config.tol_progress) {
-                    u = v.slice();
-                    pathX.push(u[0]);
-                    pathY.push(u[1]);
-                    // console.log("-> Bail out, no progress", progress, steps);
-                    break;
-
-                } else if (dir < 0.0) {
-                    if (h > this.config.h_critical) {
-                        // console.log("Critical point at [", u[0].toFixed(4), u[1].toFixed(4), "], v: [", v[0].toFixed(4), v[1].toFixed(4), "], but large  h:", h);
-
-                    } else {
-
-                        cusp_or_bifurc = true;
-                        if (this.isBifurcation(u, this.config.tol_cusp)) {
-                            // console.log(steps, "bifurcation point between", u, "and", v, ":", dir, "h", h, "alpha", alpha);
-                            // A = [dfx(v[0], v[1]), dfy(v[0], v[1])];
-                            omega *= (-1);
-                            // If there is a bifurcation point, we
-                            // ignore the angle alpha for subsequent step length
-                            // adaption. Because then we might be able to
-                            // "jump over the critical point"
-                            alpha = 0;
-                        } else {
-                            // Cusp or something more weird
-                            u = v.slice();
-                            pathX.push(u[0]);
-                            pathY.push(u[1]);
-                            // console.log("-> Bail out, cusp")
-                            break;
-                        }
-                    }
-                }
-
-                // Adapt stepwidth
-                if (!cusp_or_bifurc) {
-                    factor = Math.max(
-                        Math.sqrt(kappa / kappa_0),
-                        Math.sqrt(delta / delta_0),
-                        alpha / alpha_0
-                    );
-                    if (isNaN(factor)) {
-                        factor = 1;
-                    }
-                    factor = Math.max(Math.min(factor, 2), 0.5);
-                    h /= factor;
-                    h = Math.min(this.config.h_max, h);
-
-                    if (factor >= 2) {
-                        steps++;
-                        if (steps >= 3 * max_steps) {
-                            break;
-                        }
-
-                        point_added = false;
-                        continue;
-                    }
-                }
-
-                u = v.slice();
-                pathX.push(u[0]);
-                pathY.push(u[1]);
-                point_added = true;
-
-                steps++;
-            } while (
-                steps < max_steps &&
-                u[0] >= this.bbox[0] &&
-                u[1] <= this.bbox[1] &&
-                u[0] <= this.bbox[2] &&
-                u[1] >= this.bbox[3]
-            );
-
-            // Clipping to bounding box, last may be outside, interpolate between second last und last point
-            len = pathX.length;
-            ulast = [pathX[len - 2], pathY[len - 2]];
-
-            // If u[0] is outside x-interval in bounding box, interpolate to the box.
-            if (u[0] < this.bbox[0]) {
-                if (u[0] !== ulast[0]) {
-                    tloc = (this.bbox[0] - ulast[0]) / (u[0] - ulast[0]);
-                    if (u[1] !== ulast[1]) {
-                        u[1] = ulast[1] + tloc * (u[1] - ulast[1]);
-                    }
-                }
-                u[0] = this.bbox[0];
-            }
-            if (u[0] > this.bbox[2]) {
-                if (u[0] !== ulast[0]) {
-                    tloc = (this.bbox[2] - ulast[0]) / (u[0] - ulast[0]);
-                    if (u[1] !== ulast[1]) {
-                        u[1] = ulast[1] + tloc * (u[1] - ulast[1]);
-                    }
-                }
-                u[0] = this.bbox[2];
-            }
-
-            // If u[1] is outside y-interval in bounding box, interpolate to the box.
-            if (u[1] < this.bbox[3]) {
-                if (u[1] !== ulast[1]) {
-                    tloc = (this.bbox[3] - ulast[1]) / (u[1] - ulast[1]);
-                    if (u[0] !== ulast[0]) {
-                        u[0] = ulast[0] + tloc * (u[0] - ulast[0]);
-                    }
-                }
-                u[1] = this.bbox[3];
-            }
-            if (u[1] > this.bbox[1]) {
-                if (u[1] !== ulast[1]) {
-                    tloc = (this.bbox[1] - ulast[1]) / (u[1] - ulast[1]);
-                    if (u[0] !== ulast[0]) {
-                        u[0] = ulast[0] + tloc * (u[0] - ulast[0]);
-                    }
-                }
-                u[1] = this.bbox[1];
-            }
-
-            // Update last point
-            pathX[len - 1] = u[0];
-            pathY[len - 1] = u[1];
-
-            // if (!loop_closed) {
-            //     console.log("No loop", steps);
-            // } else {
-            //     console.log("Loop", steps);
-            // }
-
-            return [pathX, pathY, loop_closed];
-        },
-
-        /**
-         * If both eigenvalues of the Hessian are different from zero, the critical point at u
-         * is a simple bifurcation point.
-         *
-         * @param {Array} u Critical point [x, y]
-         * @param {Number} tol Tolerance of the eigenvalues to be zero.
-         * @returns Boolean True if the point is a simple bifurcation point.
-         * @private
-         */
-        isBifurcation: function (u, tol) {
-            // Former experiments:
-            // If the Hessian has exactly one zero eigenvalue,
-            // we claim that there is a cusp.
-            // Otherwise, we decide that there is a bifurcation point.
-            // In the latter case, if both eigenvalues are zero
-            // this is a somewhat crude decision.
-            //
-            var h = Mat.eps * Mat.eps * 100,
-                x, y, a, b, c, d, ad,
-                lbda1, lbda2,
-                dis;
-
-            x = u[0];
-            y = u[1];
-            a = 0.5 * (this.dfx(x + h, y) - this.dfx(x - h, y)) / h;
-            b = 0.5 * (this.dfx(x, y + h) - this.dfx(x, y - h)) / h;
-            c = 0.5 * (this.dfy(x + h, y) - this.dfy(x - h, y)) / h;
-            d = 0.5 * (this.dfy(x, y + h) - this.dfy(x, y - h)) / h;
-
-            // c = b
-            ad = a + d;
-            dis = ad * ad - 4 * (a * d - b * c);
-            lbda1 = 0.5 * (ad + Math.sqrt(dis));
-            lbda2 = 0.5 * (ad - Math.sqrt(dis));
-
-            // console.log(a, b, c, d)
-            // console.log("Eigenvals u:", lbda1, lbda2, tol);
-
-            if (Math.abs(lbda1) > tol && Math.abs(lbda2) > tol) {
-                // if (lbda1 * lbda2 > 0) {
-                //     console.log("Seems to be isolated singularity at", u);
-                // }
-                return true;
-            }
-
-            return false;
-        },
-
-        /**
-         * Search in an arc around a critical point for a further point on the curve.
-         * Unused for the moment.
-         *
-         * @param {Array} u Critical point [x, y]
-         * @param {Array} t_u Tangent at u
-         * @param {Number} r Radius
-         * @param {Number} omega angle
-         * @returns {Array} Coordinates [x, y] of a new point.
-         * @private
-         */
-        handleCriticalPoint: function (u, t_u, r, omega) {
-            var a = Math.atan2(omega * t_u[1], omega * t_u[0]),
-                // s = a - 0.75 * Math.PI,
-                // e = a + 0.75 * Math.PI,
-                f_circ = function (t) {
-                    var x = u[0] + r * Math.cos(t),
-                        y = u[1] + r * Math.sin(t);
-                    return this.f(x, y);
-                },
-                x, y, t0;
-
-            // t0 = Numerics.fzero(f_circ, [s, e]);
-            t0 = Numerics.root(f_circ, a);
-
-            x = u[0] + r * Math.cos(t0);
-            y = u[1] + r * Math.sin(t0);
-            // console.log("\t", "result", x, y, "f", f(x, y));
-
-            return [x, y];
-        },
-
-        /**
-         * Quasi-Newton update of the Moore-Penrose inverse.
-         * See (7.2.3) in Allgower, Georg.
-         *
-         * @param {Array} A
-         * @param {Array} u0
-         * @param {Array} u1
-         * @returns Array
-         * @private
-         */
-        updateA: function (A, u0, u1) {
-            var s = [u1[0] - u0[0], u1[1] - u0[1]],
-                y = this.f(u1[0], u1[1]) - this.f(u0[0], u0[1]),
-                nom, denom;
-
-            denom = s[0] * s[0] + s[1] * s[1];
-            nom = y - (A[0] * s[0] + A[1] * s[1]);
-            nom /= denom;
-            A[0] += nom * s[0];
-            A[1] += nom * s[1];
-
-            return A;
-        },
-
-        /**
-         * Approximate tangent (of norm 1) with Quasi-Newton method
-         * @param {Array} A
-         * @returns Array
-         * @private
-         */
-        tangent_A: function (A) {
-            var t = [-A[1], A[0]],
-                nrm = Mat.norm(t, 2);
-
-            if (nrm < Mat.eps) {
-                // console.log("Approx. Singularity", t, "is zero", nrm);
-            }
-            return [t[0] / nrm, t[1] / nrm];
-        },
-
-        /**
-         * Tangent of norm 1 at point u.
-         * @param {Array} u Point [x, y]
-         * @returns Array
-         * @private
-         */
-        tangent: function (u) {
-            var t = [-this.dfy(u[0], u[1]), this.dfx(u[0], u[1])],
-                nrm = Mat.norm(t, 2);
-
-            if (nrm < Mat.eps * Mat.eps) {
-                // console.log("Singularity", t, "is zero", "at", u, ":", nrm);
-                return false;
-            }
-            return [t[0] / nrm, t[1] / nrm];
-        }
-    }
-
-);
-
-export default Mat.ImplicitPlot;
->>>>>>> 76575604
