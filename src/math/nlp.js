/*
 Copyright 2008-2022
 Matthias Ehmann,
 Carsten Miller,
 Reinhard Oldenburg,
 Andreas Walter,
 Alfred Wassermann

 This file is part of JSXGraph.

 JSXGraph is free software dual licensed under the GNU LGPL or MIT License.

 You can redistribute it and/or modify it under the terms of the

 * GNU Lesser General Public License as published by
 the Free Software Foundation, either version 3 of the License, or
 (at your option) any later version
 OR
 * MIT License: https://github.com/jsxgraph/jsxgraph/blob/master/LICENSE.MIT

 JSXGraph is distributed in the hope that it will be useful,
 but WITHOUT ANY WARRANTY; without even the implied warranty of
 MERCHANTABILITY or FITNESS FOR A PARTICULAR PURPOSE.  See the
 GNU Lesser General Public License for more details.

 You should have received a copy of the GNU Lesser General Public License and
 the MIT License along with JSXGraph. If not, see <http://www.gnu.org/licenses/>
 and <http://opensource.org/licenses/MIT/>.

 This is a port of jcobyla

 - to JavaScript by Reihard Oldenburg and
 - to JSXGraph by Alfred Wassermann
 - optimized by Andreas Walter
 */
/*
 * jcobyla
 *
 * The MIT License
 *
 * Copyright (c) 2012 Anders Gustafsson, Cureos AB.
 *
 * Permission is hereby granted, free of charge, to any person obtaining a copy of this software and associated documentation files
 * (the "Software"), to deal in the Software without restriction, including without limitation the rights to use, copy, modify, merge,
 * publish, distribute, sublicense, and/or sell copies of the Software, and to permit persons to whom the Software is furnished to do so,
 * subject to the following conditions:
 *
 * The above copyright notice and this permission notice shall be included in all copies or substantial portions of the Software.
 *
 * THE SOFTWARE IS PROVIDED "AS IS", WITHOUT WARRANTY OF ANY KIND, EXPRESS OR IMPLIED, INCLUDING BUT NOT LIMITED TO THE WARRANTIES OF
 * MERCHANTABILITY, FITNESS FOR A PARTICULAR PURPOSE AND NONINFRINGEMENT. IN NO EVENT SHALL THE AUTHORS OR COPYRIGHT HOLDERS BE LIABLE
 * FOR ANY CLAIM, DAMAGES OR OTHER LIABILITY, WHETHER IN AN ACTION OF CONTRACT, TORT OR OTHERWISE, ARISING FROM, OUT OF OR IN CONNECTION
 * WITH THE SOFTWARE OR THE USE OR OTHER DEALINGS IN THE SOFTWARE.
 *
 * Remarks:
 *
 * The original Fortran 77 version of this code was by Michael Powell (M.J.D.Powell @ damtp.cam.ac.uk)
 * The Fortran 90 version was by Alan Miller (Alan.Miller @ vic.cmis.csiro.au). Latest revision - 30 October 1998
 */

/**
 * Constrained Optimization BY Linear Approximation in Java.
 *
 * COBYLA2 is an implementation of Powell's nonlinear derivative free constrained optimization that uses
 * a linear approximation approach. The algorithm is a sequential trust region algorithm that employs linear
 * approximations to the objective and constraint functions, where the approximations are formed by linear
 * interpolation at n + 1 points in the space of the variables and tries to maintain a regular shaped simplex
 * over iterations.
 *
 * It solves nonsmooth NLP with a moderate number of variables (about 100). Inequality constraints only.
 *
 * The initial point X is taken as one vertex of the initial simplex with zero being another, so, X should
 * not be entered as the zero vector.
 *
 * @author Anders Gustafsson, Cureos AB. Translation to Javascript by Reinhard Oldenburg, Goethe-University
 */

/*global JXG: true, define: true*/
/*jslint nomen: true, plusplus: true, continue: true*/

import JXG from "../jxg";
// import Type from "../utils/type";

/**
 * The JXG.Math.Nlp namespace holds numerical algorithms for non-linear optimization.
 * @name JXG.Math.Nlp
 * @namespace
 *
 */
JXG.Math.Nlp = {
    arr: function (n) {
        // Is 0 initialized
        return new Float64Array(n);
    },

    arr2: function (n, m) {
        var i = 0,
            a = new Array(n);

        while (i < n) {
            a[i] = this.arr(m);
            i++;
        }
        return a;
    },

    arraycopy: function (x, a, iox, b, n) {
        var i = 0;
        while (i < n) {
            iox[i + b] = x[i + a];
            i++;
        }
    },

    // status Variables
    Normal: 0,
    MaxIterationsReached: 1,
    DivergingRoundingErrors: 2,

    /**
     * Minimizes the objective function F with respect to a set of inequality constraints CON,
     * and returns the optimal variable array. F and CON may be non-linear, and should preferably be smooth.
     * Calls {@link JXG.Math.Nlp#cobylb}.
     *
     * @param calcfc Interface implementation for calculating objective function and constraints.
     * @param n Number of variables.
     * @param m Number of constraints.
     * @param x On input initial values of the variables (zero-based array). On output
     * optimal values of the variables obtained in the COBYLA minimization.
     * @param rhobeg Initial size of the simplex.
     * @param rhoend Final value of the simplex.
     * @param iprint Print level, 0 <= iprint <= 3, where 0 provides no output and
     * 3 provides full output to the console.
     * @param maxfun Maximum number of function evaluations before terminating.
     * @returns {Number} Exit status of the COBYLA2 optimization.
     */
    FindMinimum: function (calcfc, n, m, x, rhobeg, rhoend, iprint, maxfun) {
        // CobylaExitStatus FindMinimum(final Calcfc calcfc, int n, int m, double[] x, double rhobeg, double rhoend, int iprint, int maxfun)
        //     This subroutine minimizes an objective function F(X) subject to M
        //     inequality constraints on X, where X is a vector of variables that has
        //     N components.  The algorithm employs linear approximations to the
        //     objective and constraint functions, the approximations being formed by
        //     linear interpolation at N+1 points in the space of the variables.
        //     We regard these interpolation points as vertices of a simplex.  The
        //     parameter RHO controls the size of the simplex and it is reduced
        //     automatically from RHOBEG to RHOEND.  For each RHO the subroutine tries
        //     to achieve a good vector of variables for the current size, and then
        //     RHO is reduced until the value RHOEND is reached.  Therefore RHOBEG and
        //     RHOEND should be set to reasonable initial changes to and the required
        //     accuracy in the variables respectively, but this accuracy should be
        //     viewed as a subject for experimentation because it is not guaranteed.
        //     The subroutine has an advantage over many of its competitors, however,
        //     which is that it treats each constraint individually when calculating
        //     a change to the variables, instead of lumping the constraints together
        //     into a single penalty function.  The name of the subroutine is derived
        //     from the phrase Constrained Optimization BY Linear Approximations.

        //     The user must set the values of N, M, RHOBEG and RHOEND, and must
        //     provide an initial vector of variables in X.  Further, the value of
        //     IPRINT should be set to 0, 1, 2 or 3, which controls the amount of
        //     printing during the calculation. Specifically, there is no output if
        //     IPRINT=0 and there is output only at the end of the calculation if
        //     IPRINT=1.  Otherwise each new value of RHO and SIGMA is printed.
        //     Further, the vector of variables and some function information are
        //     given either when RHO is reduced or when each new value of F(X) is
        //     computed in the cases IPRINT=2 or IPRINT=3 respectively. Here SIGMA
        //     is a penalty parameter, it being assumed that a change to X is an
        //     improvement if it reduces the merit function
        //                F(X)+SIGMA*MAX(0.0, - C1(X), - C2(X),..., - CM(X)),
        //     where C1,C2,...,CM denote the constraint functions that should become
        //     nonnegative eventually, at least to the precision of RHOEND. In the
        //     printed output the displayed term that is multiplied by SIGMA is
        //     called MAXCV, which stands for 'MAXimum Constraint Violation'.  The
        //     argument ITERS is an integer variable that must be set by the user to a
        //     limit on the number of calls of CALCFC, the purpose of this routine being
        //     given below.  The value of ITERS will be altered to the number of calls
        //     of CALCFC that are made.
        //     In order to define the objective and constraint functions, we require
        //     a subroutine that has the name and arguments
        //                SUBROUTINE CALCFC (N,M,X,F,CON)
        //                DIMENSION X(:),CON(:)  .
        //     The values of N and M are fixed and have been defined already, while
        //     X is now the current vector of variables. The subroutine should return
        //     the objective and constraint functions at X in F and CON(1),CON(2),
        //     ...,CON(M).  Note that we are trying to adjust X so that F(X) is as
        //     small as possible subject to the constraint functions being nonnegative.

        // Local variables
        var mpp = m + 2,
            status,
            // Internal base-1 X array
            iox = this.arr(n + 1),
            that = this,
            fcalcfc;

        iox[0] = 0.0;
        this.arraycopy(x, 0, iox, 1, n);

        // Internal representation of the objective and constraints calculation method,
        // accounting for that X and CON arrays in the cobylb method are base-1 arrays.
        fcalcfc = function (n, m, thisx, con) {
            // int n, int m, double[] x, double[] con
            var ix = that.arr(n),
                ocon,
                f;

            that.arraycopy(thisx, 1, ix, 0, n);
            ocon = that.arr(m);
            f = calcfc(n, m, ix, ocon);
            that.arraycopy(ocon, 0, con, 1, m);
            return f;
        };

        status = this.cobylb(fcalcfc, n, m, mpp, iox, rhobeg, rhoend, iprint, maxfun);
        this.arraycopy(iox, 1, x, 0, n);

        return status;
    },

    //    private static CobylaExitStatus cobylb(Calcfc calcfc, int n, int m, int mpp, double[] x,
    //      double rhobeg, double rhoend, int iprint, int maxfun)
    /**
     * JavaScript implementation of the non-linear optimization method COBYLA.
     * @param {Function} calcfc
     * @param {Number} n
     * @param {Number} m
     * @param {Number} mpp
     * @param {Number} x
     * @param {Number} rhobeg
     * @param {Number} rhoend
     * @param {Number} iprint
     * @param {Number} maxfun
     * @returns {Number} Exit status of the COBYLA2 optimization
     */
    cobylb: function (calcfc, n, m, mpp, x, rhobeg, rhoend, iprint, maxfun) {
        // calcf ist funktion die aufgerufen wird wie calcfc(n, m, ix, ocon)
        // N.B. Arguments CON, SIM, SIMI, DATMAT, A, VSIG, VETA, SIGBAR, DX, W & IACT
        //      have been removed.

        //     Set the initial values of some parameters. The last column of SIM holds
        //     the optimal vertex of the current simplex, and the preceding N columns
        //     hold the displacements from the optimal vertex to the other vertices.
        //     Further, SIMI holds the inverse of the matrix that is contained in the
        //     first N columns of SIM.

        // Local variables
        var status = -1,
            alpha = 0.25,
            beta = 2.1,
            gamma = 0.5,
            delta = 1.1,
            f = 0.0,
            resmax = 0.0,
            total,
            np = n + 1,
            mp = m + 1,
            rho = rhobeg,
            parmu = 0.0,
            iflag = false,
            ifull = false,
            parsig = 0.0,
            prerec = 0.0,
            prerem = 0.0,
            con = this.arr(1 + mpp),
            sim = this.arr2(1 + n, 1 + np),
            simi = this.arr2(1 + n, 1 + n),
            datmat = this.arr2(1 + mpp, 1 + np),
            a = this.arr2(1 + n, 1 + mp),
            vsig = this.arr(1 + n),
            veta = this.arr(1 + n),
            sigbar = this.arr(1 + n),
            dx = this.arr(1 + n),
            w = this.arr(1 + n),
            i, j, k, l,
            temp, tempa,
            nfvals, jdrop, ibrnch, skipVertexIdent,
            phimin, nbest, error, pareta, wsig, weta,
            cvmaxp, cvmaxm, dxsign, resnew, barmu,
            phi, vmold, vmnew, trured, ratio, edgmax,
            cmin, cmax, denom,
            endless = true;

        if (iprint >= 2) {
            console.log("The initial value of RHO is " + rho + " and PARMU is set to zero.");
        }

        nfvals = 0;
        temp = 1.0 / rho;

        for (i = 1; i <= n; ++i) {
            sim[i][np] = x[i];
            sim[i][i] = rho;
            simi[i][i] = temp;
        }

        jdrop = np;
        ibrnch = false;

        //     Make the next call of the user-supplied subroutine CALCFC. These
        //     instructions are also used for calling CALCFC during the iterations of
        //     the algorithm.
        //alert("Iteration "+nfvals+" x="+x);
        L_40: do {
            if (nfvals >= maxfun && nfvals > 0) {
                status = this.MaxIterationsReached;
                break L_40;
            }

            ++nfvals;
            f = calcfc(n, m, x, con);
            resmax = 0.0;
            for (k = 1; k <= m; ++k) {
                resmax = Math.max(resmax, -con[k]);
            }
<<<<<<< HEAD
            //alert(    "   f="+f+"  resmax="+resmax);

            if (nfvals === iprint - 1 || iprint === 3) {
                this.PrintIterationResult(nfvals, f, resmax, x, n, iprint);
=======
        },

        lastNumberOfEvaluations: 0,
        GetLastNumberOfEvaluations: function () {
            return this.lastNumberOfEvaluations;
        },

        // status Variables
        Normal: 0,
        MaxIterationsReached: 1,
        DivergingRoundingErrors: 2,

        /**
         * Minimizes the objective function F with respect to a set of inequality constraints CON,
         * and returns the optimal variable array. F and CON may be non-linear, and should preferably be smooth.
         * Calls {@link JXG.Math.Nlp#cobylb}.
         *
         * @param calcfc Interface implementation for calculating objective function and constraints.
         * @param n Number of variables.
         * @param m Number of constraints.
         * @param x On input initial values of the variables (zero-based array). On output
         * optimal values of the variables obtained in the COBYLA minimization.
         * @param rhobeg Initial size of the simplex.
         * @param rhoend Final value of the simplex.
         * @param iprint Print level, 0 <= iprint <= 3, where 0 provides no output and
         * 3 provides full output to the console.
         * @param maxfun Maximum number of function evaluations before terminating.
         * @param [testForRoundingErrors=false]
         * @returns {Number} Exit status of the COBYLA2 optimization.
         */
        FindMinimum: function (calcfc, n, m, x, rhobeg, rhoend, iprint, maxfun, testForRoundingErrors) {
            // CobylaExitStatus FindMinimum(final Calcfc calcfc, int n, int m, double[] x, double rhobeg, double rhoend, int iprint, int maxfun)
            //     This subroutine minimizes an objective function F(X) subject to M
            //     inequality constraints on X, where X is a vector of variables that has
            //     N components.  The algorithm employs linear approximations to the
            //     objective and constraint functions, the approximations being formed by
            //     linear interpolation at N+1 points in the space of the variables.
            //     We regard these interpolation points as vertices of a simplex.  The
            //     parameter RHO controls the size of the simplex and it is reduced
            //     automatically from RHOBEG to RHOEND.  For each RHO the subroutine tries
            //     to achieve a good vector of variables for the current size, and then
            //     RHO is reduced until the value RHOEND is reached.  Therefore RHOBEG and
            //     RHOEND should be set to reasonable initial changes to and the required
            //     accuracy in the variables respectively, but this accuracy should be
            //     viewed as a subject for experimentation because it is not guaranteed.
            //     The subroutine has an advantage over many of its competitors, however,
            //     which is that it treats each constraint individually when calculating
            //     a change to the variables, instead of lumping the constraints together
            //     into a single penalty function.  The name of the subroutine is derived
            //     from the phrase Constrained Optimization BY Linear Approximations.

            //     The user must set the values of N, M, RHOBEG and RHOEND, and must
            //     provide an initial vector of variables in X.  Further, the value of
            //     IPRINT should be set to 0, 1, 2 or 3, which controls the amount of
            //     printing during the calculation. Specifically, there is no output if
            //     IPRINT=0 and there is output only at the end of the calculation if
            //     IPRINT=1.  Otherwise each new value of RHO and SIGMA is printed.
            //     Further, the vector of variables and some function information are
            //     given either when RHO is reduced or when each new value of F(X) is
            //     computed in the cases IPRINT=2 or IPRINT=3 respectively. Here SIGMA
            //     is a penalty parameter, it being assumed that a change to X is an
            //     improvement if it reduces the merit function
            //                F(X)+SIGMA*MAX(0.0, - C1(X), - C2(X),..., - CM(X)),
            //     where C1,C2,...,CM denote the constraint functions that should become
            //     nonnegative eventually, at least to the precision of RHOEND. In the
            //     printed output the displayed term that is multiplied by SIGMA is
            //     called MAXCV, which stands for 'MAXimum Constraint Violation'.  The
            //     argument ITERS is an integer variable that must be set by the user to a
            //     limit on the number of calls of CALCFC, the purpose of this routine being
            //     given below.  The value of ITERS will be altered to the number of calls
            //     of CALCFC that are made.
            //     In order to define the objective and constraint functions, we require
            //     a subroutine that has the name and arguments
            //                SUBROUTINE CALCFC (N,M,X,F,CON)
            //                DIMENSION X(:),CON(:)  .
            //     The values of N and M are fixed and have been defined already, while
            //     X is now the current vector of variables. The subroutine should return
            //     the objective and constraint functions at X in F and CON(1),CON(2),
            //     ...,CON(M).  Note that we are trying to adjust X so that F(X) is as
            //     small as possible subject to the constraint functions being nonnegative.

            // Local variables
            var mpp = m + 2,
                status,
                // Internal base-1 X array
                iox = this.arr(n + 1),
                that = this,
                fcalcfc;

            this.lastNumberOfEvaluations = 0;

            if (testForRoundingErrors) {
                console.log("Experimental feature 'testForRoundingErrors' is activated.");
            }

            iox[0] = 0.0;
            this.arraycopy(x, 0, iox, 1, n);

            // Internal representation of the objective and constraints calculation method,
            // accounting for that X and CON arrays in the cobylb method are base-1 arrays.
            fcalcfc = function (n, m, thisx, con) {  // int n, int m, double[] x, double[] con
                var ix = that.arr(n),
                    ocon, f;

                that.lastNumberOfEvaluations = that.lastNumberOfEvaluations + 1;

                that.arraycopy(thisx, 1, ix, 0, n);
                ocon = that.arr(m);
                f = calcfc(n, m, ix, ocon);
                that.arraycopy(ocon, 0, con, 1, m);
                return f;
            };

            status = this.cobylb(fcalcfc, n, m, mpp, iox, rhobeg, rhoend, iprint, maxfun, testForRoundingErrors);
            this.arraycopy(iox, 1, x, 0, n);

            return status;
        },

        //    private static CobylaExitStatus cobylb(Calcfc calcfc, int n, int m, int mpp, double[] x,
        //      double rhobeg, double rhoend, int iprint, int maxfun)
        /**
         * JavaScript implementation of the non-linear optimization method COBYLA.
         * @param {Function} calcfc
         * @param {Number} n
         * @param {Number} m
         * @param {Number} mpp
         * @param {Number} x
         * @param {Number} rhobeg
         * @param {Number} rhoend
         * @param {Number} iprint
         * @param {Number} maxfun
         * @param {Boolean} [testForRoundingErrors=false]
         * @returns {Number} Exit status of the COBYLA2 optimization
         */
        cobylb: function (calcfc, n, m, mpp, x, rhobeg, rhoend, iprint, maxfun, testForRoundingErrors) {
            // calcf ist funktion die aufgerufen wird wie calcfc(n, m, ix, ocon)
            // N.B. Arguments CON, SIM, SIMI, DATMAT, A, VSIG, VETA, SIGBAR, DX, W & IACT
            //      have been removed.

            //     Set the initial values of some parameters. The last column of SIM holds
            //     the optimal vertex of the current simplex, and the preceding N columns
            //     hold the displacements from the optimal vertex to the other vertices.
            //     Further, SIMI holds the inverse of the matrix that is contained in the
            //     first N columns of SIM.

            // Local variables
            var status = -1,

                alpha = 0.25,
                beta = 2.1,
                gamma = 0.5,
                delta = 1.1,

                f = 0.0,
                resmax = 0.0,
                total,

                np = n + 1,
                mp = m + 1,
                rho = rhobeg,
                parmu = 0.0,

                iflag = false,
                ifull = false,
                parsig = 0.0,
                prerec = 0.0,
                prerem = 0.0,

                con = this.arr(1 + mpp),
                sim = this.arr2(1 + n, 1 + np),
                simi = this.arr2(1 + n, 1 + n),
                datmat = this.arr2(1 + mpp, 1 + np),
                a = this.arr2(1 + n, 1 + mp),
                vsig = this.arr(1 + n),
                veta = this.arr(1 + n),
                sigbar = this.arr(1 + n),
                dx = this.arr(1 + n),
                w = this.arr(1 + n),
                i, j, k, l,
                temp, tempa, nfvals,
                jdrop, ibrnch,
                skipVertexIdent,
                phimin, nbest,
                error,
                pareta, wsig, weta,
                cvmaxp, cvmaxm, dxsign,
                resnew, barmu, phi,
                vmold, vmnew, trured, ratio, edgmax, cmin, cmax, denom;

            if (iprint >= 2) {
                console.log("The initial value of RHO is " + rho + " and PARMU is set to zero.");
>>>>>>> f6a731b2
            }

            con[mp] = f;
            con[mpp] = resmax;

            //     Set the recently calculated function values in a column of DATMAT. This
            //     array has a column for each vertex of the current simplex, the entries of
            //     each column being the values of the constraint functions (if any)
            //     followed by the objective function and the greatest constraint violation
            //     at the vertex.
            skipVertexIdent = true;
            if (!ibrnch) {
                skipVertexIdent = false;

                for (i = 1; i <= mpp; ++i) {
                    datmat[i][jdrop] = con[i];
                }

                if (nfvals <= np) {
                    //     Exchange the new vertex of the initial simplex with the optimal vertex if
                    //     necessary. Then, if the initial simplex is not complete, pick its next
                    //     vertex and calculate the function values there.

                    if (jdrop <= n) {
                        if (datmat[mp][np] <= f) {
                            x[jdrop] = sim[jdrop][np];
                        } else {
                            sim[jdrop][np] = x[jdrop];
                            for (k = 1; k <= mpp; ++k) {
                                datmat[k][jdrop] = datmat[k][np];
                                datmat[k][np] = con[k];
                            }
                            for (k = 1; k <= jdrop; ++k) {
                                sim[jdrop][k] = -rho;
                                temp = 0.0;
                                for (i = k; i <= jdrop; ++i) {
                                    temp -= simi[i][k];
                                }
                                simi[jdrop][k] = temp;
                            }
                        }
                    }
                    if (nfvals <= n) {
                        jdrop = nfvals;
                        x[jdrop] += rho;
                        continue L_40;
                    }
                }
                ibrnch = true;
            }

            L_140: do {
                L_550: do {
                    if (!skipVertexIdent) {
                        //     Identify the optimal vertex of the current simplex.
                        phimin = datmat[mp][np] + parmu * datmat[mpp][np];
                        nbest = np;

                        for (j = 1; j <= n; ++j) {
                            temp = datmat[mp][j] + parmu * datmat[mpp][j];
                            if (temp < phimin) {
                                nbest = j;
                                phimin = temp;
                            } else if (
                                temp === phimin &&
                                parmu === 0.0 &&
                                datmat[mpp][j] < datmat[mpp][nbest]
                            ) {
                                nbest = j;
                            }
                        }

                        //     Switch the best vertex into pole position if it is not there already,
                        //     and also update SIM, SIMI and DATMAT.
                        if (nbest <= n) {
                            for (i = 1; i <= mpp; ++i) {
                                temp = datmat[i][np];
                                datmat[i][np] = datmat[i][nbest];
                                datmat[i][nbest] = temp;
                            }
                            for (i = 1; i <= n; ++i) {
                                temp = sim[i][nbest];
                                sim[i][nbest] = 0.0;
                                sim[i][np] += temp;

                                tempa = 0.0;
                                for (k = 1; k <= n; ++k) {
                                    sim[i][k] -= temp;
                                    tempa -= simi[k][i];
                                }
                                simi[nbest][i] = tempa;
                            }
                        }
<<<<<<< HEAD
=======
                        ibrnch = true;
                    }

                    L_140:
                        do {
                            L_550:
                                do {
                                    if (!skipVertexIdent) {
                                        //     Identify the optimal vertex of the current simplex.
                                        phimin = datmat[mp][np] + parmu * datmat[mpp][np];
                                        nbest = np;

                                        for (j = 1; j <= n; ++j) {
                                            temp = datmat[mp][j] + parmu * datmat[mpp][j];
                                            if (temp < phimin) {
                                                nbest = j;
                                                phimin = temp;
                                            } else if (temp === phimin && parmu === 0.0 && datmat[mpp][j] < datmat[mpp][nbest]) {
                                                nbest = j;
                                            }
                                        }

                                        //     Switch the best vertex into pole position if it is not there already,
                                        //     and also update SIM, SIMI and DATMAT.
                                        if (nbest <= n) {
                                            for (i = 1; i <= mpp; ++i) {
                                                temp = datmat[i][np];
                                                datmat[i][np] = datmat[i][nbest];
                                                datmat[i][nbest] = temp;
                                            }
                                            for (i = 1; i <= n; ++i) {
                                                temp = sim[i][nbest];
                                                sim[i][nbest] = 0.0;
                                                sim[i][np] += temp;

                                                tempa = 0.0;
                                                for (k = 1; k <= n; ++k) {
                                                    sim[i][k] -= temp;
                                                    tempa -= simi[k][i];
                                                }
                                                simi[nbest][i] = tempa;
                                            }
                                        }

                                        //     Make an error return if SIGI is a poor approximation to the inverse of
                                        //     the leading N by N submatrix of SIG.
                                        error = 0.0;
                                        if (testForRoundingErrors) {
                                            for (i = 1; i <= n; ++i) {
                                                for (j = 1; j <= n; ++j) {
                                                    temp = this.DOT_PRODUCT_ROW_COL(simi, i, sim, j, 1, n) - (i === j ? 1.0 : 0.0);
                                                    // temp = this.DOT_PRODUCT(
                                                    //     this.PART(this.ROW(simi, i), 1, n),
                                                    //     this.PART(this.COL(sim, j), 1, n)
                                                    // ) - (i === j ? 1.0 : 0.0);

                                                    error = Math.max(error, Math.abs(temp));
                                                }
                                            }
                                        }
                                        if (error > 0.1) {
                                            status = this.DivergingRoundingErrors;
                                            break L_40;
                                        }

                                        //     Calculate the coefficients of the linear approximations to the objective
                                        //     and constraint functions, placing minus the objective function gradient
                                        //     after the constraint gradients in the array A. The vector W is used for
                                        //     working space.
                                        for (k = 1; k <= mp; ++k) {
                                            con[k] = -datmat[k][np];
                                            for (j = 1; j <= n; ++j) {
                                                w[j] = datmat[k][j] + con[k];
                                            }

                                            for (i = 1; i <= n; ++i) {
                                                a[i][k] = (k === mp ? -1.0 : 1.0) *
                                                    this.DOT_PRODUCT_ROW_COL(w, -1, simi, i, 1, n);
                                                // this.DOT_PRODUCT(this.PART(w, 1, n), this.PART(this.COL(simi, i), 1, n));
                                            }
                                        }

                                        //     Calculate the values of sigma and eta, and set IFLAG = 0 if the current
                                        //     simplex is not acceptable.
                                        iflag = true;
                                        parsig = alpha * rho;
                                        pareta = beta * rho;

                                        for (j = 1; j <= n; ++j) {
                                            wsig = 0.0;
                                            weta = 0.0;
                                            for (k = 1; k <= n; ++k) {
                                                wsig += simi[j][k] * simi[j][k];
                                                weta += sim[k][j] * sim[k][j];
                                            }
                                            vsig[j] = 1.0 / Math.sqrt(wsig);
                                            veta[j] = Math.sqrt(weta);
                                            if (vsig[j] < parsig || veta[j] > pareta) {
                                                iflag = false;
                                            }
                                        }

                                        //     If a new vertex is needed to improve acceptability, then decide which
                                        //     vertex to drop from the simplex.
                                        if (!ibrnch && !iflag) {
                                            jdrop = 0;
                                            temp = pareta;
                                            for (j = 1; j <= n; ++j) {
                                                if (veta[j] > temp) {
                                                    jdrop = j;
                                                    temp = veta[j];
                                                }
                                            }
                                            if (jdrop === 0) {
                                                for (j = 1; j <= n; ++j) {
                                                    if (vsig[j] < temp) {
                                                        jdrop = j;
                                                        temp = vsig[j];
                                                    }
                                                }
                                            }

                                            //     Calculate the step to the new vertex and its sign.
                                            temp = gamma * rho * vsig[jdrop];
                                            for (k = 1; k <= n; ++k) {
                                                dx[k] = temp * simi[jdrop][k];
                                            }
                                            cvmaxp = 0.0;
                                            cvmaxm = 0.0;
                                            total = 0.0;
                                            for (k = 1; k <= mp; ++k) {
                                                // total = this.DOT_PRODUCT(this.PART(this.COL(a, k), 1, n), this.PART(dx, 1, n));
                                                total = this.DOT_PRODUCT_ROW_COL(dx, -1, a, k, 1, n);
                                                if (k < mp) {
                                                    temp = datmat[k][np];
                                                    cvmaxp = Math.max(cvmaxp, -total - temp);
                                                    cvmaxm = Math.max(cvmaxm, total - temp);
                                                }
                                            }
                                            dxsign = parmu * (cvmaxp - cvmaxm) > 2.0 * total ? -1.0 : 1.0;

                                            //     Update the elements of SIM and SIMI, and set the next X.
                                            temp = 0.0;
                                            for (i = 1; i <= n; ++i) {
                                                dx[i] = dxsign * dx[i];
                                                sim[i][jdrop] = dx[i];
                                                temp += simi[jdrop][i] * dx[i];
                                            }
                                            for (k = 1; k <= n; ++k) {
                                                simi[jdrop][k] /= temp;
                                            }

                                            for (j = 1; j <= n; ++j) {
                                                if (j !== jdrop) {
                                                    // temp = this.DOT_PRODUCT(this.PART(this.ROW(simi, j), 1, n), this.PART(dx, 1, n));
                                                    temp = this.DOT_PRODUCT_ROW_COL(simi, j, dx, -1, 1, n);
                                                    for (k = 1; k <= n; ++k) {
                                                        simi[j][k] -= temp * simi[jdrop][k];
                                                    }
                                                }
                                                x[j] = sim[j][np] + dx[j];
                                            }
                                            continue L_40;
                                        }

                                        //     Calculate DX = x(*)-x(0).
                                        //     Branch if the length of DX is less than 0.5*RHO.
                                        ifull = this.trstlp(n, m, a, con, rho, dx);
                                        if (!ifull) {
                                            temp = 0.0;
                                            for (k = 1; k <= n; ++k) {
                                                temp += dx[k] * dx[k];
                                            }
                                            if (temp < 0.25 * rho * rho) {
                                                ibrnch = true;
                                                break L_550;
                                            }
                                        }

                                        //     Predict the change to F and the new maximum constraint violation if the
                                        //     variables are altered from x(0) to x(0) + DX.
                                        total = 0.0;
                                        resnew = 0.0;
                                        con[mp] = 0.0;
                                        for (k = 1; k <= mp; ++k) {
                                            //total = con[k] - this.DOT_PRODUCT(this.PART(this.COL(a, k), 1, n), this.PART(dx, 1, n));
                                            total = con[k] - this.DOT_PRODUCT_ROW_COL(dx, -1, a, k, 1, n);
                                            if (k < mp) {
                                                resnew = Math.max(resnew, total);
                                            }
                                        }
>>>>>>> f6a731b2

                        //     Make an error return if SIGI is a poor approximation to the inverse of
                        //     the leading N by N submatrix of SIG.
                        error = 0.0;
                        // if (false) {
                        //     for (i = 1; i <= n; ++i) {
                        //         for (j = 1; j <= n; ++j) {
                        //             temp =
                        //                 this.DOT_PRODUCT_ROW_COL(simi, i, sim, j, 1, n) -
                        //                 (i === j ? 1.0 : 0.0);
                        //             // temp = this.DOT_PRODUCT(
                        //             //     this.PART(this.ROW(simi, i), 1, n),
                        //             //     this.PART(this.COL(sim, j), 1, n)
                        //             // ) - (i === j ? 1.0 : 0.0);

                        //             error = Math.max(error, Math.abs(temp));
                        //         }
                        //     }
                        // }
                        if (error > 0.1) {
                            status = this.DivergingRoundingErrors;
                            break L_40;
                        }

                        //     Calculate the coefficients of the linear approximations to the objective
                        //     and constraint functions, placing minus the objective function gradient
                        //     after the constraint gradients in the array A. The vector W is used for
                        //     working space.
                        for (k = 1; k <= mp; ++k) {
                            con[k] = -datmat[k][np];
                            for (j = 1; j <= n; ++j) {
                                w[j] = datmat[k][j] + con[k];
                            }

                            for (i = 1; i <= n; ++i) {
                                a[i][k] =
                                    (k === mp ? -1.0 : 1.0) *
                                    this.DOT_PRODUCT_ROW_COL(w, -1, simi, i, 1, n);
                                // this.DOT_PRODUCT(this.PART(w, 1, n), this.PART(this.COL(simi, i), 1, n));
                            }
                        }

                        //     Calculate the values of sigma and eta, and set IFLAG = 0 if the current
                        //     simplex is not acceptable.
                        iflag = true;
                        parsig = alpha * rho;
                        pareta = beta * rho;

                        for (j = 1; j <= n; ++j) {
                            wsig = 0.0;
                            weta = 0.0;
                            for (k = 1; k <= n; ++k) {
                                wsig += simi[j][k] * simi[j][k];
                                weta += sim[k][j] * sim[k][j];
                            }
                            vsig[j] = 1.0 / Math.sqrt(wsig);
                            veta[j] = Math.sqrt(weta);
                            if (vsig[j] < parsig || veta[j] > pareta) {
                                iflag = false;
                            }
                        }

                        //     If a new vertex is needed to improve acceptability, then decide which
                        //     vertex to drop from the simplex.
                        if (!ibrnch && !iflag) {
                            jdrop = 0;
                            temp = pareta;
                            for (j = 1; j <= n; ++j) {
                                if (veta[j] > temp) {
                                    jdrop = j;
                                    temp = veta[j];
                                }
                            }
                            if (jdrop === 0) {
                                for (j = 1; j <= n; ++j) {
                                    if (vsig[j] < temp) {
                                        jdrop = j;
                                        temp = vsig[j];
                                    }
                                }
                            }

                            //     Calculate the step to the new vertex and its sign.
                            temp = gamma * rho * vsig[jdrop];
                            for (k = 1; k <= n; ++k) {
                                dx[k] = temp * simi[jdrop][k];
                            }
                            cvmaxp = 0.0;
                            cvmaxm = 0.0;
                            total = 0.0;
                            for (k = 1; k <= mp; ++k) {
                                // total = this.DOT_PRODUCT(this.PART(this.COL(a, k), 1, n), this.PART(dx, 1, n));
                                total = this.DOT_PRODUCT_ROW_COL(dx, -1, a, k, 1, n);
                                if (k < mp) {
                                    temp = datmat[k][np];
                                    cvmaxp = Math.max(cvmaxp, -total - temp);
                                    cvmaxm = Math.max(cvmaxm, total - temp);
                                }
                            }
                            dxsign = parmu * (cvmaxp - cvmaxm) > 2.0 * total ? -1.0 : 1.0;

                            //     Update the elements of SIM and SIMI, and set the next X.
                            temp = 0.0;
                            for (i = 1; i <= n; ++i) {
                                dx[i] = dxsign * dx[i];
                                sim[i][jdrop] = dx[i];
                                temp += simi[jdrop][i] * dx[i];
                            }
                            for (k = 1; k <= n; ++k) {
                                simi[jdrop][k] /= temp;
                            }

                            for (j = 1; j <= n; ++j) {
                                if (j !== jdrop) {
                                    // temp = this.DOT_PRODUCT(this.PART(this.ROW(simi, j), 1, n), this.PART(dx, 1, n));
                                    temp = this.DOT_PRODUCT_ROW_COL(simi, j, dx, -1, 1, n);
                                    for (k = 1; k <= n; ++k) {
                                        simi[j][k] -= temp * simi[jdrop][k];
                                    }
                                }
                                x[j] = sim[j][np] + dx[j];
                            }
                            continue L_40;
                        }

                        //     Calculate DX = x(*)-x(0).
                        //     Branch if the length of DX is less than 0.5*RHO.
                        ifull = this.trstlp(n, m, a, con, rho, dx);
                        if (!ifull) {
                            temp = 0.0;
                            for (k = 1; k <= n; ++k) {
                                temp += dx[k] * dx[k];
                            }
                            if (temp < 0.25 * rho * rho) {
                                ibrnch = true;
                                break L_550;
                            }
                        }

                        //     Predict the change to F and the new maximum constraint violation if the
                        //     variables are altered from x(0) to x(0) + DX.
                        total = 0.0;
                        resnew = 0.0;
                        con[mp] = 0.0;
                        for (k = 1; k <= mp; ++k) {
                            //total = con[k] - this.DOT_PRODUCT(this.PART(this.COL(a, k), 1, n), this.PART(dx, 1, n));
                            total = con[k] - this.DOT_PRODUCT_ROW_COL(dx, -1, a, k, 1, n);
                            if (k < mp) {
                                resnew = Math.max(resnew, total);
                            }
                        }

                        //     Increase PARMU if necessary and branch back if this change alters the
                        //     optimal vertex. Otherwise PREREM and PREREC will be set to the predicted
                        //     reductions in the merit function and the maximum constraint violation
                        //     respectively.
                        prerec = datmat[mpp][np] - resnew;
                        barmu = prerec > 0.0 ? total / prerec : 0.0;
                        if (parmu < 1.5 * barmu) {
                            parmu = 2.0 * barmu;
                            if (iprint >= 2) {
                                console.log("Increase in PARMU to " + parmu);
                            }
                            phi = datmat[mp][np] + parmu * datmat[mpp][np];
                            for (j = 1; j <= n; ++j) {
                                temp = datmat[mp][j] + parmu * datmat[mpp][j];
                                if (
                                    temp < phi ||
                                    (temp === phi &&
                                        parmu === 0.0 &&
                                        datmat[mpp][j] < datmat[mpp][np])
                                ) {
                                    continue L_140;
                                }
                            }
                        }
                        prerem = parmu * prerec - total;

                        //     Calculate the constraint and objective functions at x(*).
                        //     Then find the actual reduction in the merit function.
                        for (k = 1; k <= n; ++k) {
                            x[k] = sim[k][np] + dx[k];
                        }
                        ibrnch = true;
                        continue L_40;
                    }

                    skipVertexIdent = false;
                    vmold = datmat[mp][np] + parmu * datmat[mpp][np];
                    vmnew = f + parmu * resmax;
                    trured = vmold - vmnew;
                    if (parmu === 0.0 && f === datmat[mp][np]) {
                        prerem = prerec;
                        trured = datmat[mpp][np] - resmax;
                    }

                    //     Begin the operations that decide whether x(*) should replace one of the
                    //     vertices of the current simplex, the change being mandatory if TRURED is
                    //     positive. Firstly, JDROP is set to the index of the vertex that is to be
                    //     replaced.
                    ratio = trured <= 0.0 ? 1.0 : 0.0;
                    jdrop = 0;
                    for (j = 1; j <= n; ++j) {
                        // temp = Math.abs(this.DOT_PRODUCT(this.PART(this.ROW(simi, j), 1, n), this.PART(dx, 1, n)));
                        temp = Math.abs(this.DOT_PRODUCT_ROW_COL(simi, j, dx, -1, 1, n));
                        if (temp > ratio) {
                            jdrop = j;
                            ratio = temp;
                        }
                        sigbar[j] = temp * vsig[j];
                    }

                    //     Calculate the value of ell.
                    edgmax = delta * rho;
                    l = 0;
                    for (j = 1; j <= n; ++j) {
                        if (sigbar[j] >= parsig || sigbar[j] >= vsig[j]) {
                            temp = veta[j];
                            if (trured > 0.0) {
                                temp = 0.0;
                                for (k = 1; k <= n; ++k) {
                                    temp += Math.pow(dx[k] - sim[k][j], 2.0);
                                }
                                temp = Math.sqrt(temp);
                            }
                            if (temp > edgmax) {
                                l = j;
                                edgmax = temp;
                            }
                        }
                    }
                    if (l > 0) {
                        jdrop = l;
                    }

                    if (jdrop !== 0) {
                        //     Revise the simplex by updating the elements of SIM, SIMI and DATMAT.
                        temp = 0.0;
                        for (i = 1; i <= n; ++i) {
                            sim[i][jdrop] = dx[i];
                            temp += simi[jdrop][i] * dx[i];
                        }
                        for (k = 1; k <= n; ++k) {
                            simi[jdrop][k] /= temp;
                        }
                        for (j = 1; j <= n; ++j) {
                            if (j !== jdrop) {
                                // temp = this.DOT_PRODUCT(this.PART(this.ROW(simi, j), 1, n), this.PART(dx, 1, n));
                                temp = this.DOT_PRODUCT_ROW_COL(simi, j, dx, -1, 1, n);
                                for (k = 1; k <= n; ++k) {
                                    simi[j][k] -= temp * simi[jdrop][k];
                                }
                            }
                        }
                        for (k = 1; k <= mpp; ++k) {
                            datmat[k][jdrop] = con[k];
                        }

                        //     Branch back for further iterations with the current RHO.
                        if (trured > 0.0 && trured >= 0.1 * prerem) {
                            continue L_140;
                        }
                    }
                    // If we end up here, we drop out.
                } while (!endless);

                if (!iflag) {
                    ibrnch = false;
                    continue L_140;
                }

                if (rho <= rhoend) {
                    status = this.Normal;
                    break L_40;
                }

                //     Otherwise reduce RHO if it is not at its least value and reset PARMU.
                cmin = 0.0;
                cmax = 0.0;
                rho *= 0.5;
                if (rho <= 1.5 * rhoend) {
                    rho = rhoend;
                }
                if (parmu > 0.0) {
                    denom = 0.0;
                    for (k = 1; k <= mp; ++k) {
                        cmin = datmat[k][np];
                        cmax = cmin;
                        for (i = 1; i <= n; ++i) {
                            cmin = Math.min(cmin, datmat[k][i]);
                            cmax = Math.max(cmax, datmat[k][i]);
                        }
                        if (k <= m && cmin < 0.5 * cmax) {
                            temp = Math.max(cmax, 0.0) - cmin;
                            denom = denom <= 0.0 ? temp : Math.min(denom, temp);
                        }
                    }
                    if (denom === 0.0) {
                        parmu = 0.0;
                    } else if (cmax - cmin < parmu * denom) {
                        parmu = (cmax - cmin) / denom;
                    }
                }
                if (iprint >= 2) {
                    console.log("Reduction in RHO to " + rho + "  and PARMU = " + parmu);
                }
                if (iprint === 2) {
                    this.PrintIterationResult(
                        nfvals,
                        datmat[mp][np],
                        datmat[mpp][np],
                        this.COL(sim, np),
                        n,
                        iprint
                    );
                }
            } while (endless);
        } while (endless);

        switch (status) {
            case this.Normal:
                if (iprint >= 1) {
                    console.log("%nNormal return from subroutine COBYLA%n");
                }
                if (ifull) {
                    if (iprint >= 1) {
                        this.PrintIterationResult(nfvals, f, resmax, x, n, iprint);
                    }
                    return status;
                }
                break;
            case this.MaxIterationsReached:
                if (iprint >= 1) {
                    console.log(
                        "%nReturn from subroutine COBYLA because the MAXFUN limit has been reached.%n"
                    );
                }
                break;
            case this.DivergingRoundingErrors:
                if (iprint >= 1) {
                    console.log(
                        "%nReturn from subroutine COBYLA because rounding errors are becoming damaging.%n"
                    );
                }
                break;
        }

        for (k = 1; k <= n; ++k) {
            x[k] = sim[k][np];
        }
        f = datmat[mp][np];
        resmax = datmat[mpp][np];
        if (iprint >= 1) {
            this.PrintIterationResult(nfvals, f, resmax, x, n, iprint);
        }

        return status;
    },

    trstlp: function (n, m, a, b, rho, dx) {
        //(int n, int m, double[][] a, double[] b, double rho, double[] dx)
        // N.B. Arguments Z, ZDOTA, VMULTC, SDIRN, DXNEW, VMULTD & IACT have been removed.

        //     This subroutine calculates an N-component vector DX by applying the
        //     following two stages. In the first stage, DX is set to the shortest
        //     vector that minimizes the greatest violation of the constraints
        //       A(1,K)*DX(1)+A(2,K)*DX(2)+...+A(N,K)*DX(N) .GE. B(K), K = 2,3,...,M,
        //     subject to the Euclidean length of DX being at most RHO. If its length is
        //     strictly less than RHO, then we use the resultant freedom in DX to
        //     minimize the objective function
        //              -A(1,M+1)*DX(1) - A(2,M+1)*DX(2) - ... - A(N,M+1)*DX(N)
        //     subject to no increase in any greatest constraint violation. This
        //     notation allows the gradient of the objective function to be regarded as
        //     the gradient of a constraint. Therefore the two stages are distinguished
        //     by MCON .EQ. M and MCON .GT. M respectively. It is possible that a
        //     degeneracy may prevent DX from attaining the target length RHO. Then the
        //     value IFULL = 0 would be set, but usually IFULL = 1 on return.
        //
        //     In general NACT is the number of constraints in the active set and
        //     IACT(1),...,IACT(NACT) are their indices, while the remainder of IACT
        //     contains a permutation of the remaining constraint indices.  Further, Z
        //     is an orthogonal matrix whose first NACT columns can be regarded as the
        //     result of Gram-Schmidt applied to the active constraint gradients.  For
        //     J = 1,2,...,NACT, the number ZDOTA(J) is the scalar product of the J-th
        //     column of Z with the gradient of the J-th active constraint.  DX is the
        //     current vector of variables and here the residuals of the active
        //     constraints should be zero. Further, the active constraints have
        //     nonnegative Lagrange multipliers that are held at the beginning of
        //     VMULTC. The remainder of this vector holds the residuals of the inactive
        //     constraints at DX, the ordering of the components of VMULTC being in
        //     agreement with the permutation of the indices of the constraints that is
        //     in IACT. All these residuals are nonnegative, which is achieved by the
        //     shift RESMAX that makes the least residual zero.

        //     Initialize Z and some other variables. The value of RESMAX will be
        //     appropriate to DX = 0, while ICON will be the index of a most violated
        //     constraint if RESMAX is positive. Usually during the first stage the
        //     vector SDIRN gives a search direction that reduces all the active
        //     constraint violations by one simultaneously.

        // Local variables

        var temp = 0,
            nactx = 0,
            resold = 0.0,
            z = this.arr2(1 + n, 1 + n),
            zdota = this.arr(2 + m),
            vmultc = this.arr(2 + m),
            sdirn = this.arr(1 + n),
            dxnew = this.arr(1 + n),
            vmultd = this.arr(2 + m),
            iact = this.arr(2 + m),
            mcon = m,
            nact = 0,
            icon, resmax,
            i, k, first, optold, icount,
            step, stpful, optnew, ratio,
            isave, vsave, total,
            kp, kk, sp, alpha, beta, tot, spabs,
            acca, accb, zdotv, zdvabs, kw,
            dd, ss, sd,
            zdotw, zdwabs, kl, sumabs, tempa,
            endless = true;

        for (i = 1; i <= n; ++i) {
            z[i][i] = 1.0;
            dx[i] = 0.0;
        }

        icon = 0;
        resmax = 0.0;
        if (m >= 1) {
            for (k = 1; k <= m; ++k) {
                if (b[k] > resmax) {
                    resmax = b[k];
                    icon = k;
                }
            }
            for (k = 1; k <= m; ++k) {
                iact[k] = k;
                vmultc[k] = resmax - b[k];
            }
        }

        //     End the current stage of the calculation if 3 consecutive iterations
        //     have either failed to reduce the best calculated value of the objective
        //     function or to increase the number of active constraints since the best
        //     value was calculated. This strategy prevents cycling, but there is a
        //     remote possibility that it will cause premature termination.

        first = true;
        do {
            L_60: do {
                if (!first || (first && resmax === 0.0)) {
                    mcon = m + 1;
                    icon = mcon;
                    iact[mcon] = mcon;
                    vmultc[mcon] = 0.0;
                }
                first = false;

                optold = 0.0;
                icount = 0;
                step = 0;
                stpful = 0;

                L_70: do {
                    // optnew = (mcon === m) ? resmax : -this.DOT_PRODUCT(this.PART(dx, 1, n), this.PART(this.COL(a, mcon), 1, n));
                    optnew =
                        mcon === m ? resmax : -this.DOT_PRODUCT_ROW_COL(dx, -1, a, mcon, 1, n);

                    if (icount === 0 || optnew < optold) {
                        optold = optnew;
                        nactx = nact;
                        icount = 3;
                    } else if (nact > nactx) {
                        nactx = nact;
                        icount = 3;
                    } else {
                        --icount;
                    }
                    if (icount === 0) {
                        break L_60;
                    }

                    //     If ICON exceeds NACT, then we add the constraint with index IACT(ICON) to
                    //     the active set. Apply Givens rotations so that the last N-NACT-1 columns
                    //     of Z are orthogonal to the gradient of the new constraint, a scalar
                    //     product being set to zero if its nonzero value could be due to computer
                    //     rounding errors. The array DXNEW is used for working space.
                    ratio = 0;
                    if (icon <= nact) {
                        if (icon < nact) {
                            //     Delete the constraint that has the index IACT(ICON) from the active set.

                            isave = iact[icon];
                            vsave = vmultc[icon];
                            k = icon;
                            do {
                                kp = k + 1;
                                kk = iact[kp];
                                sp = this.DOT_PRODUCT(
                                    this.PART(this.COL(z, k), 1, n),
                                    this.PART(this.COL(a, kk), 1, n)
                                );
                                temp = Math.sqrt(sp * sp + zdota[kp] * zdota[kp]);
                                alpha = zdota[kp] / temp;
                                beta = sp / temp;
                                zdota[kp] = alpha * zdota[k];
                                zdota[k] = temp;
                                for (i = 1; i <= n; ++i) {
                                    temp = alpha * z[i][kp] + beta * z[i][k];
                                    z[i][kp] = alpha * z[i][k] - beta * z[i][kp];
                                    z[i][k] = temp;
                                }
                                iact[k] = kk;
                                vmultc[k] = vmultc[kp];
                                k = kp;
                            } while (k < nact);

                            iact[k] = isave;
                            vmultc[k] = vsave;
                        }
                        --nact;

                        //     If stage one is in progress, then set SDIRN to the direction of the next
                        //     change to the current vector of variables.
                        if (mcon > m) {
                            //     Pick the next search direction of stage two.
                            temp = 1.0 / zdota[nact];
                            for (k = 1; k <= n; ++k) {
                                sdirn[k] = temp * z[k][nact];
                            }
                        } else {
                            // temp = this.DOT_PRODUCT(this.PART(sdirn, 1, n), this.PART(this.COL(z, nact + 1), 1, n));
                            temp = this.DOT_PRODUCT_ROW_COL(sdirn, -1, z, nact + 1, 1, n);
                            for (k = 1; k <= n; ++k) {
                                sdirn[k] -= temp * z[k][nact + 1];
                            }
                        }
                    } else {
                        kk = iact[icon];
                        for (k = 1; k <= n; ++k) {
                            dxnew[k] = a[k][kk];
                        }
                        tot = 0.0;

                        // {
                        k = n;
                        while (k > nact) {
                            sp = 0.0;
                            spabs = 0.0;
                            for (i = 1; i <= n; ++i) {
                                temp = z[i][k] * dxnew[i];
                                sp += temp;
                                spabs += Math.abs(temp);
                            }
                            acca = spabs + 0.1 * Math.abs(sp);
                            accb = spabs + 0.2 * Math.abs(sp);
                            if (spabs >= acca || acca >= accb) {
                                sp = 0.0;
                            }
                            if (tot === 0.0) {
                                tot = sp;
                            } else {
                                kp = k + 1;
                                temp = Math.sqrt(sp * sp + tot * tot);
                                alpha = sp / temp;
                                beta = tot / temp;
                                tot = temp;
                                for (i = 1; i <= n; ++i) {
                                    temp = alpha * z[i][k] + beta * z[i][kp];
                                    z[i][kp] = alpha * z[i][kp] - beta * z[i][k];
                                    z[i][k] = temp;
                                }
                            }
                            --k;
                        }
                        // }

                        if (tot === 0.0) {
                            //     The next instruction is reached if a deletion has to be made from the
                            //     active set in order to make room for the new active constraint, because
                            //     the new constraint gradient is a linear combination of the gradients of
                            //     the old active constraints.  Set the elements of VMULTD to the multipliers
                            //     of the linear combination.  Further, set IOUT to the index of the
                            //     constraint to be deleted, but branch if no suitable index can be found.

                            ratio = -1.0;
                            //{
                            k = nact;
                            do {
                                zdotv = 0.0;
                                zdvabs = 0.0;

                                for (i = 1; i <= n; ++i) {
                                    temp = z[i][k] * dxnew[i];
                                    zdotv += temp;
                                    zdvabs += Math.abs(temp);
                                }
                                acca = zdvabs + 0.1 * Math.abs(zdotv);
                                accb = zdvabs + 0.2 * Math.abs(zdotv);
                                if (zdvabs < acca && acca < accb) {
                                    temp = zdotv / zdota[k];
                                    if (temp > 0.0 && iact[k] <= m) {
                                        tempa = vmultc[k] / temp;
                                        if (ratio < 0.0 || tempa < ratio) {
                                            ratio = tempa;
                                        }
                                    }

                                    if (k >= 2) {
                                        kw = iact[k];
                                        for (i = 1; i <= n; ++i) {
                                            dxnew[i] -= temp * a[i][kw];
                                        }
                                    }
                                    vmultd[k] = temp;
                                } else {
                                    vmultd[k] = 0.0;
                                }
                            } while (--k > 0);
                            //}
                            if (ratio < 0.0) {
                                break L_60;
                            }

                            //     Revise the Lagrange multipliers and reorder the active constraints so
                            //     that the one to be replaced is at the end of the list. Also calculate the
                            //     new value of ZDOTA(NACT) and branch if it is not acceptable.

                            for (k = 1; k <= nact; ++k) {
                                vmultc[k] = Math.max(0.0, vmultc[k] - ratio * vmultd[k]);
                            }
                            if (icon < nact) {
                                isave = iact[icon];
                                vsave = vmultc[icon];
                                k = icon;
                                do {
                                    kp = k + 1;
                                    kw = iact[kp];
                                    sp = this.DOT_PRODUCT(
                                        this.PART(this.COL(z, k), 1, n),
                                        this.PART(this.COL(a, kw), 1, n)
                                    );
                                    temp = Math.sqrt(sp * sp + zdota[kp] * zdota[kp]);
                                    alpha = zdota[kp] / temp;
                                    beta = sp / temp;
                                    zdota[kp] = alpha * zdota[k];
                                    zdota[k] = temp;
                                    for (i = 1; i <= n; ++i) {
                                        temp = alpha * z[i][kp] + beta * z[i][k];
                                        z[i][kp] = alpha * z[i][k] - beta * z[i][kp];
                                        z[i][k] = temp;
                                    }
                                    iact[k] = kw;
                                    vmultc[k] = vmultc[kp];
                                    k = kp;
                                } while (k < nact);
                                iact[k] = isave;
                                vmultc[k] = vsave;
                            }
                            temp = this.DOT_PRODUCT(
                                this.PART(this.COL(z, nact), 1, n),
                                this.PART(this.COL(a, kk), 1, n)
                            );
                            if (temp === 0.0) {
                                break L_60;
                            }
                            zdota[nact] = temp;
                            vmultc[icon] = 0.0;
                            vmultc[nact] = ratio;
                        } else {
                            //     Add the new constraint if this can be done without a deletion from the
                            //     active set.

                            ++nact;
                            zdota[nact] = tot;
                            vmultc[icon] = vmultc[nact];
                            vmultc[nact] = 0.0;
                        }

                        //     Update IACT and ensure that the objective function continues to be
                        //     treated as the last active constraint when MCON>M.

                        iact[icon] = iact[nact];
                        iact[nact] = kk;
                        if (mcon > m && kk !== mcon) {
                            k = nact - 1;
                            sp = this.DOT_PRODUCT(
                                this.PART(this.COL(z, k), 1, n),
                                this.PART(this.COL(a, kk), 1, n)
                            );
                            temp = Math.sqrt(sp * sp + zdota[nact] * zdota[nact]);
                            alpha = zdota[nact] / temp;
                            beta = sp / temp;
                            zdota[nact] = alpha * zdota[k];
                            zdota[k] = temp;
                            for (i = 1; i <= n; ++i) {
                                temp = alpha * z[i][nact] + beta * z[i][k];
                                z[i][nact] = alpha * z[i][k] - beta * z[i][nact];
                                z[i][k] = temp;
                            }
                            iact[nact] = iact[k];
                            iact[k] = kk;
                            temp = vmultc[k];
                            vmultc[k] = vmultc[nact];
                            vmultc[nact] = temp;
                        }

                        //     If stage one is in progress, then set SDIRN to the direction of the next
                        //     change to the current vector of variables.
                        if (mcon > m) {
                            //     Pick the next search direction of stage two.
                            temp = 1.0 / zdota[nact];
                            for (k = 1; k <= n; ++k) {
                                sdirn[k] = temp * z[k][nact];
                            }
                        } else {
                            kk = iact[nact];
                            // temp = (this.DOT_PRODUCT(this.PART(sdirn, 1, n),this.PART(this.COL(a, kk), 1, n)) - 1.0) / zdota[nact];
                            temp =
                                (this.DOT_PRODUCT_ROW_COL(sdirn, -1, a, kk, 1, n) - 1.0) /
                                zdota[nact];
                            for (k = 1; k <= n; ++k) {
                                sdirn[k] -= temp * z[k][nact];
                            }
                        }
                    }

                    //     Calculate the step to the boundary of the trust region or take the step
                    //     that reduces RESMAX to zero. The two statements below that include the
                    //     factor 1.0E-6 prevent some harmless underflows that occurred in a test
                    //     calculation. Further, we skip the step if it could be zero within a
                    //     reasonable tolerance for computer rounding errors.
                    dd = rho * rho;
                    sd = 0.0;
                    ss = 0.0;
                    for (i = 1; i <= n; ++i) {
                        if (Math.abs(dx[i]) >= 1.0e-6 * rho) {
                            dd -= dx[i] * dx[i];
                        }
                        sd += dx[i] * sdirn[i];
                        ss += sdirn[i] * sdirn[i];
                    }
                    if (dd <= 0.0) {
                        break L_60;
                    }
                    temp = Math.sqrt(ss * dd);
                    if (Math.abs(sd) >= 1.0e-6 * temp) {
                        temp = Math.sqrt(ss * dd + sd * sd);
                    }
                    stpful = dd / (temp + sd);
                    step = stpful;
                    if (mcon === m) {
                        acca = step + 0.1 * resmax;
                        accb = step + 0.2 * resmax;
                        if (step >= acca || acca >= accb) {
                            break L_70;
                        }
                        step = Math.min(step, resmax);
                    }

                    //     Set DXNEW to the new variables if STEP is the steplength, and reduce
                    //     RESMAX to the corresponding maximum residual if stage one is being done.
                    //     Because DXNEW will be changed during the calculation of some Lagrange
                    //     multipliers, it will be restored to the following value later.
                    for (k = 1; k <= n; ++k) {
                        dxnew[k] = dx[k] + step * sdirn[k];
                    }
                    if (mcon === m) {
                        resold = resmax;
                        resmax = 0.0;
                        for (k = 1; k <= nact; ++k) {
                            kk = iact[k];
                            // temp = b[kk] - this.DOT_PRODUCT(this.PART(this.COL(a, kk), 1, n), this.PART(dxnew, 1, n));
                            temp = b[kk] - this.DOT_PRODUCT_ROW_COL(dxnew, -1, a, kk, 1, n);
                            resmax = Math.max(resmax, temp);
                        }
                    }

                    //     Set VMULTD to the VMULTC vector that would occur if DX became DXNEW. A
                    //     device is included to force VMULTD(K) = 0.0 if deviations from this value
                    //     can be attributed to computer rounding errors. First calculate the new
                    //     Lagrange multipliers.
                    //{
                    k = nact;
                    do {
                        zdotw = 0.0;
                        zdwabs = 0.0;
                        for (i = 1; i <= n; ++i) {
                            temp = z[i][k] * dxnew[i];
                            zdotw += temp;
                            zdwabs += Math.abs(temp);
                        }
                        acca = zdwabs + 0.1 * Math.abs(zdotw);
                        accb = zdwabs + 0.2 * Math.abs(zdotw);
                        if (zdwabs >= acca || acca >= accb) {
                            zdotw = 0.0;
                        }
                        vmultd[k] = zdotw / zdota[k];
                        if (k >= 2) {
                            kk = iact[k];
                            for (i = 1; i <= n; ++i) {
                                dxnew[i] -= vmultd[k] * a[i][kk];
                            }
                        }
                    } while (k-- >= 2);
                    if (mcon > m) {
                        vmultd[nact] = Math.max(0.0, vmultd[nact]);
                    }
                    //}

                    //     Complete VMULTC by finding the new constraint residuals.

                    for (k = 1; k <= n; ++k) {
                        dxnew[k] = dx[k] + step * sdirn[k];
                    }
                    if (mcon > nact) {
                        kl = nact + 1;
                        for (k = kl; k <= mcon; ++k) {
                            kk = iact[k];
                            total = resmax - b[kk];
                            sumabs = resmax + Math.abs(b[kk]);
                            for (i = 1; i <= n; ++i) {
                                temp = a[i][kk] * dxnew[i];
                                total += temp;
                                sumabs += Math.abs(temp);
                            }
                            acca = sumabs + 0.1 * Math.abs(total);
                            accb = sumabs + 0.2 * Math.abs(total);
                            if (sumabs >= acca || acca >= accb) {
                                total = 0.0;
                            }
                            vmultd[k] = total;
                        }
                    }

                    //     Calculate the fraction of the step from DX to DXNEW that will be taken.

                    ratio = 1.0;
                    icon = 0;
                    for (k = 1; k <= mcon; ++k) {
                        if (vmultd[k] < 0.0) {
                            temp = vmultc[k] / (vmultc[k] - vmultd[k]);
                            if (temp < ratio) {
                                ratio = temp;
                                icon = k;
                            }
                        }
                    }

                    //     Update DX, VMULTC and RESMAX.

                    temp = 1.0 - ratio;
                    for (k = 1; k <= n; ++k) {
                        dx[k] = temp * dx[k] + ratio * dxnew[k];
                    }
                    for (k = 1; k <= mcon; ++k) {
                        vmultc[k] = Math.max(0.0, temp * vmultc[k] + ratio * vmultd[k]);
                    }
                    if (mcon === m) {
                        resmax = resold + ratio * (resmax - resold);
                    }

                    //     If the full step is not acceptable then begin another iteration.
                    //     Otherwise switch to stage two or end the calculation.
                } while (icon > 0);

                if (step === stpful) {
                    return true;
                }
            } while (endless);

            //     We employ any freedom that may be available to reduce the objective
            //     function before returning a DX whose length is less than RHO.
        } while (mcon === m);

        return false;
    },

    PrintIterationResult: function (nfvals, f, resmax, x, n, iprint) {
        if (iprint > 1) {
            console.log("NFVALS = " + nfvals + "  F = " + f + "  MAXCV = " + resmax);
        }
        if (iprint > 1) {
            console.log("X = " + this.PART(x, 1, n));
        }
    },

    ROW: function (src, rowidx) {
        return src[rowidx].slice();
        // var col,
        //     cols = src[0].length,
        //     dest = this.arr(cols);

        // for (col = 0; col < cols; ++col) {
        //     dest[col] = src[rowidx][col];
        // }
        // return dest;
    },

    COL: function (src, colidx) {
        var row,
            rows = src.length,
            dest = []; // this.arr(rows);

        for (row = 0; row < rows; ++row) {
            dest[row] = src[row][colidx];
        }
        return dest;
    },

    PART: function (src, from, to) {
        return src.slice(from, to + 1);
        // var srcidx,
        //     dest = this.arr(to - from + 1),
        //     destidx = 0;
        // for (srcidx = from; srcidx <= to; ++srcidx, ++destidx) {
        //     dest[destidx] = src[srcidx];
        // }
        // return dest;
    },

    FORMAT: function (x) {
        return x.join(",");
        // var i, fmt = "";
        // for (i = 0; i < x.length; ++i) {
        //     fmt += ", " + x[i];
        // }
        // return fmt;
    },

    DOT_PRODUCT: function (lhs, rhs) {
        var i,
            sum = 0.0,
            len = lhs.length;
        for (i = 0; i < len; ++i) {
            sum += lhs[i] * rhs[i];
        }
        return sum;
    },

    DOT_PRODUCT_ROW_COL: function (lhs, row, rhs, col, start, end) {
        var i,
            sum = 0.0;

        if (row === -1) {
            // lhs is vector
            for (i = start; i <= end; ++i) {
                sum += lhs[i] * rhs[i][col];
            }
        } else {
            // lhs is row of matrix
            if (col === -1) {
                // rhs is vector
                for (i = start; i <= end; ++i) {
                    sum += lhs[row][i] * rhs[i];
                }
            } else {
                // rhs is column of matrix
                for (i = start; i <= end; ++i) {
                    sum += lhs[row][i] * rhs[i][col];
                }
            }
        }

        return sum;
    }
};

export default JXG.Math.Nlp;<|MERGE_RESOLUTION|>--- conflicted
+++ resolved
@@ -112,6 +112,10 @@
         }
     },
 
+    lastNumberOfEvaluations: 0,
+    GetLastNumberOfEvaluations: function () {
+        return this.lastNumberOfEvaluations;
+    },
     // status Variables
     Normal: 0,
     MaxIterationsReached: 1,
@@ -132,9 +136,10 @@
      * @param iprint Print level, 0 <= iprint <= 3, where 0 provides no output and
      * 3 provides full output to the console.
      * @param maxfun Maximum number of function evaluations before terminating.
+     * @param [testForRoundingErrors=false]
      * @returns {Number} Exit status of the COBYLA2 optimization.
      */
-    FindMinimum: function (calcfc, n, m, x, rhobeg, rhoend, iprint, maxfun) {
+    FindMinimum: function (calcfc, n, m, x, rhobeg, rhoend, iprint, maxfun, testForRoundingErrors) {
         // CobylaExitStatus FindMinimum(final Calcfc calcfc, int n, int m, double[] x, double rhobeg, double rhoend, int iprint, int maxfun)
         //     This subroutine minimizes an objective function F(X) subject to M
         //     inequality constraints on X, where X is a vector of variables that has
@@ -193,6 +198,12 @@
             that = this,
             fcalcfc;
 
+        this.lastNumberOfEvaluations = 0;
+
+        if (testForRoundingErrors) {
+            console.log("Experimental feature 'testForRoundingErrors' is activated.");
+        }
+
         iox[0] = 0.0;
         this.arraycopy(x, 0, iox, 1, n);
 
@@ -201,9 +212,9 @@
         fcalcfc = function (n, m, thisx, con) {
             // int n, int m, double[] x, double[] con
             var ix = that.arr(n),
-                ocon,
-                f;
-
+                ocon, f;
+
+            that.lastNumberOfEvaluations = that.lastNumberOfEvaluations + 1;
             that.arraycopy(thisx, 1, ix, 0, n);
             ocon = that.arr(m);
             f = calcfc(n, m, ix, ocon);
@@ -211,7 +222,7 @@
             return f;
         };
 
-        status = this.cobylb(fcalcfc, n, m, mpp, iox, rhobeg, rhoend, iprint, maxfun);
+        status = this.cobylb(fcalcfc, n, m, mpp, iox, rhobeg, rhoend, iprint, maxfun, testForRoundingErrors);
         this.arraycopy(iox, 1, x, 0, n);
 
         return status;
@@ -230,9 +241,10 @@
      * @param {Number} rhoend
      * @param {Number} iprint
      * @param {Number} maxfun
+     * @param {Boolean} [testForRoundingErrors=false]
      * @returns {Number} Exit status of the COBYLA2 optimization
      */
-    cobylb: function (calcfc, n, m, mpp, x, rhobeg, rhoend, iprint, maxfun) {
+    cobylb: function (calcfc, n, m, mpp, x, rhobeg, rhoend, iprint, maxfun, testForRoundingErrors) {
         // calcf ist funktion die aufgerufen wird wie calcfc(n, m, ix, ocon)
         // N.B. Arguments CON, SIM, SIMI, DATMAT, A, VSIG, VETA, SIGBAR, DX, W & IACT
         //      have been removed.
@@ -312,205 +324,10 @@
             for (k = 1; k <= m; ++k) {
                 resmax = Math.max(resmax, -con[k]);
             }
-<<<<<<< HEAD
             //alert(    "   f="+f+"  resmax="+resmax);
 
             if (nfvals === iprint - 1 || iprint === 3) {
                 this.PrintIterationResult(nfvals, f, resmax, x, n, iprint);
-=======
-        },
-
-        lastNumberOfEvaluations: 0,
-        GetLastNumberOfEvaluations: function () {
-            return this.lastNumberOfEvaluations;
-        },
-
-        // status Variables
-        Normal: 0,
-        MaxIterationsReached: 1,
-        DivergingRoundingErrors: 2,
-
-        /**
-         * Minimizes the objective function F with respect to a set of inequality constraints CON,
-         * and returns the optimal variable array. F and CON may be non-linear, and should preferably be smooth.
-         * Calls {@link JXG.Math.Nlp#cobylb}.
-         *
-         * @param calcfc Interface implementation for calculating objective function and constraints.
-         * @param n Number of variables.
-         * @param m Number of constraints.
-         * @param x On input initial values of the variables (zero-based array). On output
-         * optimal values of the variables obtained in the COBYLA minimization.
-         * @param rhobeg Initial size of the simplex.
-         * @param rhoend Final value of the simplex.
-         * @param iprint Print level, 0 <= iprint <= 3, where 0 provides no output and
-         * 3 provides full output to the console.
-         * @param maxfun Maximum number of function evaluations before terminating.
-         * @param [testForRoundingErrors=false]
-         * @returns {Number} Exit status of the COBYLA2 optimization.
-         */
-        FindMinimum: function (calcfc, n, m, x, rhobeg, rhoend, iprint, maxfun, testForRoundingErrors) {
-            // CobylaExitStatus FindMinimum(final Calcfc calcfc, int n, int m, double[] x, double rhobeg, double rhoend, int iprint, int maxfun)
-            //     This subroutine minimizes an objective function F(X) subject to M
-            //     inequality constraints on X, where X is a vector of variables that has
-            //     N components.  The algorithm employs linear approximations to the
-            //     objective and constraint functions, the approximations being formed by
-            //     linear interpolation at N+1 points in the space of the variables.
-            //     We regard these interpolation points as vertices of a simplex.  The
-            //     parameter RHO controls the size of the simplex and it is reduced
-            //     automatically from RHOBEG to RHOEND.  For each RHO the subroutine tries
-            //     to achieve a good vector of variables for the current size, and then
-            //     RHO is reduced until the value RHOEND is reached.  Therefore RHOBEG and
-            //     RHOEND should be set to reasonable initial changes to and the required
-            //     accuracy in the variables respectively, but this accuracy should be
-            //     viewed as a subject for experimentation because it is not guaranteed.
-            //     The subroutine has an advantage over many of its competitors, however,
-            //     which is that it treats each constraint individually when calculating
-            //     a change to the variables, instead of lumping the constraints together
-            //     into a single penalty function.  The name of the subroutine is derived
-            //     from the phrase Constrained Optimization BY Linear Approximations.
-
-            //     The user must set the values of N, M, RHOBEG and RHOEND, and must
-            //     provide an initial vector of variables in X.  Further, the value of
-            //     IPRINT should be set to 0, 1, 2 or 3, which controls the amount of
-            //     printing during the calculation. Specifically, there is no output if
-            //     IPRINT=0 and there is output only at the end of the calculation if
-            //     IPRINT=1.  Otherwise each new value of RHO and SIGMA is printed.
-            //     Further, the vector of variables and some function information are
-            //     given either when RHO is reduced or when each new value of F(X) is
-            //     computed in the cases IPRINT=2 or IPRINT=3 respectively. Here SIGMA
-            //     is a penalty parameter, it being assumed that a change to X is an
-            //     improvement if it reduces the merit function
-            //                F(X)+SIGMA*MAX(0.0, - C1(X), - C2(X),..., - CM(X)),
-            //     where C1,C2,...,CM denote the constraint functions that should become
-            //     nonnegative eventually, at least to the precision of RHOEND. In the
-            //     printed output the displayed term that is multiplied by SIGMA is
-            //     called MAXCV, which stands for 'MAXimum Constraint Violation'.  The
-            //     argument ITERS is an integer variable that must be set by the user to a
-            //     limit on the number of calls of CALCFC, the purpose of this routine being
-            //     given below.  The value of ITERS will be altered to the number of calls
-            //     of CALCFC that are made.
-            //     In order to define the objective and constraint functions, we require
-            //     a subroutine that has the name and arguments
-            //                SUBROUTINE CALCFC (N,M,X,F,CON)
-            //                DIMENSION X(:),CON(:)  .
-            //     The values of N and M are fixed and have been defined already, while
-            //     X is now the current vector of variables. The subroutine should return
-            //     the objective and constraint functions at X in F and CON(1),CON(2),
-            //     ...,CON(M).  Note that we are trying to adjust X so that F(X) is as
-            //     small as possible subject to the constraint functions being nonnegative.
-
-            // Local variables
-            var mpp = m + 2,
-                status,
-                // Internal base-1 X array
-                iox = this.arr(n + 1),
-                that = this,
-                fcalcfc;
-
-            this.lastNumberOfEvaluations = 0;
-
-            if (testForRoundingErrors) {
-                console.log("Experimental feature 'testForRoundingErrors' is activated.");
-            }
-
-            iox[0] = 0.0;
-            this.arraycopy(x, 0, iox, 1, n);
-
-            // Internal representation of the objective and constraints calculation method,
-            // accounting for that X and CON arrays in the cobylb method are base-1 arrays.
-            fcalcfc = function (n, m, thisx, con) {  // int n, int m, double[] x, double[] con
-                var ix = that.arr(n),
-                    ocon, f;
-
-                that.lastNumberOfEvaluations = that.lastNumberOfEvaluations + 1;
-
-                that.arraycopy(thisx, 1, ix, 0, n);
-                ocon = that.arr(m);
-                f = calcfc(n, m, ix, ocon);
-                that.arraycopy(ocon, 0, con, 1, m);
-                return f;
-            };
-
-            status = this.cobylb(fcalcfc, n, m, mpp, iox, rhobeg, rhoend, iprint, maxfun, testForRoundingErrors);
-            this.arraycopy(iox, 1, x, 0, n);
-
-            return status;
-        },
-
-        //    private static CobylaExitStatus cobylb(Calcfc calcfc, int n, int m, int mpp, double[] x,
-        //      double rhobeg, double rhoend, int iprint, int maxfun)
-        /**
-         * JavaScript implementation of the non-linear optimization method COBYLA.
-         * @param {Function} calcfc
-         * @param {Number} n
-         * @param {Number} m
-         * @param {Number} mpp
-         * @param {Number} x
-         * @param {Number} rhobeg
-         * @param {Number} rhoend
-         * @param {Number} iprint
-         * @param {Number} maxfun
-         * @param {Boolean} [testForRoundingErrors=false]
-         * @returns {Number} Exit status of the COBYLA2 optimization
-         */
-        cobylb: function (calcfc, n, m, mpp, x, rhobeg, rhoend, iprint, maxfun, testForRoundingErrors) {
-            // calcf ist funktion die aufgerufen wird wie calcfc(n, m, ix, ocon)
-            // N.B. Arguments CON, SIM, SIMI, DATMAT, A, VSIG, VETA, SIGBAR, DX, W & IACT
-            //      have been removed.
-
-            //     Set the initial values of some parameters. The last column of SIM holds
-            //     the optimal vertex of the current simplex, and the preceding N columns
-            //     hold the displacements from the optimal vertex to the other vertices.
-            //     Further, SIMI holds the inverse of the matrix that is contained in the
-            //     first N columns of SIM.
-
-            // Local variables
-            var status = -1,
-
-                alpha = 0.25,
-                beta = 2.1,
-                gamma = 0.5,
-                delta = 1.1,
-
-                f = 0.0,
-                resmax = 0.0,
-                total,
-
-                np = n + 1,
-                mp = m + 1,
-                rho = rhobeg,
-                parmu = 0.0,
-
-                iflag = false,
-                ifull = false,
-                parsig = 0.0,
-                prerec = 0.0,
-                prerem = 0.0,
-
-                con = this.arr(1 + mpp),
-                sim = this.arr2(1 + n, 1 + np),
-                simi = this.arr2(1 + n, 1 + n),
-                datmat = this.arr2(1 + mpp, 1 + np),
-                a = this.arr2(1 + n, 1 + mp),
-                vsig = this.arr(1 + n),
-                veta = this.arr(1 + n),
-                sigbar = this.arr(1 + n),
-                dx = this.arr(1 + n),
-                w = this.arr(1 + n),
-                i, j, k, l,
-                temp, tempa, nfvals,
-                jdrop, ibrnch,
-                skipVertexIdent,
-                phimin, nbest,
-                error,
-                pareta, wsig, weta,
-                cvmaxp, cvmaxm, dxsign,
-                resnew, barmu, phi,
-                vmold, vmnew, trured, ratio, edgmax, cmin, cmax, denom;
-
-            if (iprint >= 2) {
-                console.log("The initial value of RHO is " + rho + " and PARMU is set to zero.");
->>>>>>> f6a731b2
             }
 
             con[mp] = f;
@@ -604,219 +421,25 @@
                                 simi[nbest][i] = tempa;
                             }
                         }
-<<<<<<< HEAD
-=======
-                        ibrnch = true;
-                    }
-
-                    L_140:
-                        do {
-                            L_550:
-                                do {
-                                    if (!skipVertexIdent) {
-                                        //     Identify the optimal vertex of the current simplex.
-                                        phimin = datmat[mp][np] + parmu * datmat[mpp][np];
-                                        nbest = np;
-
-                                        for (j = 1; j <= n; ++j) {
-                                            temp = datmat[mp][j] + parmu * datmat[mpp][j];
-                                            if (temp < phimin) {
-                                                nbest = j;
-                                                phimin = temp;
-                                            } else if (temp === phimin && parmu === 0.0 && datmat[mpp][j] < datmat[mpp][nbest]) {
-                                                nbest = j;
-                                            }
-                                        }
-
-                                        //     Switch the best vertex into pole position if it is not there already,
-                                        //     and also update SIM, SIMI and DATMAT.
-                                        if (nbest <= n) {
-                                            for (i = 1; i <= mpp; ++i) {
-                                                temp = datmat[i][np];
-                                                datmat[i][np] = datmat[i][nbest];
-                                                datmat[i][nbest] = temp;
-                                            }
-                                            for (i = 1; i <= n; ++i) {
-                                                temp = sim[i][nbest];
-                                                sim[i][nbest] = 0.0;
-                                                sim[i][np] += temp;
-
-                                                tempa = 0.0;
-                                                for (k = 1; k <= n; ++k) {
-                                                    sim[i][k] -= temp;
-                                                    tempa -= simi[k][i];
-                                                }
-                                                simi[nbest][i] = tempa;
-                                            }
-                                        }
-
-                                        //     Make an error return if SIGI is a poor approximation to the inverse of
-                                        //     the leading N by N submatrix of SIG.
-                                        error = 0.0;
-                                        if (testForRoundingErrors) {
-                                            for (i = 1; i <= n; ++i) {
-                                                for (j = 1; j <= n; ++j) {
-                                                    temp = this.DOT_PRODUCT_ROW_COL(simi, i, sim, j, 1, n) - (i === j ? 1.0 : 0.0);
-                                                    // temp = this.DOT_PRODUCT(
-                                                    //     this.PART(this.ROW(simi, i), 1, n),
-                                                    //     this.PART(this.COL(sim, j), 1, n)
-                                                    // ) - (i === j ? 1.0 : 0.0);
-
-                                                    error = Math.max(error, Math.abs(temp));
-                                                }
-                                            }
-                                        }
-                                        if (error > 0.1) {
-                                            status = this.DivergingRoundingErrors;
-                                            break L_40;
-                                        }
-
-                                        //     Calculate the coefficients of the linear approximations to the objective
-                                        //     and constraint functions, placing minus the objective function gradient
-                                        //     after the constraint gradients in the array A. The vector W is used for
-                                        //     working space.
-                                        for (k = 1; k <= mp; ++k) {
-                                            con[k] = -datmat[k][np];
-                                            for (j = 1; j <= n; ++j) {
-                                                w[j] = datmat[k][j] + con[k];
-                                            }
-
-                                            for (i = 1; i <= n; ++i) {
-                                                a[i][k] = (k === mp ? -1.0 : 1.0) *
-                                                    this.DOT_PRODUCT_ROW_COL(w, -1, simi, i, 1, n);
-                                                // this.DOT_PRODUCT(this.PART(w, 1, n), this.PART(this.COL(simi, i), 1, n));
-                                            }
-                                        }
-
-                                        //     Calculate the values of sigma and eta, and set IFLAG = 0 if the current
-                                        //     simplex is not acceptable.
-                                        iflag = true;
-                                        parsig = alpha * rho;
-                                        pareta = beta * rho;
-
-                                        for (j = 1; j <= n; ++j) {
-                                            wsig = 0.0;
-                                            weta = 0.0;
-                                            for (k = 1; k <= n; ++k) {
-                                                wsig += simi[j][k] * simi[j][k];
-                                                weta += sim[k][j] * sim[k][j];
-                                            }
-                                            vsig[j] = 1.0 / Math.sqrt(wsig);
-                                            veta[j] = Math.sqrt(weta);
-                                            if (vsig[j] < parsig || veta[j] > pareta) {
-                                                iflag = false;
-                                            }
-                                        }
-
-                                        //     If a new vertex is needed to improve acceptability, then decide which
-                                        //     vertex to drop from the simplex.
-                                        if (!ibrnch && !iflag) {
-                                            jdrop = 0;
-                                            temp = pareta;
-                                            for (j = 1; j <= n; ++j) {
-                                                if (veta[j] > temp) {
-                                                    jdrop = j;
-                                                    temp = veta[j];
-                                                }
-                                            }
-                                            if (jdrop === 0) {
-                                                for (j = 1; j <= n; ++j) {
-                                                    if (vsig[j] < temp) {
-                                                        jdrop = j;
-                                                        temp = vsig[j];
-                                                    }
-                                                }
-                                            }
-
-                                            //     Calculate the step to the new vertex and its sign.
-                                            temp = gamma * rho * vsig[jdrop];
-                                            for (k = 1; k <= n; ++k) {
-                                                dx[k] = temp * simi[jdrop][k];
-                                            }
-                                            cvmaxp = 0.0;
-                                            cvmaxm = 0.0;
-                                            total = 0.0;
-                                            for (k = 1; k <= mp; ++k) {
-                                                // total = this.DOT_PRODUCT(this.PART(this.COL(a, k), 1, n), this.PART(dx, 1, n));
-                                                total = this.DOT_PRODUCT_ROW_COL(dx, -1, a, k, 1, n);
-                                                if (k < mp) {
-                                                    temp = datmat[k][np];
-                                                    cvmaxp = Math.max(cvmaxp, -total - temp);
-                                                    cvmaxm = Math.max(cvmaxm, total - temp);
-                                                }
-                                            }
-                                            dxsign = parmu * (cvmaxp - cvmaxm) > 2.0 * total ? -1.0 : 1.0;
-
-                                            //     Update the elements of SIM and SIMI, and set the next X.
-                                            temp = 0.0;
-                                            for (i = 1; i <= n; ++i) {
-                                                dx[i] = dxsign * dx[i];
-                                                sim[i][jdrop] = dx[i];
-                                                temp += simi[jdrop][i] * dx[i];
-                                            }
-                                            for (k = 1; k <= n; ++k) {
-                                                simi[jdrop][k] /= temp;
-                                            }
-
-                                            for (j = 1; j <= n; ++j) {
-                                                if (j !== jdrop) {
-                                                    // temp = this.DOT_PRODUCT(this.PART(this.ROW(simi, j), 1, n), this.PART(dx, 1, n));
-                                                    temp = this.DOT_PRODUCT_ROW_COL(simi, j, dx, -1, 1, n);
-                                                    for (k = 1; k <= n; ++k) {
-                                                        simi[j][k] -= temp * simi[jdrop][k];
-                                                    }
-                                                }
-                                                x[j] = sim[j][np] + dx[j];
-                                            }
-                                            continue L_40;
-                                        }
-
-                                        //     Calculate DX = x(*)-x(0).
-                                        //     Branch if the length of DX is less than 0.5*RHO.
-                                        ifull = this.trstlp(n, m, a, con, rho, dx);
-                                        if (!ifull) {
-                                            temp = 0.0;
-                                            for (k = 1; k <= n; ++k) {
-                                                temp += dx[k] * dx[k];
-                                            }
-                                            if (temp < 0.25 * rho * rho) {
-                                                ibrnch = true;
-                                                break L_550;
-                                            }
-                                        }
-
-                                        //     Predict the change to F and the new maximum constraint violation if the
-                                        //     variables are altered from x(0) to x(0) + DX.
-                                        total = 0.0;
-                                        resnew = 0.0;
-                                        con[mp] = 0.0;
-                                        for (k = 1; k <= mp; ++k) {
-                                            //total = con[k] - this.DOT_PRODUCT(this.PART(this.COL(a, k), 1, n), this.PART(dx, 1, n));
-                                            total = con[k] - this.DOT_PRODUCT_ROW_COL(dx, -1, a, k, 1, n);
-                                            if (k < mp) {
-                                                resnew = Math.max(resnew, total);
-                                            }
-                                        }
->>>>>>> f6a731b2
 
                         //     Make an error return if SIGI is a poor approximation to the inverse of
                         //     the leading N by N submatrix of SIG.
                         error = 0.0;
-                        // if (false) {
-                        //     for (i = 1; i <= n; ++i) {
-                        //         for (j = 1; j <= n; ++j) {
-                        //             temp =
-                        //                 this.DOT_PRODUCT_ROW_COL(simi, i, sim, j, 1, n) -
-                        //                 (i === j ? 1.0 : 0.0);
-                        //             // temp = this.DOT_PRODUCT(
-                        //             //     this.PART(this.ROW(simi, i), 1, n),
-                        //             //     this.PART(this.COL(sim, j), 1, n)
-                        //             // ) - (i === j ? 1.0 : 0.0);
-
-                        //             error = Math.max(error, Math.abs(temp));
-                        //         }
-                        //     }
-                        // }
+                        if (testForRoundingErrors) {
+                            for (i = 1; i <= n; ++i) {
+                                for (j = 1; j <= n; ++j) {
+                                    temp =
+                                        this.DOT_PRODUCT_ROW_COL(simi, i, sim, j, 1, n) -
+                                        (i === j ? 1.0 : 0.0);
+                                    // temp = this.DOT_PRODUCT(
+                                    //     this.PART(this.ROW(simi, i), 1, n),
+                                    //     this.PART(this.COL(sim, j), 1, n)
+                                    // ) - (i === j ? 1.0 : 0.0);
+
+                                    error = Math.max(error, Math.abs(temp));
+                                }
+                            }
+                        }
                         if (error > 0.1) {
                             status = this.DivergingRoundingErrors;
                             break L_40;
