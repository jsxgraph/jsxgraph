--- conflicted
+++ resolved
@@ -3,7 +3,6 @@
  Matthias Ehmann,
  Carsten Miller,
  Reinhard Oldenburg,
- Andreas Walter,
  Alfred Wassermann
 
  This file is part of JSXGraph.
@@ -30,8 +29,7 @@
  This is a port of jcobyla
 
  - to JavaScript by Reihard Oldenburg and
- - to JSXGraph by Alfred Wassermann
- - optimized by Andreas Walter
+ - to JSXGraph By Alfred Wassermann
  */
 /*
  * jcobyla
@@ -97,24 +95,11 @@
     JXG.Math.Nlp = {
 
         arr: function (n) {
-<<<<<<< HEAD
-            var a = new Array(n),
-                i;
-
-            if (Type.exists(a.fill)) {
-                a.fill(0.0, 0, n);
-            } else {
-                for (i = 0; i < n; i++) {
-                    a[i] = 0.0;
-                }
-            }
-=======
             // Is 0 initialized
             return new Float64Array(n);
 
             // var a = new Array(n),
             //     i;
->>>>>>> 5d0aedc9
 
             // if (Type.exists(a.fill)) {
             //     a.fill(0.0, 0, n);
@@ -426,7 +411,6 @@
                                             }
                                         }
 
-<<<<<<< HEAD
                                         //     Switch the best vertex into pole position if it is not there already,
                                         //     and also update SIM, SIMI and DATMAT.
                                         if (nbest <= n) {
@@ -452,67 +436,23 @@
                                         //     Make an error return if SIGI is a poor approximation to the inverse of
                                         //     the leading N by N submatrix of SIG.
                                         error = 0.0;
-                                        for (i = 1; i <= n; ++i) {
-                                            for (j = 1; j <= n; ++j) {
-                                                temp = this.DOT_PRODUCT_ROW_COL(simi, i, sim, j, 1, n) - (i === j ? 1.0 : 0.0);
-                                                // console.log("A", temp);
-                                                // temp = this.DOT_PRODUCT(
-                                                //     this.PART(this.ROW(simi, i), 1, n),
-                                                //     this.PART(this.COL(sim, j), 1, n)
-                                                // ) - (i === j ? 1.0 : 0.0);
-                                                // console.log("B", temp);
-
-                                                error = Math.max(error, Math.abs(temp));
+                                        if (false) {
+                                            for (i = 1; i <= n; ++i) {
+                                                for (j = 1; j <= n; ++j) {
+                                                    temp = this.DOT_PRODUCT_ROW_COL(simi, i, sim, j, 1, n) - (i === j ? 1.0 : 0.0);
+                                                    // temp = this.DOT_PRODUCT(
+                                                    //     this.PART(this.ROW(simi, i), 1, n),
+                                                    //     this.PART(this.COL(sim, j), 1, n)
+                                                    // ) - (i === j ? 1.0 : 0.0);
+
+                                                    error = Math.max(error, Math.abs(temp));
+                                                }
                                             }
                                         }
                                         if (error > 0.1) {
                                             status = this.DivergingRoundingErrors;
                                             break L_40;
                                         }
-=======
-                            //     Switch the best vertex into pole position if it is not there already,
-                            //     and also update SIM, SIMI and DATMAT.
-                            if (nbest <= n) {
-                                for (i = 1; i <= mpp; ++i) {
-                                    temp = datmat[i][np];
-                                    datmat[i][np] = datmat[i][nbest];
-                                    datmat[i][nbest] = temp;
-                                }
-                                for (i = 1; i <= n; ++i) {
-                                    temp = sim[i][nbest];
-                                    sim[i][nbest] = 0.0;
-                                    sim[i][np] += temp;
-
-                                    tempa = 0.0;
-                                    for (k = 1; k <= n; ++k) {
-                                        sim[i][k] -= temp;
-                                        tempa -= simi[k][i];
-                                    }
-                                    simi[nbest][i] = tempa;
-                                }
-                            }
-
-                            //     Make an error return if SIGI is a poor approximation to the inverse of
-                            //     the leading N by N submatrix of SIG.
-                            error = 0.0;
-                            if (false) {
-                                for (i = 1; i <= n; ++i) {
-                                    for (j = 1; j <= n; ++j) {
-                                        temp = this.DOT_PRODUCT_ROW_COL(simi, i, sim, j, 1, n) - (i === j ? 1.0 : 0.0);
-                                        // temp = this.DOT_PRODUCT(
-                                        //     this.PART(this.ROW(simi, i), 1, n),
-                                        //     this.PART(this.COL(sim, j), 1, n)
-                                        // ) - (i === j ? 1.0 : 0.0);
-
-                                        error = Math.max(error, Math.abs(temp));
-                                    }
-                                }
-                            }
-                            if (error > 0.1) {
-                                status = this.DivergingRoundingErrors;
-                                break L_40;
-                            }
->>>>>>> 5d0aedc9
 
                                         //     Calculate the coefficients of the linear approximations to the objective
                                         //     and constraint functions, placing minus the objective function gradient
@@ -524,21 +464,12 @@
                                                 w[j] = datmat[k][j] + con[k];
                                             }
 
-<<<<<<< HEAD
                                             for (i = 1; i <= n; ++i) {
                                                 a[i][k] = (k === mp ? -1.0 : 1.0) *
                                                     this.DOT_PRODUCT_ROW_COL(w, -1, simi, i, 1, n);
                                                 // this.DOT_PRODUCT(this.PART(w, 1, n), this.PART(this.COL(simi, i), 1, n));
                                             }
                                         }
-=======
-                                for (i = 1; i <= n; ++i) {
-                                    a[i][k] = (k === mp ? -1.0 : 1.0) *
-                                        this.DOT_PRODUCT_ROW_COL(w, -1, simi, i, 1, n);
-                                    // this.DOT_PRODUCT(this.PART(w, 1, n), this.PART(this.COL(simi, i), 1, n));
-                                }
-                            }
->>>>>>> 5d0aedc9
 
                                         //     Calculate the values of sigma and eta, and set IFLAG = 0 if the current
                                         //     simplex is not acceptable.
@@ -546,35 +477,17 @@
                                         parsig = alpha * rho;
                                         pareta = beta * rho;
 
-<<<<<<< HEAD
                                         for (j = 1; j <= n; ++j) {
                                             wsig = 0.0;
+                                            weta = 0.0;
                                             for (k = 1; k <= n; ++k) {
                                                 wsig += simi[j][k] * simi[j][k];
-                                            }
-                                            weta = 0.0;
-                                            for (k = 1; k <= n; ++k) {
                                                 weta += sim[k][j] * sim[k][j];
                                             }
                                             vsig[j] = 1.0 / Math.sqrt(wsig);
                                             veta[j] = Math.sqrt(weta);
-                                            if (vsig[j] < parsig || veta[j] > pareta) {
-                                                iflag = false;
-                                            }
-                                        }
-=======
-                            for (j = 1; j <= n; ++j) {
-                                wsig = 0.0;
-                                weta = 0.0;
-                                for (k = 1; k <= n; ++k) {
-                                    wsig += simi[j][k] * simi[j][k];
-                                    weta += sim[k][j] * sim[k][j];
-                                }
-                                vsig[j] = 1.0 / Math.sqrt(wsig);
-                                veta[j] = Math.sqrt(weta);
-                                if (vsig[j] < parsig || veta[j] > pareta) { iflag = false; }
-                            }
->>>>>>> 5d0aedc9
+                                            if (vsig[j] < parsig || veta[j] > pareta) { iflag = false; }
+                                        }
 
                                         //     If a new vertex is needed to improve acceptability, then decide which
                                         //     vertex to drop from the simplex.
@@ -661,9 +574,7 @@
                                         for (k = 1; k <= mp; ++k) {
                                             //total = con[k] - this.DOT_PRODUCT(this.PART(this.COL(a, k), 1, n), this.PART(dx, 1, n));
                                             total = con[k] - this.DOT_PRODUCT_ROW_COL(dx, -1, a, k, 1, n);
-                                            if (k < mp) {
-                                                resnew = Math.max(resnew, total);
-                                            }
+                                            if (k < mp) { resnew = Math.max(resnew, total); }
                                         }
 
                                         //     Increase PARMU if necessary and branch back if this change alters the
@@ -674,9 +585,7 @@
                                         barmu = prerec > 0.0 ? total / prerec : 0.0;
                                         if (parmu < 1.5 * barmu) {
                                             parmu = 2.0 * barmu;
-                                            if (iprint >= 2) {
-                                                console.log("Increase in PARMU to " + parmu);
-                                            }
+                                            if (iprint >= 2) { console.log("Increase in PARMU to " + parmu); }
                                             phi = datmat[mp][np] + parmu * datmat[mpp][np];
                                             for (j = 1; j <= n; ++j) {
                                                 temp = datmat[mp][j] + parmu * datmat[mpp][j];
@@ -741,9 +650,7 @@
                                             }
                                         }
                                     }
-                                    if (l > 0) {
-                                        jdrop = l;
-                                    }
+                                    if (l > 0) { jdrop = l; }
 
                                     if (jdrop !== 0) {
                                         //     Revise the simplex by updating the elements of SIM, SIMI and DATMAT.
@@ -752,9 +659,7 @@
                                             sim[i][jdrop] = dx[i];
                                             temp += simi[jdrop][i] * dx[i];
                                         }
-                                        for (k = 1; k <= n; ++k) {
-                                            simi[jdrop][k] /= temp;
-                                        }
+                                        for (k = 1; k <= n; ++k) { simi[jdrop][k] /= temp; }
                                         for (j = 1; j <= n; ++j) {
                                             if (j !== jdrop) {
                                                 // temp = this.DOT_PRODUCT(this.PART(this.ROW(simi, j), 1, n), this.PART(dx, 1, n));
@@ -789,9 +694,7 @@
                             cmin = 0.0;
                             cmax = 0.0;
                             rho *= 0.5;
-                            if (rho <= 1.5 * rhoend) {
-                                rho = rhoend;
-                            }
+                            if (rho <= 1.5 * rhoend) { rho = rhoend; }
                             if (parmu > 0.0) {
                                 denom = 0.0;
                                 for (k = 1; k <= mp; ++k) {
@@ -818,65 +721,14 @@
                             if (iprint === 2) {
                                 this.PrintIterationResult(nfvals, datmat[mp][np], datmat[mpp][np], this.COL(sim, np), n, iprint);
                             }
-<<<<<<< HEAD
                         } while (true);
-=======
-                        }
-                    } while (false);
-
-                    if (!iflag) {
-                        ibrnch = false;
-                        continue L_140;
-                    }
-
-                    if (rho <= rhoend) {
-                        status = this.Normal;
-                        break L_40;
-                    }
-
-                    //     Otherwise reduce RHO if it is not at its least value and reset PARMU.
-                    cmin = 0.0;
-                    cmax = 0.0;
-                    rho *= 0.5;
-                    if (rho <= 1.5 * rhoend) { rho = rhoend; }
-                    if (parmu > 0.0) {
-                        denom = 0.0;
-                        for (k = 1; k <= mp; ++k) {
-                            cmin = datmat[k][np];
-                            cmax = cmin;
-                            for (i = 1; i <= n; ++i) {
-                                cmin = Math.min(cmin, datmat[k][i]);
-                                cmax = Math.max(cmax, datmat[k][i]);
-                            }
-                            if (k <= m && cmin < 0.5 * cmax) {
-                                temp = Math.max(cmax, 0.0) - cmin;
-                                denom = denom <= 0.0 ? temp : Math.min(denom, temp);
-                            }
-                        }
-                        if (denom === 0.0) {
-                            parmu = 0.0;
-                        } else if (cmax - cmin < parmu * denom) {
-                            parmu = (cmax - cmin) / denom;
-                        }
-                    }
-                    if (iprint >= 2) {
-                        console.log("Reduction in RHO to " + rho + "  and PARMU = " + parmu);
-                    }
-                    if (iprint === 2) {
-                        this.PrintIterationResult(nfvals, datmat[mp][np], datmat[mpp][np], this.COL(sim, np), n, iprint);
-                    }
->>>>>>> 5d0aedc9
                 } while (true);
 
             switch (status) {
                 case this.Normal:
-                    if (iprint >= 1) {
-                        console.log("%nNormal return from subroutine COBYLA%n");
-                    }
+                    if (iprint >= 1) { console.log("%nNormal return from subroutine COBYLA%n"); }
                     if (ifull) {
-                        if (iprint >= 1) {
-                            this.PrintIterationResult(nfvals, f, resmax, x, n, iprint);
-                        }
+                        if (iprint >= 1) { this.PrintIterationResult(nfvals, f, resmax, x, n, iprint); }
                         return status;
                     }
                     break;
@@ -892,14 +744,10 @@
                     break;
             }
 
-            for (k = 1; k <= n; ++k) {
-                x[k] = sim[k][np];
-            }
+            for (k = 1; k <= n; ++k) { x[k] = sim[k][np]; }
             f = datmat[mp][np];
             resmax = datmat[mpp][np];
-            if (iprint >= 1) {
-                this.PrintIterationResult(nfvals, f, resmax, x, n, iprint);
-            }
+            if (iprint >= 1) { this.PrintIterationResult(nfvals, f, resmax, x, n, iprint); }
 
             return status;
         },
@@ -1009,7 +857,6 @@
                             iact[mcon] = mcon;
                             vmultc[mcon] = 0.0;
                         }
-<<<<<<< HEAD
                         first = false;
 
                         optold = 0.0;
@@ -1032,9 +879,7 @@
                                 } else {
                                     --icount;
                                 }
-                                if (icount === 0) {
-                                    break L_60;
-                                }
+                                if (icount === 0) { break L_60; }
 
                                 //     If ICON exceeds NACT, then we add the constraint with index IACT(ICON) to
                                 //     the active set. Apply Givens rotations so that the last N-NACT-1 columns
@@ -1081,21 +926,15 @@
                                     if (mcon > m) {
                                         //     Pick the next search direction of stage two.
                                         temp = 1.0 / zdota[nact];
-                                        for (k = 1; k <= n; ++k) {
-                                            sdirn[k] = temp * z[k][nact];
-                                        }
+                                        for (k = 1; k <= n; ++k) { sdirn[k] = temp * z[k][nact]; }
                                     } else {
                                         // temp = this.DOT_PRODUCT(this.PART(sdirn, 1, n), this.PART(this.COL(z, nact + 1), 1, n));
                                         temp = this.DOT_PRODUCT_ROW_COL(sdirn, -1, z, nact + 1, 1, n);
-                                        for (k = 1; k <= n; ++k) {
-                                            sdirn[k] -= temp * z[k][nact + 1];
-                                        }
+                                        for (k = 1; k <= n; ++k) { sdirn[k] -= temp * z[k][nact + 1]; }
                                     }
                                 } else {
                                     kk = iact[icon];
-                                    for (k = 1; k <= n; ++k) {
-                                        dxnew[k] = a[k][kk];
-                                    }
+                                    for (k = 1; k <= n; ++k) { dxnew[k] = a[k][kk]; }
                                     tot = 0.0;
 
                                     // {
@@ -1110,9 +949,7 @@
                                         }
                                         acca = spabs + 0.1 * Math.abs(sp);
                                         accb = spabs + 0.2 * Math.abs(sp);
-                                        if (spabs >= acca || acca >= accb) {
-                                            sp = 0.0;
-                                        }
+                                        if (spabs >= acca || acca >= accb) { sp = 0.0; }
                                         if (tot === 0.0) {
                                             tot = sp;
                                         } else {
@@ -1157,16 +994,12 @@
                                                 temp = zdotv / zdota[k];
                                                 if (temp > 0.0 && iact[k] <= m) {
                                                     tempa = vmultc[k] / temp;
-                                                    if (ratio < 0.0 || tempa < ratio) {
-                                                        ratio = tempa;
-                                                    }
+                                                    if (ratio < 0.0 || tempa < ratio) { ratio = tempa; }
                                                 }
 
                                                 if (k >= 2) {
                                                     kw = iact[k];
-                                                    for (i = 1; i <= n; ++i) {
-                                                        dxnew[i] -= temp * a[i][kw];
-                                                    }
+                                                    for (i = 1; i <= n; ++i) { dxnew[i] -= temp * a[i][kw]; }
                                                 }
                                                 vmultd[k] = temp;
                                             } else {
@@ -1174,140 +1007,7 @@
                                             }
                                         } while (--k > 0);
                                         //}
-                                        if (ratio < 0.0) {
-                                            break L_60;
-                                        }
-=======
-                        if (icount === 0) { break L_60; }
-
-                        //     If ICON exceeds NACT, then we add the constraint with index IACT(ICON) to
-                        //     the active set. Apply Givens rotations so that the last N-NACT-1 columns
-                        //     of Z are orthogonal to the gradient of the new constraint, a scalar
-                        //     product being set to zero if its nonzero value could be due to computer
-                        //     rounding errors. The array DXNEW is used for working space.
-                        ratio = 0;
-                        if (icon <= nact) {
-                            if (icon < nact) {
-                                //     Delete the constraint that has the index IACT(ICON) from the active set.
-
-                                isave = iact[icon];
-                                vsave = vmultc[icon];
-                                k = icon;
-                                do {
-                                    kp = k + 1;
-                                    kk = iact[kp];
-                                    sp = this.DOT_PRODUCT(
-                                        this.PART(this.COL(z, k), 1, n),
-                                        this.PART(this.COL(a, kk), 1, n)
-                                    );
-                                    temp = Math.sqrt(sp * sp + zdota[kp] * zdota[kp]);
-                                    alpha = zdota[kp] / temp;
-                                    beta = sp / temp;
-                                    zdota[kp] = alpha * zdota[k];
-                                    zdota[k] = temp;
-                                    for (i = 1; i <= n; ++i) {
-                                        temp = alpha * z[i][kp] + beta * z[i][k];
-                                        z[i][kp] = alpha * z[i][k] - beta * z[i][kp];
-                                        z[i][k] = temp;
-                                    }
-                                    iact[k] = kk;
-                                    vmultc[k] = vmultc[kp];
-                                    k = kp;
-                                } while (k < nact);
-
-                                iact[k] = isave;
-                                vmultc[k] = vsave;
-                            }
-                            --nact;
-
-                            //     If stage one is in progress, then set SDIRN to the direction of the next
-                            //     change to the current vector of variables.
-                            if (mcon > m) {
-                                //     Pick the next search direction of stage two.
-                                temp = 1.0 / zdota[nact];
-                                for (k = 1; k <= n; ++k) { sdirn[k] = temp * z[k][nact]; }
-                            } else {
-                                // temp = this.DOT_PRODUCT(this.PART(sdirn, 1, n), this.PART(this.COL(z, nact + 1), 1, n));
-                                temp = this.DOT_PRODUCT_ROW_COL(sdirn, -1, z, nact + 1, 1, n);
-                                for (k = 1; k <= n; ++k) { sdirn[k] -= temp * z[k][nact + 1]; }
-                            }
-                        } else {
-                            kk = iact[icon];
-                            for (k = 1; k <= n; ++k) { dxnew[k] = a[k][kk]; }
-                            tot = 0.0;
-
-                            // {
-                            k = n;
-                            while (k > nact) {
-                                sp = 0.0;
-                                spabs = 0.0;
-                                for (i = 1; i <= n; ++i) {
-                                    temp = z[i][k] * dxnew[i];
-                                    sp += temp;
-                                    spabs += Math.abs(temp);
-                                }
-                                acca = spabs + 0.1 * Math.abs(sp);
-                                accb = spabs + 0.2 * Math.abs(sp);
-                                if (spabs >= acca || acca >= accb) { sp = 0.0; }
-                                if (tot === 0.0) {
-                                    tot = sp;
-                                } else {
-                                    kp = k + 1;
-                                    temp = Math.sqrt(sp * sp + tot * tot);
-                                    alpha = sp / temp;
-                                    beta = tot / temp;
-                                    tot = temp;
-                                    for (i = 1; i <= n; ++i) {
-                                        temp = alpha * z[i][k] + beta * z[i][kp];
-                                        z[i][kp] = alpha * z[i][kp] - beta * z[i][k];
-                                        z[i][k] = temp;
-                                    }
-                                }
-                                --k;
-                            }
-                            // }
-
-                            if (tot === 0.0) {
-                                //     The next instruction is reached if a deletion has to be made from the
-                                //     active set in order to make room for the new active constraint, because
-                                //     the new constraint gradient is a linear combination of the gradients of
-                                //     the old active constraints.  Set the elements of VMULTD to the multipliers
-                                //     of the linear combination.  Further, set IOUT to the index of the
-                                //     constraint to be deleted, but branch if no suitable index can be found.
-
-                                ratio = -1.0;
-                                //{
-                                k = nact;
-                                do {
-                                    zdotv = 0.0;
-                                    zdvabs = 0.0;
-
-                                    for (i = 1; i <= n; ++i) {
-                                        temp = z[i][k] * dxnew[i];
-                                        zdotv += temp;
-                                        zdvabs += Math.abs(temp);
-                                    }
-                                    acca = zdvabs + 0.1 * Math.abs(zdotv);
-                                    accb = zdvabs + 0.2 * Math.abs(zdotv);
-                                    if (zdvabs < acca && acca < accb) {
-                                        temp = zdotv / zdota[k];
-                                        if (temp > 0.0 && iact[k] <= m) {
-                                            tempa = vmultc[k] / temp;
-                                            if (ratio < 0.0 || tempa < ratio) { ratio = tempa; }
-                                        }
-
-                                        if (k >= 2) {
-                                            kw = iact[k];
-                                            for (i = 1; i <= n; ++i) { dxnew[i] -= temp * a[i][kw]; }
-                                        }
-                                        vmultd[k] = temp;
-                                    } else {
-                                        vmultd[k] = 0.0;
-                                    }
-                                } while (--k > 0);
-                                //}
-                                if (ratio < 0.0) { break L_60; }
->>>>>>> 5d0aedc9
+                                        if (ratio < 0.0) { break L_60; }
 
                                         //     Revise the Lagrange multipliers and reorder the active constraints so
                                         //     that the one to be replaced is at the end of the list. Also calculate the
@@ -1348,9 +1048,7 @@
                                             this.PART(this.COL(z, nact), 1, n),
                                             this.PART(this.COL(a, kk), 1, n)
                                         );
-                                        if (temp === 0.0) {
-                                            break L_60;
-                                        }
+                                        if (temp === 0.0) { break L_60; }
                                         zdota[nact] = temp;
                                         vmultc[icon] = 0.0;
                                         vmultc[nact] = ratio;
@@ -1373,17 +1071,10 @@
                                         k = nact - 1;
                                         sp = this.DOT_PRODUCT(
                                             this.PART(this.COL(z, k), 1, n),
-<<<<<<< HEAD
                                             this.PART(this.COL(a, kk), 1, n)
                                         );
                                         temp = Math.sqrt(sp * sp + zdota[nact] * zdota[nact]);
                                         alpha = zdota[nact] / temp;
-=======
-                                            this.PART(this.COL(a, kw), 1, n)
-                                        );
-                                        temp = Math.sqrt(sp * sp + zdota[kp] * zdota[kp]);
-                                        alpha = zdota[kp] / temp;
->>>>>>> 5d0aedc9
                                         beta = sp / temp;
                                         zdota[nact] = alpha * zdota[k];
                                         zdota[k] = temp;
@@ -1404,19 +1095,14 @@
                                     if (mcon > m) {
                                         //     Pick the next search direction of stage two.
                                         temp = 1.0 / zdota[nact];
-                                        for (k = 1; k <= n; ++k) {
-                                            sdirn[k] = temp * z[k][nact];
-                                        }
+                                        for (k = 1; k <= n; ++k) { sdirn[k] = temp * z[k][nact]; }
                                     } else {
                                         kk = iact[nact];
                                         // temp = (this.DOT_PRODUCT(this.PART(sdirn, 1, n),this.PART(this.COL(a, kk), 1, n)) - 1.0) / zdota[nact];
                                         temp = (this.DOT_PRODUCT_ROW_COL(sdirn, -1, a, kk, 1, n) - 1.0) / zdota[nact];
-                                        for (k = 1; k <= n; ++k) {
-                                            sdirn[k] -= temp * z[k][nact];
-                                        }
+                                        for (k = 1; k <= n; ++k) { sdirn[k] -= temp * z[k][nact]; }
                                     }
                                 }
-<<<<<<< HEAD
 
                                 //     Calculate the step to the boundary of the trust region or take the step
                                 //     that reduces RESMAX to zero. The two statements below that include the
@@ -1426,64 +1112,20 @@
                                 dd = rho * rho;
                                 sd = 0.0;
                                 ss = 0.0;
-=======
-                                temp = this.DOT_PRODUCT(
-                                    this.PART(this.COL(z, nact), 1, n),
-                                    this.PART(this.COL(a, kk), 1, n)
-                                );
-                                if (temp === 0.0) { break L_60; }
-                                zdota[nact] = temp;
-                                vmultc[icon] = 0.0;
-                                vmultc[nact] = ratio;
-                            } else {
-                                //     Add the new constraint if this can be done without a deletion from the
-                                //     active set.
-
-                                ++nact;
-                                zdota[nact] = tot;
-                                vmultc[icon] = vmultc[nact];
-                                vmultc[nact] = 0.0;
-                            }
-
-                            //     Update IACT and ensure that the objective function continues to be
-                            //     treated as the last active constraint when MCON>M.
-
-                            iact[icon] = iact[nact];
-                            iact[nact] = kk;
-                            if (mcon > m && kk !== mcon) {
-                                k = nact - 1;
-                                sp = this.DOT_PRODUCT(
-                                    this.PART(this.COL(z, k), 1, n),
-                                    this.PART(this.COL(a, kk), 1, n)
-                                );
-                                temp = Math.sqrt(sp * sp + zdota[nact] * zdota[nact]);
-                                alpha = zdota[nact] / temp;
-                                beta = sp / temp;
-                                zdota[nact] = alpha * zdota[k];
-                                zdota[k] = temp;
->>>>>>> 5d0aedc9
                                 for (i = 1; i <= n; ++i) {
-                                    if (Math.abs(dx[i]) >= 1.0E-6 * rho) {
-                                        dd -= dx[i] * dx[i];
-                                    }
+                                    if (Math.abs(dx[i]) >= 1.0E-6 * rho) { dd -= dx[i] * dx[i]; }
                                     sd += dx[i] * sdirn[i];
                                     ss += sdirn[i] * sdirn[i];
                                 }
-                                if (dd <= 0.0) {
-                                    break L_60;
-                                }
+                                if (dd <= 0.0) { break L_60; }
                                 temp = Math.sqrt(ss * dd);
-                                if (Math.abs(sd) >= 1.0E-6 * temp) {
-                                    temp = Math.sqrt(ss * dd + sd * sd);
-                                }
+                                if (Math.abs(sd) >= 1.0E-6 * temp) { temp = Math.sqrt(ss * dd + sd * sd); }
                                 stpful = dd / (temp + sd);
                                 step = stpful;
                                 if (mcon === m) {
                                     acca = step + 0.1 * resmax;
                                     accb = step + 0.2 * resmax;
-                                    if (step >= acca || acca >= accb) {
-                                        break L_70;
-                                    }
+                                    if (step >= acca || acca >= accb) { break L_70; }
                                     step = Math.min(step, resmax);
                                 }
 
@@ -1491,9 +1133,7 @@
                                 //     RESMAX to the corresponding maximum residual if stage one is being done.
                                 //     Because DXNEW will be changed during the calculation of some Lagrange
                                 //     multipliers, it will be restored to the following value later.
-                                for (k = 1; k <= n; ++k) {
-                                    dxnew[k] = dx[k] + step * sdirn[k];
-                                }
+                                for (k = 1; k <= n; ++k) { dxnew[k] = dx[k] + step * sdirn[k]; }
                                 if (mcon === m) {
                                     resold = resmax;
                                     resmax = 0.0;
@@ -1521,28 +1161,19 @@
                                     }
                                     acca = zdwabs + 0.1 * Math.abs(zdotw);
                                     accb = zdwabs + 0.2 * Math.abs(zdotw);
-                                    if (zdwabs >= acca || acca >= accb) {
-                                        zdotw = 0.0;
-                                    }
+                                    if (zdwabs >= acca || acca >= accb) { zdotw = 0.0; }
                                     vmultd[k] = zdotw / zdota[k];
                                     if (k >= 2) {
                                         kk = iact[k];
-                                        for (i = 1; i <= n; ++i) {
-                                            dxnew[i] -= vmultd[k] * a[i][kk];
-                                        }
+                                        for (i = 1; i <= n; ++i) { dxnew[i] -= vmultd[k] * a[i][kk]; }
                                     }
                                 } while (k-- >= 2);
-                                if (mcon > m) {
-                                    vmultd[nact] = Math.max(0.0, vmultd[nact]);
-                                }
+                                if (mcon > m) { vmultd[nact] = Math.max(0.0, vmultd[nact]); }
                                 //}
 
                                 //     Complete VMULTC by finding the new constraint residuals.
 
-<<<<<<< HEAD
-                                for (k = 1; k <= n; ++k) {
-                                    dxnew[k] = dx[k] + step * sdirn[k];
-                                }
+                                for (k = 1; k <= n; ++k) { dxnew[k] = dx[k] + step * sdirn[k]; }
                                 if (mcon > nact) {
                                     kl = nact + 1;
                                     for (k = kl; k <= mcon; ++k) {
@@ -1556,52 +1187,9 @@
                                         }
                                         acca = sumabs + 0.1 * Math.abs(total);
                                         accb = sumabs + 0.2 * Math.abs(total);
-                                        if (sumabs >= acca || acca >= accb) {
-                                            total = 0.0;
-                                        }
+                                        if (sumabs >= acca || acca >= accb) { total = 0.0; }
                                         vmultd[k] = total;
                                     }
-=======
-                        //     Set VMULTD to the VMULTC vector that would occur if DX became DXNEW. A
-                        //     device is included to force VMULTD(K) = 0.0 if deviations from this value
-                        //     can be attributed to computer rounding errors. First calculate the new
-                        //     Lagrange multipliers.
-                        //{
-                        k = nact;
-                        do {
-                            zdotw = 0.0;
-                            zdwabs = 0.0;
-                            for (i = 1; i <= n; ++i) {
-                                temp = z[i][k] * dxnew[i];
-                                zdotw += temp;
-                                zdwabs += Math.abs(temp);
-                            }
-                            acca = zdwabs + 0.1 * Math.abs(zdotw);
-                            accb = zdwabs + 0.2 * Math.abs(zdotw);
-                            if (zdwabs >= acca || acca >= accb) { zdotw = 0.0; }
-                            vmultd[k] = zdotw / zdota[k];
-                            if (k >= 2) {
-                                kk = iact[k];
-                                for (i = 1; i <= n; ++i) { dxnew[i] -= vmultd[k] * a[i][kk]; }
-                            }
-                        } while (k-- >= 2);
-                        if (mcon > m) { vmultd[nact] = Math.max(0.0, vmultd[nact]); }
-                        //}
-
-                        //     Complete VMULTC by finding the new constraint residuals.
-
-                        for (k = 1; k <= n; ++k) { dxnew[k] = dx[k] + step * sdirn[k]; }
-                        if (mcon > nact) {
-                            kl = nact + 1;
-                            for (k = kl; k <= mcon; ++k) {
-                                kk = iact[k];
-                                total = resmax - b[kk];
-                                sumabs = resmax + Math.abs(b[kk]);
-                                for (i = 1; i <= n; ++i) {
-                                    temp = a[i][kk] * dxnew[i];
-                                    total += temp;
-                                    sumabs += Math.abs(temp);
->>>>>>> 5d0aedc9
                                 }
 
                                 //     Calculate the fraction of the step from DX to DXNEW that will be taken.
@@ -1621,15 +1209,11 @@
                                 //     Update DX, VMULTC and RESMAX.
 
                                 temp = 1.0 - ratio;
-                                for (k = 1; k <= n; ++k) {
-                                    dx[k] = temp * dx[k] + ratio * dxnew[k];
-                                }
+                                for (k = 1; k <= n; ++k) { dx[k] = temp * dx[k] + ratio * dxnew[k]; }
                                 for (k = 1; k <= mcon; ++k) {
                                     vmultc[k] = Math.max(0.0, temp * vmultc[k] + ratio * vmultd[k]);
                                 }
-                                if (mcon === m) {
-                                    resmax = resold + ratio * (resmax - resold);
-                                }
+                                if (mcon === m) { resmax = resold + ratio * (resmax - resold); }
 
                                 //     If the full step is not acceptable then begin another iteration.
                                 //     Otherwise switch to stage two or end the calculation.
@@ -1650,17 +1234,8 @@
         },
 
         PrintIterationResult: function (nfvals, f, resmax, x, n, iprint) {
-<<<<<<< HEAD
-            if (iprint > 1) {
-                console.log("NFVALS = " + nfvals + "  F = " + f + "  MAXCV = " + resmax);
-            }
-            if (iprint > 1) {
-                console.log("X = " + this.PART(x, 1, n));
-            }
-=======
             if (iprint > 1) { console.log("NFVALS = " + nfvals + "  F = " + f + "  MAXCV = " + resmax); }
             if (iprint > 1) { console.log("X = " + this.PART(x, 1, n)); }
->>>>>>> 5d0aedc9
         },
 
         ROW: function (src, rowidx) {
