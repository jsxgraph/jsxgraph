--- conflicted
+++ resolved
@@ -526,76 +526,8 @@
             res = arr1 - arr2;
         }
 
-<<<<<<< HEAD
-        return res;
-    },
-=======
-            return res;
-        },
-
-        /**
-         * The Theil-Sen estimator can be used to determine a more robust linear regression of a set of sample
-         * points than least squares regression in {@link JXG.Math.Numerics.regressionPolynomial}.
-         *
-         * If the function should be applied to an array a of points, a the coords array can be generated with
-         * JavaScript array.map:
-         *
-         * <pre>
-         * JXG.Math.Statistics.TheilSenRegression(a.map(el => el.coords));
-         * </pre>
-         *
-         * @param {Array} coords Array of {@link JXG.Coords}.
-         * @returns {Array} A stdform array of the regression line.
-         * @memberof JXG.Math.Statistics
-         *
-         * @example
-         * var board = JXG.JSXGraph.initBoard('jxgbox', { boundingbox: [-6,6,6,-6], axis : true });
-         * var a=[];
-         * a[0]=board.create('point', [0,0]);
-         * a[1]=board.create('point', [3,0]);
-         * a[2]=board.create('point', [0,3]);
-         *
-         * board.create('line', [
-         *     () => JXG.Math.Statistics.TheilSenRegression(a.map(el => el.coords))
-         *   ],
-         *   {strokeWidth:1, strokeColor:'black'});
-         *
-         * </pre><div id="JXG0a28be85-91c5-44d3-aae6-114e81217cf0" class="jxgbox" style="width: 300px; height: 300px;"></div>
-         * <script type="text/javascript">
-         *     (function() {
-         *         var board = JXG.JSXGraph.initBoard('JXG0a28be85-91c5-44d3-aae6-114e81217cf0',
-         *             {boundingbox: [-6,6,6,-6], axis: true, showcopyright: false, shownavigation: false});
-         *     var a=[];
-         *     a[0]=board.create('point', [0,0]);
-         *     a[1]=board.create('point', [3,0]);
-         *     a[2]=board.create('point', [0,3]);
-         *
-         *     board.create('line', [
-         *         () => JXG.Math.Statistics.TheilSenRegression(a.map(el => el.coords))
-         *       ],
-         *       {strokeWidth:1, strokeColor:'black'});
-         *
-         *     })();
-         *
-         * </script><pre>
-         *
-         */
-        TheilSenRegression: function (coords) {
-            var i, j,
-                slopes = [],
-                tmpslopes = [],
-                yintercepts = [];
-
-            for (i = 0; i < coords.length; i++) {
-                tmpslopes.length = 0;
-
-                for (j = 0; j < coords.length; j++) {
-                    if (Math.abs(coords[j].usrCoords[1] - coords[i].usrCoords[1]) > Mat.eps) {
-                        tmpslopes[j] = (coords[j].usrCoords[2] - coords[i].usrCoords[2]) /
-                            (coords[j].usrCoords[1] - coords[i].usrCoords[1]);
-                    }
-                }
->>>>>>> 040a93f4
+        return res;
+    },
 
     /**
      * The Theil-Sen estimator can be used to determine a more robust linear regression of a set of sample
@@ -628,8 +560,7 @@
      * <script type="text/javascript">
      *     (function() {
      *         var board = JXG.JSXGraph.initBoard('JXG0a28be85-91c5-44d3-aae6-114e81217cf0',
-     *             {boundingbox: [-8, 8, 8,-8], axis: true, showcopyright: false, shownavigation: false});
-     *     var board = JXG.JSXGraph.initBoard('jxgbox', { boundingbox: [-6,6,6,-6], axis : true });
+     *             {boundingbox: [-6,6,6,-6], axis: true, showcopyright: false, shownavigation: false});
      *     var a=[];
      *     a[0]=board.create('point', [0,0]);
      *     a[1]=board.create('point', [3,0]);
