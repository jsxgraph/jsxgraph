--- conflicted
+++ resolved
@@ -247,13 +247,8 @@
         },
 
         /**
-<<<<<<< HEAD
-         * Retrieve the smallest quadtree that contains the given coordinate pair.
-         * @name JXG.Math.Quadtree#_query
-=======
          * Retrieve the smallest quad tree that contains the given coordinate pair.
          * @name JXG.Math.Quadtree#query
->>>>>>> 89272981
          * @param {JXG.Coords|Number} xp
          * @param {Number} y
          * @returns {Boolean|JXG.Quadtree} The quadtree if the point is found, false
