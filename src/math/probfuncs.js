<<<<<<< HEAD
/*
    Copyright 2008-2025
        Matthias Ehmann,
        Carsten Miller,
        Andreas Walter,
        Alfred Wassermann

    This file is part of JSXGraph.

    JSXGraph is free software dual licensed under the GNU LGPL or MIT License.

    You can redistribute it and/or modify it under the terms of the

      * GNU Lesser General Public License as published by
        the Free Software Foundation, either version 3 of the License, or
        (at your option) any later version
      OR
      * MIT License: https://github.com/jsxgraph/jsxgraph/blob/master/LICENSE.MIT

    JSXGraph is distributed in the hope that it will be useful,
    but WITHOUT ANY WARRANTY; without even the implied warranty of
    MERCHANTABILITY or FITNESS FOR A PARTICULAR PURPOSE.  See the
    GNU Lesser General Public License for more details.

    You should have received a copy of the GNU Lesser General Public License and
    the MIT License along with JSXGraph. If not, see <https://www.gnu.org/licenses/>
    and <https://opensource.org/licenses/MIT/>.
 */

/*global JXG: true, define: true*/
/*jslint nomen: true, plusplus: true*/
/*eslint no-loss-of-precision: off */

import Mat from "./math.js";
import Type from "../utils/type.js";

/**
 * Probability functions, e.g. error function,
 * see: https://en.wikipedia.org/wiki/Error_function
 * Ported from
 * by https://github.com/jeremybarnes/cephes/blob/master/cprob/ndtr.c,
 *
 * Cephes Math Library Release 2.9:  November, 2000
 * Copyright 1984, 1987, 1988, 1992, 2000 by Stephen L. Moshier
 *
 * @name JXG.Math.ProbFuncs
 * @exports Mat.ProbFuncs as JXG.Math.ProbFuncs
 * @namespace
 */
Mat.ProbFuncs = {
    MAXNUM: 1.701411834604692317316873e38, // 2**127
    SQRTH: 7.07106781186547524401e-1, // sqrt(2)/2
    SQRT2: 1.4142135623730950488, // sqrt(2)
    MAXLOG: 7.08396418532264106224e2, // log 2**1022

    P: [
        2.46196981473530512524e-10, 5.64189564831068821977e-1, 7.46321056442269912687,
        4.86371970985681366614e1, 1.96520832956077098242e2, 5.26445194995477358631e2,
        9.3452852717195760754e2, 1.02755188689515710272e3, 5.57535335369399327526e2
    ],

    Q: [
        1.32281951154744992508e1, 8.67072140885989742329e1, 3.54937778887819891062e2,
        9.75708501743205489753e2, 1.82390916687909736289e3, 2.24633760818710981792e3,
        1.65666309194161350182e3, 5.57535340817727675546e2
    ],

    R: [
        5.64189583547755073984e-1, 1.27536670759978104416, 5.01905042251180477414,
        6.16021097993053585195, 7.4097426995044893916, 2.9788666537210024067
    ],

    S: [
        2.2605286322011727659, 9.39603524938001434673, 1.20489539808096656605e1,
        1.70814450747565897222e1, 9.60896809063285878198, 3.3690764510008151605
    ],

    T: [
        9.60497373987051638749, 9.00260197203842689217e1, 2.23200534594684319226e3,
        7.00332514112805075473e3, 5.55923013010394962768e4
    ],

    U: [
        3.35617141647503099647e1, 5.21357949780152679795e2, 4.59432382970980127987e3,
        2.26290000613890934246e4, 4.92673942608635921086e4
    ],

    // UTHRESH: 37.519379347,
    M: 128.0,
    MINV: 0.0078125,

    /**
     *
     *	Exponential of squared argument
     *
     * SYNOPSIS:
     *
     * double x, y, expx2();
     * int sign;
     *
     * y = expx2( x, sign );
     *
     *
     *
     * DESCRIPTION:
     *
     * Computes y = exp(x*x) while suppressing error amplification
     * that would ordinarily arise from the inexactness of the
     * exponential argument x*x.
     *
     * If sign < 0, the result is inverted; i.e., y = exp(-x*x) .
     *
     *
     * ACCURACY:
     *
     *                      Relative error:
     * arithmetic    domain     # trials      peak         rms
     *   IEEE      -26.6, 26.6    10^7       3.9e-16     8.9e-17
     *
     * @private
     * @param  {Number} x
     * @param  {Number} sign (int)
     * @returns {Number}
     */
    expx2: function (x, sign) {
        // double x;
        // int sign;
        var u, u1, m, f;

        x = Math.abs(x);
        if (sign < 0) {
            x = -x;
        }

        // Represent x as an exact multiple of M plus a residual.
        //    M is a power of 2 chosen so that exp(m * m) does not overflow
        //    or underflow and so that |x - m| is small.
        m = this.MINV * Math.floor(this.M * x + 0.5);
        f = x - m;

        // x^2 = m^2 + 2mf + f^2
        u = m * m;
        u1 = 2 * m * f + f * f;

        if (sign < 0) {
            u = -u;
            u1 = -u1;
        }

        if (u + u1 > this.MAXLOG) {
            return Infinity;
        }

        // u is exact, u1 is small.
        u = Math.exp(u) * Math.exp(u1);
        return u;
    },

    /**
     *
     *	Evaluate polynomial
     *
     * SYNOPSIS:
     *
     * int N;
     * double x, y, coef[N+1], polevl[];
     *
     * y = polevl( x, coef, N );
     *
     * DESCRIPTION:
     *
     * Evaluates polynomial of degree N:
     *
     *                     2          N
     * y  =  C  + C x + C x  +...+ C x
     *        0    1     2          N
     *
     * Coefficients are stored in reverse order:
     *
     * coef[0] = C  , ..., coef[N] = C  .
     *            N                   0
     *
     *  The function p1evl() assumes that coef[N] = 1.0 and is
     * omitted from the array.  Its calling arguments are
     * otherwise the same as polevl().
     *
     *
     * SPEED:
     *
     * In the interest of speed, there are no checks for out
     * of bounds arithmetic.  This routine is used by most of
     * the functions in the library.  Depending on available
     * equipment features, the user may wish to rewrite the
     * program in microcode or assembly language.
     *
     * @private
     * @param  {Number} x
     * @param  {Number} coef
     * @param  {Number} N
     * @returns {Number}
     */
    polevl: function (x, coef, N) {
        var ans, i;

        if (Type.exists(coef.reduce)) {
            return coef.reduce(function (acc, c) {
                return acc * x + c;
            }, 0);
        }
        // Polyfill
        for (i = 0, ans = 0; i <= N; i++) {
            ans = ans * x + coef[i];
        }
        return ans;
    },

    /**
     * Evaluate polynomial when coefficient of x is 1.0.
     * Otherwise same as polevl.
     *
     * @private
     * @param  {Number} x
     * @param  {Number} coef
     * @param  {Number} N
     * @returns {Number}
     */
    p1evl: function (x, coef, N) {
        var ans, i;

        if (Type.exists(coef.reduce)) {
            return coef.reduce(function (acc, c) {
                return acc * x + c;
            }, 1);
        }
        // Polyfill
        for (i = 0, ans = 1; i < N; i++) {
            ans = ans * x + coef[i];
        }
        return ans;
    },

    /**
     *
     *	Normal distribution function
     *
     * SYNOPSIS:
     *
     * y = ndtr( x );
     *
     * DESCRIPTION:
     *
     * Returns the area under the Gaussian probability density
     * function, integrated from minus infinity to x:
     *
     *                            x
     *                             -
     *                   1        | |          2
     *    ndtr(x)  = ---------    |    exp( - t /2 ) dt
     *               sqrt(2pi)  | |
     *                           -
     *                          -inf.
     *
     *             =  ( 1 + erf(z) ) / 2
     *             =  erfc(z) / 2
     *
     * where z = x/sqrt(2). Computation is via the functions
     * erf and erfc with care to avoid error amplification in computing exp(-x^2).
     *
     *
     * ACCURACY:
     *
     *                      Relative error:
     * arithmetic   domain     # trials      peak         rms
     *    IEEE     -13,0        30000       1.3e-15     2.2e-16
     *
     *
     * ERROR MESSAGES:
     *
     *   message         condition         value returned
     * erfc underflow    x > 37.519379347       0.0
     *
     * @param  {Number} a
     * @returns {Number}
     */
    ndtr: function (a) {
        // a: double, return double
        var x, y, z;

        x = a * this.SQRTH;
        z = Math.abs(x);

        if (z < 1.0) {
            y = 0.5 + 0.5 * this.erf(x);
        } else {
            y = 0.5 * this.erfce(z);
            /* Multiply by exp(-x^2 / 2)  */
            z = this.expx2(a, -1);
            y = y * Math.sqrt(z);
            if (x > 0) {
                y = 1.0 - y;
            }
        }
        return y;
    },

    /**
     * @private
     * @param  {Number} a
     * @returns {Number}
     */
    _underflow: function (a) {
        console.log("erfc", "UNDERFLOW");
        if (a < 0) {
            return 2.0;
        }
        return 0.0;
    },

    /**
     *
     *	Complementary error function
     *
     * SYNOPSIS:
     *
     * double x, y, erfc();
     *
     * y = erfc( x );
     *
     *
     *
     * DESCRIPTION:
     *
     *
     *  1 - erf(x) =
     *
     *                           inf.
     *                             -
     *                  2         | |          2
     *   erfc(x)  =  --------     |    exp( - t  ) dt
     *               sqrt(pi)   | |
     *                           -
     *                            x
     *
     *
     * For small x, erfc(x) = 1 - erf(x); otherwise rational
     * approximations are computed.
     *
     * A special function expx2.c is used to suppress error amplification
     * in computing exp(-x^2).
     *
     *
     * ACCURACY:
     *
     *                      Relative error:
     * arithmetic   domain     # trials      peak         rms
     *    IEEE      0,26.6417   30000       1.3e-15     2.2e-16
     *
     *
     * ERROR MESSAGES:
     *
     *   message         condition              value returned
     * erfc underflow    x > 9.231948545 (DEC)       0.0
     *
     * @param  {Number} a
     * @returns {Number}
     */
    erfc: function (a) {
        var p, q, x, y, z;

        if (a < 0.0) {
            x = -a;
        } else {
            x = a;
        }
        if (x < 1.0) {
            return 1.0 - this.erf(a);
        }

        z = -a * a;
        if (z < -this.MAXLOG) {
            return this._underflow(a);
        }

        z = this.expx2(a, -1); // Compute z = exp(z).

        if (x < 8.0) {
            p = this.polevl(x, this.P, 8);
            q = this.p1evl(x, this.Q, 8);
        } else {
            p = this.polevl(x, this.R, 5);
            q = this.p1evl(x, this.S, 6);
        }

        y = (z * p) / q;

        if (a < 0) {
            y = 2.0 - y;
        }

        if (y === 0.0) {
            return this._underflow(a);
        }

        return y;
    },

    /**
     * Exponentially scaled erfc function
     *   exp(x^2) erfc(x)
     *   valid for x > 1.
     *   Use with ndtr and expx2.
     *
     * @private
     * @param {Number} x
     * @returns {Number}
     */
    erfce: function (x) {
        var p, q;

        if (x < 8.0) {
            p = this.polevl(x, this.P, 8);
            q = this.p1evl(x, this.Q, 8);
        } else {
            p = this.polevl(x, this.R, 5);
            q = this.p1evl(x, this.S, 6);
        }
        return p / q;
    },

    /**
     *	Error function
     *
     * SYNOPSIS:
     *
     * double x, y, erf();
     *
     * y = erf( x );
     *
     *
     *
     * DESCRIPTION:
     *
     * The integral is
     *
     *                           x
     *                            -
     *                 2         | |          2
     *   erf(x)  =  --------     |    exp( - t  ) dt.
     *              sqrt(pi)   | |
     *                          -
     *                           0
     *
     * For 0 <= |x| < 1, erf(x) = x * P4(x**2)/Q5(x**2); otherwise
     * erf(x) = 1 - erfc(x).
     *
     *
     * ACCURACY:
     *
     *                      Relative error:
     * arithmetic   domain     # trials      peak         rms
     *    DEC       0,1         14000       4.7e-17     1.5e-17
     *    IEEE      0,1         30000       3.7e-16     1.0e-16
     *
     * @param  {Number} x
     * @returns {Number}
     */
    erf: function (x) {
        var y, z;

        if (Math.abs(x) > 1.0) {
            return 1.0 - this.erfc(x);
        }
        z = x * x;
        y = (x * this.polevl(z, this.T, 4)) / this.p1evl(z, this.U, 5);
        return y;
    },

    s2pi: 2.50662827463100050242, // sqrt(2pi)

    // approximation for 0 <= |y - 0.5| <= 3/8 */
    P0: [
        -5.99633501014107895267e1, 9.80010754185999661536e1, -5.66762857469070293439e1,
        1.39312609387279679503e1, -1.23916583867381258016
    ],

    Q0: [
        1.95448858338141759834, 4.67627912898881538453, 8.63602421390890590575e1,
        -2.25462687854119370527e2, 2.00260212380060660359e2, -8.20372256168333339912e1,
        1.59056225126211695515e1, -1.18331621121330003142
    ],

    //  Approximation for interval z = sqrt(-2 log y ) between 2 and 8
    //  i.e., y between exp(-2) = .135 and exp(-32) = 1.27e-14.
    P1: [
        4.05544892305962419923, 3.15251094599893866154e1, 5.71628192246421288162e1,
        4.408050738932008347e1, 1.46849561928858024014e1, 2.18663306850790267539,
        -1.40256079171354495875e-1, -3.50424626827848203418e-2, -8.57456785154685413611e-4
    ],

    Q1: [
        1.57799883256466749731e1, 4.53907635128879210584e1, 4.1317203825467203044e1,
        1.50425385692907503408e1, 2.50464946208309415979, -1.42182922854787788574e-1,
        -3.80806407691578277194e-2, -9.33259480895457427372e-4
    ],

    // Approximation for interval z = sqrt(-2 log y ) between 8 and 64
    // i.e., y between exp(-32) = 1.27e-14 and exp(-2048) = 3.67e-890.
    P2: [
        3.2377489177694603597, 6.91522889068984211695, 3.93881025292474443415,
        1.33303460815807542389, 2.01485389549179081538e-1, 1.23716634817820021358e-2,
        3.01581553508235416007e-4, 2.65806974686737550832e-6, 6.2397453918498329373e-9
    ],

    Q2: [
        6.02427039364742014255, 3.67983563856160859403, 1.37702099489081330271,
        2.1623699359449663589e-1, 1.34204006088543189037e-2, 3.28014464682127739104e-4,
        2.89247864745380683936e-6, 6.79019408009981274425e-9
    ],

    /**
     *
     *	Inverse of Normal distribution function
     *
     * SYNOPSIS:
     *
     * double x, y, ndtri();
     *
     * x = ndtri( y );
     *
     * DESCRIPTION:
     *
     * Returns the argument, x, for which the area under the
     * Gaussian probability density function (integrated from
     * minus infinity to x) is equal to y.
     *
     *
     * For small arguments 0 < y < exp(-2), the program computes
     * z = sqrt( -2.0 * log(y) );  then the approximation is
     * x = z - log(z)/z  - (1/z) P(1/z) / Q(1/z).
     * There are two rational functions P/Q, one for 0 < y < exp(-32)
     * and the other for y up to exp(-2).  For larger arguments,
     * w = y - 0.5, and  x/sqrt(2pi) = w + w**3 R(w**2)/S(w**2)).
     *
     *
     * ACCURACY:
     *
     *                      Relative error:
     * arithmetic   domain        # trials      peak         rms
     *    DEC      0.125, 1         5500       9.5e-17     2.1e-17
     *    DEC      6e-39, 0.135     3500       5.7e-17     1.3e-17
     *    IEEE     0.125, 1        20000       7.2e-16     1.3e-16
     *    IEEE     3e-308, 0.135   50000       4.6e-16     9.8e-17
     *
     *
     * ERROR MESSAGES:
     *
     *   message         condition    value returned
     * ndtri domain       x <= 0        -MAXNUM
     * ndtri domain       x >= 1         MAXNUM
     *
     * @param  {Number} y0
     * @returns {Number}
     */
    ndtri: function (y0) {
        var x, y, z, y2, x0, x1, code;

        if (y0 <= 0.0) {
            //console.log("ndtri", "DOMAIN ");
            return -Infinity; // -this.MAXNUM;
        }
        if (y0 >= 1.0) {
            // console.log("ndtri", "DOMAIN");
            return Infinity; // this.MAXNUM;
        }

        code = 1;
        y = y0;
        if (y > 1.0 - 0.13533528323661269189) {
            // 0.135... = exp(-2)
            y = 1.0 - y;
            code = 0;
        }

        if (y > 0.13533528323661269189) {
            y = y - 0.5;
            y2 = y * y;
            x = y + y * ((y2 * this.polevl(y2, this.P0, 4)) / this.p1evl(y2, this.Q0, 8));
            x = x * this.s2pi;
            return x;
        }

        x = Math.sqrt(-2.0 * Math.log(y));
        x0 = x - Math.log(x) / x;

        z = 1.0 / x;
        if (x < 8.0) {
            // y > exp(-32) = 1.2664165549e-14
            x1 = (z * this.polevl(z, this.P1, 8)) / this.p1evl(z, this.Q1, 8);
        } else {
            x1 = (z * this.polevl(z, this.P2, 8)) / this.p1evl(z, this.Q2, 8);
        }
        x = x0 - x1;
        if (code !== 0) {
            x = -x;
        }
        return x;
    },

    /**
     * Inverse of error function erf.
     *
     * @param  {Number} x
     * @returns {Number}
     */
    erfi: function (x) {
        return this.ndtri((x + 1) * 0.5) * this.SQRTH;
    }
};

export default Mat.ProbFuncs;
=======
/*
    Copyright 2008-2025
        Matthias Ehmann,
        Carsten Miller,
        Andreas Walter,
        Alfred Wassermann

    This file is part of JSXGraph.

    JSXGraph is free software dual licensed under the GNU LGPL or MIT License.

    You can redistribute it and/or modify it under the terms of the

      * GNU Lesser General Public License as published by
        the Free Software Foundation, either version 3 of the License, or
        (at your option) any later version
      OR
      * MIT License: https://github.com/jsxgraph/jsxgraph/blob/master/LICENSE.MIT

    JSXGraph is distributed in the hope that it will be useful,
    but WITHOUT ANY WARRANTY; without even the implied warranty of
    MERCHANTABILITY or FITNESS FOR A PARTICULAR PURPOSE.  See the
    GNU Lesser General Public License for more details.

    You should have received a copy of the GNU Lesser General Public License and
    the MIT License along with JSXGraph. If not, see <https://www.gnu.org/licenses/>
    and <https://opensource.org/licenses/MIT/>.
 */

/*global JXG: true, define: true*/
/*jslint nomen: true, plusplus: true*/
/*eslint no-loss-of-precision: off */

import Mat from "./math.js";
import Type from "../utils/type.js";

/**
 * Probability functions, e.g. error function,
 * see: https://en.wikipedia.org/wiki/Error_function
 * Ported from
 * by https://github.com/jeremybarnes/cephes/blob/master/cprob/ndtr.c,
 *
 * Cephes Math Library Release 2.9:  November, 2000
 * Copyright 1984, 1987, 1988, 1992, 2000 by Stephen L. Moshier
 *
 * @name JXG.Math.ProbFuncs
 * @exports Mat.ProbFuncs as JXG.Math.ProbFuncs
 * @namespace
 */
Mat.ProbFuncs = {
    MAXNUM: 1.701411834604692317316873e38, // 2**127
    SQRTH: 7.07106781186547524401e-1, // sqrt(2)/2
    SQRT2: 1.4142135623730950488, // sqrt(2)
    MAXLOG: 7.08396418532264106224e2, // log 2**1022

    P: [
        2.46196981473530512524e-10, 5.64189564831068821977e-1, 7.46321056442269912687,
        4.86371970985681366614e1, 1.96520832956077098242e2, 5.26445194995477358631e2,
        9.3452852717195760754e2, 1.02755188689515710272e3, 5.57535335369399327526e2
    ],

    Q: [
        1.32281951154744992508e1, 8.67072140885989742329e1, 3.54937778887819891062e2,
        9.75708501743205489753e2, 1.82390916687909736289e3, 2.24633760818710981792e3,
        1.65666309194161350182e3, 5.57535340817727675546e2
    ],

    R: [
        5.64189583547755073984e-1, 1.27536670759978104416, 5.01905042251180477414,
        6.16021097993053585195, 7.4097426995044893916, 2.9788666537210024067
    ],

    S: [
        2.2605286322011727659, 9.39603524938001434673, 1.20489539808096656605e1,
        1.70814450747565897222e1, 9.60896809063285878198, 3.3690764510008151605
    ],

    T: [
        9.60497373987051638749, 9.00260197203842689217e1, 2.23200534594684319226e3,
        7.00332514112805075473e3, 5.55923013010394962768e4
    ],

    U: [
        3.35617141647503099647e1, 5.21357949780152679795e2, 4.59432382970980127987e3,
        2.26290000613890934246e4, 4.92673942608635921086e4
    ],

    // UTHRESH: 37.519379347,
    M: 128.0,
    MINV: 0.0078125,

    /**
     *
     *	Exponential of squared argument
     *
     * SYNOPSIS:
     *
     * double x, y, expx2();
     * int sign;
     *
     * y = expx2( x, sign );
     *
     *
     *
     * DESCRIPTION:
     *
     * Computes y = exp(x*x) while suppressing error amplification
     * that would ordinarily arise from the inexactness of the
     * exponential argument x*x.
     *
     * If sign < 0, the result is inverted; i.e., y = exp(-x*x) .
     *
     *
     * ACCURACY:
     *
     *                      Relative error:
     * arithmetic    domain     # trials      peak         rms
     *   IEEE      -26.6, 26.6    10^7       3.9e-16     8.9e-17
     *
     * @private
     * @param  {Number} x
     * @param  {Number} sign (int)
     * @returns {Number}
     */
    expx2: function (x, sign) {
        // double x;
        // int sign;
        var u, u1, m, f;

        x = Math.abs(x);
        if (sign < 0) {
            x = -x;
        }

        // Represent x as an exact multiple of M plus a residual.
        //    M is a power of 2 chosen so that exp(m * m) does not overflow
        //    or underflow and so that |x - m| is small.
        m = this.MINV * Math.floor(this.M * x + 0.5);
        f = x - m;

        // x^2 = m^2 + 2mf + f^2
        u = m * m;
        u1 = 2 * m * f + f * f;

        if (sign < 0) {
            u = -u;
            u1 = -u1;
        }

        if (u + u1 > this.MAXLOG) {
            return Infinity;
        }

        // u is exact, u1 is small.
        u = Math.exp(u) * Math.exp(u1);
        return u;
    },

    /**
     *
     *	Evaluate polynomial
     *
     * SYNOPSIS:
     *
     * int N;
     * double x, y, coef[N+1], polevl[];
     *
     * y = polevl( x, coef, N );
     *
     * DESCRIPTION:
     *
     * Evaluates polynomial of degree N:
     *
     *                     2          N
     * y  =  C  + C x + C x  +...+ C x
     *        0    1     2          N
     *
     * Coefficients are stored in reverse order:
     *
     * coef[0] = C  , ..., coef[N] = C  .
     *            N                   0
     *
     *  The function p1evl() assumes that coef[N] = 1.0 and is
     * omitted from the array.  Its calling arguments are
     * otherwise the same as polevl().
     *
     *
     * SPEED:
     *
     * In the interest of speed, there are no checks for out
     * of bounds arithmetic.  This routine is used by most of
     * the functions in the library.  Depending on available
     * equipment features, the user may wish to rewrite the
     * program in microcode or assembly language.
     *
     * @private
     * @param  {Number} x
     * @param  {Number} coef
     * @param  {Number} N
     * @returns {Number}
     */
    polevl: function (x, coef, N) {
        var ans, i;

        if (Type.exists(coef.reduce)) {
            return coef.reduce(function (acc, c) {
                return acc * x + c;
            }, 0);
        }
        // Polyfill
        for (i = 0, ans = 0; i <= N; i++) {
            ans = ans * x + coef[i];
        }
        return ans;
    },

    /**
     * Evaluate polynomial when coefficient of x is 1.0.
     * Otherwise same as polevl.
     *
     * @private
     * @param  {Number} x
     * @param  {Number} coef
     * @param  {Number} N
     * @returns {Number}
     */
    p1evl: function (x, coef, N) {
        var ans, i;

        if (Type.exists(coef.reduce)) {
            return coef.reduce(function (acc, c) {
                return acc * x + c;
            }, 1);
        }
        // Polyfill
        for (i = 0, ans = 1; i < N; i++) {
            ans = ans * x + coef[i];
        }
        return ans;
    },

    /**
     *
     *	Normal distribution function
     *
     * SYNOPSIS:
     *
     * y = ndtr( x );
     *
     * DESCRIPTION:
     *
     * Returns the area under the Gaussian probability density
     * function, integrated from minus infinity to x:
     *
     *                            x
     *                             -
     *                   1        | |          2
     *    ndtr(x)  = ---------    |    exp( - t /2 ) dt
     *               sqrt(2pi)  | |
     *                           -
     *                          -inf.
     *
     *             =  ( 1 + erf(z) ) / 2
     *             =  erfc(z) / 2
     *
     * where z = x/sqrt(2). Computation is via the functions
     * erf and erfc with care to avoid error amplification in computing exp(-x^2).
     *
     *
     * ACCURACY:
     *
     *                      Relative error:
     * arithmetic   domain     # trials      peak         rms
     *    IEEE     -13,0        30000       1.3e-15     2.2e-16
     *
     *
     * ERROR MESSAGES:
     *
     *   message         condition         value returned
     * erfc underflow    x > 37.519379347       0.0
     *
     * @param  {Number} a
     * @returns {Number}
     */
    ndtr: function (a) {
        // a: double, return double
        var x, y, z;

        x = a * this.SQRTH;
        z = Math.abs(x);

        if (z < 1.0) {
            y = 0.5 + 0.5 * this.erf(x);
        } else {
            y = 0.5 * this.erfce(z);
            /* Multiply by exp(-x^2 / 2)  */
            z = this.expx2(a, -1);
            y = y * Math.sqrt(z);
            if (x > 0) {
                y = 1.0 - y;
            }
        }
        return y;
    },

    /**
     * @private
     * @param  {Number} a
     * @returns {Number}
     */
    _underflow: function (a) {
        console.log("erfc", 'UNDERFLOW');
        if (a < 0) {
            return 2.0;
        }
        return 0.0;
    },

    /**
     *
     *	Complementary error function
     *
     * SYNOPSIS:
     *
     * double x, y, erfc();
     *
     * y = erfc( x );
     *
     *
     *
     * DESCRIPTION:
     *
     *
     *  1 - erf(x) =
     *
     *                           inf.
     *                             -
     *                  2         | |          2
     *   erfc(x)  =  --------     |    exp( - t  ) dt
     *               sqrt(pi)   | |
     *                           -
     *                            x
     *
     *
     * For small x, erfc(x) = 1 - erf(x); otherwise rational
     * approximations are computed.
     *
     * A special function expx2.c is used to suppress error amplification
     * in computing exp(-x^2).
     *
     *
     * ACCURACY:
     *
     *                      Relative error:
     * arithmetic   domain     # trials      peak         rms
     *    IEEE      0,26.6417   30000       1.3e-15     2.2e-16
     *
     *
     * ERROR MESSAGES:
     *
     *   message         condition              value returned
     * erfc underflow    x > 9.231948545 (DEC)       0.0
     *
     * @param  {Number} a
     * @returns {Number}
     */
    erfc: function (a) {
        var p, q, x, y, z;

        if (a < 0.0) {
            x = -a;
        } else {
            x = a;
        }
        if (x < 1.0) {
            return 1.0 - this.erf(a);
        }

        z = -a * a;
        if (z < -this.MAXLOG) {
            return this._underflow(a);
        }

        z = this.expx2(a, -1); // Compute z = exp(z).

        if (x < 8.0) {
            p = this.polevl(x, this.P, 8);
            q = this.p1evl(x, this.Q, 8);
        } else {
            p = this.polevl(x, this.R, 5);
            q = this.p1evl(x, this.S, 6);
        }

        y = (z * p) / q;

        if (a < 0) {
            y = 2.0 - y;
        }

        if (y === 0.0) {
            return this._underflow(a);
        }

        return y;
    },

    /**
     * Exponentially scaled erfc function
     *   exp(x^2) erfc(x)
     *   valid for x > 1.
     *   Use with ndtr and expx2.
     *
     * @private
     * @param {Number} x
     * @returns {Number}
     */
    erfce: function (x) {
        var p, q;

        if (x < 8.0) {
            p = this.polevl(x, this.P, 8);
            q = this.p1evl(x, this.Q, 8);
        } else {
            p = this.polevl(x, this.R, 5);
            q = this.p1evl(x, this.S, 6);
        }
        return p / q;
    },

    /**
     *	Error function
     *
     * SYNOPSIS:
     *
     * double x, y, erf();
     *
     * y = erf( x );
     *
     *
     *
     * DESCRIPTION:
     *
     * The integral is
     *
     *                           x
     *                            -
     *                 2         | |          2
     *   erf(x)  =  --------     |    exp( - t  ) dt.
     *              sqrt(pi)   | |
     *                          -
     *                           0
     *
     * For 0 <= |x| < 1, erf(x) = x * P4(x**2)/Q5(x**2); otherwise
     * erf(x) = 1 - erfc(x).
     *
     *
     * ACCURACY:
     *
     *                      Relative error:
     * arithmetic   domain     # trials      peak         rms
     *    DEC       0,1         14000       4.7e-17     1.5e-17
     *    IEEE      0,1         30000       3.7e-16     1.0e-16
     *
     * @param  {Number} x
     * @returns {Number}
     */
    erf: function (x) {
        var y, z;

        if (Math.abs(x) > 1.0) {
            return 1.0 - this.erfc(x);
        }
        z = x * x;
        y = (x * this.polevl(z, this.T, 4)) / this.p1evl(z, this.U, 5);
        return y;
    },

    s2pi: 2.50662827463100050242, // sqrt(2pi)

    // approximation for 0 <= |y - 0.5| <= 3/8 */
    P0: [
        -5.99633501014107895267e1, 9.80010754185999661536e1, -5.66762857469070293439e1,
        1.39312609387279679503e1, -1.23916583867381258016
    ],

    Q0: [
        1.95448858338141759834, 4.67627912898881538453, 8.63602421390890590575e1,
        -2.25462687854119370527e2, 2.00260212380060660359e2, -8.20372256168333339912e1,
        1.59056225126211695515e1, -1.18331621121330003142
    ],

    //  Approximation for interval z = sqrt(-2 log y ) between 2 and 8
    //  i.e., y between exp(-2) = .135 and exp(-32) = 1.27e-14.
    P1: [
        4.05544892305962419923, 3.15251094599893866154e1, 5.71628192246421288162e1,
        4.408050738932008347e1, 1.46849561928858024014e1, 2.18663306850790267539,
        -1.40256079171354495875e-1, -3.50424626827848203418e-2, -8.57456785154685413611e-4
    ],

    Q1: [
        1.57799883256466749731e1, 4.53907635128879210584e1, 4.1317203825467203044e1,
        1.50425385692907503408e1, 2.50464946208309415979, -1.42182922854787788574e-1,
        -3.80806407691578277194e-2, -9.33259480895457427372e-4
    ],

    // Approximation for interval z = sqrt(-2 log y ) between 8 and 64
    // i.e., y between exp(-32) = 1.27e-14 and exp(-2048) = 3.67e-890.
    P2: [
        3.2377489177694603597, 6.91522889068984211695, 3.93881025292474443415,
        1.33303460815807542389, 2.01485389549179081538e-1, 1.23716634817820021358e-2,
        3.01581553508235416007e-4, 2.65806974686737550832e-6, 6.2397453918498329373e-9
    ],

    Q2: [
        6.02427039364742014255, 3.67983563856160859403, 1.37702099489081330271,
        2.1623699359449663589e-1, 1.34204006088543189037e-2, 3.28014464682127739104e-4,
        2.89247864745380683936e-6, 6.79019408009981274425e-9
    ],

    /**
     *
     *	Inverse of Normal distribution function
     *
     * SYNOPSIS:
     *
     * double x, y, ndtri();
     *
     * x = ndtri( y );
     *
     * DESCRIPTION:
     *
     * Returns the argument, x, for which the area under the
     * Gaussian probability density function (integrated from
     * minus infinity to x) is equal to y.
     *
     *
     * For small arguments 0 < y < exp(-2), the program computes
     * z = sqrt( -2.0 * log(y) );  then the approximation is
     * x = z - log(z)/z  - (1/z) P(1/z) / Q(1/z).
     * There are two rational functions P/Q, one for 0 < y < exp(-32)
     * and the other for y up to exp(-2).  For larger arguments,
     * w = y - 0.5, and  x/sqrt(2pi) = w + w**3 R(w**2)/S(w**2)).
     *
     *
     * ACCURACY:
     *
     *                      Relative error:
     * arithmetic   domain        # trials      peak         rms
     *    DEC      0.125, 1         5500       9.5e-17     2.1e-17
     *    DEC      6e-39, 0.135     3500       5.7e-17     1.3e-17
     *    IEEE     0.125, 1        20000       7.2e-16     1.3e-16
     *    IEEE     3e-308, 0.135   50000       4.6e-16     9.8e-17
     *
     *
     * ERROR MESSAGES:
     *
     *   message         condition    value returned
     * ndtri domain       x <= 0        -MAXNUM
     * ndtri domain       x >= 1         MAXNUM
     *
     * @param  {Number} y0
     * @returns {Number}
     */
    ndtri: function (y0) {
        var x, y, z, y2, x0, x1, code;

        if (y0 <= 0.0) {
            //console.log("ndtri", "DOMAIN ");
            return -Infinity; // -this.MAXNUM;
        }
        if (y0 >= 1.0) {
            // console.log("ndtri", 'DOMAIN');
            return Infinity; // this.MAXNUM;
        }

        code = 1;
        y = y0;
        if (y > 1.0 - 0.13533528323661269189) {
            // 0.135... = exp(-2)
            y = 1.0 - y;
            code = 0;
        }

        if (y > 0.13533528323661269189) {
            y = y - 0.5;
            y2 = y * y;
            x = y + y * ((y2 * this.polevl(y2, this.P0, 4)) / this.p1evl(y2, this.Q0, 8));
            x = x * this.s2pi;
            return x;
        }

        x = Math.sqrt(-2.0 * Math.log(y));
        x0 = x - Math.log(x) / x;

        z = 1.0 / x;
        if (x < 8.0) {
            // y > exp(-32) = 1.2664165549e-14
            x1 = (z * this.polevl(z, this.P1, 8)) / this.p1evl(z, this.Q1, 8);
        } else {
            x1 = (z * this.polevl(z, this.P2, 8)) / this.p1evl(z, this.Q2, 8);
        }
        x = x0 - x1;
        if (code !== 0) {
            x = -x;
        }
        return x;
    },

    /**
     * Inverse of error function erf.
     *
     * @param  {Number} x
     * @returns {Number}
     */
    erfi: function (x) {
        return this.ndtri((x + 1) * 0.5) * this.SQRTH;
    }
};

export default Mat.ProbFuncs;
>>>>>>> 76575604
<|MERGE_RESOLUTION|>--- conflicted
+++ resolved
@@ -1,4 +1,3 @@
-<<<<<<< HEAD
 /*
     Copyright 2008-2025
         Matthias Ehmann,
@@ -310,7 +309,7 @@
      * @returns {Number}
      */
     _underflow: function (a) {
-        console.log("erfc", "UNDERFLOW");
+        console.log("erfc", 'UNDERFLOW');
         if (a < 0) {
             return 2.0;
         }
@@ -570,7 +569,7 @@
             return -Infinity; // -this.MAXNUM;
         }
         if (y0 >= 1.0) {
-            // console.log("ndtri", "DOMAIN");
+            // console.log("ndtri", 'DOMAIN');
             return Infinity; // this.MAXNUM;
         }
 
@@ -618,626 +617,4 @@
     }
 };
 
-export default Mat.ProbFuncs;
-=======
-/*
-    Copyright 2008-2025
-        Matthias Ehmann,
-        Carsten Miller,
-        Andreas Walter,
-        Alfred Wassermann
-
-    This file is part of JSXGraph.
-
-    JSXGraph is free software dual licensed under the GNU LGPL or MIT License.
-
-    You can redistribute it and/or modify it under the terms of the
-
-      * GNU Lesser General Public License as published by
-        the Free Software Foundation, either version 3 of the License, or
-        (at your option) any later version
-      OR
-      * MIT License: https://github.com/jsxgraph/jsxgraph/blob/master/LICENSE.MIT
-
-    JSXGraph is distributed in the hope that it will be useful,
-    but WITHOUT ANY WARRANTY; without even the implied warranty of
-    MERCHANTABILITY or FITNESS FOR A PARTICULAR PURPOSE.  See the
-    GNU Lesser General Public License for more details.
-
-    You should have received a copy of the GNU Lesser General Public License and
-    the MIT License along with JSXGraph. If not, see <https://www.gnu.org/licenses/>
-    and <https://opensource.org/licenses/MIT/>.
- */
-
-/*global JXG: true, define: true*/
-/*jslint nomen: true, plusplus: true*/
-/*eslint no-loss-of-precision: off */
-
-import Mat from "./math.js";
-import Type from "../utils/type.js";
-
-/**
- * Probability functions, e.g. error function,
- * see: https://en.wikipedia.org/wiki/Error_function
- * Ported from
- * by https://github.com/jeremybarnes/cephes/blob/master/cprob/ndtr.c,
- *
- * Cephes Math Library Release 2.9:  November, 2000
- * Copyright 1984, 1987, 1988, 1992, 2000 by Stephen L. Moshier
- *
- * @name JXG.Math.ProbFuncs
- * @exports Mat.ProbFuncs as JXG.Math.ProbFuncs
- * @namespace
- */
-Mat.ProbFuncs = {
-    MAXNUM: 1.701411834604692317316873e38, // 2**127
-    SQRTH: 7.07106781186547524401e-1, // sqrt(2)/2
-    SQRT2: 1.4142135623730950488, // sqrt(2)
-    MAXLOG: 7.08396418532264106224e2, // log 2**1022
-
-    P: [
-        2.46196981473530512524e-10, 5.64189564831068821977e-1, 7.46321056442269912687,
-        4.86371970985681366614e1, 1.96520832956077098242e2, 5.26445194995477358631e2,
-        9.3452852717195760754e2, 1.02755188689515710272e3, 5.57535335369399327526e2
-    ],
-
-    Q: [
-        1.32281951154744992508e1, 8.67072140885989742329e1, 3.54937778887819891062e2,
-        9.75708501743205489753e2, 1.82390916687909736289e3, 2.24633760818710981792e3,
-        1.65666309194161350182e3, 5.57535340817727675546e2
-    ],
-
-    R: [
-        5.64189583547755073984e-1, 1.27536670759978104416, 5.01905042251180477414,
-        6.16021097993053585195, 7.4097426995044893916, 2.9788666537210024067
-    ],
-
-    S: [
-        2.2605286322011727659, 9.39603524938001434673, 1.20489539808096656605e1,
-        1.70814450747565897222e1, 9.60896809063285878198, 3.3690764510008151605
-    ],
-
-    T: [
-        9.60497373987051638749, 9.00260197203842689217e1, 2.23200534594684319226e3,
-        7.00332514112805075473e3, 5.55923013010394962768e4
-    ],
-
-    U: [
-        3.35617141647503099647e1, 5.21357949780152679795e2, 4.59432382970980127987e3,
-        2.26290000613890934246e4, 4.92673942608635921086e4
-    ],
-
-    // UTHRESH: 37.519379347,
-    M: 128.0,
-    MINV: 0.0078125,
-
-    /**
-     *
-     *	Exponential of squared argument
-     *
-     * SYNOPSIS:
-     *
-     * double x, y, expx2();
-     * int sign;
-     *
-     * y = expx2( x, sign );
-     *
-     *
-     *
-     * DESCRIPTION:
-     *
-     * Computes y = exp(x*x) while suppressing error amplification
-     * that would ordinarily arise from the inexactness of the
-     * exponential argument x*x.
-     *
-     * If sign < 0, the result is inverted; i.e., y = exp(-x*x) .
-     *
-     *
-     * ACCURACY:
-     *
-     *                      Relative error:
-     * arithmetic    domain     # trials      peak         rms
-     *   IEEE      -26.6, 26.6    10^7       3.9e-16     8.9e-17
-     *
-     * @private
-     * @param  {Number} x
-     * @param  {Number} sign (int)
-     * @returns {Number}
-     */
-    expx2: function (x, sign) {
-        // double x;
-        // int sign;
-        var u, u1, m, f;
-
-        x = Math.abs(x);
-        if (sign < 0) {
-            x = -x;
-        }
-
-        // Represent x as an exact multiple of M plus a residual.
-        //    M is a power of 2 chosen so that exp(m * m) does not overflow
-        //    or underflow and so that |x - m| is small.
-        m = this.MINV * Math.floor(this.M * x + 0.5);
-        f = x - m;
-
-        // x^2 = m^2 + 2mf + f^2
-        u = m * m;
-        u1 = 2 * m * f + f * f;
-
-        if (sign < 0) {
-            u = -u;
-            u1 = -u1;
-        }
-
-        if (u + u1 > this.MAXLOG) {
-            return Infinity;
-        }
-
-        // u is exact, u1 is small.
-        u = Math.exp(u) * Math.exp(u1);
-        return u;
-    },
-
-    /**
-     *
-     *	Evaluate polynomial
-     *
-     * SYNOPSIS:
-     *
-     * int N;
-     * double x, y, coef[N+1], polevl[];
-     *
-     * y = polevl( x, coef, N );
-     *
-     * DESCRIPTION:
-     *
-     * Evaluates polynomial of degree N:
-     *
-     *                     2          N
-     * y  =  C  + C x + C x  +...+ C x
-     *        0    1     2          N
-     *
-     * Coefficients are stored in reverse order:
-     *
-     * coef[0] = C  , ..., coef[N] = C  .
-     *            N                   0
-     *
-     *  The function p1evl() assumes that coef[N] = 1.0 and is
-     * omitted from the array.  Its calling arguments are
-     * otherwise the same as polevl().
-     *
-     *
-     * SPEED:
-     *
-     * In the interest of speed, there are no checks for out
-     * of bounds arithmetic.  This routine is used by most of
-     * the functions in the library.  Depending on available
-     * equipment features, the user may wish to rewrite the
-     * program in microcode or assembly language.
-     *
-     * @private
-     * @param  {Number} x
-     * @param  {Number} coef
-     * @param  {Number} N
-     * @returns {Number}
-     */
-    polevl: function (x, coef, N) {
-        var ans, i;
-
-        if (Type.exists(coef.reduce)) {
-            return coef.reduce(function (acc, c) {
-                return acc * x + c;
-            }, 0);
-        }
-        // Polyfill
-        for (i = 0, ans = 0; i <= N; i++) {
-            ans = ans * x + coef[i];
-        }
-        return ans;
-    },
-
-    /**
-     * Evaluate polynomial when coefficient of x is 1.0.
-     * Otherwise same as polevl.
-     *
-     * @private
-     * @param  {Number} x
-     * @param  {Number} coef
-     * @param  {Number} N
-     * @returns {Number}
-     */
-    p1evl: function (x, coef, N) {
-        var ans, i;
-
-        if (Type.exists(coef.reduce)) {
-            return coef.reduce(function (acc, c) {
-                return acc * x + c;
-            }, 1);
-        }
-        // Polyfill
-        for (i = 0, ans = 1; i < N; i++) {
-            ans = ans * x + coef[i];
-        }
-        return ans;
-    },
-
-    /**
-     *
-     *	Normal distribution function
-     *
-     * SYNOPSIS:
-     *
-     * y = ndtr( x );
-     *
-     * DESCRIPTION:
-     *
-     * Returns the area under the Gaussian probability density
-     * function, integrated from minus infinity to x:
-     *
-     *                            x
-     *                             -
-     *                   1        | |          2
-     *    ndtr(x)  = ---------    |    exp( - t /2 ) dt
-     *               sqrt(2pi)  | |
-     *                           -
-     *                          -inf.
-     *
-     *             =  ( 1 + erf(z) ) / 2
-     *             =  erfc(z) / 2
-     *
-     * where z = x/sqrt(2). Computation is via the functions
-     * erf and erfc with care to avoid error amplification in computing exp(-x^2).
-     *
-     *
-     * ACCURACY:
-     *
-     *                      Relative error:
-     * arithmetic   domain     # trials      peak         rms
-     *    IEEE     -13,0        30000       1.3e-15     2.2e-16
-     *
-     *
-     * ERROR MESSAGES:
-     *
-     *   message         condition         value returned
-     * erfc underflow    x > 37.519379347       0.0
-     *
-     * @param  {Number} a
-     * @returns {Number}
-     */
-    ndtr: function (a) {
-        // a: double, return double
-        var x, y, z;
-
-        x = a * this.SQRTH;
-        z = Math.abs(x);
-
-        if (z < 1.0) {
-            y = 0.5 + 0.5 * this.erf(x);
-        } else {
-            y = 0.5 * this.erfce(z);
-            /* Multiply by exp(-x^2 / 2)  */
-            z = this.expx2(a, -1);
-            y = y * Math.sqrt(z);
-            if (x > 0) {
-                y = 1.0 - y;
-            }
-        }
-        return y;
-    },
-
-    /**
-     * @private
-     * @param  {Number} a
-     * @returns {Number}
-     */
-    _underflow: function (a) {
-        console.log("erfc", 'UNDERFLOW');
-        if (a < 0) {
-            return 2.0;
-        }
-        return 0.0;
-    },
-
-    /**
-     *
-     *	Complementary error function
-     *
-     * SYNOPSIS:
-     *
-     * double x, y, erfc();
-     *
-     * y = erfc( x );
-     *
-     *
-     *
-     * DESCRIPTION:
-     *
-     *
-     *  1 - erf(x) =
-     *
-     *                           inf.
-     *                             -
-     *                  2         | |          2
-     *   erfc(x)  =  --------     |    exp( - t  ) dt
-     *               sqrt(pi)   | |
-     *                           -
-     *                            x
-     *
-     *
-     * For small x, erfc(x) = 1 - erf(x); otherwise rational
-     * approximations are computed.
-     *
-     * A special function expx2.c is used to suppress error amplification
-     * in computing exp(-x^2).
-     *
-     *
-     * ACCURACY:
-     *
-     *                      Relative error:
-     * arithmetic   domain     # trials      peak         rms
-     *    IEEE      0,26.6417   30000       1.3e-15     2.2e-16
-     *
-     *
-     * ERROR MESSAGES:
-     *
-     *   message         condition              value returned
-     * erfc underflow    x > 9.231948545 (DEC)       0.0
-     *
-     * @param  {Number} a
-     * @returns {Number}
-     */
-    erfc: function (a) {
-        var p, q, x, y, z;
-
-        if (a < 0.0) {
-            x = -a;
-        } else {
-            x = a;
-        }
-        if (x < 1.0) {
-            return 1.0 - this.erf(a);
-        }
-
-        z = -a * a;
-        if (z < -this.MAXLOG) {
-            return this._underflow(a);
-        }
-
-        z = this.expx2(a, -1); // Compute z = exp(z).
-
-        if (x < 8.0) {
-            p = this.polevl(x, this.P, 8);
-            q = this.p1evl(x, this.Q, 8);
-        } else {
-            p = this.polevl(x, this.R, 5);
-            q = this.p1evl(x, this.S, 6);
-        }
-
-        y = (z * p) / q;
-
-        if (a < 0) {
-            y = 2.0 - y;
-        }
-
-        if (y === 0.0) {
-            return this._underflow(a);
-        }
-
-        return y;
-    },
-
-    /**
-     * Exponentially scaled erfc function
-     *   exp(x^2) erfc(x)
-     *   valid for x > 1.
-     *   Use with ndtr and expx2.
-     *
-     * @private
-     * @param {Number} x
-     * @returns {Number}
-     */
-    erfce: function (x) {
-        var p, q;
-
-        if (x < 8.0) {
-            p = this.polevl(x, this.P, 8);
-            q = this.p1evl(x, this.Q, 8);
-        } else {
-            p = this.polevl(x, this.R, 5);
-            q = this.p1evl(x, this.S, 6);
-        }
-        return p / q;
-    },
-
-    /**
-     *	Error function
-     *
-     * SYNOPSIS:
-     *
-     * double x, y, erf();
-     *
-     * y = erf( x );
-     *
-     *
-     *
-     * DESCRIPTION:
-     *
-     * The integral is
-     *
-     *                           x
-     *                            -
-     *                 2         | |          2
-     *   erf(x)  =  --------     |    exp( - t  ) dt.
-     *              sqrt(pi)   | |
-     *                          -
-     *                           0
-     *
-     * For 0 <= |x| < 1, erf(x) = x * P4(x**2)/Q5(x**2); otherwise
-     * erf(x) = 1 - erfc(x).
-     *
-     *
-     * ACCURACY:
-     *
-     *                      Relative error:
-     * arithmetic   domain     # trials      peak         rms
-     *    DEC       0,1         14000       4.7e-17     1.5e-17
-     *    IEEE      0,1         30000       3.7e-16     1.0e-16
-     *
-     * @param  {Number} x
-     * @returns {Number}
-     */
-    erf: function (x) {
-        var y, z;
-
-        if (Math.abs(x) > 1.0) {
-            return 1.0 - this.erfc(x);
-        }
-        z = x * x;
-        y = (x * this.polevl(z, this.T, 4)) / this.p1evl(z, this.U, 5);
-        return y;
-    },
-
-    s2pi: 2.50662827463100050242, // sqrt(2pi)
-
-    // approximation for 0 <= |y - 0.5| <= 3/8 */
-    P0: [
-        -5.99633501014107895267e1, 9.80010754185999661536e1, -5.66762857469070293439e1,
-        1.39312609387279679503e1, -1.23916583867381258016
-    ],
-
-    Q0: [
-        1.95448858338141759834, 4.67627912898881538453, 8.63602421390890590575e1,
-        -2.25462687854119370527e2, 2.00260212380060660359e2, -8.20372256168333339912e1,
-        1.59056225126211695515e1, -1.18331621121330003142
-    ],
-
-    //  Approximation for interval z = sqrt(-2 log y ) between 2 and 8
-    //  i.e., y between exp(-2) = .135 and exp(-32) = 1.27e-14.
-    P1: [
-        4.05544892305962419923, 3.15251094599893866154e1, 5.71628192246421288162e1,
-        4.408050738932008347e1, 1.46849561928858024014e1, 2.18663306850790267539,
-        -1.40256079171354495875e-1, -3.50424626827848203418e-2, -8.57456785154685413611e-4
-    ],
-
-    Q1: [
-        1.57799883256466749731e1, 4.53907635128879210584e1, 4.1317203825467203044e1,
-        1.50425385692907503408e1, 2.50464946208309415979, -1.42182922854787788574e-1,
-        -3.80806407691578277194e-2, -9.33259480895457427372e-4
-    ],
-
-    // Approximation for interval z = sqrt(-2 log y ) between 8 and 64
-    // i.e., y between exp(-32) = 1.27e-14 and exp(-2048) = 3.67e-890.
-    P2: [
-        3.2377489177694603597, 6.91522889068984211695, 3.93881025292474443415,
-        1.33303460815807542389, 2.01485389549179081538e-1, 1.23716634817820021358e-2,
-        3.01581553508235416007e-4, 2.65806974686737550832e-6, 6.2397453918498329373e-9
-    ],
-
-    Q2: [
-        6.02427039364742014255, 3.67983563856160859403, 1.37702099489081330271,
-        2.1623699359449663589e-1, 1.34204006088543189037e-2, 3.28014464682127739104e-4,
-        2.89247864745380683936e-6, 6.79019408009981274425e-9
-    ],
-
-    /**
-     *
-     *	Inverse of Normal distribution function
-     *
-     * SYNOPSIS:
-     *
-     * double x, y, ndtri();
-     *
-     * x = ndtri( y );
-     *
-     * DESCRIPTION:
-     *
-     * Returns the argument, x, for which the area under the
-     * Gaussian probability density function (integrated from
-     * minus infinity to x) is equal to y.
-     *
-     *
-     * For small arguments 0 < y < exp(-2), the program computes
-     * z = sqrt( -2.0 * log(y) );  then the approximation is
-     * x = z - log(z)/z  - (1/z) P(1/z) / Q(1/z).
-     * There are two rational functions P/Q, one for 0 < y < exp(-32)
-     * and the other for y up to exp(-2).  For larger arguments,
-     * w = y - 0.5, and  x/sqrt(2pi) = w + w**3 R(w**2)/S(w**2)).
-     *
-     *
-     * ACCURACY:
-     *
-     *                      Relative error:
-     * arithmetic   domain        # trials      peak         rms
-     *    DEC      0.125, 1         5500       9.5e-17     2.1e-17
-     *    DEC      6e-39, 0.135     3500       5.7e-17     1.3e-17
-     *    IEEE     0.125, 1        20000       7.2e-16     1.3e-16
-     *    IEEE     3e-308, 0.135   50000       4.6e-16     9.8e-17
-     *
-     *
-     * ERROR MESSAGES:
-     *
-     *   message         condition    value returned
-     * ndtri domain       x <= 0        -MAXNUM
-     * ndtri domain       x >= 1         MAXNUM
-     *
-     * @param  {Number} y0
-     * @returns {Number}
-     */
-    ndtri: function (y0) {
-        var x, y, z, y2, x0, x1, code;
-
-        if (y0 <= 0.0) {
-            //console.log("ndtri", "DOMAIN ");
-            return -Infinity; // -this.MAXNUM;
-        }
-        if (y0 >= 1.0) {
-            // console.log("ndtri", 'DOMAIN');
-            return Infinity; // this.MAXNUM;
-        }
-
-        code = 1;
-        y = y0;
-        if (y > 1.0 - 0.13533528323661269189) {
-            // 0.135... = exp(-2)
-            y = 1.0 - y;
-            code = 0;
-        }
-
-        if (y > 0.13533528323661269189) {
-            y = y - 0.5;
-            y2 = y * y;
-            x = y + y * ((y2 * this.polevl(y2, this.P0, 4)) / this.p1evl(y2, this.Q0, 8));
-            x = x * this.s2pi;
-            return x;
-        }
-
-        x = Math.sqrt(-2.0 * Math.log(y));
-        x0 = x - Math.log(x) / x;
-
-        z = 1.0 / x;
-        if (x < 8.0) {
-            // y > exp(-32) = 1.2664165549e-14
-            x1 = (z * this.polevl(z, this.P1, 8)) / this.p1evl(z, this.Q1, 8);
-        } else {
-            x1 = (z * this.polevl(z, this.P2, 8)) / this.p1evl(z, this.Q2, 8);
-        }
-        x = x0 - x1;
-        if (code !== 0) {
-            x = -x;
-        }
-        return x;
-    },
-
-    /**
-     * Inverse of error function erf.
-     *
-     * @param  {Number} x
-     * @returns {Number}
-     */
-    erfi: function (x) {
-        return this.ndtri((x + 1) * 0.5) * this.SQRTH;
-    }
-};
-
-export default Mat.ProbFuncs;
->>>>>>> 76575604
+export default Mat.ProbFuncs;