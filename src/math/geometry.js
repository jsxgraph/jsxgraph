--- conflicted
+++ resolved
@@ -1,4 +1,3 @@
-<<<<<<< HEAD
 /*
     Copyright 2008-2025
         Matthias Ehmann,
@@ -2114,7 +2113,7 @@
                     } else if (el1.elementClass === Const.OBJECT_CLASS_CURVE &&
                         [Const.OBJECT_CLASS_CURVE, Const.OBJECT_CLASS_CIRCLE].indexOf(el2.elementClass) >= 0) {
                         // curve, circle|curve
-                        c = that.meetCurveCurve(el1, el2, i, 0, board, 'segment');
+                        c = that.meetCurveCurve(el1, el2, i, 0, board);
                     } else if (el1.elementClass === Const.OBJECT_CLASS_CURVE && el2.elementClass === Const.OBJECT_CLASS_LINE) {
                         // curve, line
                         if (Type.exists(el1.dataX)) {
@@ -2124,13 +2123,20 @@
                         }
                     }
 
+                    if (c === undefined) {
+                        // Intersection point does not exist
+                        continue;
+                    }
+
                     // If the intersection is close to one of the points in other
                     // we have to search for another intersection point.
                     isClose = false;
                     for (k = 0; !isClose && k < le; k++) {
-                        d = c.distance(JXG.COORDS_BY_USER, others[k].coords);
-                        if (d < eps) {
-                            isClose = true;
+                        if (Type.exists(c) && Type.exists(c.distance)) {
+                            d = c.distance(JXG.COORDS_BY_USER, others[k].coords);
+                            if (d < eps) {
+                                isClose = true;
+                            }
                         }
                     }
                     if (!isClose) {
@@ -2417,34 +2423,313 @@
         },
 
         /**
+         * Segment-wise search for the nr-th intersection of two curves.
+         * testSegment is always assumed to be true.
+         *
+         * @param {JXG.Curve} c1 Curve, Line or Circle
+         * @param {JXG.Curve} c2 Curve, Line or Circle
+         * @param {Number} nr the nr-th intersection point will be returned
+         * @param {JXG.Board} [board=c1.board] Reference to a board object
+         * @returns {JXG.Coords} intersection as Coords object
+         *
+         * @private
+         * @see JXG.Math.Geometry.meetCurveCurve
+         */
+        meetCurveCurveDiscrete: function (c1, c2, nr, board) {
+            var co,
+                i = Type.evaluate(nr);
+
+            if (c1.bezierDegree === 3 || c2.bezierDegree === 3) {
+                co = this.meetBezierCurveRedBlueSegments(c1, c2, i);
+            } else {
+                co = this.meetCurveRedBlueSegments(c1, c2, i);
+            }
+            return new Coords(Const.COORDS_BY_USER, co, board);
+        },
+
+        /**
+         * Apply Newton-Raphson to search for an intersection of two curves
+         * in a given range of the first curve.
+         * @param {JXG.Curve} c1 Curve, Line or Circle
+         * @param {JXG.Curve} c2 Curve, Line or Circle
+         * @param {Array} range Domain for the search of an intersection. The start value
+         * for the search is chosen to be inside of that range.
+         * @param {Boolean} testSegment If true require that t1 and t2 are inside of the allowed bounds.
+         * @returns {Array} [[z, x, y], t1, t2, t, ||c1[t1]-c2[t2]||**2]. The last entry is set to
+         * 10000 if the intersection is outside of the given domain (range) for the first curve.
+         * @private
+         * @see JXG.Math.Geometry.meetCurveCurveRecursive
+         * @see JXG.Math.Numerics.generalizedDampedNewton
+         * @see JXG.Math.Geometry.meetCurveCurveCobyla
+         */
+        meetCurveCurveNewton: function (c1, c2, range, testSegment) {
+            var t, t1, t2,
+                co,
+                r,
+                inphi = (Math.sqrt(5) - 1) * 0.5,
+                eps2 = Mat.eps, // Math.sqrt(Mat.eps),
+                ma1 = c1.maxX(),
+                mi1 = c1.minX(),
+                ma2 = c2.maxX(),
+                mi2 = c2.minX();
+
+            // One-dimensional - works only for functiongraphs without transformations
+            // t = Numerics.root(ff, range);
+            // t1 = mi1 + t * (ma1 - mi1);
+            // t2 = mi2 + t * (ma2 - mi2);
+            // co = c1.Ft(t1);
+            // return [co, t1, t2, t, Math.abs(ff(t))];
+
+            t = range[0] + (range[1] - range[0]) * (1 - inphi);
+            t1 = mi1 + t * (ma1 - mi1);
+            t2 = mi2 + t * (ma2 - mi2);
+// console.log("\t", range, t, t1, t2)
+
+            // Use damped Newton
+            r = Numerics.generalizedDampedNewton(c1, c2, t1, t2, inphi);
+            t1 = r[1];
+            t2 = r[2];
+            t = (t1 - mi1) / (ma1 - mi1);
+// console.log("\tout", range, t, t1, t2)
+
+            co = c1.Ft(t1);
+//   console.log("t1", t1, mi1, ma1, "t2", t2, mi2-eps2, ma2+eps2,
+//                     t1 < mi1 - eps2, t1 > ma1 + eps2,
+//                     t2 < mi2 - eps2, t2 > ma2 + eps2
+//                 )
+            if (t < range[0] - Mat.eps || t > range[1] + Mat.eps ||
+                (testSegment &&
+                    (t1 < mi1 - eps2 || t1 > ma1 + eps2 ||
+                     t2 < mi2 - eps2 || t2 > ma2 + eps2)
+                )
+            ) {
+                // Damped-Newton found solution outside of range
+                return [co, t1, t2, t, 10000];
+            }
+
+            return [co, t1, t2, t, r[3]];
+        },
+
+        /**
+         * Experimental!
+         * Apply Cobyla to search for an intersection of two curves in a given range of the first curve.
+         *
+         * @param {JXG.Curve} c1 Curve, Line or Circle
+         * @param {JXG.Curve} c2 Curve, Line or Circle
+         * @param {Array} range Domain for the search of an intersection. The start value
+         * for the search is chosen to be inside of that range.
+         * @param {Boolean} testSegment If true require that t1 and t2 are inside of the allowed bounds.
+         * @returns [[z, x, y], t1, t2, t, ||c1[t1]-c2[t2]||**2]. The last entry is set to
+         * 10000 if the intersection is outside of the given domain (range) for the first curve.
+         * @private
+         * @see JXG.Math.Geometry.meetCurveCurveRecursive
+         * @see JXG.Math.Nlp.FindMinimum
+         * @see JXG.Math.Geometry.meetCurveCurveNewton
+         */
+        meetCurveCurveCobyla: function (c1, c2, range, testSegment) {
+            var t, t1, t2,
+                co,
+                r,
+                ta = [], con = [],
+                inphi = (Math.sqrt(5) - 1) * 0.5,
+                eps2 = Mat.eps,
+                ma1 = c1.maxX(),
+                mi1 = c1.minX(),
+                ma2 = c2.maxX(),
+                mi2 = c2.minX(),
+
+                mint1 = mi1 + range[0] * (ma1 - mi1),
+                maxt1 = mi1 + range[1] * (ma1 - mi1),
+                mint2 = mi2 + range[0] * (ma2 - mi2),
+                maxt2 = mi2 + range[1] * (ma2 - mi2),
+
+                cob = function (n, m, ta, con) {
+                    var t1 = ta[0],
+                        t2 = ta[1],
+                        f1 = c1.Ft(t1),
+                        f2 = c2.Ft(t2),
+                        x = f1[1] - f2[1],
+                        y = f1[2] - f2[2];
+
+                    con[0] = x;
+                    con[1] = -x;
+                    con[2] = y;
+                    con[3] = -y;
+                    con[4] = t1 - mint1;
+                    con[5] = maxt1 - t1;
+                    con[6] = t2 - mint2;
+                    con[7] = maxt2 - t2;
+
+                    return x * x + y * y;
+                };
+
+            t = range[0] + (range[1] - range[0]) * (1 - inphi);
+            t1 = mi1 + t * (ma1 - mi1);
+            t2 = mi2 + t * (ma2 - mi2);
+            // console.log("\tCobyla start", range, t, t1, t2)
+            // console.log("\t", mint1, maxt1, mint2, maxt2)
+
+            ta[0] = t1;
+            ta[1] = t2;
+            r = JXG.Math.Nlp.FindMinimum(cob, 2, 8, ta, 5, 1.0e-6, 0, 1000);
+            t1 = ta[0];
+            t2 = ta[1];
+            t = (t1 - mi1) / (ma1 - mi1);
+            //   console.log("\tt1", t1, mi1, ma1, "t2", t2, mi2-eps2, ma2+eps2,
+            //                     t1 < mi1 - eps2, t1 > ma1 + eps2,
+            //                     t2 < mi2 - eps2, t2 > ma2 + eps2
+            //                 )
+
+            if (r !== 0 ||
+                t < range[0] - Mat.eps || t > range[1] + Mat.eps ||
+                (testSegment &&
+                    (t1 < mi1 - eps2 || t1 > ma1 + eps2 ||
+                     t2 < mi2 - eps2 || t2 > ma2 + eps2)
+                )
+            ) {
+                // Cobyla found solution outside of range
+                return [co, t1, t2, t, 10000];
+            }
+            return [co, t1, t2, t, cob(2, 8, ta, con)];
+        },
+
+        /**
+         * Return a list of the (at most) first i intersection points of two curves.
+         *
+         * @param {JXG.Curve} c1 Curve, Line or Circle
+         * @param {JXG.Curve} c2 Curve, Line or Circle
+         * @param {Number} low Lower bound of the search domain (between [0, 1])
+         * @param {Number} up Upper bound of the search domain (between [0, 1])
+         * @param {Number} i Return a list of the first i intersection points
+         * @returns {Array} List of the first i intersection points, given by the parameter t.
+         *
+         * @private
+         * @see JXG.Math.Geometry.meetCurveCurveNewton
+         * @see JXG.Math.Geometry.meetCurveCurve
+         */
+        meetCurveCurveRecursive: function(c1, c2, low, up, i, testSegment) {
+            var ret,
+                t, t1,
+                // t2,
+                delta = 0.005, // Math.eps * 100,
+                left = [],
+                right = [];
+
+            if (up < low) {
+                return [];
+            }
+
+            // console.log('DO', low * 20 - 10, up * 20 - 10)
+            // console.log('DO', low, up)
+
+            ret = this.meetCurveCurveNewton(c1, c2, [low, up], testSegment);
+            // ret = this.meetCurveCurveCobyla(c1, c2, [low, up], testSegment);
+            // console.log('\trec', ret)
+
+            if (ret[4] < Mat.eps) {
+                t = ret[3];
+                t1 = ret[1];
+                // t2 = ret[2];
+                // console.log("\tFOUND", t, t1, c1.Ft(t1)[2])
+            } else {
+                // console.log("\tNot FOUND", ret)
+                return [];
+            }
+
+            left = this.meetCurveCurveRecursive(c1, c2, low, t - delta, i, testSegment);
+            if (left.length > 0 && t1 - left[left.length - 1] < Mat.eps) {
+                left.pop();
+            }
+            if (left.length + 1 - 1 >= i) {
+                return left.concat([t1]);
+            }
+
+            right = this.meetCurveCurveRecursive(c1, c2, t + delta, up, i, testSegment);
+            if (right.length > 0 && right[0] - t1 < Mat.eps) {
+                right.shift();
+            }
+
+            return left.concat([t1]).concat(right);
+        },
+
+        /**
          * Compute an intersection of the curves c1 and c2.
          * We want to find values t1, t2 such that
-         * c1(t1) = c2(t2), i.e. (c1_x(t1)-c2_x(t2),c1_y(t1)-c2_y(t2)) = (0,0).
-         *
-         * Methods: segment-wise intersections (default) or generalized Newton method.
+         * c1(t1) = c2(t2), i.e. (c1_x(t1) - c2_x(t2), c1_y(t1) - c2_y(t2)) = (0, 0).
+         *
+         * Methods: segment-wise intersections or generalized damped Newton-Raphson method.
+         *
+         * Segment-wise intersection is more stable, but has problems with tangent points.
+         * Damped Newton-Raphson converges very rapidly but sometimes behaves chaotic.
+         *
          * @param {JXG.Curve} c1 Curve, Line or Circle
          * @param {JXG.Curve} c2 Curve, Line or Circle
-         * @param {Number|Function} nr the nr-th intersection point will be returned.
-         * @param {Number} t2ini not longer used.
+         * @param {Number|Function} nr the nr-th intersection point will be returned
+         * @param {Number} t2ini not longer used. Must be supplied and is ignored.
          * @param {JXG.Board} [board=c1.board] Reference to a board object.
-         * @param {String} [method='segment'] Intersection method, possible values are 'newton' and 'segment'.
+         * @param {String} [method] Intersection method, possible values are 'newton' and 'segment'.
+         * If both curves are given by functions (assumed to be continuous), 'newton' is the default, otherwise
+         * 'segment' is the default.
          * @returns {JXG.Coords} intersection point
-         */
-        meetCurveCurve: function (c1, c2, nr, t2ini, board, method) {
-            var co;
-
-            if (Type.exists(method) && method === "newton") {
-                co = Numerics.generalizedNewton(c1, c2, Type.evaluate(nr), t2ini);
+         *
+         * @see JXG.Math.Geometry.meetCurveCurveDiscrete
+         * @see JXG.Math.Geometry.meetCurveCurveRecursive
+         */
+        meetCurveCurve: function (c1, c2, nr, t2ini, board, method, testSegment) {
+            var co,
+                zeros,
+                i = Type.evaluate(nr);
+
+            board = board || c1.board;
+            if (method === 'segment' || Type.exists(c1.dataX) || Type.exists(c2.dataX)) {
+                // Discrete data points, i.e. x-coordinates of c1 or c2 are given in an array)
+                return this.meetCurveCurveDiscrete(c1, c2, i, board);
+            }
+
+            // Outdated:
+            // if (Type.exists(method) && method === 'newton') {
+            //     co = Numerics.generalizedNewton(c1, c2, i, t2ini);
+            // } else {
+            // }
+
+            // Method 'newton'
+            // console.time('cucu')
+            zeros = this.meetCurveCurveRecursive(c1, c2, 0, 1, i, testSegment);
+            // console.timeEnd('cucu')
+            // console.log("-------------------------")
+
+            if (zeros.length > i) {
+                // co = [1, c1.X(zeros[i]), c1.Y(zeros[i])];
+                co = c1.Ft(zeros[i]);
             } else {
-                if (c1.bezierDegree === 3 || c2.bezierDegree === 3) {
-                    co = this.meetBezierCurveRedBlueSegments(c1, c2, nr);
-                } else {
-                    co = this.meetCurveRedBlueSegments(c1, c2, nr);
-                }
+                return [0, NaN, NaN];
             }
 
             return new Coords(Const.COORDS_BY_USER, co, board);
         },
+
+        // meetCurveCurveORG: function (c1, c2, nr, t2ini, board, method) {
+        //     var co,
+        //         i = Type.evaluate(nr);
+
+        //     if (Type.exists(method) && method === 'newton') {
+        //         co = Numerics.generalizedNewton(c1, c2, i, t2ini);
+        //     } else {
+        //         if (c1.bezierDegree === 3 || c2.bezierDegree === 3) {
+        //             co = this.meetBezierCurveRedBlueSegments(c1, c2, i);
+        //         } else {
+        //             co = this.meetCurveRedBlueSegments(c1, c2, i);
+        //         }
+
+        //         // // We might add a Newton iteration if the segment search fails?
+        //         // // However, we would have to apply evt. transformations to the curves
+        //         // if (co[0] === 0 && isNaN(co[1]) && isNaN(co[2])) {
+        //         //     co = Numerics.generalizedNewton(c1, c2, i, t2ini);
+        //         // }
+        //     }
+
+        //     return new Coords(Const.COORDS_BY_USER, co, board);
+        // },
 
         /**
          * Intersection of curve with line,
@@ -2479,14 +2764,20 @@
                 li = el1;
             }
 
-            v = this.meetCurveLineDiscrete(cu, li, nr, board, !alwaysIntersect);
+            if (Type.exists(cu.dataX)) {
+                // We use the discrete version if
+                //   the curve is not a parametric curve, e.g. implicit plots
+                v = this.meetCurveLineDiscrete(cu, li, nr, board, !alwaysIntersect);
+            } else {
+                v = this.meetCurveCurve(cu, li, nr, 0, board, 'newton', !alwaysIntersect);
+            }
 
             return v;
         },
 
         /**
          * Intersection of line and curve, continuous case.
-         * Finds the nr-the intersection point
+         * Finds the nr-th intersection point
          * Uses {@link JXG.Math.Geometry.meetCurveLineDiscrete} as a first approximation.
          * A more exact solution is then found with {@link JXG.Math.Numerics.root}.
          *
@@ -2683,8 +2974,8 @@
                 minX,
                 maxX,
                 iFound = 0,
-                lenBlue = blue.numberPoints, //points.length,
-                lenRed = red.numberPoints; //points.length;
+                lenBlue = blue.numberPoints,
+                lenRed = red.numberPoints;
 
             if (lenBlue <= 1 || lenRed <= 1) {
                 return [0, NaN, NaN];
@@ -2700,18 +2991,16 @@
                 for (j = 1; j < lenBlue; j++) {
                     blue1 = blue2;
                     blue2 = blue.points[j].usrCoords;
-
                     if (
                         Math.min(blue1[1], blue2[1]) < maxX &&
                         Math.max(blue1[1], blue2[1]) > minX
                     ) {
                         m = this.meetSegmentSegment(red1, red2, blue1, blue2);
                         if (
-                            m[1] >= 0.0 &&
-                            m[2] >= 0.0 &&
+                            m[1] >= 0.0 && m[2] >= 0.0 &&
                             // The two segments meet in the interior or at the start points
                             ((m[1] < 1.0 && m[2] < 1.0) ||
-                                // One of the curve is intersected in the very last point
+                              // One of the curve is intersected in the very last point
                                 (i === lenRed - 1 && m[1] === 1.0) ||
                                 (j === lenBlue - 1 && m[2] === 1.0))
                         ) {
@@ -2813,7 +3102,7 @@
             }
 
             // Handle cases where at least one of the paths is empty
-            if (nr < 0 || JXG.Math.Clip.isEmptyCase(S, C, "intersection")) {
+            if (nr < 0 || JXG.Math.Clip.isEmptyCase(S, C, 'intersection')) {
                 return new Coords(Const.COORDS_BY_USER, [0, 0, 0], board);
             }
 
@@ -3575,7 +3864,7 @@
                 board = curve.board;
             }
 
-            if (curve.evalVisProp('curvetype') === "plot") {
+            if (curve.evalVisProp('curvetype') === 'plot') {
                 t = 0;
                 mindist = infty;
                 if (curve.numberPoints === 0) {
@@ -4379,4657 +4668,10 @@
                     };
                 };
 
-            return [makeFct("X", "cos"), makeFct("Y", "sin"), 0, pi2];
+            return [makeFct("X", 'cos'), makeFct("Y", 'sin'), 0, pi2];
         }
 
     }
 );
 
-export default Mat.Geometry;
-=======
-/*
-    Copyright 2008-2025
-        Matthias Ehmann,
-        Michael Gerhaeuser,
-        Carsten Miller,
-        Bianca Valentin,
-        Andreas Walter,
-        Alfred Wassermann,
-        Peter Wilfahrt
-
-    This file is part of JSXGraph.
-
-    JSXGraph is free software dual licensed under the GNU LGPL or MIT License.
-
-    You can redistribute it and/or modify it under the terms of the
-
-      * GNU Lesser General Public License as published by
-        the Free Software Foundation, either version 3 of the License, or
-        (at your option) any later version
-      OR
-      * MIT License: https://github.com/jsxgraph/jsxgraph/blob/master/LICENSE.MIT
-
-    JSXGraph is distributed in the hope that it will be useful,
-    but WITHOUT ANY WARRANTY; without even the implied warranty of
-    MERCHANTABILITY or FITNESS FOR A PARTICULAR PURPOSE.  See the
-    GNU Lesser General Public License for more details.
-
-    You should have received a copy of the GNU Lesser General Public License and
-    the MIT License along with JSXGraph. If not, see <https://www.gnu.org/licenses/>
-    and <https://opensource.org/licenses/MIT/>.
- */
-
-/*global JXG: true, define: true*/
-/*jslint nomen: true, plusplus: true*/
-
-/**
- * @fileoverview This file contains the Math.Geometry namespace for calculating algebraic/geometric
- * stuff like intersection points, angles, midpoint, and so on.
- */
-
-import JXG from "../jxg.js";
-import Const from "../base/constants.js";
-import Coords from "../base/coords.js";
-import Mat from "./math.js";
-import Stat from "../math/statistics.js";
-import Numerics from "./numerics.js";
-import Type from "../utils/type.js";
-import Expect from "../utils/expect.js";
-
-/**
- * Math.Geometry namespace definition. This namespace holds geometrical algorithms,
- * especially intersection algorithms.
- * @name JXG.Math.Geometry
- * @exports Mat.Geometry as JXG.Math.Geometry
- * @namespace
- */
-Mat.Geometry = {};
-
-// the splitting is necessary due to the shortcut for the circumcircleMidpoint method to circumcenter.
-
-JXG.extend(
-    Mat.Geometry,
-    /** @lends JXG.Math.Geometry */ {
-        /* ***************************************/
-        /* *** GENERAL GEOMETRIC CALCULATIONS ****/
-        /* ***************************************/
-
-        /**
-         * Calculates the angle defined by the points A, B, C.
-         * @param {JXG.Point|Array} A A point  or [x,y] array.
-         * @param {JXG.Point|Array} B Another point or [x,y] array.
-         * @param {JXG.Point|Array} C A circle - no, of course the third point or [x,y] array.
-         * @deprecated Use {@link JXG.Math.Geometry.rad} instead.
-         * @see JXG.Math.Geometry.rad
-         * @see JXG.Math.Geometry.trueAngle
-         * @returns {Number} The angle in radian measure.
-         */
-        angle: function (A, B, C) {
-            var u,
-                v,
-                s,
-                t,
-                a = [],
-                b = [],
-                c = [];
-
-            JXG.deprecated("Geometry.angle()", "Geometry.rad()");
-            if (A.coords) {
-                a[0] = A.coords.usrCoords[1];
-                a[1] = A.coords.usrCoords[2];
-            } else {
-                a[0] = A[0];
-                a[1] = A[1];
-            }
-
-            if (B.coords) {
-                b[0] = B.coords.usrCoords[1];
-                b[1] = B.coords.usrCoords[2];
-            } else {
-                b[0] = B[0];
-                b[1] = B[1];
-            }
-
-            if (C.coords) {
-                c[0] = C.coords.usrCoords[1];
-                c[1] = C.coords.usrCoords[2];
-            } else {
-                c[0] = C[0];
-                c[1] = C[1];
-            }
-
-            u = a[0] - b[0];
-            v = a[1] - b[1];
-            s = c[0] - b[0];
-            t = c[1] - b[1];
-
-            return Math.atan2(u * t - v * s, u * s + v * t);
-        },
-
-        /**
-         * Calculates the angle defined by the three points A, B, C if you're going from A to C around B counterclockwise.
-         * @param {JXG.Point|Array} A Point or [x,y] array
-         * @param {JXG.Point|Array} B Point or [x,y] array
-         * @param {JXG.Point|Array} C Point or [x,y] array
-         * @see JXG.Math.Geometry.rad
-         * @returns {Number} The angle in degrees.
-         */
-        trueAngle: function (A, B, C) {
-            return this.rad(A, B, C) * 57.295779513082323; // *180.0/Math.PI;
-        },
-
-        /**
-         * Calculates the internal angle defined by the three points A, B, C if you're going from A to C around B counterclockwise.
-         * @param {JXG.Point|Array} A Point or [x,y] array
-         * @param {JXG.Point|Array} B Point or [x,y] array
-         * @param {JXG.Point|Array} C Point or [x,y] array
-         * @see JXG.Math.Geometry.trueAngle
-         * @returns {Number} Angle in radians.
-         */
-        rad: function (A, B, C) {
-            var ax, ay, bx, by, cx, cy, phi;
-
-            if (A.coords) {
-                ax = A.coords.usrCoords[1];
-                ay = A.coords.usrCoords[2];
-            } else {
-                ax = A[0];
-                ay = A[1];
-            }
-
-            if (B.coords) {
-                bx = B.coords.usrCoords[1];
-                by = B.coords.usrCoords[2];
-            } else {
-                bx = B[0];
-                by = B[1];
-            }
-
-            if (C.coords) {
-                cx = C.coords.usrCoords[1];
-                cy = C.coords.usrCoords[2];
-            } else {
-                cx = C[0];
-                cy = C[1];
-            }
-
-            phi = Math.atan2(cy - by, cx - bx) - Math.atan2(ay - by, ax - bx);
-
-            if (phi < 0) {
-                phi += 6.2831853071795862;
-            }
-
-            return phi;
-        },
-
-        /**
-         * Calculates a point on the bisection line between the three points A, B, C.
-         * As a result, the bisection line is defined by two points:
-         * Parameter B and the point with the coordinates calculated in this function.
-         * Does not work for ideal points.
-         * @param {JXG.Point} A Point
-         * @param {JXG.Point} B Point
-         * @param {JXG.Point} C Point
-         * @param [board=A.board] Reference to the board
-         * @returns {JXG.Coords} Coordinates of the second point defining the bisection.
-         */
-        angleBisector: function (A, B, C, board) {
-            var phiA,
-                phiC,
-                phi,
-                Ac = A.coords.usrCoords,
-                Bc = B.coords.usrCoords,
-                Cc = C.coords.usrCoords,
-                x,
-                y;
-
-            if (!Type.exists(board)) {
-                board = A.board;
-            }
-
-            // Parallel lines
-            if (Bc[0] === 0) {
-                return new Coords(
-                    Const.COORDS_BY_USER,
-                    [1, (Ac[1] + Cc[1]) * 0.5, (Ac[2] + Cc[2]) * 0.5],
-                    board
-                );
-            }
-
-            // Non-parallel lines
-            x = Ac[1] - Bc[1];
-            y = Ac[2] - Bc[2];
-            phiA = Math.atan2(y, x);
-
-            x = Cc[1] - Bc[1];
-            y = Cc[2] - Bc[2];
-            phiC = Math.atan2(y, x);
-
-            phi = (phiA + phiC) * 0.5;
-
-            if (phiA > phiC) {
-                phi += Math.PI;
-            }
-
-            x = Math.cos(phi) + Bc[1];
-            y = Math.sin(phi) + Bc[2];
-
-            return new Coords(Const.COORDS_BY_USER, [1, x, y], board);
-        },
-
-        // /**
-        //  * Calculates a point on the m-section line between the three points A, B, C.
-        //  * As a result, the m-section line is defined by two points:
-        //  * Parameter B and the point with the coordinates calculated in this function.
-        //  * The m-section generalizes the bisector to any real number.
-        //  * For example, the trisectors of an angle are simply the 1/3-sector and the 2/3-sector.
-        //  * Does not work for ideal points.
-        //  * @param {JXG.Point} A Point
-        //  * @param {JXG.Point} B Point
-        //  * @param {JXG.Point} C Point
-        //  * @param {Number} m Number
-        //  * @param [board=A.board] Reference to the board
-        //  * @returns {JXG.Coords} Coordinates of the second point defining the bisection.
-        //  */
-        // angleMsector: function (A, B, C, m, board) {
-        //     var phiA, phiC, phi,
-        //         Ac = A.coords.usrCoords,
-        //         Bc = B.coords.usrCoords,
-        //         Cc = C.coords.usrCoords,
-        //         x, y;
-
-        //     if (!Type.exists(board)) {
-        //         board = A.board;
-        //     }
-
-        //     // Parallel lines
-        //     if (Bc[0] === 0) {
-        //         return new Coords(Const.COORDS_BY_USER,
-        //             [1, (Ac[1] + Cc[1]) * m, (Ac[2] + Cc[2]) * m], board);
-        //     }
-
-        //     // Non-parallel lines
-        //     x = Ac[1] - Bc[1];
-        //     y = Ac[2] - Bc[2];
-        //     phiA =  Math.atan2(y, x);
-
-        //     x = Cc[1] - Bc[1];
-        //     y = Cc[2] - Bc[2];
-        //     phiC =  Math.atan2(y, x);
-
-        //     phi = phiA + ((phiC - phiA) * m);
-
-        //     if (phiA - phiC > Math.PI) {
-        //         phi += 2*m*Math.PI;
-        //     }
-
-        //     x = Math.cos(phi) + Bc[1];
-        //     y = Math.sin(phi) + Bc[2];
-
-        //     return new Coords(Const.COORDS_BY_USER, [1, x, y], board);
-        // },
-
-        /**
-         * Reflects the point along the line.
-         * @param {JXG.Line} line Axis of reflection.
-         * @param {JXG.Point} point Point to reflect.
-         * @param [board=point.board] Reference to the board
-         * @returns {JXG.Coords} Coordinates of the reflected point.
-         */
-        reflection: function (line, point, board) {
-            // (v,w) defines the slope of the line
-            var x0,
-                y0,
-                x1,
-                y1,
-                v,
-                w,
-                mu,
-                pc = point.coords.usrCoords,
-                p1c = line.point1.coords.usrCoords,
-                p2c = line.point2.coords.usrCoords;
-
-            if (!Type.exists(board)) {
-                board = point.board;
-            }
-
-            v = p2c[1] - p1c[1];
-            w = p2c[2] - p1c[2];
-
-            x0 = pc[1] - p1c[1];
-            y0 = pc[2] - p1c[2];
-
-            mu = (v * y0 - w * x0) / (v * v + w * w);
-
-            // point + mu*(-y,x) is the perpendicular foot
-            x1 = pc[1] + 2 * mu * w;
-            y1 = pc[2] - 2 * mu * v;
-
-            return new Coords(Const.COORDS_BY_USER, [x1, y1], board);
-        },
-
-        /**
-         * Computes the new position of a point which is rotated
-         * around a second point (called rotpoint) by the angle phi.
-         * @param {JXG.Point} rotpoint Center of the rotation
-         * @param {JXG.Point} point point to be rotated
-         * @param {Number} phi rotation angle in arc length
-         * @param {JXG.Board} [board=point.board] Reference to the board
-         * @returns {JXG.Coords} Coordinates of the new position.
-         */
-        rotation: function (rotpoint, point, phi, board) {
-            var x0,
-                y0,
-                c,
-                s,
-                x1,
-                y1,
-                pc = point.coords.usrCoords,
-                rotpc = rotpoint.coords.usrCoords;
-
-            if (!Type.exists(board)) {
-                board = point.board;
-            }
-
-            x0 = pc[1] - rotpc[1];
-            y0 = pc[2] - rotpc[2];
-
-            c = Math.cos(phi);
-            s = Math.sin(phi);
-
-            x1 = x0 * c - y0 * s + rotpc[1];
-            y1 = x0 * s + y0 * c + rotpc[2];
-
-            return new Coords(Const.COORDS_BY_USER, [x1, y1], board);
-        },
-
-        /**
-         * Calculates the coordinates of a point on the perpendicular to the given line through
-         * the given point.
-         * @param {JXG.Line} line A line.
-         * @param {JXG.Point} point Point which is projected to the line.
-         * @param {JXG.Board} [board=point.board] Reference to the board
-         * @returns {Array} Array of length two containing coordinates of a point on the perpendicular to the given line
-         *                  through the given point and boolean flag "change".
-         */
-        perpendicular: function (line, point, board) {
-            var x,
-                y,
-                change,
-                c,
-                z,
-                A = line.point1.coords.usrCoords,
-                B = line.point2.coords.usrCoords,
-                C = point.coords.usrCoords;
-
-            if (!Type.exists(board)) {
-                board = point.board;
-            }
-
-            // special case: point is the first point of the line
-            if (point === line.point1) {
-                x = A[1] + B[2] - A[2];
-                y = A[2] - B[1] + A[1];
-                z = A[0] * B[0];
-
-                if (Math.abs(z) < Mat.eps) {
-                    x = B[2];
-                    y = -B[1];
-                }
-                c = [z, x, y];
-                change = true;
-
-                // special case: point is the second point of the line
-            } else if (point === line.point2) {
-                x = B[1] + A[2] - B[2];
-                y = B[2] - A[1] + B[1];
-                z = A[0] * B[0];
-
-                if (Math.abs(z) < Mat.eps) {
-                    x = A[2];
-                    y = -A[1];
-                }
-                c = [z, x, y];
-                change = false;
-
-                // special case: point lies somewhere else on the line
-            } else if (Math.abs(Mat.innerProduct(C, line.stdform, 3)) < Mat.eps) {
-                x = C[1] + B[2] - C[2];
-                y = C[2] - B[1] + C[1];
-                z = B[0];
-
-                if (Math.abs(z) < Mat.eps) {
-                    x = B[2];
-                    y = -B[1];
-                }
-
-                change = true;
-                if (
-                    Math.abs(z) > Mat.eps &&
-                    Math.abs(x - C[1]) < Mat.eps &&
-                    Math.abs(y - C[2]) < Mat.eps
-                ) {
-                    x = C[1] + A[2] - C[2];
-                    y = C[2] - A[1] + C[1];
-                    change = false;
-                }
-                c = [z, x, y];
-
-                // general case: point does not lie on the line
-                // -> calculate the foot of the dropped perpendicular
-            } else {
-                c = [0, line.stdform[1], line.stdform[2]];
-                c = Mat.crossProduct(c, C); // perpendicuar to line
-                c = Mat.crossProduct(c, line.stdform); // intersection of line and perpendicular
-                change = true;
-            }
-
-            return [new Coords(Const.COORDS_BY_USER, c, board), change];
-        },
-
-        /**
-         * @deprecated Please use {@link JXG.Math.Geometry.circumcenter} instead.
-         */
-        circumcenterMidpoint: function () {
-            JXG.deprecated("Geometry.circumcenterMidpoint()", "Geometry.circumcenter()");
-            this.circumcenter.apply(this, arguments);
-        },
-
-        /**
-         * Calculates the center of the circumcircle of the three given points.
-         * @param {JXG.Point} point1 Point
-         * @param {JXG.Point} point2 Point
-         * @param {JXG.Point} point3 Point
-         * @param {JXG.Board} [board=point1.board] Reference to the board
-         * @returns {JXG.Coords} Coordinates of the center of the circumcircle of the given points.
-         */
-        circumcenter: function (point1, point2, point3, board) {
-            var u,
-                v,
-                m1,
-                m2,
-                A = point1.coords.usrCoords,
-                B = point2.coords.usrCoords,
-                C = point3.coords.usrCoords;
-
-            if (!Type.exists(board)) {
-                board = point1.board;
-            }
-
-            u = [B[0] - A[0], -B[2] + A[2], B[1] - A[1]];
-            v = [(A[0] + B[0]) * 0.5, (A[1] + B[1]) * 0.5, (A[2] + B[2]) * 0.5];
-            m1 = Mat.crossProduct(u, v);
-
-            u = [C[0] - B[0], -C[2] + B[2], C[1] - B[1]];
-            v = [(B[0] + C[0]) * 0.5, (B[1] + C[1]) * 0.5, (B[2] + C[2]) * 0.5];
-            m2 = Mat.crossProduct(u, v);
-
-            return new Coords(Const.COORDS_BY_USER, Mat.crossProduct(m1, m2), board);
-        },
-
-        /**
-         * Calculates the Euclidean distance for two given arrays of the same length.
-         * @param {Array} array1 Array of Number
-         * @param {Array} array2 Array of Number
-         * @param {Number} [n] Length of the arrays. Default is the minimum length of the given arrays.
-         * @returns {Number} Euclidean distance of the given vectors.
-         */
-        distance: function (array1, array2, n) {
-            var i,
-                sum = 0;
-
-            if (!n) {
-                n = Math.min(array1.length, array2.length);
-            }
-
-            for (i = 0; i < n; i++) {
-                sum += (array1[i] - array2[i]) * (array1[i] - array2[i]);
-            }
-
-            return Math.sqrt(sum);
-        },
-
-        /**
-         * Calculates Euclidean distance for two given arrays of the same length.
-         * If one of the arrays contains a zero in the first coordinate, and the Euclidean distance
-         * is different from zero it is a point at infinity and we return Infinity.
-         * @param {Array} array1 Array containing elements of type number.
-         * @param {Array} array2 Array containing elements of type number.
-         * @param {Number} [n] Length of the arrays. Default is the minimum length of the given arrays.
-         * @returns {Number} Euclidean (affine) distance of the given vectors.
-         */
-        affineDistance: function (array1, array2, n) {
-            var d;
-
-            d = this.distance(array1, array2, n);
-
-            if (
-                d > Mat.eps &&
-                (Math.abs(array1[0]) < Mat.eps || Math.abs(array2[0]) < Mat.eps)
-            ) {
-                return Infinity;
-            }
-
-            return d;
-        },
-
-        /**
-         * Affine ratio of three collinear points a, b, c: (c - a) / (b - a).
-         * If r > 1 or r < 0 then c is outside of the segment ab.
-         *
-         * @param {Array|JXG.Coords} a
-         * @param {Array|JXG.Coords} b
-         * @param {Array|JXG.Coords} c
-         * @returns {Number} affine ratio (c - a) / (b - a)
-         */
-        affineRatio: function (a, b, c) {
-            var r = 0.0,
-                dx;
-
-            if (Type.exists(a.usrCoords)) {
-                a = a.usrCoords;
-            }
-            if (Type.exists(b.usrCoords)) {
-                b = b.usrCoords;
-            }
-            if (Type.exists(c.usrCoords)) {
-                c = c.usrCoords;
-            }
-
-            dx = b[1] - a[1];
-
-            if (Math.abs(dx) > Mat.eps) {
-                r = (c[1] - a[1]) / dx;
-            } else {
-                r = (c[2] - a[2]) / (b[2] - a[2]);
-            }
-            return r;
-        },
-
-        /**
-         * Sort vertices counter clockwise starting with the first point.
-         * Used in Polygon.sutherlandHodgman, Geometry.signedPolygon.
-         *
-         * @param {Array} p An array containing {@link JXG.Point}, {@link JXG.Coords}, and/or arrays.
-         *
-         * @returns {Array}
-         */
-        sortVertices: function (p) {
-            var ll,
-                ps = Expect.each(p, Expect.coordsArray),
-                N = ps.length,
-                lastPoint = null;
-
-            // If the last point equals the first point, we take the last point out of the array.
-            // It may be that the several points at the end of the array are equal to the first point.
-            // The polygonal chain is been closed by JSXGraph, but this may also have been done by the user.
-            // Therefore, we use a while loop to pop the last points.
-            while (
-                ps[0][0] === ps[N - 1][0] &&
-                ps[0][1] === ps[N - 1][1] &&
-                ps[0][2] === ps[N - 1][2]
-            ) {
-                lastPoint = ps.pop();
-                N--;
-            }
-
-            ll = ps[0];
-            // Sort ps in increasing order of the angle between a point and the first point ll.
-            // If a point is equal to the first point ll, the angle is defined to be -Infinity.
-            // Otherwise, atan2 would return zero, which is a value which also attained by points
-            // on the same horizontal line.
-            ps.sort(function (a, b) {
-                var rad1 =
-                        (a[2] === ll[2] && a[1] === ll[1])
-                            ? -Infinity
-                            : Math.atan2(a[2] - ll[2], a[1] - ll[1]),
-                    rad2 =
-                        (b[2] === ll[2] && b[1] === ll[1])
-                            ? -Infinity
-                            : Math.atan2(b[2] - ll[2], b[1] - ll[1]);
-                return rad1 - rad2;
-            });
-
-            // If the last point has been taken out of the array, we put it in again.
-            if (lastPoint !== null) {
-                ps.push(lastPoint);
-            }
-
-            return ps;
-        },
-
-        /**
-         * Signed triangle area of the three points given. It can also be used
-         * to test the orientation of the triangle.
-         * <ul>
-         * <li> If the return value is < 0, then the point p2 is left of the line [p1, p3] (i.e p3 is right from [p1, p2]).
-         * <li> If the return value is > 0, then the point p2 is right of the line [p1, p3] (i.e p3 is left from [p1, p2]).
-         * <li> If the return value is = 0, then the points p1, p2, p3 are collinear.
-         * </ul>
-         *
-         * @param {JXG.Point|JXG.Coords|Array} p1
-         * @param {JXG.Point|JXG.Coords|Array} p2
-         * @param {JXG.Point|JXG.Coords|Array} p3
-         *
-         * @returns {Number}
-         */
-        signedTriangle: function (p1, p2, p3) {
-            var A = Expect.coordsArray(p1),
-                B = Expect.coordsArray(p2),
-                C = Expect.coordsArray(p3);
-            return 0.5 * ((B[1] - A[1]) * (C[2] - A[2]) - (B[2] - A[2]) * (C[1] - A[1]));
-        },
-
-        /**
-         * Determine the signed area of a non-self-intersecting polygon.
-         * Surveyor's Formula
-         *
-         * @param {Array} p An array containing {@link JXG.Point}, {@link JXG.Coords}, and/or arrays.
-         * @param {Boolean} [sort=true]
-         *
-         * @returns {Number}
-         */
-        signedPolygon: function (p, sort) {
-            var i,
-                N,
-                A = 0,
-                ps = Expect.each(p, Expect.coordsArray);
-
-            if (sort === undefined) {
-                sort = true;
-            }
-
-            if (!sort) {
-                ps = this.sortVertices(ps);
-            } else {
-                // Make sure the polygon is closed. If it is already closed this won't change the sum because the last
-                // summand will be 0.
-                ps.unshift(ps[ps.length - 1]);
-            }
-
-            N = ps.length;
-
-            for (i = 1; i < N; i++) {
-                A += ps[i - 1][1] * ps[i][2] - ps[i][1] * ps[i - 1][2];
-            }
-
-            return 0.5 * A;
-        },
-
-        /**
-         * Calculate the complex hull of a point cloud by the Graham scan algorithm.
-         *
-         * @param {Array} points An array containing {@link JXG.Point}, {@link JXG.Coords}, and/or arrays.
-         *
-         * @returns {Array} List of objects <pre>{i: index, c: coords}</pre> containing the convex hull points
-         *  in form of the index in the original input array and a coords array.
-         *
-         * @example
-         *     // Static example
-         *
-         *     var i, hull,
-         *       p = [],
-         *       q = [];
-         *
-         *     p.push( board.create('point', [4, 0], {withLabel:false }) );
-         *     p.push( board.create('point', [0, 4], {withLabel:false }) );
-         *     p.push( board.create('point', [0, 0], {withLabel:false }) );
-         *     p.push([-1, 0]);
-         *     p.push([-3, -3]);
-         *
-         *     hull = JXG.Math.Geometry.GrahamScan(p);
-         *     for (i = 0; i < hull.length; i++) {
-         *       console.log(hull[i]);
-         *       q.push(hull[i].c);
-         *     }
-         *     board.create('polygon', q);
-         *     // Output:
-         *     // { i: 4, c: [1, -3, 3]}
-         *     // { i: 0, c: [1, 4, 0]}
-         *     // { i: 1, c: [1, 0, 4]}
-         *
-         * </pre><div id="JXGb310b874-595e-4020-b0c2-566482797836" class="jxgbox" style="width: 300px; height: 300px;"></div>
-         * <script type="text/javascript">
-         *     (function() {
-         *         var board = JXG.JSXGraph.initBoard('JXGb310b874-595e-4020-b0c2-566482797836',
-         *             {boundingbox: [-8, 8, 8,-8], axis: true, showcopyright: false, shownavigation: false});
-         *         var i, hull,
-         *           p = [],
-         *           q = [];
-         *
-         *         p.push( board.create('point', [4, 0], {withLabel:false }) );
-         *         p.push( board.create('point', [0, 4], {withLabel:false }) );
-         *         p.push( board.create('point', [0, 0], {withLabel:false }) );
-         *         p.push([-1, 0]);
-         *         p.push([-3, -3]);
-         *
-         *         hull = JXG.Math.Geometry.GrahamScan(p);
-         *         for (i = 0; i < hull.length; i++) {
-         *           console.log(hull[i]);
-         *           q.push(hull[i].c);
-         *         }
-         *         board.create('polygon', q);
-         *
-         *     })();
-         *
-         * </script><pre>
-         *
-         */
-        GrahamScan: function (points) {
-            var i, M, o,
-                mi_idx,
-                mi_x, mi_y, ma_x, ma_y,
-                mi_xpy, mi_xmy, ma_xpy, ma_xmy,
-                mi_x_i, ma_x_i, mi_y_i, ma_y_i,
-                mi_xpy_i, mi_xmy_i, ma_xpy_i, ma_xmy_i,
-                v, c,
-                eps = Mat.eps * Mat.eps,
-                that = this,
-                ps_idx = [],
-                stack = [],
-                ps = Expect.each(points, Expect.coordsArray), // New array object, i.e. a copy of the input array.
-                N,
-                AklToussaint = 1024;  // This is a rough threshold where the heuristic pays off.
-
-            N = ps.length;
-            if (N === 0) {
-                return [];
-            }
-
-            if (N > AklToussaint) {
-                //
-                // Akl-Toussaint heuristic
-                // Determine an irregular convex octagon whose inside can be discarded.
-                //
-                mi_x = ps[0][1];
-                ma_x = mi_x;
-                mi_y = ps[0][2];
-                ma_y = mi_y;
-
-                mi_xmy = ps[0][1] - ps[0][2];
-                ma_xmy = mi_xmy;
-                mi_xpy = ps[0][1] + ps[0][2];
-                ma_xpy = mi_xpy;
-
-                mi_x_i = 0;
-                ma_x_i = 0;
-                mi_y_i = 0;
-                ma_y_i = 0;
-
-                mi_xmy_i = 0;
-                ma_xmy_i = 0;
-                mi_xpy_i = 0;
-                ma_xpy_i = 0;
-                for (i = 1; i < N; i++) {
-                    v = ps[i][1];
-                    if (v < mi_x) {
-                        mi_x = v;
-                        mi_x_i = i;
-                    } else if (v > ma_x) {
-                        ma_x = v;
-                        ma_x_i = i;
-                    }
-
-                    v = ps[i][2];
-                    if (v < mi_y) {
-                        mi_y = v;
-                        mi_y_i = i;
-                    } else if (v > ma_y) {
-                        ma_y = v;
-                        ma_y_i = i;
-                    }
-
-                    v = ps[i][1] - ps[i][2];
-                    if (v < mi_xmy) {
-                        mi_xmy = v;
-                        mi_xmy_i = i;
-                    } else if (v > ma_xmy) {
-                        ma_xmy = v;
-                        ma_xmy_i = i;
-                    }
-
-                    v = ps[i][1] + ps[i][2];
-                    if (v < mi_xpy) {
-                        mi_xpy = v;
-                        mi_xpy_i = i;
-                    } else if (v > ma_xpy) {
-                        ma_xpy = v;
-                        ma_xpy_i = i;
-                    }
-                }
-            }
-
-            // Keep track of the indices of the input points.
-            for (i = 0; i < N; i++) {
-                c = ps[i];
-                if (N <= AklToussaint ||
-                    // Discard inside of the octagon according to the Akl-Toussaint heuristic
-                    i in [mi_x_i, ma_x_i, mi_y_i, ma_y_i, mi_xpy_i, mi_xmy_i, ma_xpy_i, ma_xmy_i] ||
-                    (mi_x_i !== mi_xmy_i && this.signedTriangle(ps[mi_x_i], ps[mi_xmy_i], c) >= -eps) ||
-                    (mi_xmy_i !== ma_y_i && this.signedTriangle(ps[mi_xmy_i], ps[ma_y_i], c) >= -eps) ||
-                    (ma_y_i !== ma_xpy_i && this.signedTriangle(ps[ma_y_i], ps[ma_xpy_i], c) >= -eps) ||
-                    (ma_xpy_i !== ma_x_i && this.signedTriangle(ps[ma_xpy_i], ps[ma_x_i], c) >= -eps) ||
-                    (ma_x_i !== ma_xmy_i && this.signedTriangle(ps[ma_x_i], ps[ma_xmy_i], c) >= -eps) ||
-                    (ma_xmy_i !== mi_y_i && this.signedTriangle(ps[ma_xmy_i], ps[mi_y_i], c) >= -eps) ||
-                    (mi_y_i !== mi_xpy_i && this.signedTriangle(ps[mi_y_i], ps[mi_xpy_i], c) >= -eps) ||
-                    (mi_xpy_i !== mi_x_i && this.signedTriangle(ps[mi_xpy_i], ps[mi_x_i], c) >= -eps)
-                ) {
-                    ps_idx.push({
-                        i: i,
-                        c: c
-                    });
-                }
-            }
-            N = ps_idx.length;
-
-            // Find the point with the lowest y value
-            mi_idx = 0;
-            mi_x = ps_idx[0].c[1];
-            mi_y = ps_idx[0].c[2];
-            for (i = 1; i < N; i++) {
-                if ((ps_idx[i].c[2] < mi_y) || (ps_idx[i].c[2] === mi_y && ps_idx[i].c[1] < mi_x)) {
-                    mi_x = ps_idx[i].c[1];
-                    mi_y = ps_idx[i].c[2];
-                    mi_idx = i;
-                }
-            }
-            ps_idx = Type.swap(ps_idx, mi_idx, 0);
-
-            // Our origin o, i.e. the first point.
-            o = ps_idx[0].c;
-
-            // Sort according to the angle around o.
-            ps_idx.sort(function(a_obj, b_obj) {
-                var a = a_obj.c,
-                    b = b_obj.c,
-                    v = that.signedTriangle(o, a, b);
-
-                if (v === 0) {
-                    // if o, a, b are collinear, the point which is further away
-                    // from o is considered greater.
-                    return Mat.hypot(a[1] - o[1], a[2] - o[2]) - Mat.hypot(b[1] - o[1], b[2] - o[2]);
-                }
-
-                // if v < 0, a is to the left of [o, b], i.e. angle(a) > angle(b)
-                return -v;
-            });
-
-            // Do the Graham scan.
-            M = 0;
-            for (i = 0; i < N; i++) {
-                while (M > 1 && this.signedTriangle(stack[M - 2].c, stack[M - 1].c, ps_idx[i].c) <= 0) {
-                    // stack[M - 1] is to the left of stack[M - 1], ps[i]: discard it
-                    stack.pop();
-                    M--;
-                }
-                stack.push(ps_idx[i]);
-                M++;
-            }
-
-            return stack;
-        },
-
-        // Original method
-        // GrahamScan: function (points, indices) {
-        //     var i,
-        //         M = 1,
-        //         ps = Expect.each(points, Expect.coordsArray),
-        //         N = ps.length;
-        //     ps = this.sortVertices(ps);
-        //     N = ps.length;
-        //     for (i = 2; i < N; i++) {
-        //         while (this.signedTriangle(ps[M - 1], ps[M], ps[i]) <= 0) {
-        //             if (M > 1) {
-        //                 M -= 1;
-        //             } else if (i === N - 1) {
-        //                 break;
-        //             }
-        //             i += 1;
-        //         }
-        //         M += 1;
-        //         ps = Type.swap(ps, M, i);
-        //         indices = Type.swap(indices, M, i);
-        //     }
-        //     return ps.slice(0, M);
-        // },
-
-        /**
-         * Calculate the complex hull of a point cloud by the Graham scan algorithm.
-         *
-         * @param {Array} points An array containing {@link JXG.Point}, {@link JXG.Coords}, and/or arrays.
-         * @param {Boolean} [returnCoords=false] If true, return an array of coords. Otherwise return a list of pointers
-         * to the input list elements. That is, if the input is a list of {@link JXG.Point} elements, the returned list
-         * will contain the points that form the convex hull.
-         * @returns {Array} List containing the convex hull. Format depends on returnCoords.
-         * @see JXG.Math.Geometry.GrahamScan
-         *
-         * @example
-         *     // Static example
-         *     var i, hull,
-         *         p = [];
-         *
-         *     p.push( board.create('point', [4, 0], {withLabel:false }) );
-         *     p.push( board.create('point', [0, 4], {withLabel:false }) );
-         *     p.push( board.create('point', [0, 0], {withLabel:false }) );
-         *     p.push( board.create('point', [1, 1], {withLabel:false }) );
-         *     hull = JXG.Math.Geometry.convexHull(p);
-         *     for (i = 0; i < hull.length; i++) {
-         *       hull[i].setAttribute({color: 'blue'});
-         *     }
-         *
-         * </pre><div id="JXGdfc76123-81b8-4250-96f9-419253bd95dd" class="jxgbox" style="width: 300px; height: 300px;"></div>
-         * <script type="text/javascript">
-         *     (function() {
-         *         var board = JXG.JSXGraph.initBoard('JXGdfc76123-81b8-4250-96f9-419253bd95dd',
-         *             {boundingbox: [-8, 8, 8,-8], axis: true, showcopyright: false, shownavigation: false});
-         *         var i, hull,
-         *             p = [];
-         *
-         *         p.push( board.create('point', [4, 0], {withLabel:false }) );
-         *         p.push( board.create('point', [0, 4], {withLabel:false }) );
-         *         p.push( board.create('point', [0, 0], {withLabel:false }) );
-         *         p.push( board.create('point', [1, 1], {withLabel:false }) );
-         *         hull = JXG.Math.Geometry.convexHull(p);
-         *         for (i = 0; i < hull.length; i++) {
-         *           hull[i].setAttribute({color: 'blue'});
-         *         }
-         *
-         *     })();
-         *
-         * </script><pre>
-         *
-         * @example
-         *     // Dynamic version using returnCoords==true: drag the points
-         *     var p = [];
-         *
-         *     p.push( board.create('point', [4, 0], {withLabel:false }) );
-         *     p.push( board.create('point', [0, 4], {withLabel:false }) );
-         *     p.push( board.create('point', [0, 0], {withLabel:false }) );
-         *     p.push( board.create('point', [1, 1], {withLabel:false }) );
-         *
-         *     var c = board.create('curve', [[], []], {fillColor: 'yellow', fillOpacity: 0.3});
-         *     c.updateDataArray = function() {
-         *       var i,
-         *         hull = JXG.Math.Geometry.convexHull(p, true);
-         *
-         *       this.dataX = [];
-         *       this.dataY = [];
-         *
-         *       for (i = 0; i < hull.length; i ++) {
-         *         this.dataX.push(hull[i][1]);
-         *         this.dataY.push(hull[i][2]);
-         *       }
-         *       this.dataX.push(hull[0][1]);
-         *       this.dataY.push(hull[0][2]);
-         *     };
-         *     board.update();
-         *
-         * </pre><div id="JXG61e51909-da0b-432f-9aa7-9fb0c8bb01c9" class="jxgbox" style="width: 300px; height: 300px;"></div>
-         * <script type="text/javascript">
-         *     (function() {
-         *         var board = JXG.JSXGraph.initBoard('JXG61e51909-da0b-432f-9aa7-9fb0c8bb01c9',
-         *             {boundingbox: [-8, 8, 8,-8], axis: true, showcopyright: false, shownavigation: false});
-         *         var p = [];
-         *
-         *         p.push( board.create('point', [4, 0], {withLabel:false }) );
-         *         p.push( board.create('point', [0, 4], {withLabel:false }) );
-         *         p.push( board.create('point', [0, 0], {withLabel:false }) );
-         *         p.push( board.create('point', [1, 1], {withLabel:false }) );
-         *
-         *         var c = board.create('curve', [[], []], {fillColor: 'yellow', fillOpacity: 0.3});
-         *         c.updateDataArray = function() {
-         *           var i,
-         *             hull = JXG.Math.Geometry.convexHull(p, true);
-         *
-         *           this.dataX = [];
-         *           this.dataY = [];
-         *
-         *           for (i = 0; i < hull.length; i ++) {
-         *             this.dataX.push(hull[i][1]);
-         *             this.dataY.push(hull[i][2]);
-         *           }
-         *           this.dataX.push(hull[0][1]);
-         *           this.dataY.push(hull[0][2]);
-         *         };
-         *         board.update();
-         *
-         *
-         *     })();
-         *
-         * </script><pre>
-         *
-         */
-        convexHull: function(points, returnCoords) {
-            var i, hull,
-                res = [];
-
-            hull = this.GrahamScan(points);
-            for (i = 0; i < hull.length; i++) {
-                if (returnCoords) {
-                    res.push(hull[i].c);
-                } else {
-                    res.push(points[hull[i].i]);
-                }
-            }
-            return res;
-        },
-
-        // /**
-        //  * Determine if a polygon or a path element is convex, non-convex or complex which are defined like this:
-        //  * <ul>
-        //  * <li> A polygon is convex if for every pair of points, the line segment connecting them does not intersect
-        //  * an edge of the polygon in one point.
-        //  * A single line segment or a a single point is considered as convex. A necessary condition for a polygon
-        //  * to be convex that the angle sum of its interior angles equals &plusmn; 2 &pi;.
-        //  * <li> A polygon is non-convex, if it does not self-intersect, but is not convex.
-        //  * <li> A polygon is complex if its the angle sum is not equal to &plusmn; 2 &pi;.
-        //  * That is, there must be self-intersection (contiguous coincident points in the path are not treated as self-intersection).
-        //  * </ul>
-        //  * A path  element might be specified as an array of coordinate arrays or {@link JXG.Coords}.
-        //  *
-        //  * @param {Array|Polygon|PolygonalChain} points Polygon or list of coordinates
-        //  * @returns {Number} -1: if complex, 0: if non-convex, 1: if convex
-        //  */
-        /**
-         * Determine if a polygon or a path element is convex:
-         * <p>
-         * A polygon is convex if for every pair of points, the line segment connecting them does not intersect
-         * an edge of the polygon in one point.
-         * A single line segment, a single point, or the empty set is considered as convex. A necessary condition for a polygon
-         * to be convex that the angle sum of its interior angles equals &plusmn; 2 &pi;.
-         * <p>
-         * A path  element might be specified as an array of coordinate arrays or {@link JXG.Coords}.
-         * See the discussion at <a href="https://stackoverflow.com/questions/471962/how-do-i-efficiently-determine-if-a-polygon-is-convex-non-convex-or-complex">stackoverflow</a>.
-         *
-         * @param {Array|Polygon|PolygonalChain} points Polygon or list of coordinates
-         * @returns {Boolean} true if convex
-         *
-         * @example
-         * var pol = board.create('polygon', [
-         *     [-1, -1],
-         *     [3, -1],
-         *     [4, 2],
-         *     [3, 3],
-         *     [0, 4],
-         *     [-3, 1]
-         * ], {
-         *     vertices: {
-         *         color: 'blue',
-         *         snapToGrid: true
-         *     }
-         * });
-         *
-         * console.log(JXG.Math.Geometry.isConvex(pol));
-         * // > true
-         *
-         *
-         *
-         * </pre><div id="JXG9b43cc53-15b4-49be-92cc-2a1dfc06665b" class="jxgbox" style="width: 300px; height: 300px;"></div>
-         * <script type="text/javascript">
-         *     (function() {
-         *         var board = JXG.JSXGraph.initBoard('JXG9b43cc53-15b4-49be-92cc-2a1dfc06665b',
-         *             {boundingbox: [-8, 8, 8,-8], axis: true, showcopyright: false, shownavigation: false});
-         *     var pol = board.create('polygon', [
-         *         [-1, -1],
-         *         [3, -1],
-         *         [4, 2],
-         *         [3, 3],
-         *         [0, 4],
-         *         [-3, 1]
-         *     ], {
-         *         vertices: {
-         *             color: 'blue',
-         *             snapToGrid: true
-         *         }
-         *     });
-         *
-         *     console.log(JXG.Math.Geometry.isConvex(pol));
-         *
-         *
-         *
-         *     })();
-         *
-         * </script><pre>
-         *
-         */
-        isConvex: function(points) {
-            var ps, le, i,
-                eps = Mat.eps * Mat.eps,
-                old_x, old_y, old_dir,
-                new_x, new_y, new_dir,
-                angle,
-                orient,
-                angle_sum = 0.0;
-
-            if (Type.isArray(points)) {
-                ps = Expect.each(points, Expect.coordsArray);
-            } else if (Type.exists(points.type) && points.type === Const.OBJECT_TYPE_POLYGON) {
-                ps = Expect.each(points.vertices, Expect.coordsArray);
-            }
-            le = ps.length;
-            if (le === 0) {
-                // Empty set is convex
-                return true;
-            }
-            if (le < 3) {
-                // Segments and points are convex
-                return true;
-            }
-
-            orient = null;
-            old_x = ps[le - 2][1];
-            old_y = ps[le - 2][2];
-            new_x = ps[le - 1][1];
-            new_y = ps[le - 1][2];
-            new_dir = Math.atan2(new_y - old_y, new_x - old_x);
-            for (i = 0; i < le; i++) {
-                old_x = new_x;
-                old_y = new_y;
-                old_dir = new_dir;
-                new_x = ps[i][1];
-                new_y = ps[i][2];
-                if (old_x === new_x && old_y === new_y) {
-                    // Repeated consecutive points are ignored
-                    continue;
-                }
-                new_dir = Math.atan2(new_y - old_y, new_x - old_x);
-                angle = new_dir - old_dir;
-                if (angle <= -Math.PI) {
-                    angle += 2 * Math.PI;
-                } else if (angle > Math.PI) {
-                    angle -= 2 * Math.PI;
-                }
-                if (orient === null) {
-                    if (angle === 0.0) {
-                        continue;
-                    }
-                    orient = (angle > 0) ? 1 : -1;
-                } else {
-                    if (orient * angle < -eps) {
-                        return false;
-                    }
-                }
-                angle_sum += angle;
-            }
-
-            if ((Math.abs(angle_sum / (2 * Math.PI)) - 1) < eps) {
-                return true;
-            }
-            return false;
-        },
-
-        /**
-         * A line can be a segment, a straight, or a ray. So it is not always delimited by point1 and point2
-         * calcStraight determines the visual start point and end point of the line. A segment is only drawn
-         * from start to end point, a straight line is drawn until it meets the boards boundaries.
-         * @param {JXG.Line} el Reference to a line object, that needs calculation of start and end point.
-         * @param {JXG.Coords} point1 Coordinates of the point where line drawing begins. This value is calculated and
-         * set by this method.
-         * @param {JXG.Coords} point2 Coordinates of the point where line drawing ends. This value is calculated and set
-         * by this method.
-         * @param {Number} margin Optional margin, to avoid the display of the small sides of lines.
-         * @returns null
-         * @see Line
-         * @see JXG.Line
-         */
-        calcStraight: function (el, point1, point2, margin) {
-            var takePoint1,
-                takePoint2,
-                intersection,
-                intersect1,
-                intersect2,
-                straightFirst,
-                straightLast,
-                c, p1, p2;
-
-            if (!Type.exists(margin)) {
-                // Enlarge the drawable region slightly. This hides the small sides
-                // of thick lines in most cases.
-                margin = 10;
-            }
-
-            straightFirst = el.evalVisProp('straightfirst');
-            straightLast = el.evalVisProp('straightlast');
-
-            // If one of the point is an ideal point in homogeneous coordinates
-            // drawing of line segments or rays are not possible.
-            if (Math.abs(point1.scrCoords[0]) < Mat.eps) {
-                straightFirst = true;
-            }
-            if (Math.abs(point2.scrCoords[0]) < Mat.eps) {
-                straightLast = true;
-            }
-
-            // Do nothing in case of line segments (inside or outside of the board)
-            if (!straightFirst && !straightLast) {
-                return;
-            }
-
-            // Compute the stdform of the line in screen coordinates.
-            c = [];
-            c[0] =
-                el.stdform[0] -
-                (el.stdform[1] * el.board.origin.scrCoords[1]) / el.board.unitX +
-                (el.stdform[2] * el.board.origin.scrCoords[2]) / el.board.unitY;
-            c[1] = el.stdform[1] / el.board.unitX;
-            c[2] = -el.stdform[2] / el.board.unitY;
-
-            // If p1=p2
-            if (isNaN(c[0] + c[1] + c[2])) {
-                return;
-            }
-
-            takePoint1 = false;
-            takePoint2 = false;
-
-            // Line starts at point1 and point1 is inside the board
-            takePoint1 =
-                !straightFirst &&
-                Math.abs(point1.usrCoords[0]) >= Mat.eps &&
-                point1.scrCoords[1] >= 0.0 &&
-                point1.scrCoords[1] <= el.board.canvasWidth &&
-                point1.scrCoords[2] >= 0.0 &&
-                point1.scrCoords[2] <= el.board.canvasHeight;
-
-            // Line ends at point2 and point2 is inside the board
-            takePoint2 =
-                !straightLast &&
-                Math.abs(point2.usrCoords[0]) >= Mat.eps &&
-                point2.scrCoords[1] >= 0.0 &&
-                point2.scrCoords[1] <= el.board.canvasWidth &&
-                point2.scrCoords[2] >= 0.0 &&
-                point2.scrCoords[2] <= el.board.canvasHeight;
-
-            // Intersect the line with the four borders of the board.
-            intersection = this.meetLineBoard(c, el.board, margin);
-            intersect1 = intersection[0];
-            intersect2 = intersection[1];
-
-            /**
-             * At this point we have four points:
-             * point1 and point2 are the first and the second defining point on the line,
-             * intersect1, intersect2 are the intersections of the line with border around the board.
-             */
-
-            /*
-             * Here we handle rays where both defining points are outside of the board.
-             */
-            // If both points are outside and the complete ray is outside we do nothing
-            if (!takePoint1 && !takePoint2) {
-                // Ray starting at point 1
-                if (
-                    !straightFirst &&
-                    straightLast &&
-                    !this.isSameDirection(point1, point2, intersect1) &&
-                    !this.isSameDirection(point1, point2, intersect2)
-                ) {
-                    return;
-                }
-
-                // Ray starting at point 2
-                if (
-                    straightFirst &&
-                    !straightLast &&
-                    !this.isSameDirection(point2, point1, intersect1) &&
-                    !this.isSameDirection(point2, point1, intersect2)
-                ) {
-                    return;
-                }
-            }
-
-            /*
-             * If at least one of the defining points is outside of the board
-             * we take intersect1 or intersect2 as one of the end points
-             * The order is also important for arrows of axes
-             */
-            if (!takePoint1) {
-                if (!takePoint2) {
-                    // Two border intersection points are used
-                    if (this.isSameDir(point1, point2, intersect1, intersect2)) {
-                        p1 = intersect1;
-                        p2 = intersect2;
-                    } else {
-                        p2 = intersect1;
-                        p1 = intersect2;
-                    }
-                } else {
-                    // One border intersection points is used
-                    if (this.isSameDir(point1, point2, intersect1, intersect2)) {
-                        p1 = intersect1;
-                    } else {
-                        p1 = intersect2;
-                    }
-                }
-            } else {
-                if (!takePoint2) {
-                    // One border intersection points is used
-                    if (this.isSameDir(point1, point2, intersect1, intersect2)) {
-                        p2 = intersect2;
-                    } else {
-                        p2 = intersect1;
-                    }
-                }
-            }
-
-            if (p1) {
-                //point1.setCoordinates(Const.COORDS_BY_USER, p1.usrCoords.slice(1));
-                point1.setCoordinates(Const.COORDS_BY_USER, p1.usrCoords);
-            }
-
-            if (p2) {
-                //point2.setCoordinates(Const.COORDS_BY_USER, p2.usrCoords.slice(1));
-                point2.setCoordinates(Const.COORDS_BY_USER, p2.usrCoords);
-            }
-        },
-
-        /**
-         * A line can be a segment, a straight, or a ray. so it is not always delimited by point1 and point2.
-         *
-         * This method adjusts the line's delimiting points taking into account its nature, the viewport defined
-         * by the board.
-         *
-         * A segment is delimited by start and end point, a straight line or ray is delimited until it meets the
-         * boards boundaries. However, if the line has infinite ticks, it will be delimited by the projection of
-         * the boards vertices onto itself.
-         *
-         * @param {JXG.Line} el Reference to a line object, that needs calculation of start and end point.
-         * @param {JXG.Coords} point1 Coordinates of the point where line drawing begins. This value is calculated and
-         * set by this method.
-         * @param {JXG.Coords} point2 Coordinates of the point where line drawing ends. This value is calculated and set
-         * by this method.
-         * @see Line
-         * @see JXG.Line
-         */
-        calcLineDelimitingPoints: function (el, point1, point2) {
-            var distP1P2,
-                boundingBox,
-                lineSlope,
-                intersect1,
-                intersect2,
-                straightFirst,
-                straightLast,
-                c,
-                p1,
-                p2,
-                takePoint1 = false,
-                takePoint2 = false;
-
-            straightFirst = el.evalVisProp('straightfirst');
-            straightLast = el.evalVisProp('straightlast');
-
-            // If one of the point is an ideal point in homogeneous coordinates
-            // drawing of line segments or rays are not possible.
-            if (Math.abs(point1.scrCoords[0]) < Mat.eps) {
-                straightFirst = true;
-            }
-            if (Math.abs(point2.scrCoords[0]) < Mat.eps) {
-                straightLast = true;
-            }
-
-            // Compute the stdform of the line in screen coordinates.
-            c = [];
-            c[0] =
-                el.stdform[0] -
-                (el.stdform[1] * el.board.origin.scrCoords[1]) / el.board.unitX +
-                (el.stdform[2] * el.board.origin.scrCoords[2]) / el.board.unitY;
-            c[1] = el.stdform[1] / el.board.unitX;
-            c[2] = -el.stdform[2] / el.board.unitY;
-
-            // p1=p2
-            if (isNaN(c[0] + c[1] + c[2])) {
-                return;
-            }
-
-            takePoint1 = !straightFirst;
-            takePoint2 = !straightLast;
-            // Intersect the board vertices on the line to establish the available visual space for the infinite ticks
-            // Based on the slope of the line we can optimise and only project the two outer vertices
-
-            // boundingBox = [x1, y1, x2, y2] upper left, lower right vertices
-            boundingBox = el.board.getBoundingBox();
-            lineSlope = el.getSlope();
-            if (lineSlope >= 0) {
-                // project vertices (x2,y1) (x1, y2)
-                intersect1 = this.projectPointToLine(
-                    { coords: { usrCoords: [1, boundingBox[2], boundingBox[1]] } },
-                    el,
-                    el.board
-                );
-                intersect2 = this.projectPointToLine(
-                    { coords: { usrCoords: [1, boundingBox[0], boundingBox[3]] } },
-                    el,
-                    el.board
-                );
-            } else {
-                // project vertices (x1, y1) (x2, y2)
-                intersect1 = this.projectPointToLine(
-                    { coords: { usrCoords: [1, boundingBox[0], boundingBox[1]] } },
-                    el,
-                    el.board
-                );
-                intersect2 = this.projectPointToLine(
-                    { coords: { usrCoords: [1, boundingBox[2], boundingBox[3]] } },
-                    el,
-                    el.board
-                );
-            }
-
-            /**
-             * we have four points:
-             * point1 and point2 are the first and the second defining point on the line,
-             * intersect1, intersect2 are the intersections of the line with border around the board.
-             */
-
-            /*
-             * Here we handle rays/segments where both defining points are outside of the board.
-             */
-            if (!takePoint1 && !takePoint2) {
-                // Segment, if segment does not cross the board, do nothing
-                if (!straightFirst && !straightLast) {
-                    distP1P2 = point1.distance(Const.COORDS_BY_USER, point2);
-                    // if  intersect1 not between point1 and point2
-                    if (
-                        Math.abs(
-                            point1.distance(Const.COORDS_BY_USER, intersect1) +
-                            intersect1.distance(Const.COORDS_BY_USER, point2) -
-                            distP1P2
-                        ) > Mat.eps
-                    ) {
-                        return;
-                    }
-                    // if insersect2 not between point1 and point2
-                    if (
-                        Math.abs(
-                            point1.distance(Const.COORDS_BY_USER, intersect2) +
-                            intersect2.distance(Const.COORDS_BY_USER, point2) -
-                            distP1P2
-                        ) > Mat.eps
-                    ) {
-                        return;
-                    }
-                }
-
-                // If both points are outside and the complete ray is outside we do nothing
-                // Ray starting at point 1
-                if (
-                    !straightFirst &&
-                    straightLast &&
-                    !this.isSameDirection(point1, point2, intersect1) &&
-                    !this.isSameDirection(point1, point2, intersect2)
-                ) {
-                    return;
-                }
-
-                // Ray starting at point 2
-                if (
-                    straightFirst &&
-                    !straightLast &&
-                    !this.isSameDirection(point2, point1, intersect1) &&
-                    !this.isSameDirection(point2, point1, intersect2)
-                ) {
-                    return;
-                }
-            }
-
-            /*
-             * If at least one of the defining points is outside of the board
-             * we take intersect1 or intersect2 as one of the end points
-             * The order is also important for arrows of axes
-             */
-            if (!takePoint1) {
-                if (!takePoint2) {
-                    // Two border intersection points are used
-                    if (this.isSameDir(point1, point2, intersect1, intersect2)) {
-                        p1 = intersect1;
-                        p2 = intersect2;
-                    } else {
-                        p2 = intersect1;
-                        p1 = intersect2;
-                    }
-                } else {
-                    // One border intersection points is used
-                    if (this.isSameDir(point1, point2, intersect1, intersect2)) {
-                        p1 = intersect1;
-                    } else {
-                        p1 = intersect2;
-                    }
-                }
-            } else {
-                if (!takePoint2) {
-                    // One border intersection points is used
-                    if (this.isSameDir(point1, point2, intersect1, intersect2)) {
-                        p2 = intersect2;
-                    } else {
-                        p2 = intersect1;
-                    }
-                }
-            }
-
-            if (p1) {
-                //point1.setCoordinates(Const.COORDS_BY_USER, p1.usrCoords.slice(1));
-                point1.setCoordinates(Const.COORDS_BY_USER, p1.usrCoords);
-            }
-
-            if (p2) {
-                //point2.setCoordinates(Const.COORDS_BY_USER, p2.usrCoords.slice(1));
-                point2.setCoordinates(Const.COORDS_BY_USER, p2.usrCoords);
-            }
-        },
-
-        /**
-         * Calculates the visProp.position corresponding to a given angle.
-         * @param {number} angle angle in radians. Must be in range (-2pi,2pi).
-         */
-        calcLabelQuadrant: function (angle) {
-            var q;
-            if (angle < 0) {
-                angle += 2 * Math.PI;
-            }
-            q = Math.floor((angle + Math.PI / 8) / (Math.PI / 4)) % 8;
-            return ["rt", "urt", "top", "ulft", "lft", "llft", "lrt"][q];
-        },
-
-        /**
-         * The vectors <tt>p2-p1</tt> and <tt>i2-i1</tt> are supposed to be collinear. If their cosine is positive
-         * they point into the same direction otherwise they point in opposite direction.
-         * @param {JXG.Coords} p1
-         * @param {JXG.Coords} p2
-         * @param {JXG.Coords} i1
-         * @param {JXG.Coords} i2
-         * @returns {Boolean} True, if <tt>p2-p1</tt> and <tt>i2-i1</tt> point into the same direction
-         */
-        isSameDir: function (p1, p2, i1, i2) {
-            var dpx = p2.usrCoords[1] - p1.usrCoords[1],
-                dpy = p2.usrCoords[2] - p1.usrCoords[2],
-                dix = i2.usrCoords[1] - i1.usrCoords[1],
-                diy = i2.usrCoords[2] - i1.usrCoords[2];
-
-            if (Math.abs(p2.usrCoords[0]) < Mat.eps) {
-                dpx = p2.usrCoords[1];
-                dpy = p2.usrCoords[2];
-            }
-
-            if (Math.abs(p1.usrCoords[0]) < Mat.eps) {
-                dpx = -p1.usrCoords[1];
-                dpy = -p1.usrCoords[2];
-            }
-
-            return dpx * dix + dpy * diy >= 0;
-        },
-
-        /**
-         * If you're looking from point "start" towards point "s" and you can see the point "p", return true.
-         * Otherwise return false.
-         * @param {JXG.Coords} start The point you're standing on.
-         * @param {JXG.Coords} p The point in which direction you're looking.
-         * @param {JXG.Coords} s The point that should be visible.
-         * @returns {Boolean} True, if from start the point p is in the same direction as s is, that means s-start = k*(p-start) with k>=0.
-         */
-        isSameDirection: function (start, p, s) {
-            var dx,
-                dy,
-                sx,
-                sy,
-                r = false;
-
-            dx = p.usrCoords[1] - start.usrCoords[1];
-            dy = p.usrCoords[2] - start.usrCoords[2];
-
-            sx = s.usrCoords[1] - start.usrCoords[1];
-            sy = s.usrCoords[2] - start.usrCoords[2];
-
-            if (Math.abs(dx) < Mat.eps) {
-                dx = 0;
-            }
-
-            if (Math.abs(dy) < Mat.eps) {
-                dy = 0;
-            }
-
-            if (Math.abs(sx) < Mat.eps) {
-                sx = 0;
-            }
-
-            if (Math.abs(sy) < Mat.eps) {
-                sy = 0;
-            }
-
-            if (dx >= 0 && sx >= 0) {
-                r = (dy >= 0 && sy >= 0) || (dy <= 0 && sy <= 0);
-            } else if (dx <= 0 && sx <= 0) {
-                r = (dy >= 0 && sy >= 0) || (dy <= 0 && sy <= 0);
-            }
-
-            return r;
-        },
-
-        /**
-         * Determinant of three points in the Euclidean plane.
-         * Zero, if the points are collinear. Used to determine of a point q is left or
-         * right to a segment defined by points p1 and p2.
-         * <p>
-         * Non-homogeneous version.
-         *
-         * @param  {Array|JXG.Point} p1 First point or its coordinates of the segment. Point object or array of length 3. First (homogeneous) coordinate is equal to 1.
-         * @param  {Array|JXG.Point} p2 Second point or its coordinates of the segment. Point object or array of length 3. First (homogeneous) coordinate is equal to 1.
-         * @param  {Array|JXG.Point} q Point or its coordinates. Point object or array of length 3. First (homogeneous) coordinate is equal to 1.
-         * @return {Number} Signed area of the triangle formed by these three points.
-         *
-         * @see JXG.Math.Geometry.windingNumber
-         */
-        det3p: function (p1, p2, q) {
-            var pp1, pp2, qq;
-
-            if (Type.isPoint(p1)) {
-                pp1 = p1.Coords(true);
-            } else {
-                pp1 = p1;
-            }
-            if (Type.isPoint(p2)) {
-                pp2 = p2.Coords(true);
-            } else {
-                pp2 = p2;
-            }
-            if (Type.isPoint(q)) {
-                qq = q.Coords(true);
-            } else {
-                qq = q;
-            }
-
-            return (pp1[1] - qq[1]) * (pp2[2] - qq[2]) - (pp2[1] - qq[1]) * (pp1[2] - qq[2]);
-        },
-
-        /**
-         * Winding number of a point in respect to a polygon path.
-         *
-         * The point is regarded outside if the winding number is zero,
-         * inside otherwise. The algorithm tries to find degenerate cases, i.e.
-         * if the point is on the path. This is regarded as "outside".
-         * If the point is a vertex of the path, it is regarded as "inside".
-         *
-         * Implementation of algorithm 7 from "The point in polygon problem for
-         * arbitrary polygons" by Kai Hormann and Alexander Agathos, Computational Geometry,
-         * Volume 20, Issue 3, November 2001, Pages 131-144.
-         *
-         * @param  {Array} usrCoords Homogenous coordinates of the point
-         * @param  {Array} path      Array of points / coords determining a path, i.e. the vertices of the polygon / path. The array elements
-         * do not have to be full points, but have to have a subobject "coords" or should be of type JXG.Coords.
-         * @param  {Boolean} [doNotClosePath=false] If true the last point of the path is not connected to the first point.
-         * This is necessary if the path consists of two or more closed subpaths, e.g. if the figure has a hole.
-         *
-         * @return {Number}          Winding number of the point. The point is
-         *                           regarded outside if the winding number is zero,
-         *                           inside otherwise.
-         */
-        windingNumber: function (usrCoords, path, doNotClosePath) {
-            var wn = 0,
-                le = path.length,
-                x = usrCoords[1],
-                y = usrCoords[2],
-                p0,
-                p1,
-                p2,
-                d,
-                sign,
-                i,
-                off = 0;
-
-            if (le === 0) {
-                return 0;
-            }
-
-            doNotClosePath = doNotClosePath || false;
-            if (doNotClosePath) {
-                off = 1;
-            }
-
-            // Infinite points are declared outside
-            if (isNaN(x) || isNaN(y)) {
-                return 1;
-            }
-
-            if (Type.exists(path[0].coords)) {
-                p0 = path[0].coords;
-                p1 = path[le - 1].coords;
-            } else {
-                p0 = path[0];
-                p1 = path[le - 1];
-            }
-            // Handle the case if the point is the first vertex of the path, i.e. inside.
-            if (p0.usrCoords[1] === x && p0.usrCoords[2] === y) {
-                return 1;
-            }
-
-            for (i = 0; i < le - off; i++) {
-                // Consider the edge from p1 = path[i] to p2 = path[i+1]isClosedPath
-                if (Type.exists(path[i].coords)) {
-                    p1 = path[i].coords.usrCoords;
-                    p2 = path[(i + 1) % le].coords.usrCoords;
-                } else {
-                    p1 = path[i].usrCoords;
-                    p2 = path[(i + 1) % le].usrCoords;
-                }
-
-                // If one of the two points p1, p2 is undefined or infinite,
-                // move on.
-                if (
-                    p1[0] === 0 ||
-                    p2[0] === 0 ||
-                    isNaN(p1[1]) ||
-                    isNaN(p2[1]) ||
-                    isNaN(p1[2]) ||
-                    isNaN(p2[2])
-                ) {
-                    continue;
-                }
-
-                if (p2[2] === y) {
-                    if (p2[1] === x) {
-                        return 1;
-                    }
-                    if (p1[2] === y && p2[1] > x === p1[1] < x) {
-                        return 0;
-                    }
-                }
-
-                if (p1[2] < y !== p2[2] < y) {
-                    // Crossing
-                    sign = 2 * (p2[2] > p1[2] ? 1 : 0) - 1;
-                    if (p1[1] >= x) {
-                        if (p2[1] > x) {
-                            wn += sign;
-                        } else {
-                            d = this.det3p(p1, p2, usrCoords);
-                            if (d === 0) {
-                                // Point is on line, i.e. outside
-                                return 0;
-                            }
-                            if (d > 0 + Mat.eps === p2[2] > p1[2]) {
-                                // Right crossing
-                                wn += sign;
-                            }
-                        }
-                    } else {
-                        if (p2[1] > x) {
-                            d = this.det3p(p1, p2, usrCoords);
-                            if (d > 0 + Mat.eps === p2[2] > p1[2]) {
-                                // Right crossing
-                                wn += sign;
-                            }
-                        }
-                    }
-                }
-            }
-
-            return wn;
-        },
-
-        /**
-         * Decides if a point (x,y) is inside of a path / polygon.
-         * Does not work correct if the path has hole. In this case, windingNumber is the preferred method.
-         * Implements W. Randolf Franklin's pnpoly method.
-         *
-         * See <a href="https://wrf.ecse.rpi.edu/Research/Short_Notes/pnpoly.html">https://wrf.ecse.rpi.edu/Research/Short_Notes/pnpoly.html</a>.
-         *
-         * @param {Number} x_in x-coordinate (screen or user coordinates)
-         * @param {Number} y_in y-coordinate (screen or user coordinates)
-         * @param  {Array} path  Array of points / coords determining a path, i.e. the vertices of the polygon / path. The array elements
-         * do not have to be full points, but have to have a subobject "coords" or should be of type JXG.Coords.
-         * @param {Number} [coord_type=JXG.COORDS_BY_SCREEN] Type of coordinates used here.
-         *   Possible values are <b>JXG.COORDS_BY_USER</b> and <b>JXG.COORDS_BY_SCREEN</b>.
-         *   Default value is JXG.COORDS_BY_SCREEN.
-         * @param {JXG.Board} board Board object
-         *
-         * @returns {Boolean} if (x_in, y_in) is inside of the polygon.
-         * @see JXG.Polygon#hasPoint
-         * @see JXG.Polygon#pnpoly
-         * @see JXG.Math.Geometry.windingNumber
-         *
-         * @example
-         * var pol = board.create('polygon', [[-1,2], [2,2], [-1,4]]);
-         * var p = board.create('point', [4, 3]);
-         * var txt = board.create('text', [-1, 0.5, function() {
-         *   return 'Point A is inside of the polygon = ' +
-         *     JXG.Math.Geometry.pnpoly(p.X(), p.Y(), pol.vertices, JXG.COORDS_BY_USER, board);
-         * }]);
-         *
-         * </pre><div id="JXG4656ed42-f965-4e35-bb66-c334a4529683" class="jxgbox" style="width: 300px; height: 300px;"></div>
-         * <script type="text/javascript">
-         *     (function() {
-         *         var board = JXG.JSXGraph.initBoard('JXG4656ed42-f965-4e35-bb66-c334a4529683',
-         *             {boundingbox: [-2, 5, 5,-2], axis: true, showcopyright: false, shownavigation: false});
-         *     var pol = board.create('polygon', [[-1,2], [2,2], [-1,4]]);
-         *     var p = board.create('point', [4, 3]);
-         *     var txt = board.create('text', [-1, 0.5, function() {
-         *     		return 'Point A is inside of the polygon = ' + JXG.Math.Geometry.pnpoly(p.X(), p.Y(), pol.vertices, JXG.COORDS_BY_USER, board);
-         *     }]);
-         *
-         *     })();
-         *
-         * </script><pre>
-         *
-         */
-        pnpoly: function (x_in, y_in, path, coord_type, board) {
-            var i, j, vi, vj, len,
-                x, y, crds,
-                v = path,
-                isIn = false;
-
-            if (coord_type === Const.COORDS_BY_USER) {
-                crds = new Coords(Const.COORDS_BY_USER, [x_in, y_in], board);
-                x = crds.scrCoords[1];
-                y = crds.scrCoords[2];
-            } else {
-                x = x_in;
-                y = y_in;
-            }
-
-            len = path.length;
-            for (i = 0, j = len - 2; i < len - 1; j = i++) {
-                vi = Type.exists(v[i].coords) ? v[i].coords : v[i];
-                vj = Type.exists(v[j].coords) ? v[j].coords : v[j];
-
-                if (
-                    vi.scrCoords[2] > y !== vj.scrCoords[2] > y &&
-                    x <
-                    ((vj.scrCoords[1] - vi.scrCoords[1]) * (y - vi.scrCoords[2])) /
-                    (vj.scrCoords[2] - vi.scrCoords[2]) +
-                    vi.scrCoords[1]
-                ) {
-                    isIn = !isIn;
-                }
-            }
-
-            return isIn;
-        },
-
-        /****************************************/
-        /****          INTERSECTIONS         ****/
-        /****************************************/
-
-        /**
-         * Generate the function which computes the coordinates of the intersection point.
-         * Primarily used in {@link JXG.Point.createIntersectionPoint}.
-         * @param {JXG.Board} board object
-         * @param {JXG.Line,JXG.Circle_JXG.Line,JXG.Circle_Number|Function} el1,el2,i The result will be a intersection point on el1 and el2.
-         * i determines the intersection point if two points are available: <ul>
-         *   <li>i==0: use the positive square root,</li>
-         *   <li>i==1: use the negative square root.</li></ul>
-         * @param {Boolean} alwaysintersect. Flag that determines if segments and arc can have an outer intersection point
-         * on their defining line or circle.
-         * @returns {Function} Function returning a {@link JXG.Coords} object that determines
-         * the intersection point.
-         *
-         * @see JXG.Point.createIntersectionPoint
-         */
-        intersectionFunction: function (board, el1, el2, i, j, alwaysintersect) {
-            var func,
-                that = this,
-                el1_isArcType = false,
-                el2_isArcType = false;
-
-            el1_isArcType =
-                el1.elementClass === Const.OBJECT_CLASS_CURVE &&
-                    (el1.type === Const.OBJECT_TYPE_ARC || el1.type === Const.OBJECT_TYPE_SECTOR)
-                    ? true
-                    : false;
-            el2_isArcType =
-                el2.elementClass === Const.OBJECT_CLASS_CURVE &&
-                    (el2.type === Const.OBJECT_TYPE_ARC || el2.type === Const.OBJECT_TYPE_SECTOR)
-                    ? true
-                    : false;
-
-            if (
-                (el1.elementClass === Const.OBJECT_CLASS_CURVE ||
-                    el2.elementClass === Const.OBJECT_CLASS_CURVE) &&
-                (el1.elementClass === Const.OBJECT_CLASS_CURVE ||
-                    el1.elementClass === Const.OBJECT_CLASS_CIRCLE) &&
-                (el2.elementClass === Const.OBJECT_CLASS_CURVE ||
-                    el2.elementClass === Const.OBJECT_CLASS_CIRCLE) /*&&
-                !(el1_isArcType && el2_isArcType)*/
-            ) {
-                // curve - curve
-                // with the exception that both elements are arc types
-                /** @ignore */
-                func = function () {
-                    return that.meetCurveCurve(el1, el2, i, j, el1.board);
-                };
-            } else if (
-                (el1.elementClass === Const.OBJECT_CLASS_CURVE &&
-                    !el1_isArcType &&
-                    el2.elementClass === Const.OBJECT_CLASS_LINE) ||
-                (el2.elementClass === Const.OBJECT_CLASS_CURVE &&
-                    !el2_isArcType &&
-                    el1.elementClass === Const.OBJECT_CLASS_LINE)
-            ) {
-                // curve - line (this includes intersections between conic sections and lines)
-                // with the exception that the curve is of arc type
-                /** @ignore */
-                func = function () {
-                    return that.meetCurveLine(el1, el2, i, el1.board, Type.evaluate(alwaysintersect));
-                };
-            } else if (
-                el1.type === Const.OBJECT_TYPE_POLYGON ||
-                el2.type === Const.OBJECT_TYPE_POLYGON
-            ) {
-                // polygon - other
-                // Uses the Greiner-Hormann clipping algorithm
-                // Not implemented: polygon - point
-
-                if (el1.elementClass === Const.OBJECT_CLASS_LINE) {
-                    // line - path
-                    /** @ignore */
-                    func = function () {
-                        var first1 = el1.evalVisProp('straightfirst'),
-                            last1 = el1.evalVisProp('straightlast'),
-                            first2 = el2.evalVisProp('straightfirst'),
-                            last2 = el2.evalVisProp('straightlast'),
-                            a_not;
-
-                        a_not = (!Type.evaluate(alwaysintersect) && (!first1 || !last1 || !first2 || !last2));
-                        return that.meetPolygonLine(el2, el1, i, el1.board, a_not);
-                    };
-                } else if (el2.elementClass === Const.OBJECT_CLASS_LINE) {
-                    // path - line
-                    /** @ignore */
-                    func = function () {
-                        var first1 = el1.evalVisProp('straightfirst'),
-                            last1 = el1.evalVisProp('straightlast'),
-                            first2 = el2.evalVisProp('straightfirst'),
-                            last2 = el2.evalVisProp('straightlast'),
-                            a_not;
-
-                        a_not = (!Type.evaluate(alwaysintersect) && (!first1 || !last1 || !first2 || !last2));
-                        return that.meetPolygonLine(el1, el2, i, el1.board, a_not);
-                    };
-                } else {
-                    // path - path
-                    /** @ignore */
-                    func = function () {
-                        return that.meetPathPath(el1, el2, i, el1.board);
-                    };
-                }
-            } else if (
-                el1.elementClass === Const.OBJECT_CLASS_LINE &&
-                el2.elementClass === Const.OBJECT_CLASS_LINE
-            ) {
-                // line - line, lines may also be segments.
-                /** @ignore */
-                func = function () {
-                    var res,
-                        c,
-                        first1 = el1.evalVisProp('straightfirst'),
-                        last1 = el1.evalVisProp('straightlast'),
-                        first2 = el2.evalVisProp('straightfirst'),
-                        last2 = el2.evalVisProp('straightlast');
-
-                    /**
-                     * If one of the lines is a segment or ray and
-                     * the intersection point should disappear if outside
-                     * of the segment or ray we call
-                     * meetSegmentSegment
-                     */
-                    if (
-                        !Type.evaluate(alwaysintersect) &&
-                        (!first1 || !last1 || !first2 || !last2)
-                    ) {
-                        res = that.meetSegmentSegment(
-                            el1.point1.coords.usrCoords,
-                            el1.point2.coords.usrCoords,
-                            el2.point1.coords.usrCoords,
-                            el2.point2.coords.usrCoords
-                        );
-
-                        if (
-                            (!first1 && res[1] < 0) ||
-                            (!last1 && res[1] > 1) ||
-                            (!first2 && res[2] < 0) ||
-                            (!last2 && res[2] > 1)
-                        ) {
-                            // Non-existent
-                            c = [0, NaN, NaN];
-                        } else {
-                            c = res[0];
-                        }
-
-                        return new Coords(Const.COORDS_BY_USER, c, el1.board);
-                    }
-
-                    return that.meet(el1.stdform, el2.stdform, i, el1.board);
-                };
-            } else {
-                // All other combinations of circles and lines,
-                // Arc types are treated as circles.
-                /** @ignore */
-                func = function () {
-                    var res = that.meet(el1.stdform, el2.stdform, i, el1.board),
-                        has = true,
-                        first,
-                        last,
-                        r;
-
-                    if (Type.evaluate(alwaysintersect)) {
-                        return res;
-                    }
-                    if (el1.elementClass === Const.OBJECT_CLASS_LINE) {
-                        first = el1.evalVisProp('straightfirst');
-                        last = el1.evalVisProp('straightlast');
-                        if (!first || !last) {
-                            r = that.affineRatio(el1.point1.coords, el1.point2.coords, res);
-                            if ((!last && r > 1 + Mat.eps) || (!first && r < 0 - Mat.eps)) {
-                                return new Coords(JXG.COORDS_BY_USER, [0, NaN, NaN], el1.board);
-                            }
-                        }
-                    }
-                    if (el2.elementClass === Const.OBJECT_CLASS_LINE) {
-                        first = el2.evalVisProp('straightfirst');
-                        last = el2.evalVisProp('straightlast');
-                        if (!first || !last) {
-                            r = that.affineRatio(el2.point1.coords, el2.point2.coords, res);
-                            if ((!last && r > 1 + Mat.eps) || (!first && r < 0 - Mat.eps)) {
-                                return new Coords(JXG.COORDS_BY_USER, [0, NaN, NaN], el1.board);
-                            }
-                        }
-                    }
-                    if (el1_isArcType) {
-                        has = that.coordsOnArc(el1, res);
-                        if (has && el2_isArcType) {
-                            has = that.coordsOnArc(el2, res);
-                        }
-                        if (!has) {
-                            return new Coords(JXG.COORDS_BY_USER, [0, NaN, NaN], el1.board);
-                        }
-                    }
-                    return res;
-                };
-            }
-
-            return func;
-        },
-
-        otherIntersectionFunction: function (input, others, alwaysintersect, precision) {
-            var func, board,
-                el1, el2,
-                that = this;
-
-            el1 = input[0];
-            el2 = input[1];
-            board = el1.board;
-            /** @ignore */
-            func = function () {
-                var i, k, c, d,
-                    isClose,
-                    le = others.length,
-                    eps = Type.evaluate(precision);
-
-                for (i = le; i >= 0; i--) {
-                    if (el1.elementClass === Const.OBJECT_CLASS_CIRCLE &&
-                        [Const.OBJECT_CLASS_CIRCLE, Const.OBJECT_CLASS_LINE].indexOf(el2.elementClass) >= 0) {
-                        // circle, circle|line
-                        c = that.meet(el1.stdform, el2.stdform, i, board);
-                    } else if (el1.elementClass === Const.OBJECT_CLASS_CURVE &&
-                        [Const.OBJECT_CLASS_CURVE, Const.OBJECT_CLASS_CIRCLE].indexOf(el2.elementClass) >= 0) {
-                        // curve, circle|curve
-                        c = that.meetCurveCurve(el1, el2, i, 0, board);
-                    } else if (el1.elementClass === Const.OBJECT_CLASS_CURVE && el2.elementClass === Const.OBJECT_CLASS_LINE) {
-                        // curve, line
-                        if (Type.exists(el1.dataX)) {
-                            c = JXG.Math.Geometry.meetCurveLine(el1, el2, i, el1.board, Type.evaluate(alwaysintersect));
-                        } else {
-                            c = JXG.Math.Geometry.meetCurveLineContinuous(el1, el2, i, el1.board);
-                        }
-                    }
-
-                    if (c === undefined) {
-                        // Intersection point does not exist
-                        continue;
-                    }
-
-                    // If the intersection is close to one of the points in other
-                    // we have to search for another intersection point.
-                    isClose = false;
-                    for (k = 0; !isClose && k < le; k++) {
-                        if (Type.exists(c) && Type.exists(c.distance)) {
-                            d = c.distance(JXG.COORDS_BY_USER, others[k].coords);
-                            if (d < eps) {
-                                isClose = true;
-                            }
-                        }
-                    }
-                    if (!isClose) {
-                        // We are done, the intersection is away from any other
-                        // intersection point.
-                        return c;
-                    }
-                }
-                // Otherwise we return the last intersection point
-                return c;
-            };
-            return func;
-        },
-
-        /**
-         * Returns true if the coordinates are on the arc element,
-         * false otherwise. Usually, coords is an intersection
-         * on the circle line. Now it is decided if coords are on the
-         * circle restricted to the arc line.
-         * @param  {Arc} arc arc or sector element
-         * @param  {JXG.Coords} coords Coords object of an intersection
-         * @returns {Boolean}
-         * @private
-         */
-        coordsOnArc: function (arc, coords) {
-            var angle = this.rad(arc.radiuspoint, arc.center, coords.usrCoords.slice(1)),
-                alpha = 0.0,
-                beta = this.rad(arc.radiuspoint, arc.center, arc.anglepoint),
-                ev_s = arc.evalVisProp('selection');
-
-            if ((ev_s === "minor" && beta > Math.PI) || (ev_s === "major" && beta < Math.PI)) {
-                alpha = beta;
-                beta = 2 * Math.PI;
-            }
-            if (angle < alpha || angle > beta) {
-                return false;
-            }
-            return true;
-        },
-
-        /**
-         * Computes the intersection of a pair of lines, circles or both.
-         * It uses the internal data array stdform of these elements.
-         * @param {Array} el1 stdform of the first element (line or circle)
-         * @param {Array} el2 stdform of the second element (line or circle)
-         * @param {Number|Function} i Index of the intersection point that should be returned.
-         * @param board Reference to the board.
-         * @returns {JXG.Coords} Coordinates of one of the possible two or more intersection points.
-         * Which point will be returned is determined by i.
-         */
-        meet: function (el1, el2, i, board) {
-            var result,
-                eps = Mat.eps;
-
-            if (Math.abs(el1[3]) < eps && Math.abs(el2[3]) < eps) {
-                // line line
-                result = this.meetLineLine(el1, el2, i, board);
-            } else if (Math.abs(el1[3]) >= eps && Math.abs(el2[3]) < eps) {
-                // circle line
-                result = this.meetLineCircle(el2, el1, i, board);
-            } else if (Math.abs(el1[3]) < eps && Math.abs(el2[3]) >= eps) {
-                // line circle
-                result = this.meetLineCircle(el1, el2, i, board);
-            } else {
-                // circle circle
-                result = this.meetCircleCircle(el1, el2, i, board);
-            }
-
-            return result;
-        },
-
-        /**
-         * Intersection of the line with the board
-         * @param  {Array}     line   stdform of the line in screen coordinates
-         * @param  {JXG.Board} board  reference to a board.
-         * @param  {Number}    margin optional margin, to avoid the display of the small sides of lines.
-         * @returns {Array}            [intersection coords 1, intersection coords 2]
-         */
-        meetLineBoard: function (line, board, margin) {
-            // Intersect the line with the four borders of the board.
-            var s = [],
-                intersect1,
-                intersect2,
-                i, j;
-
-            if (!Type.exists(margin)) {
-                margin = 0;
-            }
-
-            // top
-            s[0] = Mat.crossProduct(line, [margin, 0, 1]);
-            // left
-            s[1] = Mat.crossProduct(line, [margin, 1, 0]);
-            // bottom
-            s[2] = Mat.crossProduct(line, [-margin - board.canvasHeight, 0, 1]);
-            // right
-            s[3] = Mat.crossProduct(line, [-margin - board.canvasWidth, 1, 0]);
-
-            // Normalize the intersections
-            for (i = 0; i < 4; i++) {
-                if (Math.abs(s[i][0]) > Mat.eps) {
-                    for (j = 2; j > 0; j--) {
-                        s[i][j] /= s[i][0];
-                    }
-                    s[i][0] = 1.0;
-                }
-            }
-
-            // line is parallel to "left", take "top" and "bottom"
-            if (Math.abs(s[1][0]) < Mat.eps) {
-                intersect1 = s[0]; // top
-                intersect2 = s[2]; // bottom
-                // line is parallel to "top", take "left" and "right"
-            } else if (Math.abs(s[0][0]) < Mat.eps) {
-                intersect1 = s[1]; // left
-                intersect2 = s[3]; // right
-                // left intersection out of board (above)
-            } else if (s[1][2] < 0) {
-                intersect1 = s[0]; // top
-
-                // right intersection out of board (below)
-                if (s[3][2] > board.canvasHeight) {
-                    intersect2 = s[2]; // bottom
-                } else {
-                    intersect2 = s[3]; // right
-                }
-                // left intersection out of board (below)
-            } else if (s[1][2] > board.canvasHeight) {
-                intersect1 = s[2]; // bottom
-
-                // right intersection out of board (above)
-                if (s[3][2] < 0) {
-                    intersect2 = s[0]; // top
-                } else {
-                    intersect2 = s[3]; // right
-                }
-            } else {
-                intersect1 = s[1]; // left
-
-                // right intersection out of board (above)
-                if (s[3][2] < 0) {
-                    intersect2 = s[0]; // top
-                    // right intersection out of board (below)
-                } else if (s[3][2] > board.canvasHeight) {
-                    intersect2 = s[2]; // bottom
-                } else {
-                    intersect2 = s[3]; // right
-                }
-            }
-
-            return [
-                new Coords(Const.COORDS_BY_SCREEN, intersect1.slice(1), board),
-                new Coords(Const.COORDS_BY_SCREEN, intersect2.slice(1), board)
-            ];
-        },
-
-        /**
-         * Intersection of two lines.
-         * @param {Array} l1 stdform of the first line
-         * @param {Array} l2 stdform of the second line
-         * @param {number} i unused
-         * @param {JXG.Board} board Reference to the board.
-         * @returns {JXG.Coords} Coordinates of the intersection point.
-         */
-        meetLineLine: function (l1, l2, i, board) {
-            var s = isNaN(l1[5] + l2[5]) ? [0, 0, 0] : Mat.crossProduct(l1, l2);
-
-            // Make intersection of parallel lines more robust:
-            if (Math.abs(s[0]) < 1.0e-14) {
-                s[0] = 0;
-            }
-            return new Coords(Const.COORDS_BY_USER, s, board);
-        },
-
-        /**
-         * Intersection of line and circle.
-         * @param {Array} lin stdform of the line
-         * @param {Array} circ stdform of the circle
-         * @param {number|function} i number of the returned intersection point.
-         *   i==0: use the positive square root,
-         *   i==1: use the negative square root.
-         * @param {JXG.Board} board Reference to a board.
-         * @returns {JXG.Coords} Coordinates of the intersection point
-         */
-        meetLineCircle: function (lin, circ, i, board) {
-            var a, b, c, d, n, A, B, C, k, t;
-
-            // Radius is zero, return center of circle
-            if (circ[4] < Mat.eps) {
-                if (Math.abs(Mat.innerProduct([1, circ[6], circ[7]], lin, 3)) < Mat.eps) {
-                    return new Coords(Const.COORDS_BY_USER, circ.slice(6, 8), board);
-                }
-
-                return new Coords(Const.COORDS_BY_USER, [NaN, NaN], board);
-            }
-            c = circ[0];
-            b = circ.slice(1, 3);
-            a = circ[3];
-            d = lin[0];
-            n = lin.slice(1, 3);
-
-            // Line is assumed to be normalized. Therefore, nn==1 and we can skip some operations:
-            /*
-             var nn = n[0]*n[0]+n[1]*n[1];
-             A = a*nn;
-             B = (b[0]*n[1]-b[1]*n[0])*nn;
-             C = a*d*d - (b[0]*n[0]+b[1]*n[1])*d + c*nn;
-             */
-            A = a;
-            B = b[0] * n[1] - b[1] * n[0];
-            C = a * d * d - (b[0] * n[0] + b[1] * n[1]) * d + c;
-
-            k = B * B - 4 * A * C;
-            if (k > -Mat.eps * Mat.eps) {
-                k = Math.sqrt(Math.abs(k));
-                t = [(-B + k) / (2 * A), (-B - k) / (2 * A)];
-
-                return Type.evaluate(i) === 0
-                    ? new Coords(
-                        Const.COORDS_BY_USER,
-                        [-t[0] * -n[1] - d * n[0], -t[0] * n[0] - d * n[1]],
-                        board
-                    )
-                    : new Coords(
-                        Const.COORDS_BY_USER,
-                        [-t[1] * -n[1] - d * n[0], -t[1] * n[0] - d * n[1]],
-                        board
-                    );
-            }
-
-            return new Coords(Const.COORDS_BY_USER, [0, 0, 0], board);
-        },
-
-        /**
-         * Intersection of two circles.
-         * @param {Array} circ1 stdform of the first circle
-         * @param {Array} circ2 stdform of the second circle
-         * @param {number|function} i number of the returned intersection point.
-         *   i==0: use the positive square root,
-         *   i==1: use the negative square root.
-         * @param {JXG.Board} board Reference to the board.
-         * @returns {JXG.Coords} Coordinates of the intersection point
-         */
-        meetCircleCircle: function (circ1, circ2, i, board) {
-            var radicalAxis;
-
-            // Radius is zero, return center of circle, if on other circle
-            if (circ1[4] < Mat.eps) {
-                if (
-                    Math.abs(this.distance(circ1.slice(6, 2), circ2.slice(6, 8)) - circ2[4]) <
-                    Mat.eps
-                ) {
-                    return new Coords(Const.COORDS_BY_USER, circ1.slice(6, 8), board);
-                }
-
-                return new Coords(Const.COORDS_BY_USER, [0, 0, 0], board);
-            }
-
-            // Radius is zero, return center of circle, if on other circle
-            if (circ2[4] < Mat.eps) {
-                if (
-                    Math.abs(this.distance(circ2.slice(6, 2), circ1.slice(6, 8)) - circ1[4]) <
-                    Mat.eps
-                ) {
-                    return new Coords(Const.COORDS_BY_USER, circ2.slice(6, 8), board);
-                }
-
-                return new Coords(Const.COORDS_BY_USER, [0, 0, 0], board);
-            }
-
-            radicalAxis = [
-                circ2[3] * circ1[0] - circ1[3] * circ2[0],
-                circ2[3] * circ1[1] - circ1[3] * circ2[1],
-                circ2[3] * circ1[2] - circ1[3] * circ2[2],
-                0,
-                1,
-                Infinity,
-                Infinity,
-                Infinity
-            ];
-            radicalAxis = Mat.normalize(radicalAxis);
-
-            return this.meetLineCircle(radicalAxis, circ1, i, board);
-        },
-
-        /**
-         * Segment-wise search for the nr-th intersection of two curves.
-         * testSegment is always assumed to be true.
-         *
-         * @param {JXG.Curve} c1 Curve, Line or Circle
-         * @param {JXG.Curve} c2 Curve, Line or Circle
-         * @param {Number} nr the nr-th intersection point will be returned
-         * @param {JXG.Board} [board=c1.board] Reference to a board object
-         * @returns {JXG.Coords} intersection as Coords object
-         *
-         * @private
-         * @see JXG.Math.Geometry.meetCurveCurve
-         */
-        meetCurveCurveDiscrete: function (c1, c2, nr, board) {
-            var co,
-                i = Type.evaluate(nr);
-
-            if (c1.bezierDegree === 3 || c2.bezierDegree === 3) {
-                co = this.meetBezierCurveRedBlueSegments(c1, c2, i);
-            } else {
-                co = this.meetCurveRedBlueSegments(c1, c2, i);
-            }
-            return new Coords(Const.COORDS_BY_USER, co, board);
-        },
-
-        /**
-         * Apply Newton-Raphson to search for an intersection of two curves
-         * in a given range of the first curve.
-         * @param {JXG.Curve} c1 Curve, Line or Circle
-         * @param {JXG.Curve} c2 Curve, Line or Circle
-         * @param {Array} range Domain for the search of an intersection. The start value
-         * for the search is chosen to be inside of that range.
-         * @param {Boolean} testSegment If true require that t1 and t2 are inside of the allowed bounds.
-         * @returns {Array} [[z, x, y], t1, t2, t, ||c1[t1]-c2[t2]||**2]. The last entry is set to
-         * 10000 if the intersection is outside of the given domain (range) for the first curve.
-         * @private
-         * @see JXG.Math.Geometry.meetCurveCurveRecursive
-         * @see JXG.Math.Numerics.generalizedDampedNewton
-         * @see JXG.Math.Geometry.meetCurveCurveCobyla
-         */
-        meetCurveCurveNewton: function (c1, c2, range, testSegment) {
-            var t, t1, t2,
-                co,
-                r,
-                inphi = (Math.sqrt(5) - 1) * 0.5,
-                eps2 = Mat.eps, // Math.sqrt(Mat.eps),
-                ma1 = c1.maxX(),
-                mi1 = c1.minX(),
-                ma2 = c2.maxX(),
-                mi2 = c2.minX();
-
-            // One-dimensional - works only for functiongraphs without transformations
-            // t = Numerics.root(ff, range);
-            // t1 = mi1 + t * (ma1 - mi1);
-            // t2 = mi2 + t * (ma2 - mi2);
-            // co = c1.Ft(t1);
-            // return [co, t1, t2, t, Math.abs(ff(t))];
-
-            t = range[0] + (range[1] - range[0]) * (1 - inphi);
-            t1 = mi1 + t * (ma1 - mi1);
-            t2 = mi2 + t * (ma2 - mi2);
-// console.log("\t", range, t, t1, t2)
-
-            // Use damped Newton
-            r = Numerics.generalizedDampedNewton(c1, c2, t1, t2, inphi);
-            t1 = r[1];
-            t2 = r[2];
-            t = (t1 - mi1) / (ma1 - mi1);
-// console.log("\tout", range, t, t1, t2)
-
-            co = c1.Ft(t1);
-//   console.log("t1", t1, mi1, ma1, "t2", t2, mi2-eps2, ma2+eps2,
-//                     t1 < mi1 - eps2, t1 > ma1 + eps2,
-//                     t2 < mi2 - eps2, t2 > ma2 + eps2
-//                 )
-            if (t < range[0] - Mat.eps || t > range[1] + Mat.eps ||
-                (testSegment &&
-                    (t1 < mi1 - eps2 || t1 > ma1 + eps2 ||
-                     t2 < mi2 - eps2 || t2 > ma2 + eps2)
-                )
-            ) {
-                // Damped-Newton found solution outside of range
-                return [co, t1, t2, t, 10000];
-            }
-
-            return [co, t1, t2, t, r[3]];
-        },
-
-        /**
-         * Experimental!
-         * Apply Cobyla to search for an intersection of two curves in a given range of the first curve.
-         *
-         * @param {JXG.Curve} c1 Curve, Line or Circle
-         * @param {JXG.Curve} c2 Curve, Line or Circle
-         * @param {Array} range Domain for the search of an intersection. The start value
-         * for the search is chosen to be inside of that range.
-         * @param {Boolean} testSegment If true require that t1 and t2 are inside of the allowed bounds.
-         * @returns [[z, x, y], t1, t2, t, ||c1[t1]-c2[t2]||**2]. The last entry is set to
-         * 10000 if the intersection is outside of the given domain (range) for the first curve.
-         * @private
-         * @see JXG.Math.Geometry.meetCurveCurveRecursive
-         * @see JXG.Math.Nlp.FindMinimum
-         * @see JXG.Math.Geometry.meetCurveCurveNewton
-         */
-        meetCurveCurveCobyla: function (c1, c2, range, testSegment) {
-            var t, t1, t2,
-                co,
-                r,
-                ta = [], con = [],
-                inphi = (Math.sqrt(5) - 1) * 0.5,
-                eps2 = Mat.eps,
-                ma1 = c1.maxX(),
-                mi1 = c1.minX(),
-                ma2 = c2.maxX(),
-                mi2 = c2.minX(),
-
-                mint1 = mi1 + range[0] * (ma1 - mi1),
-                maxt1 = mi1 + range[1] * (ma1 - mi1),
-                mint2 = mi2 + range[0] * (ma2 - mi2),
-                maxt2 = mi2 + range[1] * (ma2 - mi2),
-
-                cob = function (n, m, ta, con) {
-                    var t1 = ta[0],
-                        t2 = ta[1],
-                        f1 = c1.Ft(t1),
-                        f2 = c2.Ft(t2),
-                        x = f1[1] - f2[1],
-                        y = f1[2] - f2[2];
-
-                    con[0] = x;
-                    con[1] = -x;
-                    con[2] = y;
-                    con[3] = -y;
-                    con[4] = t1 - mint1;
-                    con[5] = maxt1 - t1;
-                    con[6] = t2 - mint2;
-                    con[7] = maxt2 - t2;
-
-                    return x * x + y * y;
-                };
-
-            t = range[0] + (range[1] - range[0]) * (1 - inphi);
-            t1 = mi1 + t * (ma1 - mi1);
-            t2 = mi2 + t * (ma2 - mi2);
-            // console.log("\tCobyla start", range, t, t1, t2)
-            // console.log("\t", mint1, maxt1, mint2, maxt2)
-
-            ta[0] = t1;
-            ta[1] = t2;
-            r = JXG.Math.Nlp.FindMinimum(cob, 2, 8, ta, 5, 1.0e-6, 0, 1000);
-            t1 = ta[0];
-            t2 = ta[1];
-            t = (t1 - mi1) / (ma1 - mi1);
-            //   console.log("\tt1", t1, mi1, ma1, "t2", t2, mi2-eps2, ma2+eps2,
-            //                     t1 < mi1 - eps2, t1 > ma1 + eps2,
-            //                     t2 < mi2 - eps2, t2 > ma2 + eps2
-            //                 )
-
-            if (r !== 0 ||
-                t < range[0] - Mat.eps || t > range[1] + Mat.eps ||
-                (testSegment &&
-                    (t1 < mi1 - eps2 || t1 > ma1 + eps2 ||
-                     t2 < mi2 - eps2 || t2 > ma2 + eps2)
-                )
-            ) {
-                // Cobyla found solution outside of range
-                return [co, t1, t2, t, 10000];
-            }
-            return [co, t1, t2, t, cob(2, 8, ta, con)];
-        },
-
-        /**
-         * Return a list of the (at most) first i intersection points of two curves.
-         *
-         * @param {JXG.Curve} c1 Curve, Line or Circle
-         * @param {JXG.Curve} c2 Curve, Line or Circle
-         * @param {Number} low Lower bound of the search domain (between [0, 1])
-         * @param {Number} up Upper bound of the search domain (between [0, 1])
-         * @param {Number} i Return a list of the first i intersection points
-         * @returns {Array} List of the first i intersection points, given by the parameter t.
-         *
-         * @private
-         * @see JXG.Math.Geometry.meetCurveCurveNewton
-         * @see JXG.Math.Geometry.meetCurveCurve
-         */
-        meetCurveCurveRecursive: function(c1, c2, low, up, i, testSegment) {
-            var ret,
-                t, t1,
-                // t2,
-                delta = 0.005, // Math.eps * 100,
-                left = [],
-                right = [];
-
-            if (up < low) {
-                return [];
-            }
-
-            // console.log('DO', low * 20 - 10, up * 20 - 10)
-            // console.log('DO', low, up)
-
-            ret = this.meetCurveCurveNewton(c1, c2, [low, up], testSegment);
-            // ret = this.meetCurveCurveCobyla(c1, c2, [low, up], testSegment);
-            // console.log('\trec', ret)
-
-            if (ret[4] < Mat.eps) {
-                t = ret[3];
-                t1 = ret[1];
-                // t2 = ret[2];
-                // console.log("\tFOUND", t, t1, c1.Ft(t1)[2])
-            } else {
-                // console.log("\tNot FOUND", ret)
-                return [];
-            }
-
-            left = this.meetCurveCurveRecursive(c1, c2, low, t - delta, i, testSegment);
-            if (left.length > 0 && t1 - left[left.length - 1] < Mat.eps) {
-                left.pop();
-            }
-            if (left.length + 1 - 1 >= i) {
-                return left.concat([t1]);
-            }
-
-            right = this.meetCurveCurveRecursive(c1, c2, t + delta, up, i, testSegment);
-            if (right.length > 0 && right[0] - t1 < Mat.eps) {
-                right.shift();
-            }
-
-            return left.concat([t1]).concat(right);
-        },
-
-        /**
-         * Compute an intersection of the curves c1 and c2.
-         * We want to find values t1, t2 such that
-         * c1(t1) = c2(t2), i.e. (c1_x(t1) - c2_x(t2), c1_y(t1) - c2_y(t2)) = (0, 0).
-         *
-         * Methods: segment-wise intersections or generalized damped Newton-Raphson method.
-         *
-         * Segment-wise intersection is more stable, but has problems with tangent points.
-         * Damped Newton-Raphson converges very rapidly but sometimes behaves chaotic.
-         *
-         * @param {JXG.Curve} c1 Curve, Line or Circle
-         * @param {JXG.Curve} c2 Curve, Line or Circle
-         * @param {Number|Function} nr the nr-th intersection point will be returned
-         * @param {Number} t2ini not longer used. Must be supplied and is ignored.
-         * @param {JXG.Board} [board=c1.board] Reference to a board object.
-         * @param {String} [method] Intersection method, possible values are 'newton' and 'segment'.
-         * If both curves are given by functions (assumed to be continuous), 'newton' is the default, otherwise
-         * 'segment' is the default.
-         * @returns {JXG.Coords} intersection point
-         *
-         * @see JXG.Math.Geometry.meetCurveCurveDiscrete
-         * @see JXG.Math.Geometry.meetCurveCurveRecursive
-         */
-        meetCurveCurve: function (c1, c2, nr, t2ini, board, method, testSegment) {
-            var co,
-                zeros,
-                i = Type.evaluate(nr);
-
-            board = board || c1.board;
-            if (method === 'segment' || Type.exists(c1.dataX) || Type.exists(c2.dataX)) {
-                // Discrete data points, i.e. x-coordinates of c1 or c2 are given in an array)
-                return this.meetCurveCurveDiscrete(c1, c2, i, board);
-            }
-
-            // Outdated:
-            // if (Type.exists(method) && method === 'newton') {
-            //     co = Numerics.generalizedNewton(c1, c2, i, t2ini);
-            // } else {
-            // }
-
-            // Method 'newton'
-            // console.time('cucu')
-            zeros = this.meetCurveCurveRecursive(c1, c2, 0, 1, i, testSegment);
-            // console.timeEnd('cucu')
-            // console.log("-------------------------")
-
-            if (zeros.length > i) {
-                // co = [1, c1.X(zeros[i]), c1.Y(zeros[i])];
-                co = c1.Ft(zeros[i]);
-            } else {
-                return [0, NaN, NaN];
-            }
-
-            return new Coords(Const.COORDS_BY_USER, co, board);
-        },
-
-        // meetCurveCurveORG: function (c1, c2, nr, t2ini, board, method) {
-        //     var co,
-        //         i = Type.evaluate(nr);
-
-        //     if (Type.exists(method) && method === 'newton') {
-        //         co = Numerics.generalizedNewton(c1, c2, i, t2ini);
-        //     } else {
-        //         if (c1.bezierDegree === 3 || c2.bezierDegree === 3) {
-        //             co = this.meetBezierCurveRedBlueSegments(c1, c2, i);
-        //         } else {
-        //             co = this.meetCurveRedBlueSegments(c1, c2, i);
-        //         }
-
-        //         // // We might add a Newton iteration if the segment search fails?
-        //         // // However, we would have to apply evt. transformations to the curves
-        //         // if (co[0] === 0 && isNaN(co[1]) && isNaN(co[2])) {
-        //         //     co = Numerics.generalizedNewton(c1, c2, i, t2ini);
-        //         // }
-        //     }
-
-        //     return new Coords(Const.COORDS_BY_USER, co, board);
-        // },
-
-        /**
-         * Intersection of curve with line,
-         * Order of input does not matter for el1 and el2.
-         * From version 0.99.7 on this method calls
-         * {@link JXG.Math.Geometry.meetCurveLineDiscrete}.
-         * If higher precision is needed, {@link JXG.Math.Geometry.meetCurveLineContinuous}
-         * has to be used.
-         *
-         * @param {JXG.Curve|JXG.Line} el1 Curve or Line
-         * @param {JXG.Curve|JXG.Line} el2 Curve or Line
-         * @param {Number|Function} nr the nr-th intersection point will be returned.
-         * @param {JXG.Board} [board=el1.board] Reference to a board object.
-         * @param {Boolean} alwaysIntersect If false just the segment between the two defining points are tested for intersection
-         * @returns {JXG.Coords} Intersection point. In case no intersection point is detected,
-         * the ideal point [0,1,0] is returned.
-         */
-        meetCurveLine: function (el1, el2, nr, board, alwaysIntersect) {
-            var v = [0, NaN, NaN],
-                cu,
-                li;
-
-            if (!Type.exists(board)) {
-                board = el1.board;
-            }
-
-            if (el1.elementClass === Const.OBJECT_CLASS_CURVE) {
-                cu = el1;
-                li = el2;
-            } else {
-                cu = el2;
-                li = el1;
-            }
-
-            if (Type.exists(cu.dataX)) {
-                // We use the discrete version if
-                //   the curve is not a parametric curve, e.g. implicit plots
-                v = this.meetCurveLineDiscrete(cu, li, nr, board, !alwaysIntersect);
-            } else {
-                v = this.meetCurveCurve(cu, li, nr, 0, board, 'newton', !alwaysIntersect);
-            }
-
-            return v;
-        },
-
-        /**
-         * Intersection of line and curve, continuous case.
-         * Finds the nr-th intersection point
-         * Uses {@link JXG.Math.Geometry.meetCurveLineDiscrete} as a first approximation.
-         * A more exact solution is then found with {@link JXG.Math.Numerics.root}.
-         *
-         * @param {JXG.Curve} cu Curve
-         * @param {JXG.Line} li Line
-         * @param {NumberFunction} nr Will return the nr-th intersection point.
-         * @param {JXG.Board} board
-         * @param {Boolean} testSegment Test if intersection has to be inside of the segment or somewhere on the
-         * line defined by the segment
-         * @returns {JXG.Coords} Coords object containing the intersection.
-         */
-        meetCurveLineContinuous: function (cu, li, nr, board, testSegment) {
-            var func0, func1,
-                t, v, x, y, z,
-                eps = Mat.eps,
-                epsLow = Mat.eps,
-                steps,
-                delta,
-                tnew, tmin, fmin,
-                i, ft;
-
-            v = this.meetCurveLineDiscrete(cu, li, nr, board, testSegment);
-            x = v.usrCoords[1];
-            y = v.usrCoords[2];
-
-            func0 = function (t) {
-                var c1, c2;
-
-                if (t > cu.maxX() || t < cu.minX()) {
-                    return Infinity;
-                }
-                c1 = cu.X(t) - x;
-                c2 = cu.Y(t) - y;
-                return c1 * c1 + c2 * c2;
-                // return c1 * (cu.X(t + h) - cu.X(t - h)) + c2 * (cu.Y(t + h) - cu.Y(t - h)) / h;
-            };
-
-            func1 = function (t) {
-                var v = li.stdform[0] + li.stdform[1] * cu.X(t) + li.stdform[2] * cu.Y(t);
-                return v * v;
-            };
-
-            // Find t
-            steps = 50;
-            delta = (cu.maxX() - cu.minX()) / steps;
-            tnew = cu.minX();
-            fmin = 0.0001; //eps;
-            tmin = NaN;
-            for (i = 0; i < steps; i++) {
-                t = Numerics.root(func0, [
-                    Math.max(tnew, cu.minX()),
-                    Math.min(tnew + delta, cu.maxX())
-                ]);
-                ft = Math.abs(func0(t));
-                if (ft <= fmin) {
-                    fmin = ft;
-                    tmin = t;
-                    if (fmin < eps) {
-                        break;
-                    }
-                }
-
-                tnew += delta;
-            }
-            t = tmin;
-            // Compute "exact" t
-            t = Numerics.root(func1, [
-                Math.max(t - delta, cu.minX()),
-                Math.min(t + delta, cu.maxX())
-            ]);
-
-            ft = func1(t);
-            // Is the point on the line?
-            if (isNaN(ft) || Math.abs(ft) > epsLow) {
-                z = 0.0; //NaN;
-            } else {
-                z = 1.0;
-            }
-
-            return new Coords(Const.COORDS_BY_USER, [z, cu.X(t), cu.Y(t)], board);
-        },
-
-        /**
-         * Intersection of line and curve, discrete case.
-         * Segments are treated as lines.
-         * Finding the nr-th intersection point should work for all nr.
-         * @param {JXG.Curve} cu
-         * @param {JXG.Line} li
-         * @param {Number|Function} nr
-         * @param {JXG.Board} board
-         * @param {Boolean} testSegment Test if intersection has to be inside of the segment or somewhere on the
-         * line defined by the segment
-         *
-         * @returns {JXG.Coords} Intersection point. In case no intersection point is detected,
-         * the ideal point [0,1,0] is returned.
-         */
-        meetCurveLineDiscrete: function (cu, li, nr, board, testSegment) {
-            var i, j,
-                n = Type.evaluate(nr),
-                p1, p2,
-                p, q,
-                lip1 = li.point1.coords.usrCoords,
-                lip2 = li.point2.coords.usrCoords,
-                d, res,
-                cnt = 0,
-                len = cu.numberPoints,
-                ev_sf = li.evalVisProp('straightfirst'),
-                ev_sl = li.evalVisProp('straightlast');
-
-            // In case, no intersection will be found we will take this
-            q = new Coords(Const.COORDS_BY_USER, [0, NaN, NaN], board);
-
-            if (lip1[0] === 0.0) {
-                lip1 = [1, lip2[1] + li.stdform[2], lip2[2] - li.stdform[1]];
-            } else if (lip2[0] === 0.0) {
-                lip2 = [1, lip1[1] + li.stdform[2], lip1[2] - li.stdform[1]];
-            }
-
-            p2 = cu.points[0].usrCoords;
-            for (i = 1; i < len; i += cu.bezierDegree) {
-                p1 = p2.slice(0);
-                p2 = cu.points[i].usrCoords;
-                d = this.distance(p1, p2);
-
-                // The defining points are not identical
-                if (d > Mat.eps) {
-                    if (cu.bezierDegree === 3) {
-                        res = this.meetBeziersegmentBeziersegment(
-                            [
-                                cu.points[i - 1].usrCoords.slice(1),
-                                cu.points[i].usrCoords.slice(1),
-                                cu.points[i + 1].usrCoords.slice(1),
-                                cu.points[i + 2].usrCoords.slice(1)
-                            ],
-                            [lip1.slice(1), lip2.slice(1)],
-                            testSegment
-                        );
-                    } else {
-                        res = [this.meetSegmentSegment(p1, p2, lip1, lip2)];
-                    }
-
-                    for (j = 0; j < res.length; j++) {
-                        p = res[j];
-                        if (0 <= p[1] && p[1] <= 1) {
-                            if (cnt === n) {
-                                /**
-                                 * If the intersection point is not part of the segment,
-                                 * this intersection point is set to non-existent.
-                                 * This prevents jumping behavior of the intersection points.
-                                 * But it may be discussed if it is the desired behavior.
-                                 */
-                                if (
-                                    testSegment &&
-                                    ((!ev_sf && p[2] < 0) || (!ev_sl && p[2] > 1))
-                                ) {
-                                    return q; // break;
-                                }
-
-                                q = new Coords(Const.COORDS_BY_USER, p[0], board);
-                                return q; // break;
-                            }
-                            cnt += 1;
-                        }
-                    }
-                }
-            }
-
-            return q;
-        },
-
-        /**
-         * Find the n-th intersection point of two curves named red (first parameter) and blue (second parameter).
-         * We go through each segment of the red curve and search if there is an intersection with a segment of the blue curve.
-         * This double loop, i.e. the outer loop runs along the red curve and the inner loop runs along the blue curve, defines
-         * the n-th intersection point. The segments are either line segments or Bezier curves of degree 3. This depends on
-         * the property bezierDegree of the curves.
-         * <p>
-         * This method works also for transformed curves, since only the already
-         * transformed points are used.
-         *
-         * @param {JXG.Curve} red
-         * @param {JXG.Curve} blue
-         * @param {Number|Function} nr
-         */
-        meetCurveRedBlueSegments: function (red, blue, nr) {
-            var i,
-                j,
-                n = Type.evaluate(nr),
-                red1,
-                red2,
-                blue1,
-                blue2,
-                m,
-                minX,
-                maxX,
-                iFound = 0,
-                lenBlue = blue.numberPoints,
-                lenRed = red.numberPoints;
-
-            if (lenBlue <= 1 || lenRed <= 1) {
-                return [0, NaN, NaN];
-            }
-
-            for (i = 1; i < lenRed; i++) {
-                red1 = red.points[i - 1].usrCoords;
-                red2 = red.points[i].usrCoords;
-                minX = Math.min(red1[1], red2[1]);
-                maxX = Math.max(red1[1], red2[1]);
-
-                blue2 = blue.points[0].usrCoords;
-                for (j = 1; j < lenBlue; j++) {
-                    blue1 = blue2;
-                    blue2 = blue.points[j].usrCoords;
-                    if (
-                        Math.min(blue1[1], blue2[1]) < maxX &&
-                        Math.max(blue1[1], blue2[1]) > minX
-                    ) {
-                        m = this.meetSegmentSegment(red1, red2, blue1, blue2);
-                        if (
-                            m[1] >= 0.0 && m[2] >= 0.0 &&
-                            // The two segments meet in the interior or at the start points
-                            ((m[1] < 1.0 && m[2] < 1.0) ||
-                              // One of the curve is intersected in the very last point
-                                (i === lenRed - 1 && m[1] === 1.0) ||
-                                (j === lenBlue - 1 && m[2] === 1.0))
-                        ) {
-                            if (iFound === n) {
-                                return m[0];
-                            }
-
-                            iFound++;
-                        }
-                    }
-                }
-            }
-
-            return [0, NaN, NaN];
-        },
-
-        /**
-         * (Virtual) Intersection of two segments.
-         * @param {Array} p1 First point of segment 1 using normalized homogeneous coordinates [1,x,y]
-         * @param {Array} p2 Second point or direction of segment 1 using normalized homogeneous coordinates [1,x,y] or point at infinity [0,x,y], respectively
-         * @param {Array} q1 First point of segment 2 using normalized homogeneous coordinates [1,x,y]
-         * @param {Array} q2 Second point or direction of segment 2 using normalized homogeneous coordinates [1,x,y] or point at infinity [0,x,y], respectively
-         * @returns {Array} [Intersection point, t, u] The first entry contains the homogeneous coordinates
-         * of the intersection point. The second and third entry give the position of the intersection with respect
-         * to the definiting parameters. For example, the second entry t is defined by: intersection point = p1 + t * deltaP, where
-         * deltaP = (p2 - p1) when both parameters are coordinates, and deltaP = p2 if p2 is a point at infinity.
-         * If the two segments are collinear, [[0,0,0], Infinity, Infinity] is returned.
-         **/
-        meetSegmentSegment: function (p1, p2, q1, q2) {
-            var t,
-                u,
-                i,
-                d,
-                li1 = Mat.crossProduct(p1, p2),
-                li2 = Mat.crossProduct(q1, q2),
-                c = Mat.crossProduct(li1, li2);
-
-            if (Math.abs(c[0]) < Mat.eps) {
-                return [c, Infinity, Infinity];
-            }
-
-            // Normalize the intersection coordinates
-            c[1] /= c[0];
-            c[2] /= c[0];
-            c[0] /= c[0];
-
-            // Now compute in principle:
-            //    t = dist(c - p1) / dist(p2 - p1) and
-            //    u = dist(c - q1) / dist(q2 - q1)
-            // However: the points q1, q2, p1, p2 might be ideal points - or in general - the
-            // coordinates might be not normalized.
-            // Note that the z-coordinates of p2 and q2 are used to determine whether it should be interpreted
-            // as a segment coordinate or a direction.
-            i = Math.abs(p2[1] - p2[0] * p1[1]) < Mat.eps ? 2 : 1;
-            d = p1[i] / p1[0];
-            t = (c[i] - d) / (p2[0] !== 0 ? p2[i] / p2[0] - d : p2[i]);
-
-            i = Math.abs(q2[1] - q2[0] * q1[1]) < Mat.eps ? 2 : 1;
-            d = q1[i] / q1[0];
-            u = (c[i] - d) / (q2[0] !== 0 ? q2[i] / q2[0] - d : q2[i]);
-
-            return [c, t, u];
-        },
-
-        /**
-         * Find the n-th intersection point of two pathes, usually given by polygons. Uses parts of the
-         * Greiner-Hormann algorithm in JXG.Math.Clip.
-         *
-         * @param {JXG.Circle|JXG.Curve|JXG.Polygon} path1
-         * @param {JXG.Circle|JXG.Curve|JXG.Polygon} path2
-         * @param {Number|Function} n
-         * @param {JXG.Board} board
-         *
-         * @returns {JXG.Coords} Intersection point. In case no intersection point is detected,
-         * the ideal point [0,0,0] is returned.
-         *
-         */
-        meetPathPath: function (path1, path2, nr, board) {
-            var S, C, len, intersections,
-                n = Type.evaluate(nr);
-
-            S = JXG.Math.Clip._getPath(path1, board);
-            len = S.length;
-            if (
-                len > 0 &&
-                this.distance(S[0].coords.usrCoords, S[len - 1].coords.usrCoords, 3) < Mat.eps
-            ) {
-                S.pop();
-            }
-
-            C = JXG.Math.Clip._getPath(path2, board);
-            len = C.length;
-            if (
-                len > 0 &&
-                this.distance(C[0].coords.usrCoords, C[len - 1].coords.usrCoords, 3) <
-                Mat.eps * Mat.eps
-            ) {
-                C.pop();
-            }
-
-            // Handle cases where at least one of the paths is empty
-            if (nr < 0 || JXG.Math.Clip.isEmptyCase(S, C, 'intersection')) {
-                return new Coords(Const.COORDS_BY_USER, [0, 0, 0], board);
-            }
-
-            JXG.Math.Clip.makeDoublyLinkedList(S);
-            JXG.Math.Clip.makeDoublyLinkedList(C);
-
-            intersections = JXG.Math.Clip.findIntersections(S, C, board)[0];
-            if (n < intersections.length) {
-                return intersections[n].coords;
-            }
-            return new Coords(Const.COORDS_BY_USER, [0, 0, 0], board);
-        },
-
-        /**
-         * Find the n-th intersection point between a polygon and a line.
-         * @param {JXG.Polygon} path
-         * @param {JXG.Line} line
-         * @param {Number|Function} nr
-         * @param {JXG.Board} board
-         * @param {Boolean} alwaysIntersect If false just the segment between the two defining points of the line are tested for intersection.
-         *
-         * @returns {JXG.Coords} Intersection point. In case no intersection point is detected,
-         * the ideal point [0,0,0] is returned.
-         */
-        meetPolygonLine: function (path, line, nr, board, alwaysIntersect) {
-            var i,
-                n = Type.evaluate(nr),
-                res,
-                border,
-                crds = [0, 0, 0],
-                len = path.borders.length,
-                intersections = [];
-
-            for (i = 0; i < len; i++) {
-                border = path.borders[i];
-                res = this.meetSegmentSegment(
-                    border.point1.coords.usrCoords,
-                    border.point2.coords.usrCoords,
-                    line.point1.coords.usrCoords,
-                    line.point2.coords.usrCoords
-                );
-
-                if (
-                    (!alwaysIntersect || (res[2] >= 0 && res[2] < 1)) &&
-                    res[1] >= 0 &&
-                    res[1] < 1
-                ) {
-                    intersections.push(res[0]);
-                }
-            }
-
-            if (n >= 0 && n < intersections.length) {
-                crds = intersections[n];
-            }
-            return new Coords(Const.COORDS_BY_USER, crds, board);
-        },
-
-        /****************************************/
-        /****   BEZIER CURVE ALGORITHMS      ****/
-        /****************************************/
-
-        /**
-         * Splits a Bezier curve segment defined by four points into
-         * two Bezier curve segments. Dissection point is t=1/2.
-         * @param {Array} curve Array of four coordinate arrays of length 2 defining a
-         * Bezier curve segment, i.e. [[x0,y0], [x1,y1], [x2,y2], [x3,y3]].
-         * @returns {Array} Array consisting of two coordinate arrays for Bezier curves.
-         */
-        _bezierSplit: function (curve) {
-            var p0, p1, p2, p00, p22, p000;
-
-            p0 = [(curve[0][0] + curve[1][0]) * 0.5, (curve[0][1] + curve[1][1]) * 0.5];
-            p1 = [(curve[1][0] + curve[2][0]) * 0.5, (curve[1][1] + curve[2][1]) * 0.5];
-            p2 = [(curve[2][0] + curve[3][0]) * 0.5, (curve[2][1] + curve[3][1]) * 0.5];
-
-            p00 = [(p0[0] + p1[0]) * 0.5, (p0[1] + p1[1]) * 0.5];
-            p22 = [(p1[0] + p2[0]) * 0.5, (p1[1] + p2[1]) * 0.5];
-
-            p000 = [(p00[0] + p22[0]) * 0.5, (p00[1] + p22[1]) * 0.5];
-
-            return [
-                [curve[0], p0, p00, p000],
-                [p000, p22, p2, curve[3]]
-            ];
-        },
-
-        /**
-         * Computes the bounding box [minX, maxY, maxX, minY] of a Bezier curve segment
-         * from its control points.
-         * @param {Array} curve Array of four coordinate arrays of length 2 defining a
-         * Bezier curve segment, i.e. [[x0,y0], [x1,y1], [x2,y2], [x3,y3]].
-         * @returns {Array} Bounding box [minX, maxY, maxX, minY]
-         */
-        _bezierBbox: function (curve) {
-            var bb = [];
-
-            if (curve.length === 4) {
-                // bezierDegree == 3
-                bb[0] = Math.min(curve[0][0], curve[1][0], curve[2][0], curve[3][0]); // minX
-                bb[1] = Math.max(curve[0][1], curve[1][1], curve[2][1], curve[3][1]); // maxY
-                bb[2] = Math.max(curve[0][0], curve[1][0], curve[2][0], curve[3][0]); // maxX
-                bb[3] = Math.min(curve[0][1], curve[1][1], curve[2][1], curve[3][1]); // minY
-            } else {
-                // bezierDegree == 1
-                bb[0] = Math.min(curve[0][0], curve[1][0]); // minX
-                bb[1] = Math.max(curve[0][1], curve[1][1]); // maxY
-                bb[2] = Math.max(curve[0][0], curve[1][0]); // maxX
-                bb[3] = Math.min(curve[0][1], curve[1][1]); // minY
-            }
-
-            return bb;
-        },
-
-        /**
-         * Decide if two Bezier curve segments overlap by comparing their bounding boxes.
-         * @param {Array} bb1 Bounding box of the first Bezier curve segment
-         * @param {Array} bb2 Bounding box of the second Bezier curve segment
-         * @returns {Boolean} true if the bounding boxes overlap, false otherwise.
-         */
-        _bezierOverlap: function (bb1, bb2) {
-            return bb1[2] >= bb2[0] && bb1[0] <= bb2[2] && bb1[1] >= bb2[3] && bb1[3] <= bb2[1];
-        },
-
-        /**
-         * Append list of intersection points to a list.
-         * @private
-         */
-        _bezierListConcat: function (L, Lnew, t1, t2) {
-            var i,
-                t2exists = Type.exists(t2),
-                start = 0,
-                len = Lnew.length,
-                le = L.length;
-
-            if (
-                le > 0 &&
-                len > 0 &&
-                ((L[le - 1][1] === 1 && Lnew[0][1] === 0) ||
-                    (t2exists && L[le - 1][2] === 1 && Lnew[0][2] === 0))
-            ) {
-                start = 1;
-            }
-
-            for (i = start; i < len; i++) {
-                if (t2exists) {
-                    Lnew[i][2] *= 0.5;
-                    Lnew[i][2] += t2;
-                }
-
-                Lnew[i][1] *= 0.5;
-                Lnew[i][1] += t1;
-
-                L.push(Lnew[i]);
-            }
-        },
-
-        /**
-         * Find intersections of two Bezier curve segments by recursive subdivision.
-         * Below maxlevel determine intersections by intersection line segments.
-         * @param {Array} red Array of four coordinate arrays of length 2 defining the first
-         * Bezier curve segment, i.e. [[x0,y0], [x1,y1], [x2,y2], [x3,y3]].
-         * @param {Array} blue Array of four coordinate arrays of length 2 defining the second
-         * Bezier curve segment, i.e. [[x0,y0], [x1,y1], [x2,y2], [x3,y3]].
-         * @param {Number} level Recursion level
-         * @returns {Array} List of intersection points (up to nine). Each intersection point is an
-         * array of length three (homogeneous coordinates) plus preimages.
-         */
-        _bezierMeetSubdivision: function (red, blue, level) {
-            var bbb,
-                bbr,
-                ar,
-                b0,
-                b1,
-                r0,
-                r1,
-                m,
-                p0,
-                p1,
-                q0,
-                q1,
-                L = [],
-                maxLev = 5; // Maximum recursion level
-
-            bbr = this._bezierBbox(blue);
-            bbb = this._bezierBbox(red);
-
-            if (!this._bezierOverlap(bbr, bbb)) {
-                return [];
-            }
-
-            if (level < maxLev) {
-                ar = this._bezierSplit(red);
-                r0 = ar[0];
-                r1 = ar[1];
-
-                ar = this._bezierSplit(blue);
-                b0 = ar[0];
-                b1 = ar[1];
-
-                this._bezierListConcat(
-                    L,
-                    this._bezierMeetSubdivision(r0, b0, level + 1),
-                    0.0,
-                    0.0
-                );
-                this._bezierListConcat(
-                    L,
-                    this._bezierMeetSubdivision(r0, b1, level + 1),
-                    0,
-                    0.5
-                );
-                this._bezierListConcat(
-                    L,
-                    this._bezierMeetSubdivision(r1, b0, level + 1),
-                    0.5,
-                    0.0
-                );
-                this._bezierListConcat(
-                    L,
-                    this._bezierMeetSubdivision(r1, b1, level + 1),
-                    0.5,
-                    0.5
-                );
-
-                return L;
-            }
-
-            // Make homogeneous coordinates
-            q0 = [1].concat(red[0]);
-            q1 = [1].concat(red[3]);
-            p0 = [1].concat(blue[0]);
-            p1 = [1].concat(blue[3]);
-
-            m = this.meetSegmentSegment(q0, q1, p0, p1);
-
-            if (m[1] >= 0.0 && m[2] >= 0.0 && m[1] <= 1.0 && m[2] <= 1.0) {
-                return [m];
-            }
-
-            return [];
-        },
-
-        /**
-         * @param {Boolean} testSegment Test if intersection has to be inside of the segment or somewhere on the line defined by the segment
-         */
-        _bezierLineMeetSubdivision: function (red, blue, level, testSegment) {
-            var bbb, bbr, ar,
-                r0, r1,
-                m,
-                p0, p1, q0, q1,
-                L = [],
-                maxLev = 5; // Maximum recursion level
-
-            bbb = this._bezierBbox(blue);
-            bbr = this._bezierBbox(red);
-
-            if (testSegment && !this._bezierOverlap(bbr, bbb)) {
-                return [];
-            }
-
-            if (level < maxLev) {
-                ar = this._bezierSplit(red);
-                r0 = ar[0];
-                r1 = ar[1];
-
-                this._bezierListConcat(
-                    L,
-                    this._bezierLineMeetSubdivision(r0, blue, level + 1),
-                    0.0
-                );
-                this._bezierListConcat(
-                    L,
-                    this._bezierLineMeetSubdivision(r1, blue, level + 1),
-                    0.5
-                );
-
-                return L;
-            }
-
-            // Make homogeneous coordinates
-            q0 = [1].concat(red[0]);
-            q1 = [1].concat(red[3]);
-            p0 = [1].concat(blue[0]);
-            p1 = [1].concat(blue[1]);
-
-            m = this.meetSegmentSegment(q0, q1, p0, p1);
-
-            if (m[1] >= 0.0 && m[1] <= 1.0) {
-                if (!testSegment || (m[2] >= 0.0 && m[2] <= 1.0)) {
-                    return [m];
-                }
-            }
-
-            return [];
-        },
-
-        /**
-         * Find the nr-th intersection point of two Bezier curve segments.
-         * @param {Array} red Array of four coordinate arrays of length 2 defining the first
-         * Bezier curve segment, i.e. [[x0,y0], [x1,y1], [x2,y2], [x3,y3]].
-         * @param {Array} blue Array of four coordinate arrays of length 2 defining the second
-         * Bezier curve segment, i.e. [[x0,y0], [x1,y1], [x2,y2], [x3,y3]].
-         * @param {Boolean} testSegment Test if intersection has to be inside of the segment or somewhere on the line defined by the segment
-         * @returns {Array} Array containing the list of all intersection points as homogeneous coordinate arrays plus
-         * preimages [x,y], t_1, t_2] of the two Bezier curve segments.
-         *
-         */
-        meetBeziersegmentBeziersegment: function (red, blue, testSegment) {
-            var L, L2, i;
-
-            if (red.length === 4 && blue.length === 4) {
-                L = this._bezierMeetSubdivision(red, blue, 0);
-            } else {
-                L = this._bezierLineMeetSubdivision(red, blue, 0, testSegment);
-            }
-
-            L.sort(function (a, b) {
-                return (a[1] - b[1]) * 10000000.0 + (a[2] - b[2]);
-            });
-
-            L2 = [];
-            for (i = 0; i < L.length; i++) {
-                // Only push entries different from their predecessor
-                if (i === 0 || L[i][1] !== L[i - 1][1] || L[i][2] !== L[i - 1][2]) {
-                    L2.push(L[i]);
-                }
-            }
-            return L2;
-        },
-
-        /**
-         * Find the nr-th intersection point of two Bezier curves, i.e. curves with bezierDegree == 3.
-         * @param {JXG.Curve} red Curve with bezierDegree == 3
-         * @param {JXG.Curve} blue Curve with bezierDegree == 3
-         * @param {Number|Function} nr The number of the intersection point which should be returned.
-         * @returns {Array} The homogeneous coordinates of the nr-th intersection point.
-         */
-        meetBezierCurveRedBlueSegments: function (red, blue, nr) {
-            var p, i, j, k,
-                n = Type.evaluate(nr),
-                po, tmp,
-                redArr,
-                blueArr,
-                bbr,
-                bbb,
-                intersections,
-                startRed = 0,
-                startBlue = 0,
-                lenBlue, lenRed,
-                L = [];
-
-            if (blue.numberPoints < blue.bezierDegree + 1 || red.numberPoints < red.bezierDegree + 1) {
-                return [0, NaN, NaN];
-            }
-            if (red.bezierDegree === 1 && blue.bezierDegree === 3) {
-                tmp = red;
-                red = blue;
-                blue = tmp;
-            }
-
-            lenBlue = blue.numberPoints - blue.bezierDegree;
-            lenRed = red.numberPoints - red.bezierDegree;
-
-            // For sectors, we ignore the "legs"
-            if (red.type === Const.OBJECT_TYPE_SECTOR) {
-                startRed = 3;
-                lenRed -= 3;
-            }
-            if (blue.type === Const.OBJECT_TYPE_SECTOR) {
-                startBlue = 3;
-                lenBlue -= 3;
-            }
-
-            for (i = startRed; i < lenRed; i += red.bezierDegree) {
-                p = red.points;
-                redArr = [p[i].usrCoords.slice(1), p[i + 1].usrCoords.slice(1)];
-                if (red.bezierDegree === 3) {
-                    redArr[2] = p[i + 2].usrCoords.slice(1);
-                    redArr[3] = p[i + 3].usrCoords.slice(1);
-                }
-
-                bbr = this._bezierBbox(redArr);
-
-                for (j = startBlue; j < lenBlue; j += blue.bezierDegree) {
-                    p = blue.points;
-                    blueArr = [p[j].usrCoords.slice(1), p[j + 1].usrCoords.slice(1)];
-                    if (blue.bezierDegree === 3) {
-                        blueArr[2] = p[j + 2].usrCoords.slice(1);
-                        blueArr[3] = p[j + 3].usrCoords.slice(1);
-                    }
-
-                    bbb = this._bezierBbox(blueArr);
-                    if (this._bezierOverlap(bbr, bbb)) {
-                        intersections = this.meetBeziersegmentBeziersegment(redArr, blueArr);
-                        if (intersections.length === 0) {
-                            continue;
-                        }
-                        for (k = 0; k < intersections.length; k++) {
-                            po = intersections[k];
-                            if (
-                                po[1] < -Mat.eps ||
-                                po[1] > 1 + Mat.eps ||
-                                po[2] < -Mat.eps ||
-                                po[2] > 1 + Mat.eps
-                            ) {
-                                continue;
-                            }
-                            L.push(po);
-                        }
-                        if (L.length > n) {
-                            return L[n][0];
-                        }
-                    }
-                }
-            }
-            if (L.length > n) {
-                return L[n][0];
-            }
-
-            return [0, NaN, NaN];
-        },
-
-        bezierSegmentEval: function (t, curve) {
-            var f,
-                x,
-                y,
-                t1 = 1.0 - t;
-
-            x = 0;
-            y = 0;
-
-            f = t1 * t1 * t1;
-            x += f * curve[0][0];
-            y += f * curve[0][1];
-
-            f = 3.0 * t * t1 * t1;
-            x += f * curve[1][0];
-            y += f * curve[1][1];
-
-            f = 3.0 * t * t * t1;
-            x += f * curve[2][0];
-            y += f * curve[2][1];
-
-            f = t * t * t;
-            x += f * curve[3][0];
-            y += f * curve[3][1];
-
-            return [1.0, x, y];
-        },
-
-        /**
-         * Generate the defining points of a 3rd degree bezier curve that approximates
-         * a circle sector defined by three coordinate points A, B, C, each defined by an array of length three.
-         * The coordinate arrays are given in homogeneous coordinates.
-         * @param {Array} A First point
-         * @param {Array} B Second point (intersection point)
-         * @param {Array} C Third point
-         * @param {Boolean} withLegs Flag. If true the legs to the intersection point are part of the curve.
-         * @param {Number} sgn Wither 1 or -1. Needed for minor and major arcs. In case of doubt, use 1.
-         */
-        bezierArc: function (A, B, C, withLegs, sgn) {
-            var p1, p2, p3, p4,
-                r,
-                phi, beta, delta,
-                // PI2 = Math.PI * 0.5,
-                x = B[1],
-                y = B[2],
-                z = B[0],
-                dataX = [],
-                dataY = [],
-                co, si,
-                ax, ay,
-                bx, by,
-                k, v, d,
-                matrix;
-
-            r = this.distance(B, A);
-
-            // x,y, z is intersection point. Normalize it.
-            x /= z;
-            y /= z;
-
-            phi = this.rad(A.slice(1), B.slice(1), C.slice(1));
-            if (sgn === -1) {
-                phi = 2 * Math.PI - phi;
-            }
-
-            // Always divide the arc into four Bezier arcs.
-            // Otherwise, the position of gliders on this arc
-            // will be wrong.
-            delta = phi / 4;
-
-
-            p1 = A;
-            p1[1] /= p1[0];
-            p1[2] /= p1[0];
-            p1[0] /= p1[0];
-
-            p4 = p1.slice(0);
-
-            if (withLegs) {
-                dataX = [x, x + 0.333 * (p1[1] - x), x + 0.666 * (p1[1] - x), p1[1]];
-                dataY = [y, y + 0.333 * (p1[2] - y), y + 0.666 * (p1[2] - y), p1[2]];
-            } else {
-                dataX = [p1[1]];
-                dataY = [p1[2]];
-            }
-
-            while (phi > Mat.eps) {
-                // if (phi > PI2) {
-                //     beta = PI2;
-                //     phi -= PI2;
-                // } else {
-                //     beta = phi;
-                //     phi = 0;
-                // }
-                if (phi > delta) {
-                    beta = delta;
-                    phi -= delta;
-                } else {
-                    beta = phi;
-                    phi = 0;
-                }
-
-                co = Math.cos(sgn * beta);
-                si = Math.sin(sgn * beta);
-
-                matrix = [
-                    [1, 0, 0],
-                    [x * (1 - co) + y * si, co, -si],
-                    [y * (1 - co) - x * si, si, co]
-                ];
-                v = Mat.matVecMult(matrix, p1);
-                p4 = [v[0] / v[0], v[1] / v[0], v[2] / v[0]];
-
-                ax = p1[1] - x;
-                ay = p1[2] - y;
-                bx = p4[1] - x;
-                by = p4[2] - y;
-                d = Mat.hypot(ax + bx, ay + by);
-
-                if (Math.abs(by - ay) > Mat.eps) {
-                    k = ((((ax + bx) * (r / d - 0.5)) / (by - ay)) * 8) / 3;
-                } else {
-                    k = ((((ay + by) * (r / d - 0.5)) / (ax - bx)) * 8) / 3;
-                }
-
-                p2 = [1, p1[1] - k * ay, p1[2] + k * ax];
-                p3 = [1, p4[1] + k * by, p4[2] - k * bx];
-
-                Type.concat(dataX, [p2[1], p3[1], p4[1]]);
-                Type.concat(dataY, [p2[2], p3[2], p4[2]]);
-                p1 = p4.slice(0);
-            }
-
-            if (withLegs) {
-                Type.concat(dataX, [
-                    p4[1] + 0.333 * (x - p4[1]),
-                    p4[1] + 0.666 * (x - p4[1]),
-                    x
-                ]);
-                Type.concat(dataY, [
-                    p4[2] + 0.333 * (y - p4[2]),
-                    p4[2] + 0.666 * (y - p4[2]),
-                    y
-                ]);
-            }
-
-            return [dataX, dataY];
-        },
-
-        /****************************************/
-        /****           PROJECTIONS          ****/
-        /****************************************/
-
-        /**
-         * Calculates the coordinates of the projection of a given point on a given circle. I.o.w. the
-         * nearest one of the two intersection points of the line through the given point and the circles
-         * center.
-         * @param {JXG.Point|JXG.Coords} point Point to project or coords object to project.
-         * @param {JXG.Circle} circle Circle on that the point is projected.
-         * @param {JXG.Board} [board=point.board] Reference to the board
-         * @returns {JXG.Coords} The coordinates of the projection of the given point on the given circle.
-         */
-        projectPointToCircle: function (point, circle, board) {
-            var dist,
-                P,
-                x,
-                y,
-                factor,
-                M = circle.center.coords.usrCoords;
-
-            if (!Type.exists(board)) {
-                board = point.board;
-            }
-
-            // gave us a point
-            if (Type.isPoint(point)) {
-                dist = point.coords.distance(Const.COORDS_BY_USER, circle.center.coords);
-                P = point.coords.usrCoords;
-                // gave us coords
-            } else {
-                dist = point.distance(Const.COORDS_BY_USER, circle.center.coords);
-                P = point.usrCoords;
-            }
-
-            if (Math.abs(dist) < Mat.eps) {
-                dist = Mat.eps;
-            }
-
-            factor = circle.Radius() / dist;
-            x = M[1] + factor * (P[1] - M[1]);
-            y = M[2] + factor * (P[2] - M[2]);
-
-            return new Coords(Const.COORDS_BY_USER, [x, y], board);
-        },
-
-        /**
-         * Calculates the coordinates of the orthogonal projection of a given point on a given line. I.o.w. the
-         * intersection point of the given line and its perpendicular through the given point.
-         * @param {JXG.Point|JXG.Coords} point Point to project.
-         * @param {JXG.Line} line Line on that the point is projected.
-         * @param {JXG.Board} [board=point.board|board=line.board] Reference to a board.
-         * @returns {JXG.Coords} The coordinates of the projection of the given point on the given line.
-         */
-        projectPointToLine: function (point, line, board) {
-            var v = [0, line.stdform[1], line.stdform[2]],
-                coords;
-
-            if (!Type.exists(board)) {
-                if (Type.exists(point.coords)) {
-                    board = point.board;
-                } else {
-                    board = line.board;
-                }
-            }
-
-            if (Type.exists(point.coords)) {
-                coords = point.coords.usrCoords;
-            } else {
-                coords = point.usrCoords;
-            }
-
-            v = Mat.crossProduct(v, coords);
-            return new Coords(Const.COORDS_BY_USER, Mat.crossProduct(v, line.stdform), board);
-        },
-
-        /**
-         * Calculates the coordinates of the orthogonal projection of a given coordinate array on a given line
-         * segment defined by two coordinate arrays.
-         * @param {Array} p Point to project.
-         * @param {Array} q1 Start point of the line segment on that the point is projected.
-         * @param {Array} q2 End point of the line segment on that the point is projected.
-         * @returns {Array} The coordinates of the projection of the given point on the given segment
-         * and the factor that determines the projected point as a convex combination of the
-         * two endpoints q1 and q2 of the segment.
-         */
-        projectCoordsToSegment: function (p, q1, q2) {
-            var t,
-                denom,
-                s = [q2[1] - q1[1], q2[2] - q1[2]],
-                v = [p[1] - q1[1], p[2] - q1[2]];
-
-            /**
-             * If the segment has length 0, i.e. is a point,
-             * the projection is equal to that point.
-             */
-            if (Math.abs(s[0]) < Mat.eps && Math.abs(s[1]) < Mat.eps) {
-                return [q1, 0];
-            }
-
-            t = Mat.innerProduct(v, s);
-            denom = Mat.innerProduct(s, s);
-            t /= denom;
-
-            return [[1, t * s[0] + q1[1], t * s[1] + q1[2]], t];
-        },
-
-        /**
-         * Finds the coordinates of the closest point on a Bezier segment of a
-         * {@link JXG.Curve} to a given coordinate array.
-         * @param {Array} pos Point to project in homogeneous coordinates.
-         * @param {JXG.Curve} curve Curve of type "plot" having Bezier degree 3.
-         * @param {Number} start Number of the Bezier segment of the curve.
-         * @returns {Array} The coordinates of the projection of the given point
-         * on the given Bezier segment and the preimage of the curve which
-         * determines the closest point.
-         */
-        projectCoordsToBeziersegment: function (pos, curve, start) {
-            var t0,
-                /** @ignore */
-                minfunc = function (t) {
-                    var z = [1, curve.X(start + t), curve.Y(start + t)];
-
-                    z[1] -= pos[1];
-                    z[2] -= pos[2];
-
-                    return z[1] * z[1] + z[2] * z[2];
-                };
-
-            t0 = JXG.Math.Numerics.fminbr(minfunc, [0.0, 1.0]);
-
-            return [[1, curve.X(t0 + start), curve.Y(t0 + start)], t0];
-        },
-
-        /**
-         * Calculates the coordinates of the projection of a given point on a given curve.
-         * Uses {@link JXG.Math.Geometry.projectCoordsToCurve}.
-         *
-         * @param {JXG.Point} point Point to project.
-         * @param {JXG.Curve} curve Curve on that the point is projected.
-         * @param {JXG.Board} [board=point.board] Reference to a board.
-         * @see JXG.Math.Geometry.projectCoordsToCurve
-         * @returns {Array} [JXG.Coords, position] The coordinates of the projection of the given
-         * point on the given graph and the relative position on the curve (real number).
-         */
-        projectPointToCurve: function (point, curve, board) {
-            if (!Type.exists(board)) {
-                board = point.board;
-            }
-
-            var x = point.X(),
-                y = point.Y(),
-                t = point.position,
-                result;
-
-            if (!Type.exists(t)) {
-                t = curve.evalVisProp('curvetype') === 'functiongraph' ? x : 0.0;
-            }
-            result = this.projectCoordsToCurve(x, y, t, curve, board);
-            // point.position = result[1];
-
-            return result;
-        },
-
-        /**
-         * Calculates the coordinates of the projection of a coordinates pair on a given curve. In case of
-         * function graphs this is the
-         * intersection point of the curve and the parallel to y-axis through the given point.
-         * @param {Number} x coordinate to project.
-         * @param {Number} y coordinate to project.
-         * @param {Number} t start value for newtons method
-         * @param {JXG.Curve} curve Curve on that the point is projected.
-         * @param {JXG.Board} [board=curve.board] Reference to a board.
-         * @see JXG.Math.Geometry.projectPointToCurve
-         * @returns {JXG.Coords} Array containing the coordinates of the projection of the given point on the given curve and
-         * the position on the curve.
-         */
-        projectCoordsToCurve: function (x, y, t, curve, board) {
-            var newCoords, newCoordsObj,
-                i, j, mindist, dist, lbda,
-                v, coords, d, p1, p2, res, minfunc,
-                t_new, f_new, f_old, dy,
-                delta, delta1, delta2, steps,
-                minX, maxX, minX_glob, maxX_glob,
-                infty = Number.POSITIVE_INFINITY;
-
-            if (!Type.exists(board)) {
-                board = curve.board;
-            }
-
-            if (curve.evalVisProp('curvetype') === 'plot') {
-                t = 0;
-                mindist = infty;
-                if (curve.numberPoints === 0) {
-                    newCoords = [0, 1, 1];
-                } else {
-                    newCoords = [curve.Z(0), curve.X(0), curve.Y(0)];
-                }
-
-                if (curve.numberPoints > 1) {
-                    v = [1, x, y];
-                    if (curve.bezierDegree === 3) {
-                        j = 0;
-                    } else {
-                        p1 = [curve.Z(0), curve.X(0), curve.Y(0)];
-                    }
-                    for (i = 0; i < curve.numberPoints - 1; i++) {
-                        if (curve.bezierDegree === 3) {
-                            res = this.projectCoordsToBeziersegment(v, curve, j);
-                        } else {
-                            p2 = [curve.Z(i + 1), curve.X(i + 1), curve.Y(i + 1)];
-                            res = this.projectCoordsToSegment(v, p1, p2);
-                        }
-                        lbda = res[1];
-                        coords = res[0];
-
-                        if (0.0 <= lbda && lbda <= 1.0) {
-                            dist = this.distance(coords, v);
-                            d = i + lbda;
-                        } else if (lbda < 0.0) {
-                            coords = p1;
-                            dist = this.distance(p1, v);
-                            d = i;
-                        } else if (lbda > 1.0 && i === curve.numberPoints - 2) {
-                            coords = p2;
-                            dist = this.distance(coords, v);
-                            d = curve.numberPoints - 1;
-                        }
-
-                        if (dist < mindist) {
-                            mindist = dist;
-                            t = d;
-                            newCoords = coords;
-                        }
-
-                        if (curve.bezierDegree === 3) {
-                            j++;
-                            i += 2;
-                        } else {
-                            p1 = p2;
-                        }
-                    }
-                }
-
-                newCoordsObj = new Coords(Const.COORDS_BY_USER, newCoords, board);
-            } else {
-                // 'parameter', 'polar', 'functiongraph'
-
-                minX_glob = curve.minX();
-                maxX_glob = curve.maxX();
-                minX = minX_glob;
-                maxX = maxX_glob;
-
-                if (curve.evalVisProp('curvetype') === 'functiongraph') {
-                    // Restrict the possible position of t
-                    // to the projection of a circle to the x-axis (= t-axis)
-                    dy = Math.abs(y - curve.Y(x));
-                    if (!isNaN(dy)) {
-                        minX = x - dy;
-                        maxX = x + dy;
-                    }
-                }
-
-                /**
-                 * @ignore
-                 * Find t such that the Euclidean distance between
-                 * [x, y] and [curve.X(t), curve.Y(t)]
-                 * is minimized.
-                 */
-                minfunc = function (t) {
-                    var dx, dy;
-
-                    if (t < minX_glob || t > curve.maxX_glob) {
-                        return Infinity;
-                    }
-                    dx = x - curve.X(t);
-                    dy = y - curve.Y(t);
-                    return dx * dx + dy * dy;
-                };
-
-                // Search t which minimizes minfunc(t)
-                // in discrete steps
-                f_old = minfunc(t);
-                steps = 50;
-                delta = (maxX - minX) / steps;
-                t_new = minX;
-                for (i = 0; i < steps; i++) {
-                    f_new = minfunc(t_new);
-
-                    if (f_new < f_old || f_old === Infinity || isNaN(f_old)) {
-                        t = t_new;
-                        f_old = f_new;
-                    }
-
-                    t_new += delta;
-                }
-
-                // t = Numerics.root(Numerics.D(minfunc), t);
-
-                // Ensure that minfunc is defined on the
-                // enclosing interval [t-delta1, t+delta2]
-                delta1 = delta;
-                for (i = 0; i < 20 && isNaN(minfunc(t - delta1)); i++, delta1 *= 0.5);
-                if (isNaN(minfunc(t - delta1))) {
-                    delta1 = 0.0;
-                }
-                delta2 = delta;
-                for (i = 0; i < 20 && isNaN(minfunc(t + delta2)); i++, delta2 *= 0.5);
-                if (isNaN(minfunc(t + delta2))) {
-                    delta2 = 0.0;
-                }
-
-                // Finally, apply mathemetical optimization in the determined interval
-                t = Numerics.fminbr(minfunc, [
-                    Math.max(t - delta1, minX),
-                    Math.min(t + delta2, maxX)
-                ]);
-
-                // Distinction between closed and open curves is not necessary.
-                // If closed, the cyclic projection shift will work anyhow
-                // if (Math.abs(curve.X(minX) - curve.X(maxX)) < Mat.eps &&
-                //     Math.abs(curve.Y(minX) - curve.Y(maxX)) < Mat.eps) {
-                //     // Cyclically
-                //     if (t < minX) {console.log(t)
-                //         t = maxX + t - minX;
-                //     }
-                //     if (t > maxX) {
-                //         t = minX + t - maxX;
-                //     }
-                // } else {
-
-                t = t < minX_glob ? minX_glob : t;
-                t = t > maxX_glob ? maxX_glob : t;
-                // }
-
-                newCoordsObj = new Coords(
-                    Const.COORDS_BY_USER,
-                    [curve.X(t), curve.Y(t)],
-                    board
-                );
-            }
-
-            return [curve.updateTransform(newCoordsObj), t];
-        },
-
-        /**
-         * Calculates the coordinates of the closest orthogonal projection of a given coordinate array onto the
-         * border of a polygon.
-         * @param {Array} p Point to project.
-         * @param {JXG.Polygon} pol Polygon element
-         * @returns {Array} The coordinates of the closest projection of the given point to the border of the polygon.
-         */
-        projectCoordsToPolygon: function (p, pol) {
-            var i,
-                len = pol.vertices.length,
-                d_best = Infinity,
-                d,
-                projection,
-                proj,
-                bestprojection;
-
-            for (i = 0; i < len - 1; i++) {
-                projection = JXG.Math.Geometry.projectCoordsToSegment(
-                    p,
-                    pol.vertices[i].coords.usrCoords,
-                    pol.vertices[i + 1].coords.usrCoords
-                );
-
-                if (0 <= projection[1] && projection[1] <= 1) {
-                    d = JXG.Math.Geometry.distance(projection[0], p, 3);
-                    proj = projection[0];
-                } else if (projection[1] < 0) {
-                    d = JXG.Math.Geometry.distance(pol.vertices[i].coords.usrCoords, p, 3);
-                    proj = pol.vertices[i].coords.usrCoords;
-                } else {
-                    d = JXG.Math.Geometry.distance(pol.vertices[i + 1].coords.usrCoords, p, 3);
-                    proj = pol.vertices[i + 1].coords.usrCoords;
-                }
-                if (d < d_best) {
-                    bestprojection = proj.slice(0);
-                    d_best = d;
-                }
-            }
-            return bestprojection;
-        },
-
-        /**
-         * Calculates the coordinates of the projection of a given point on a given turtle. A turtle consists of
-         * one or more curves of curveType 'plot'. Uses {@link JXG.Math.Geometry.projectPointToCurve}.
-         * @param {JXG.Point} point Point to project.
-         * @param {JXG.Turtle} turtle on that the point is projected.
-         * @param {JXG.Board} [board=point.board] Reference to a board.
-         * @returns {Array} [JXG.Coords, position] Array containing the coordinates of the projection of the given point on the turtle and
-         * the position on the turtle.
-         */
-        projectPointToTurtle: function (point, turtle, board) {
-            var newCoords,
-                t,
-                x,
-                y,
-                i,
-                dist,
-                el,
-                minEl,
-                res,
-                newPos,
-                np = 0,
-                npmin = 0,
-                mindist = Number.POSITIVE_INFINITY,
-                len = turtle.objects.length;
-
-            if (!Type.exists(board)) {
-                board = point.board;
-            }
-
-            // run through all curves of this turtle
-            for (i = 0; i < len; i++) {
-                el = turtle.objects[i];
-
-                if (el.elementClass === Const.OBJECT_CLASS_CURVE) {
-                    res = this.projectPointToCurve(point, el);
-                    newCoords = res[0];
-                    newPos = res[1];
-                    dist = this.distance(newCoords.usrCoords, point.coords.usrCoords);
-
-                    if (dist < mindist) {
-                        x = newCoords.usrCoords[1];
-                        y = newCoords.usrCoords[2];
-                        t = newPos;
-                        mindist = dist;
-                        minEl = el;
-                        npmin = np;
-                    }
-                    np += el.numberPoints;
-                }
-            }
-
-            newCoords = new Coords(Const.COORDS_BY_USER, [x, y], board);
-            // point.position = t + npmin;
-            // return minEl.updateTransform(newCoords);
-            return [minEl.updateTransform(newCoords), t + npmin];
-        },
-
-        /**
-         * Trivial projection of a point to another point.
-         * @param {JXG.Point} point Point to project (not used).
-         * @param {JXG.Point} dest Point on that the point is projected.
-         * @returns {JXG.Coords} The coordinates of the projection of the given point on the given circle.
-         */
-        projectPointToPoint: function (point, dest) {
-            return dest.coords;
-        },
-
-        /**
-         *
-         * @param {JXG.Point|JXG.Coords} point
-         * @param {JXG.Board} [board]
-         */
-        projectPointToBoard: function (point, board) {
-            var i,
-                l,
-                c,
-                brd = board || point.board,
-                // comparison factor, point coord idx, bbox idx, 1st bbox corner x & y idx, 2nd bbox corner x & y idx
-                config = [
-                    // left
-                    [1, 1, 0, 0, 3, 0, 1],
-                    // top
-                    [-1, 2, 1, 0, 1, 2, 1],
-                    // right
-                    [-1, 1, 2, 2, 1, 2, 3],
-                    // bottom
-                    [1, 2, 3, 0, 3, 2, 3]
-                ],
-                coords = point.coords || point,
-                bbox = brd.getBoundingBox();
-
-            for (i = 0; i < 4; i++) {
-                c = config[i];
-                if (c[0] * coords.usrCoords[c[1]] < c[0] * bbox[c[2]]) {
-                    // define border
-                    l = Mat.crossProduct(
-                        [1, bbox[c[3]], bbox[c[4]]],
-                        [1, bbox[c[5]], bbox[c[6]]]
-                    );
-                    l[3] = 0;
-                    l = Mat.normalize(l);
-
-                    // project point
-                    coords = this.projectPointToLine({ coords: coords }, { stdform: l }, brd);
-                }
-            }
-
-            return coords;
-        },
-
-        /**
-         * Calculates the distance of a point to a line. The point and the line are given by homogeneous
-         * coordinates. For lines this can be line.stdform.
-         * @param {Array} point Homogeneous coordinates of a point.
-         * @param {Array} line Homogeneous coordinates of a line ([C,A,B] where A*x+B*y+C*z=0).
-         * @returns {Number} Distance of the point to the line.
-         */
-        distPointLine: function (point, line) {
-            var a = line[1],
-                b = line[2],
-                c = line[0],
-                nom;
-
-            if (Math.abs(a) + Math.abs(b) < Mat.eps) {
-                return Number.POSITIVE_INFINITY;
-            }
-
-            nom = a * point[1] + b * point[2] + c;
-            a *= a;
-            b *= b;
-
-            return Math.abs(nom) / Math.sqrt(a + b);
-        },
-
-        /**
-         * Determine the (Euclidean) distance between a point q and a line segment
-         * defined by two points p1 and p2. In case p1 equals p2, the distance to this
-         * point is returned.
-         *
-         * @param {Array} q Homogeneous coordinates of q
-         * @param {Array} p1 Homogeneous coordinates of p1
-         * @param {Array} p2 Homogeneous coordinates of p2
-         * @returns {Number} Distance of q to line segment [p1, p2]
-         */
-        distPointSegment: function (q, p1, p2) {
-            var x, y, dx, dy,
-                den, lbda,
-                eps = Mat.eps * Mat.eps,
-                huge = 1000000;
-
-            // Difference q - p1
-            x = q[1] - p1[1];
-            y = q[2] - p1[2];
-            x = (x === Infinity) ? huge : (x === -Infinity) ? -huge : x;
-            y = (y === Infinity) ? huge : (y === -Infinity) ? -huge : y;
-
-            // Difference p2 - p1
-            dx = p2[1] - p1[1];
-            dy = p2[2] - p1[2];
-            dx = (dx === Infinity) ? huge : (dx === -Infinity) ? -huge : dx;
-            dy = (dy === Infinity) ? huge : (dy === -Infinity) ? -huge : dy;
-
-            // If den==0 then p1 and p2 are identical
-            // In this case the distance to p1 is returned
-            den = dx * dx + dy * dy;
-            if (den > eps) {
-                lbda = (x * dx + y * dy) / den;
-                if (lbda < 0.0) {
-                    lbda = 0.0;
-                } else if (lbda > 1.0) {
-                    lbda = 1.0;
-                }
-                x -= lbda * dx;
-                y -= lbda * dy;
-            }
-
-            return Mat.hypot(x, y);
-        },
-
-        /* ***************************************/
-        /* *** 3D CALCULATIONS ****/
-        /* ***************************************/
-
-        /**
-         * Generate the function which computes the data of the intersection between
-         * <ul>
-         * <li> plane3d, plane3d,
-         * <li> plane3d, sphere3d,
-         * <li> sphere3d, plane3d,
-         * <li> sphere3d, sphere3d
-         * </ul>
-         *
-         * @param {JXG.GeometryElement3D} el1 Plane or sphere element
-         * @param {JXG.GeometryElement3D} el2 Plane or sphere element
-         * @returns {Array} of functions needed as input to create the intersecting line or circle.
-         *
-         */
-        intersectionFunction3D: function (view, el1, el2) {
-            var func,
-                that = this;
-
-            if (el1.type === Const.OBJECT_TYPE_PLANE3D) {
-                if (el2.type === Const.OBJECT_TYPE_PLANE3D) {
-                    // func = () => view.intersectionPlanePlane(el1, el2)[i];
-                    func = view.intersectionPlanePlane(el1, el2);
-                } else if (el2.type === Const.OBJECT_TYPE_SPHERE3D) {
-                    func = that.meetPlaneSphere(el1, el2);
-                }
-            } else if (el1.type === Const.OBJECT_TYPE_SPHERE3D) {
-                if (el2.type === Const.OBJECT_TYPE_PLANE3D) {
-                    func = that.meetPlaneSphere(el2, el1);
-                } else if (el2.type === Const.OBJECT_TYPE_SPHERE3D) {
-                    func = that.meetSphereSphere(el1, el2);
-                }
-            }
-
-            return func;
-        },
-
-        /**
-         * Intersecting point of three planes in 3D. The planes
-         * are given in Hesse normal form.
-         *
-         * @param {Array} n1 Hesse normal form vector of plane 1
-         * @param {Number} d1 Hesse normal form right hand side of plane 1
-         * @param {Array} n2 Hesse normal form vector of plane 2
-         * @param {Number} d2 Hesse normal form right hand side of plane 2
-         * @param {Array} n3 Hesse normal form vector of plane 1
-         * @param {Number} d3 Hesse normal form right hand side of plane 3
-         * @returns {Array} Coordinates array of length 4 of the intersecting point
-         */
-        meet3Planes: function (n1, d1, n2, d2, n3, d3) {
-            var p = [1, 0, 0, 0],
-                n31, n12, n23,
-                denom,
-                i;
-
-            n31 = Mat.crossProduct(n3.slice(1), n1.slice(1));
-            n12 = Mat.crossProduct(n1.slice(1), n2.slice(1));
-            n23 = Mat.crossProduct(n2.slice(1), n3.slice(1));
-
-            denom = Mat.innerProduct(n1.slice(1), n23, 3);
-            for (i = 0; i < 3; i++) {
-                p[i + 1] = (d1 * n23[i] + d2 * n31[i] + d3 * n12[i]) / denom;
-            }
-
-            return p;
-        },
-
-        /**
-         * Direction of intersecting line of two planes in 3D.
-         *
-         * @param {Array} v11 First vector spanning plane 1 (homogeneous coordinates)
-         * @param {Array} v12 Second vector spanning plane 1 (homogeneous coordinates)
-         * @param {Array} v21 First vector spanning plane 2 (homogeneous coordinates)
-         * @param {Array} v22 Second vector spanning plane 2 (homogeneous coordinates)
-         * @returns {Array} Coordinates array of length 4 of the direction  (homogeneous coordinates)
-         */
-        meetPlanePlane: function (v11, v12, v21, v22) {
-            var no1,
-                no2,
-                v, w;
-
-            v = v11.slice(1);
-            w = v12.slice(1);
-            no1 = Mat.crossProduct(v, w);
-
-            v = v21.slice(1);
-            w = v22.slice(1);
-            no2 = Mat.crossProduct(v, w);
-
-            w = Mat.crossProduct(no1, no2);
-            w.unshift(0);
-            return w;
-        },
-
-        meetPlaneSphere: function (el1, el2) {
-            var dis = function () {
-                    return Mat.innerProduct(el1.normal, el2.center.coords, 4) - el1.d;
-                };
-
-            return [
-                // Center
-                function() {
-                    return Mat.axpy(-dis(), el1.normal, el2.center.coords);
-                },
-                // Normal
-                el1.normal,
-                // Radius
-                function () {
-                    // Radius (returns NaN if spheres don't touch)
-                    var r = el2.Radius(),
-                        s = dis();
-                    return Math.sqrt(r * r - s * s);
-                }
-            ];
-        },
-
-        meetSphereSphere: function (el1, el2) {
-            var skew = function () {
-                    var dist = el1.center.distance(el2.center),
-                        r1 = el1.Radius(),
-                        r2 = el2.Radius();
-                    return (r1 - r2) * (r1 + r2) / (dist * dist);
-                };
-            return [
-                // Center
-                function () {
-                    var s = skew();
-                    return [
-                        1,
-                        0.5 * ((1 - s) * el1.center.coords[1] + (1 + s) * el2.center.coords[1]),
-                        0.5 * ((1 - s) * el1.center.coords[2] + (1 + s) * el2.center.coords[2]),
-                        0.5 * ((1 - s) * el1.center.coords[3] + (1 + s) * el2.center.coords[3])
-                    ];
-                },
-                // Normal
-                function() {
-                    return Stat.subtract(el2.center.coords, el1.center.coords);
-                },
-                // Radius
-                function () {
-                    // Radius (returns NaN if spheres don't touch)
-                    var dist = el1.center.distance(el2.center),
-                        r1 = el1.Radius(),
-                        r2 = el2.Radius(),
-                        s = skew(),
-                        rIxnSq = 0.5 * (r1 * r1 + r2 * r2 - 0.5 * dist * dist * (1 + s * s));
-                    return Math.sqrt(rIxnSq);
-                }
-            ];
-        },
-
-        /**
-         * Test if parameters are inside of allowed ranges
-         *
-         * @param {Array} params Array of length 1 or 2
-         * @param {Array} r_u First range
-         * @param {Array} [r_v] Second range
-         * @returns Boolean
-         * @private
-         */
-        _paramsOutOfRange: function(params, r_u, r_v) {
-            return params[0] < r_u[0] || params[0] > r_u[1] ||
-                (params.length > 1 && (params[1] < r_v[0] || params[1] > r_v[1]));
-        },
-
-        /**
-         * Given the 2D screen coordinates of a point, finds the nearest point on the given
-         * parametric curve or surface, and returns its view-space coordinates.
-         * @param {Array} p 3D coordinates for which the closest point on the curve point is searched.
-         * @param {JXG.Curve3D|JXG.Surface3D} target Parametric curve or surface to project to.
-         * @param {Array} params New position of point on the target (i.e. it is a return value),
-         * modified in place during the search, ending up at the nearest point.
-         * Usually, point.position is supplied for params.
-         *
-         * @returns {Array} Array of length 4 containing the coordinates of the nearest point on the curve or surface.
-         */
-        projectCoordsToParametric: function (p, target, n, params) {
-            // The variables and parameters for the Cobyla constrained
-            // minimization algorithm are explained in the Cobyla.js comments
-            var rhobeg,                // initial size of simplex (Cobyla)
-                rhoend,                // finial size of simplex (Cobyla)
-                iprint = 0,            // no console output (Cobyla)
-                maxfun = 200,          // call objective function at most 200 times (Cobyla)
-                _minFunc,              // Objective function for Cobyla
-                f = Math.random() * 0.01 + 0.5,
-                r_u, r_v,
-                m = 2 * n;
-
-            // adapt simplex size to parameter range
-            if (n === 1) {
-                r_u = [Type.evaluate(target.range[0]), Type.evaluate(target.range[1])];
-
-                rhobeg = 0.1 * (r_u[1] - r_u[0]);
-            } else if (n === 2) {
-                r_u = [Type.evaluate(target.range_u[0]), Type.evaluate(target.range_u[1])];
-                r_v = [Type.evaluate(target.range_v[0]), Type.evaluate(target.range_v[1])];
-
-                rhobeg = 0.1 * Math.min(
-                    r_u[1] - r_u[0],
-                    r_v[1] - r_v[0]
-                );
-            }
-            rhoend = rhobeg / 5e6;
-
-            // Minimize distance of the new position to the original position
-            _minFunc = function (n, m, w, con) {
-                var p_new = [
-                        target.X.apply(target, w),
-                        target.Y.apply(target, w),
-                        target.Z.apply(target, w)
-                    ],
-                    xDiff = p[0] - p_new[0],
-                    yDiff = p[1] - p_new[1],
-                    zDiff = p[2] - p_new[2];
-
-                if (m >= 2) {
-                    con[0] =  w[0] - r_u[0];
-                    con[1] = -w[0] + r_u[1];
-                }
-                if (m >= 4) {
-                    con[2] =  w[1] - r_v[0];
-                    con[3] = -w[1] + r_v[1];
-                }
-
-                return xDiff * xDiff + yDiff * yDiff + zDiff * zDiff;
-            };
-
-            // First optimization without range constraints to give a smooth draag experience on
-            // cyclic structures.
-
-            // Set the start values
-            if (params.length === 0) {
-                // If length > 0: take the previous position as start values for the optimization
-                params[0] = f * (r_u[0] + r_u[1]);
-                if (n === 2) { params[1] = f * (r_v[0] + r_v[1]); }
-            }
-            Mat.Nlp.FindMinimum(_minFunc, n, 0, params, rhobeg, rhoend, iprint, maxfun);
-            // Update p which is used subsequently in _minFunc
-            p = [target.X.apply(target, params),
-                target.Y.apply(target, params),
-                target.Z.apply(target, params)
-            ];
-
-            // If the optimal params are outside of the rang
-            // Second optimization to obey the range constraints
-
-            if (this._paramsOutOfRange(params, r_u, r_v)) {
-                // Set the start values again
-                params[0] = f * (r_u[0] + r_u[1]);
-                if (n === 2) { params[1] = f * (r_v[0] + r_v[1]); }
-
-                Mat.Nlp.FindMinimum(_minFunc, n, m, params, rhobeg, rhoend, iprint, maxfun);
-            }
-
-            return [1,
-                target.X.apply(target, params),
-                target.Y.apply(target, params),
-                target.Z.apply(target, params)
-            ];
-        },
-
-        // /**
-        //  * Given a the screen coordinates of a point, finds the point on the
-        //  * given parametric curve or surface which is nearest in screen space,
-        //  * and returns its view-space coordinates.
-        //  * @param {Array} pScr Screen coordinates to project.
-        //  * @param {JXG.Curve3D|JXG.Surface3D} target Parametric curve or surface to project to.
-        //  * @param {Array} params Parameters of point on the target, initially specifying the starting point of
-        //  * the search. The parameters are modified in place during the search, ending up at the nearest point.
-        //  * @returns {Array} Array of length 4 containing the coordinates of the nearest point on the curve or surface.
-        //  */
-        // projectScreenCoordsToParametric: function (pScr, target, params) {
-        //     // The variables and parameters for the Cobyla constrained
-        //     // minimization algorithm are explained in the Cobyla.js comments
-        //     var rhobeg, // initial size of simplex (Cobyla)
-        //         rhoend, // finial size of simplex (Cobyla)
-        //         iprint = 0, // no console output (Cobyla)
-        //         maxfun = 200, // call objective function at most 200 times (Cobyla)
-        //         dim = params.length,
-        //         _minFunc; // objective function (Cobyla)
-
-        //     // adapt simplex size to parameter range
-        //     if (dim === 1) {
-        //         rhobeg = 0.1 * (target.range[1] - target.range[0]);
-        //     } else if (dim === 2) {
-        //         rhobeg = 0.1 * Math.min(
-        //             target.range_u[1] - target.range_u[0],
-        //             target.range_v[1] - target.range_v[0]
-        //         );
-        //     }
-        //     rhoend = rhobeg / 5e6;
-
-        //     // minimize screen distance to cursor
-        //     _minFunc = function (n, m, w, con) {
-        //         var c3d = [
-        //             1,
-        //             target.X.apply(target, w),
-        //             target.Y.apply(target, w),
-        //             target.Z.apply(target, w)
-        //         ],
-        //         c2d = target.view.project3DTo2D(c3d),
-        //         xDiff = pScr[0] - c2d[1],
-        //         yDiff = pScr[1] - c2d[2];
-
-        //         if (n === 1) {
-        //             con[0] = w[0] - target.range[0];
-        //             con[1] = -w[0] + target.range[1];
-        //         } else if (n === 2) {
-        //             con[0] = w[0] - target.range_u[0];
-        //             con[1] = -w[0] + target.range_u[1];
-        //             con[2] = w[1] - target.range_v[0];
-        //             con[3] = -w[1] + target.range_v[1];
-        //         }
-
-        //         return xDiff * xDiff + yDiff * yDiff;
-        //     };
-
-        //     Mat.Nlp.FindMinimum(_minFunc, dim, 2 * dim, params, rhobeg, rhoend, iprint, maxfun);
-
-        //     return [1, target.X.apply(target, params), target.Y.apply(target, params), target.Z.apply(target, params)];
-        // },
-
-        project3DTo3DPlane: function (point, normal, foot) {
-            // TODO: homogeneous 3D coordinates
-            var sol = [0, 0, 0],
-                le,
-                d1,
-                d2,
-                lbda;
-
-            foot = foot || [0, 0, 0];
-
-            le = Mat.norm(normal);
-            d1 = Mat.innerProduct(point, normal, 3);
-            d2 = Mat.innerProduct(foot, normal, 3);
-            // (point - lbda * normal / le) * normal / le == foot * normal / le
-            // => (point * normal - foot * normal) ==  lbda * le
-            lbda = (d1 - d2) / le;
-            sol = Mat.axpy(-lbda, normal, point);
-
-            return sol;
-        },
-
-        getPlaneBounds: function (v1, v2, q, s, e) {
-            var s1, s2, e1, e2, mat, rhs, sol;
-
-            if (v1[2] + v2[0] !== 0) {
-                mat = [
-                    [v1[0], v2[0]],
-                    [v1[1], v2[1]]
-                ];
-                rhs = [s - q[0], s - q[1]];
-
-                sol = Numerics.Gauss(mat, rhs);
-                s1 = sol[0];
-                s2 = sol[1];
-
-                rhs = [e - q[0], e - q[1]];
-                sol = Numerics.Gauss(mat, rhs);
-                e1 = sol[0];
-                e2 = sol[1];
-                return [s1, e1, s2, e2];
-            }
-            return null;
-        },
-
-        /* ***************************************/
-        /* *** Various ****/
-        /* ***************************************/
-
-        /**
-         * Helper function to create curve which displays a Reuleaux polygons.
-         * @param {Array} points Array of points which should be the vertices of the Reuleaux polygon. Typically,
-         * these point list is the array vertices of a regular polygon.
-         * @param {Number} nr Number of vertices
-         * @returns {Array} An array containing the two functions defining the Reuleaux polygon and the two values
-         * for the start and the end of the paramtric curve. array may be used as parent array of a
-         * {@link JXG.Curve}.
-         *
-         * @example
-         * var A = brd.create('point',[-2,-2]);
-         * var B = brd.create('point',[0,1]);
-         * var pol = brd.create('regularpolygon',[A,B,3], {withLines:false, fillColor:'none', highlightFillColor:'none', fillOpacity:0.0});
-         * var reuleauxTriangle = brd.create('curve', JXG.Math.Geometry.reuleauxPolygon(pol.vertices, 3),
-         *                          {strokeWidth:6, strokeColor:'#d66d55', fillColor:'#ad5544', highlightFillColor:'#ad5544'});
-         *
-         * </pre><div class="jxgbox" id="JXG2543a843-46a9-4372-abc1-94d9ad2db7ac" style="width: 300px; height: 300px;"></div>
-         * <script type="text/javascript">
-         * var brd = JXG.JSXGraph.initBoard('JXG2543a843-46a9-4372-abc1-94d9ad2db7ac', {boundingbox: [-5, 5, 5, -5], axis: true, showcopyright:false, shownavigation: false});
-         * var A = brd.create('point',[-2,-2]);
-         * var B = brd.create('point',[0,1]);
-         * var pol = brd.create('regularpolygon',[A,B,3], {withLines:false, fillColor:'none', highlightFillColor:'none', fillOpacity:0.0});
-         * var reuleauxTriangle = brd.create('curve', JXG.Math.Geometry.reuleauxPolygon(pol.vertices, 3),
-         *                          {strokeWidth:6, strokeColor:'#d66d55', fillColor:'#ad5544', highlightFillColor:'#ad5544'});
-         * </script><pre>
-         */
-        reuleauxPolygon: function (points, nr) {
-            var beta,
-                pi2 = Math.PI * 2,
-                pi2_n = pi2 / nr,
-                diag = (nr - 1) / 2,
-                d = 0,
-                makeFct = function (which, trig) {
-                    return function (t, suspendUpdate) {
-                        var t1 = ((t % pi2) + pi2) % pi2,
-                            j = Math.floor(t1 / pi2_n) % nr;
-
-                        if (!suspendUpdate) {
-                            d = points[0].Dist(points[diag]);
-                            beta = Mat.Geometry.rad(
-                                [points[0].X() + 1, points[0].Y()],
-                                points[0],
-                                points[diag % nr]
-                            );
-                        }
-
-                        if (isNaN(j)) {
-                            return j;
-                        }
-
-                        t1 = t1 * 0.5 + j * pi2_n * 0.5 + beta;
-
-                        return points[j][which]() + d * Math[trig](t1);
-                    };
-                };
-
-            return [makeFct("X", 'cos'), makeFct("Y", 'sin'), 0, pi2];
-        }
-
-    }
-);
-
-export default Mat.Geometry;
->>>>>>> 76575604
+export default Mat.Geometry;