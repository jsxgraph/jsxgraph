/*
    Copyright 2008-2023
        Matthias Ehmann,
        Michael Gerhaeuser,
        Carsten Miller,
        Bianca Valentin,
        Alfred Wassermann,
        Peter Wilfahrt

    This file is part of JSXGraph.

    JSXGraph is free software dual licensed under the GNU LGPL or MIT License.

    You can redistribute it and/or modify it under the terms of the

      * GNU Lesser General Public License as published by
        the Free Software Foundation, either version 3 of the License, or
        (at your option) any later version
      OR
      * MIT License: https://github.com/jsxgraph/jsxgraph/blob/master/LICENSE.MIT

    JSXGraph is distributed in the hope that it will be useful,
    but WITHOUT ANY WARRANTY; without even the implied warranty of
    MERCHANTABILITY or FITNESS FOR A PARTICULAR PURPOSE.  See the
    GNU Lesser General Public License for more details.

    You should have received a copy of the GNU Lesser General Public License and
    the MIT License along with JSXGraph. If not, see <https://www.gnu.org/licenses/>
    and <https://opensource.org/licenses/MIT/>.
 */

/*global JXG:true, define: true*/
/*jslint nomen: true, plusplus: true*/

import JXG from "./jxg";
import Const from "./base/constants";
import Mat from "./math/math";
import Color from "./utils/color";
import Type from "./utils/type";

/**
 * Options Namespace
 * @description These are the default options of the board and of all geometry elements.
 * @namespace
 * @name JXG.Options
 */
JXG.Options = {

    jc: {
        enabled: true,
        compile: true
    },

    /*
     * Options that are used directly within the board class
     */
    board: {
        /**#@+
         * @visprop
         */

        //updateType: 'hierarchical', // 'all'

        /**
         * Time (in msec) between two animation steps. Used in
         * {@link JXG.CoordsElement#moveAlong}, {@link JXG.CoordsElement#moveTo} and
         * {@link JXG.CoordsElement#visit}.
         *
         * @name JXG.Board#animationDelay
         * @type Number
         * @default 35
         * @see JXG.CoordsElement#moveAlong
         * @see JXG.CoordsElement#moveTo
         * @see JXG.CoordsElement#visit
         */
        animationDelay: 35,

        /**
         * Show default axis.
         * If shown, the horizontal axis can be accessed via JXG.Board.defaultAxes.x, the
         * vertical axis can be accessed via JXG.Board.defaultAxes.y.
         * Both axes have a sub-element "defaultTicks".
         *
         * Value can be Boolean or an object containing axis attributes.
         *
         * @name JXG.Board#axis
         * @type Boolean
         * @default false
         */
        axis: false,

        /**
         * Bounding box of the visible area in user coordinates.
         * It is an array consisting of four values:
         * [x<sub>1</sub>, y<sub>1</sub>, x<sub>2</sub>, y<sub>2</sub>]
         *
         * The canvas will be spanned from the upper left corner (<sub>1</sub>, y<sub>1</sub>)
         * to the lower right corner (x<sub>2</sub>, y<sub>2</sub>).
         *
         * @name JXG.Board#boundingBox
         * @type Array
         * @see JXG.Board#maxBoundingBox
         * @see JXG.Board#keepAspectRatio
         *
         * @default [-5, 5, 5, -5]
         * @example
         * var board = JXG.JSXGraph.initBoard('jxgbox', {
         *         boundingbox: [-5, 5, 5, -5],
         *         axis: true
         *     });
         */
        boundingBox: [-5, 5, 5, -5],

        /**
         * Enable browser scrolling on touch interfaces if the user double taps into an empty region
         * of the board.
         *
         * <ul>
         * <li> Implemented for pointer touch devices - not with mouse, pen or old iOS touch.
         * <li> It only works if browserPan:true
         * <li> One finger action by the settings "pan.enabled:true" and "pan.needTwoFingers:false" has priority
         * </ul>
         *
         * @name JXG.Board#browserPan
         * @see JXG.Board#pan
         * @type Boolean
         * @default false
         *
         * @example
         * const board = JXG.JSXGraph.initBoard('jxgbox', {
         *     boundingbox: [-5, 5, 5, -5], axis: true,
         *     pan: {
         *         enabled: true,
         *         needTwoFingers: true,
         *     },
         *     browserPan: true,
         *     zoom: {
         *         enabled: false
         *     }
         * });
         *
         * var p1 = board.create('point', [1, -1]);
         * var p2 = board.create('point', [2.5, -2]);
         * var li1 = board.create('line', [p1, p2]);
         *
         * </pre><div id="JXGcd50c814-be81-4280-9458-d73e50cece8d" class="jxgbox" style="width: 300px; height: 300px;"></div>
         * <script type="text/javascript">
         *     (function() {
         *         var board = JXG.JSXGraph.initBoard('JXGcd50c814-be81-4280-9458-d73e50cece8d',
         *             {showcopyright: false, shownavigation: false,
         *              axis: true,
         *              pan: {
         *                enabled: true,
         *                needTwoFingers: true,
         *             },
         *             browserPan: true,
         *             zoom: {
         *               enabled: false
         *             }
         *          });
         *
         *     var p1 = board.create('point', [1, -1]);
         *     var p2 = board.create('point', [2.5, -2]);
         *     var li1 = board.create('line', [p1, p2]);
         *
         *     })();
         *
         * </script><pre>
         *
         *
         */
        browserPan: false,

        /**
         * Attributes for the default axes in case of the attribute
         * axis:true in {@link JXG.JSXGraph#initBoard}.
         *
         * @name JXG.Board#defaultAxes
         * @type Object
         * @default {x: {name:'x'}, y: {name: 'y'}}
         *
         * @example
         * const board = JXG.JSXGraph.initBoard('id', {
         *     boundingbox: [-5, 5, 5, -5], axis:true,
         *     defaultAxes: {
         *         x: {
         *           name: 'Distance (mi)',
         *           withLabel: true,
         *           label: {
         *             position: 'rt',
         *             offset: [-5, 15],
         *             anchorX: 'right'
         *           }
         *         },
         *         y: {
         *           withLabel: true,
         *           name: 'Y',
         *           label: {
         *             position: 'rt',
         *             offset: [-20, -5],
         *             anchorY: 'top'
         *           }
         *         }
         *     }
         * });
         *
         * </pre><div id="JXGc3af5eb8-7401-4476-80b5-379ecbd068c6" class="jxgbox" style="width: 300px; height: 300px;"></div>
         * <script type="text/javascript">
         *     (function() {
         *     var board = JXG.JSXGraph.initBoard('JXGc3af5eb8-7401-4476-80b5-379ecbd068c6', {
         *         showcopyright: false, shownavigation: false,
         *         boundingbox: [-5, 5, 5, -5], axis:true,
         *         defaultAxes: {
         *             x: {
         *               name: 'Distance (mi)',
         *               withLabel: true,
         *               label: {
         *                 position: 'rt',
         *                 offset: [-5, 15],
         *                 anchorX: 'right'
         *               }
         *             },
         *             y: {
         *               withLabel: true,
         *               name: 'Y',
         *               label: {
         *                 position: 'rt',
         *                 offset: [-20, -5],
         *                 anchorY: 'top'
         *               }
         *             }
         *         }
         *     });
         *
         *     })();
         *
         * </script><pre>
         *
         */
        defaultAxes: {
            x: {
                name: 'x',
                fixed: true,
                ticks: {
                    label: {
                        visible: 'inherit',
                        anchorX: 'middle',
                        anchorY: 'top',
                        fontSize: 12,
                        offset: [0, -3]
                    },
                    tickEndings: [0, 1],
                    majorTickEndings: [1, 1],
                    drawZero: false,
                    needsRegularUpdate: false,
                    visible: 'inherit'
                }
            },
            y: {
                name: 'y',
                fixed: true,
                ticks: {
                    label: {
                        visible: 'inherit',
                        anchorX: 'right',
                        anchorY: 'middle',
                        fontSize: 12,
                        offset: [-6, 0]
                    },
                    tickEndings: [1, 0],
                    majorTickEndings: [1, 1],
                    drawZero: false,
                    needsRegularUpdate: false,
                    visible: 'inherit'
                }
            }
        },

        /**
         * Description string for the board.
         * Primarily used in an invisible text element which is adressed by
         * the attribute 'aria-describedby' from the JSXGraph container.
         * JSXGraph creates a new div-element with id "{containerid}_ARIAdescription"
         * containing this string.
         *
         * @name JXG.Board#description
         * @see JXG.Board#title
         * @type String
         * @default ''
         *
         */
        description: '',

        /**
         * Supply the document object. Defaults to window.document
         *
         * @name JXG.Board#document
         * @type DOM object
         * @default false (meaning window.document)
         */
        document: false,

        /**
         * Control the possibilities for dragging objects.
         *
         * Possible sub-attributes with default values are:
         * <pre>
         * drag: {
         *   enabled: true   // Allow dragging
         * }
         * </pre>
         *
         * @name JXG.Board#drag
         * @type Object
         * @default {enabled: true}
         */
        drag: {
            enabled: true
        },

        /**
         * Attribute(s) to control the fullscreen icon. The attribute "showFullscreen"
         * controls if the icon is shown.
         * The following attribute(s) can be set:
         * <ul>
         *  <li> symbol (String): Unicode symbol which is shown in the navigation bar.  Default: svg code for '\u26f6', other
         * possibilities are the unicode symbols '\u26f6' and '\u25a1'. However, '\u26f6' is not supported by MacOS and iOS.
         *  <li> scale (number between 0 and 1): Relative size of the larger side of the JSXGraph board in the fullscreen window. 1.0 gives full width or height.
         * Default value is 0.85.
         *  <li> id (String): Id of the HTML element which is brought to full screen or null if the JSXgraph div is taken.
         * It may be an outer div element, e.g. if the old aspect ratio trick is used. Default: null, i.e. use the JSXGraph div.
         * </ul>
         *
         * @example
         * var board = JXG.JSXGraph.initBoard('35bec5a2-fd4d-11e8-ab14-901b0e1b8723',
         *             {boundingbox: [-8, 8, 8,-8], axis: true,
         *             showcopyright: false,
         *             showFullscreen: true,
         *             fullscreen: {
         *                  symbol: '\u22c7',
         *                  scale: 0.95
         *              }
         *             });
         * var pol = board.create('polygon', [[0, 1], [3,4], [1,-4]], {fillColor: 'yellow'});
         *
         * </pre><div id="JXGa35bec5a2-fd4d-11e8-ab14-901b0e1b8723" class="jxgbox" style="width: 300px; height: 300px;"></div>
         * <script type="text/javascript">
         *     (function() {
         *         var board = JXG.JSXGraph.initBoard('JXGa35bec5a2-fd4d-11e8-ab14-901b0e1b8723',
         *             {boundingbox: [-8, 8, 8,-8], axis: true, showcopyright: false,
         *              showFullscreen: true,
         *              fullscreen: {
         *                  symbol: '\u22c7',
         *                  scale: 0.95
         *                  }
         *             });
         *     var pol = board.create('polygon', [[0, 1], [3,4], [1,-4]], {fillColor: 'yellow'});
         *     })();
         *
         * </script><pre>
         *
         * @name JXG.Board#fullscreen
         * @default svg code
         * @see JXG.Board#showFullscreen
         * @see JXG.AbstractRenderer#drawNavigationBar
         * @type Object
         */
        fullscreen: {
            symbol: '<svg height="1em" width="1em" version="1.1" viewBox="10 10 18 18"><path fill="#666" d="m 10,16 2,0 0,-4 4,0 0,-2 L 10,10 l 0,6 0,0 z"></path><path fill="#666" d="m 20,10 0,2 4,0 0,4 2,0 L 26,10 l -6,0 0,0 z"></path><path fill="#666" d="m 24,24 -4,0 0,2 L 26,26 l 0,-6 -2,0 0,4 0,0 z"></path><path fill="#666" d="M 12,20 10,20 10,26 l 6,0 0,-2 -4,0 0,-4 0,0 z"></path></svg>',
            // symbol: '\u26f6', // '\u26f6' (not supported by MacOS),
            scale: 0.85,
            id: null
        },

        /**
         * If set true and
         * hasPoint() is true for both an element and it's label,
         * the element (and not the label) is taken as drag element.
         * <p>
         * If set false and hasPoint() is true for both an element and it's label,
         * the label is taken (if it is on a higher layer than the element)
         * <p>
         * Meanwhile, this feature might be irrelevant.
         * @name JXG.Board#ignoreLabels
         * @type Booelan
         * @default true
         */
        ignoreLabels: true,

        /**
         * Support for internationalization of number formatting. This affects
         * <ul>
         *  <li> axis labels
         *  <li> infobox
         *  <li> texts consisting of numbers only
         *  <li> smartlabel elements
         *  <li> slider labels
         *  <li> tapemeasure elements
         *  <li> integral element labels
         * </ul>
         * See <a href="https://developer.mozilla.org/en-US/docs/Web/JavaScript/Reference/Global_Objects/Intl/NumberFormat">https://developer.mozilla.org/en-US/docs/Web/JavaScript/Reference/Global_Objects/Intl/NumberFormat</a>
         * for an overview on the possibilities and the options.
         * <p>
         * User generated texts consisting of texts AND numbers have to be internationalized by the user, see
         * {@link Text#intl}.
         * Language locale and options can be individually controlled for each element by its intl attribute.
         * If no locale is set, the default language of the browser is used.
         *
         * @name JXG.Board#intl
         * @type Object
         * @default {enabled: false}
         * @see Integral#label
         * @see Slider#intl
         * @see Text#intl
         * @see Ticks#intl
         * @see JXG.Board.infobox
         *
         * @example
         * // Set the board-wide locale and use individual
         * // options for a text.
         * const board = JXG.JSXGraph.initBoard(BOARDID, {
         *     axis: true,
         *     intl: {
         *         enabled: true,
         *         locale: 'de-DE'
         *     },
         *     boundingbox:[-0.5, 0.5, 0.5, -0.5]
         * });
         *
         * var t = board.create('text', [0.05, 0.2, -Math.PI*100], {
         *         digits: 2,
         *         intl: {
         *                 enabled: true,
         *                 options: {
         *                     style: 'unit',
         *                     unit: 'celsius'
         *                 }
         *             }
         *     });
         *
         * </pre><div id="JXGcbb0305d-92e2-4628-a58a-d0d515c8fec9" class="jxgbox" style="width: 300px; height: 300px;"></div>
         * <script type="text/javascript">
         *     (function() {
         *     var board = JXG.JSXGraph.initBoard('JXGcbb0305d-92e2-4628-a58a-d0d515c8fec9', {
         *         axis: true, showcopyright: false, shownavigation: false,
         *         intl: {
         *             enabled: true,
         *             locale: 'de-DE'
         *         },
         *     boundingbox:[-0.5, 0.5, 0.5, -0.5]
         *     });
         *     var t = board.create('text', [0.05, 0.2, -Math.PI*100], {
         *         digits: 2,
         *         intl: {
         *                 enabled: true,
         *                 options: {
         *                     style: 'unit',
         *                     unit: 'celsius'
         *                 }
         *             }
         *     });
         *
         *     })();
         *
         * </script><pre>
         *
         * @example
         * // Here, locale is disabled in general, but enabled for the horizontal
         * // axis and the infobox.
         * const board = JXG.JSXGraph.initBoard(BOARDID, {
         *     boundingbox: [-0.5, 0.5, 0.5, -0.5],
         *     intl: {
         *         enabled: false,
         *         locale: 'de-DE'
         *     },
         *     keepaspectratio: true,
         *     axis: true,
         *     defaultAxes: {
         *         x: {
         *             ticks: {
         *                 intl: {
         *                         enabled: true,
         *                         options: {
         *                             style: 'unit',
         *                             unit: 'kilometer-per-hour',
         *                             unitDisplay: 'narrow'
         *                         }
         *                 }
         *             }
         *         },
         *         y: {
         *             ticks: {
         *             }
         *         }
         *     },
         *     infobox: {
         *         fontSize: 12,
         *         intl: {
         *             enabled: true,
         *             options: {
         *                 minimumFractionDigits: 4,
         *                 maximumFractionDigits: 5
         *             }
         *         }
         *     }
         * });
         *
         * var p = board.create('point', [0.1, 0.1], {});
         *
         * </pre><div id="JXG07d5d95c-9324-4fc4-aad3-098e433f195f" class="jxgbox" style="width: 600px; height: 300px;"></div>
         * <script type="text/javascript">
         *     (function() {
         *     var board = JXG.JSXGraph.initBoard('JXG07d5d95c-9324-4fc4-aad3-098e433f195f', {
         *         boundingbox: [-0.5, 0.5, 0.5, -0.5], showcopyright: false, shownavigation: false,
         *         intl: {
         *             enabled: false,
         *             locale: 'de-DE'
         *         },
         *         keepaspectratio: true,
         *         axis: true,
         *         defaultAxes: {
         *             x: {
         *                 ticks: {
         *                     intl: {
         *                             enabled: true,
         *                             options: {
         *                                 style: 'unit',
         *                                 unit: 'kilometer-per-hour',
         *                                 unitDisplay: 'narrow'
         *                             }
         *                     }
         *                 }
         *             },
         *             y: {
         *                 ticks: {
         *                 }
         *             }
         *         },
         *         infobox: {
         *             fontSize: 12,
         *             intl: {
         *                 enabled: true,
         *                 options: {
         *                     minimumFractionDigits: 4,
         *                     maximumFractionDigits: 5
         *                 }
         *             }
         *         }
         *     });
         *
         *     var p = board.create('point', [0.1, 0.1], {});
         *
         *     })();
         *
         * </script><pre>
         *
         */
        intl: {
            enabled: false
        },

        /**
         * If set to true, the ratio between horizontal and vertical unit sizes
         * stays constant - independent of size changes of the hosting HTML div element.
         * <p>
         * If the aspect ration of the hosting div changes, JSXGraphs will change
         * the user supplied bounding box accordingly.
         * This is necessary if circles should look like circles and not
         * like ellipses. It is recommended to set keepAspectRatio = true
         * for geometric applets.
         * <p>
         * For function plotting keepAspectRatio = false
         * might be the better choice.
         *
         * @name JXG.Board#keepAspectRatio
         * @see JXG.Board#boundingBox
         * @see JXG.Board#maxBoundingBox
         * @see JXG.Board#setBoundingBox
         * @type Boolean
         * @default false
         */
        keepAspectRatio: false,

        /**
         * Control using the keyboard to change the construction.
         * <ul>
         * <li> enabled: true / false
         * <li> dx: horizontal shift amount per key press
         * <li> dy: vertical shift amount per key press
         * <li> panShift: zoom if shift key is pressed
         * <li> panCtrl: zoom if ctrl key is pressed
         * </ul>
         *
         * @example
         * var board = JXG.JSXGraph.initBoard("jxgbox", {boundingbox: [-5,5,5,-5],
         *     axis: true,
         *     showCopyright:true,
         *     showNavigation:true,
         *     keyboard: {
         *         enabled: true,
         *         dy: 30,
         *         panShift: true,
         *         panCtrl: false
         *     }
         * });
         *
         * </pre><div id="JXGb1d3aab6-ced2-4fe9-8fa5-b0accc8c7266" class="jxgbox" style="width: 300px; height: 300px;"></div>
         * <script type="text/javascript">
         *     (function() {
         *         var board = JXG.JSXGraph.initBoard('JXGb1d3aab6-ced2-4fe9-8fa5-b0accc8c7266',
         *             {boundingbox: [-5,5,5,-5],
         *         axis: true,
         *         showCopyright:true,
         *         showNavigation:true,
         *         keyboard: {
         *             enabled: true,
         *             dy: 30,
         *             panShift: true,
         *             panCtrl: false
         *         }
         *     });
         *
         *     })();
         *
         * </script><pre>
         *
         *
         * @see JXG.Board#keyDownListener
         * @see JXG.Board#keyFocusInListener
         * @see JXG.Board#keyFocusOutListener
         *
         * @name JXG.Board#keyboard
         * @type Object
         * @default {enabled: true, dx: 10, dy:10, panShift: true, panCtrl: false}
         */
        keyboard: {
            enabled: true,
            dx: 10,
            dy: 10,
            panShift: true,
            panCtrl: false
        },

        /**
         * If enabled, user activities are logged in array "board.userLog".
         *
         * @name JXG.Board#logging
         * @type Object
         * @default {enabled: false}
         *
         * @example
         * var board = JXG.JSXGraph.initBoard(BOARDID,
         *          {
         *              boundingbox: [-8, 8, 8,-8],
         *              axis: true,
         *              logging: {enabled: true},
         *              showcopyright: false,
         *              shownavigation: false
         *          });
         * var A = board.create('point', [-4, 0], { name: 'A' });
         * var B = board.create('point', [1, 2], { name: 'B' });
         * var showUserLog = function() {
         *     var txt = '';
         *
         *     for (let i = 0; i < board.userLog.length; i++) {
         *         txt += JSON.stringify(board.userLog[i]) + '\n';
         *     }
         *     alert(txt);
         * };
         * var but = board.create('button', [4, 4, 'Show user log', showUserLog]);
         *
         * </pre><div id="JXGe152375c-f478-41aa-a9e6-e104403fc75d" class="jxgbox" style="width: 300px; height: 300px;"></div>
         * <script type="text/javascript">
         *     (function() {
         *         var board = JXG.JSXGraph.initBoard('JXGe152375c-f478-41aa-a9e6-e104403fc75d',
         *             {boundingbox: [-8, 8, 8,-8], axis: true, logging: {enabled: true},
         *              showcopyright: false, shownavigation: false});
         *     var A = board.create('point', [-4, 0], { name: 'A' });
         *     var B = board.create('point', [1, 2], { name: 'B' });
         *     var showUserLog = function() {
         *         var txt = '';
         *
         *         for (let i = 0; i < board.userLog.length; i++) {
         *             txt += JSON.stringify(board.userLog[i]) + '\n';
         *         }
         *         alert(txt);
         *     };
         *     var but = board.create('button', [4, 4, 'Show user log', showUserLog]);
         *
         *     })();
         *
         * </script><pre>
         *
         *
         * @see JXG.Board#userLog
         */
        logging: {
            enabled: false
        },

        /**
         * Change redraw strategy in SVG rendering engine.
         * <p>
         * This optimization seems to be <b>obsolete</b> in newer browsers (from 2021 on, at least)
         * and even slow down the constructions. Therefore, the default is set to 'none' since v1.2.4.
         * <p>
         * If set to 'svg', before every redrawing of the JSXGraph construction
         * the SVG sub-tree of the DOM tree is taken out of the DOM.
         *
         * If set to 'all', before every redrawing of the JSXGraph construction the
         * complete DOM tree is taken out of the DOM.
         * If set to 'none' the redrawing is done in-place.
         *
         * Using 'svg' or 'all' speeds up the update process considerably. The risk
         * is that if there is an exception, only a white div or window is left.
         *
         *
         * @name JXG.Board#minimizeReflow
         * @type String
         * @default 'none'
         */
        minimizeReflow: 'none',

        /**
         * Maximal bounding box of the visible area in user coordinates.
         * It is an array consisting of four values:
         * [x<sub>1</sub>, y<sub>1</sub>, x<sub>2</sub>, y<sub>2</sub>]
         *
         * The bounding box of the canvas must be inside of this maximal
         * bounding box.
         *
         * @name JXG.Board#maxBoundingBox
         * @type Array
         * @see JXG.Board#boundingBox
         * @default [-Infinity, Infinity, Infinity, -Infinity]
         *
         * @example
         * var board = JXG.JSXGraph.initBoard('jxgbox', {
         *         boundingBox: [-5, 5, 5, -5],
         *         maxBoundingBox: [-8, 8, 8, -8],
         *         pan: {enabled: true},
         *         axis: true
         *     });
         *
         * </pre><div id="JXG065e2750-217c-48ed-a52b-7d7df6de7055" class="jxgbox" style="width: 300px; height: 300px;"></div>
         * <script type="text/javascript">
         *     (function() {
         *         var board = JXG.JSXGraph.initBoard('JXG065e2750-217c-48ed-a52b-7d7df6de7055', {
         *             showcopyright: false, shownavigation: false,
         *             boundingbox: [-5,5,5,-5],
         *             maxboundingbox: [-8,8,8,-8],
         *             pan: {enabled: true},
         *             axis:true
         *         });
         *
         *     })();
         *
         * </script><pre>
         *
         */
        maxBoundingBox: [-Infinity, Infinity, Infinity, -Infinity],

        /**
         * Maximum frame rate of the board, i.e. maximum number of updates per second
         * triggered by move events.
         *
         * @name JXG.Board#maxFrameRate
         * @type Number
         * @default 40
         */
        maxFrameRate: 40,

        /**
         * Maximum number of digits in automatic label generation.
         * For example, if set to 1 automatic point labels end at "Z".
         * If set to 2, point labels end at "ZZ".
         *
         * @name JXG.Board#maxNameLength
         * @see JXG.Board#generateName
         * @type Number
         * @default 1
         */
        maxNameLength: 1,

        /**
         * Element which listens to move events of the pointing device.
         * This allows to drag elements of a JSXGraph construction outside of the board.
         * Especially, on mobile devices this enhances the user experience.
         * However, it is recommended to allow dragging outside of the JSXGraph board only
         * in certain constructions where users may not "loose" points outside of the board.
         * In such a case, points may become unreachable.
         * <p>
         * A situation where dragging outside of the board is uncritical is for example if
         * only sliders are used to interact with the construction.
         * <p>
         * Possible values for this attributes are:
         * <ul>
         * <li> an element specified by document.getElementById('some id');
         * <li> null: to use the JSXGraph container div element
         * <li> document
         * </ul>
         * <p>
         * Since the introduction of this attribute "moveTarget", the value "document" has become sort of
         * default on touch devices like smartphones. However, it is no longer the case that the document listens to
         * move events, but there is the new feature "setPointerCapture", which is also implicitly enabled on certain devices.
         * In future versions, JSXGraph may adopt this new standard and distinguish only two cases:
         * <ul>
         * <li>null: no pointerCapture
         * <li>document: use pointerCapture
         * </ul>
         * <p>
         * This attribute is immutable.
         * It can be changed as follows:
         *
         * @example
         * board.setAttribute({moveTarget: null});
         * board.removeEventHandlers();
         * board.addEventHandlers();
         *
         * @name JXG.Board#moveTarget
         * @type HTML node or document
         * @default null
         *
         * @example
         *     var board = JXG.JSXGraph.initBoard('jxgbox', {
         *         boundingbox: [-5,5,5,-5],
         *         axis: true,
         *         moveTarget: document
         *     });
         *
         * </pre><div id="JXG973457e5-c63f-4516-8570-743f2cc560e1" class="jxgbox" style="width: 300px; height: 300px;"></div>
         * <script type="text/javascript">
         *     (function() {
         *         var board = JXG.JSXGraph.initBoard('JXG973457e5-c63f-4516-8570-743f2cc560e1',
         *             {boundingbox: [-5,5,5,-5],
         *             axis: true,
         *             moveTarget: document
         *         });
         *
         *     })();
         *
         * </script><pre>
         *
         *
         */
        moveTarget: null,

        /**
         * A number that will be added to the absolute position of the board used in mouse coordinate
         * calculations in {@link JXG.Board#getCoordsTopLeftCorner}.
         *
         * @name JXG.Board#offsetX
         * @see JXG.Board#offsetY
         * @type Number
         * @default 0
         */
        offsetX: 0,

        /**
         * A number that will be added to the absolute position of the board used in mouse coordinate
         * calculations in {@link JXG.Board#getCoordsTopLeftCorner}.
         *
         * @name JXG.Board#offsetY
         * @see JXG.Board#offsetX
         * @type Number
         * @default 0
         */
        offsetY: 0,

        /**
         * Control the possibilities for panning interaction (i.e. moving the origin).
         *
         * Possible sub-attributes with default values are:
         * <pre>
         * pan: {
         *   enabled: true   // Allow panning
         *   needTwoFingers: false, // panning is done with two fingers on touch devices
         *   needShift: true, // mouse panning needs pressing of the shift key
         * }
         * </pre>
         *
         * @name JXG.Board#pan
         * @see JXG.Board#browserPan
         *
         * @type Object
         */
        pan: {
            enabled: true,
            needShift: true,
            needTwoFingers: false
        },

        /**
         * Allow user interaction by registering mouse, pointer, keyboard or touch events.
         * Decide if JSXGraph listens to these events. Keyboard events can then turned off
         * separately with the keyboard attribute.
         *
         * <p>This attribute is immutable. Please use
         * {@link JXG.Board#addEventHandlers()} and
         * {@link JXG.Board#removeEventHandlers()} directly.
         *
         * @name JXG.Board#registerEvents
         * @see JXG.Board#keyboard
         * @see JXG.Board#registerResizeEvent
         * @see JXG.Board#registerFullscreenEvent
         * @type Boolean
         * @default true
         */
        registerEvents: true,

        /**
         * Listen to fullscreen event.
         *
         * <p>This attribute is immutable. Please use
         * {@link JXG.Board#addFullscreenEventHandlers()} and
         * {@link JXG.Board#removeEventHandlers()} directly.
         *
         * @name JXG.Board#registerFullscreenEvent
         * @see JXG.Board#registerEvents
         * @see JXG.Board#registerResizeEvent
         * @type Boolean
         * @default true
         */
        registerFullscreenEvent: true,

        /**
         * Listen to resize events, i.e. start "resizeObserver" or handle the resize event with
         * "resizeListener". This is independent from the mouse, touch, pointer events.
         *
         * <p>This attribute is immutable. Please use
         * {@link JXG.Board#addResizeEventHandlers()} and
         * {@link JXG.Board#removeEventHandlers()} directly.
         * <p>
         * This attribute just starts a resizeObserver. If the resizeObserver reacts
         * to size changed is controled wuth {@link JXG.Board#resize}.
         *
         * @name JXG.Board#registerResizeEvent
         * @see JXG.Board#resize
         * @see JXG.Board#registerEvents
         * @see JXG.Board#registerFullscreenEvent
         * @type Boolean
         * @default true
         */
        registerResizeEvent: true,

        /**
         * Default rendering engine. Possible values are 'svg', 'canvas', 'vml', 'no', or 'auto'.
         * If the rendering engine is not available JSXGraph tries to detect a different engine.
         *
         * <p>
         * In case of 'canvas' it is advisable to call 'board.update()' after all elements have been
         * constructed. This ensures that all elements are drawn with their intended visual appearance.
         *
         * <p>
         * This attribute is immutable.
         *
         * @name JXG.Board#renderer
         * @type String
         * @default 'auto'
         */
        renderer: 'auto',

        /**
         * Control if JSXGraph reacts to resizing of the JSXGraph container element
         * by the user / browser.
         * The attribute "throttle" determines the minimal time in msec between to
         * resize calls.
         *
         * @see JXG.Board#startResizeObserver
         * @see JXG.Board#resizeListener
         *
         * @name JXG.Board#resize
         * @type Object
         * @default {enabled: true, throttle: 10}
         *
         * @example
         *     var board = JXG.JSXGraph.initBoard('jxgbox', {
         *         boundingbox: [-5,5,5,-5],
         *         keepAspectRatio: true,
         *         axis: true,
         *         resize: {enabled: true, throttle: 200}
         *     });
         *
         * </pre><div id="JXGb55d4608-5d71-4bc3-b332-18c15fbda8c3" class="jxgbox" style="width: 300px; height: 300px;"></div>
         * <script type="text/javascript">
         *     (function() {
         *         var board = JXG.JSXGraph.initBoard('JXGb55d4608-5d71-4bc3-b332-18c15fbda8c3', {
         *             boundingbox: [-5,5,5,-5],
         *             keepAspectRatio: true,
         *             axis: true,
         *             resize: {enabled: true, throttle: 200}
         *         });
         *
         *     })();
         *
         * </script><pre>
         *
         *
         */
        resize: {
            enabled: true,
            throttle: 10
        },

        /**
         * Attributes to control the screenshot function.
         * The following attributes can be set:
         * <ul>
         *  <li>scale: scaling factor (default=1.0)
         *  <li>type: format of the screenshot image. Default: png
         *  <li>symbol: Unicode symbol which is shown in the navigation bar. Default: '\u2318'
         *  <li>css: CSS rules to format the div element containing the screen shot image
         *  <li>cssButton: CSS rules to format the close button of the div element containing the screen shot image
         * </ul>
         * The screenshot will fail if the board contains text elements or foreign objects
         * containing SVG again.
         *
         * @name JXG.Board#screenshot
         * @type Object
         */
        screenshot: {
            scale: 1,
            type: 'png',
            symbol: '\u2318', //'\u22b9', //'\u26f6',
            css: 'background-color:#eeeeee; opacity:1.0; border:2px solid black; border-radius:10px; text-align:center',
            cssButton: 'padding: 4px 10px; border: solid #356AA0 1px; border-radius: 5px; position: absolute; right: 2ex; top: 2ex; background-color: rgba(255, 255, 255, 0.3);'
        },

        /**
         * Control the possibilities for a selection rectangle.
         * Starting a selection event triggers the "startselecting" event.
         * When the mouse pointer is released, the "stopselecting" event is fired.
         * The "stopselecting" event is supplied by the user.
         * <p>
         * So far it works in SVG renderer only.
         * <p>
         * Possible sub-attributes with default values are:
         * <pre>
         * selection: {
         *   enabled: false,
         *   name: 'selectionPolygon',
         *   needShift: false,  // mouse selection needs pressing of the shift key
         *   needCtrl: true,    // mouse selection needs pressing of the shift key
         *   fillColor: '#ffff00'
         * }
         * </pre>
         * <p>
         * Board events triggered by selection manipulation:
         * 'startselecting', 'stopselecting', 'mousestartselecting', 'mousestopselecting',
         * 'pointerstartselecting', 'pointerstopselecting', 'touchstartselecting', 'touchstopselecting'.
         *
         * @example
         * board.on('stopselecting', function(){
         *     var box = board.stopSelectionMode(),
         *     // bbox has the coordinates of the selectionr rectangle.
         *     // Attention: box[i].usrCoords have the form [1, x, y], i.e.
         *     // are homogeneous coordinates.
         *     bbox = box[0].usrCoords.slice(1).concat(box[1].usrCoords.slice(1));
         *     // Set a new bounding box
         *     board.setBoundingBox(bbox, false);
         * });
         *
         * @name JXG.Board#selection
         *
         * @see JXG.Board#startSelectionMode
         * @see JXG.Board#stopSelectionMode
         *
         * @type Object
         * @default
         */
        selection: {
            enabled: false,
            name: 'selectionPolygon',
            needShift: false,
            needCtrl: true,
            fillColor: '#ffff00',

            // immutable:
            visible: false,
            withLines: false,
            vertices: {
                visible: false
            }
        },

        /**
         * Show a button which allows to clear all traces of a board.
         *
         * @name JXG.Board#showClearTraces
         * @type Boolean
         * @default false
         * @see JXG.AbstractRenderer#drawNavigationBar
         */
        showClearTraces: false,

        /**
         * Show copyright string in canvas.
         *
         * @name JXG.Board#showCopyright
         * @type Boolean
         * @default true
         */
        showCopyright: true,

        /**
         * Show a button in the navigation bar to start fullscreen mode.
         *
         * @name JXG.Board#showFullscreen
         * @type Boolean
         * @see JXG.Board#fullscreen
         * @default false
         * @see JXG.AbstractRenderer#drawNavigationBar
         * @see JXG.AbstractRenderer#drawNavigationBar
         */
        showFullscreen: false,

        /**
         * If true, the infobox is shown on mouse/pen over for all points
         * which have set their attribute showInfobox to 'inherit'.
         * If a point has set its attribute showInfobox to false or true,
         * that value will have priority over this value.
         *
         * @name JXG.Board#showInfobox
         * @see Point#showInfobox
         * @type Boolean
         * @default true
         */
        showInfobox: true,

        /**
         * Display of navigation arrows and zoom buttons in the navigation bar.
         *
         * @name JXG.Board#showNavigation
         * @type Boolean
         * @default true
         * @see JXG.AbstractRenderer#drawNavigationBar
         */
        showNavigation: true,

        /**
         * Show a button in the navigation bar to force reload of a construction.
         * Works only with the JessieCode tag.
         *
         * @name JXG.Board#showReload
         * @type Boolean
         * @default false
         * @see JXG.AbstractRenderer#drawNavigationBar
         */
        showReload: false,

        /**
         * Show a button in the navigation bar to enable screenshots.
         *
         * @name JXG.Board#showScreenshot
         * @type Boolean
         * @default false
         * @see JXG.AbstractRenderer#drawNavigationBar
         */
        showScreenshot: false,

        /**
         * Display of zoom buttons in the navigation bar. To show zoom buttons, additionally
         * showNavigation has to be set to true.
         *
         * @name JXG.Board#showZoom
         * @type Boolean
         * @default true
         * @see JXG.AbstractRenderer#drawNavigationBar
         */
        showZoom: true,

        /**
         * If true the first element of the set JXG.board.objects having hasPoint==true is taken as drag element.
         *
         * @name JXG.Board#takeFirst
         * @type Boolean
         * @default false
         */
        takeFirst: false,

        /**
        * If true, when read from a file or string - the size of the div can be changed by the construction text.
        *
        * @name JXG.Board#takeSizeFromFile
        * @type Boolean
        * @default false
        */
        takeSizeFromFile: false,

        /**
         * Title string for the board.
         * Primarily used in an invisible text element which is adressed by
         * the attribute 'aria-labelledby' from the JSXGraph container.
         * JSXGraph creates a new div-element with id "{containerid}_ARIAlabel"
         * containing this string.
         *
         * @name JXG.Board#title
         * @see JXG.Board#description
         * @type String
         * @default ''
         *
         */
        title: '',

        /**
         *
         * Set a viewport of the board. viewport is determined by an array of the form '[left, top, right, bottom]'.
         * whose entries determine an inner margin (i.e. a padding) of the board. The entries of the array have to be given
         * as numbers or strings. In the latter case the units 'px' or '%' are supported.
         * The viewport can be individually controlled for each element, too.
         *
         * @type {Array|String}
         * @name JXG.GeometryElement#viewport
         * @default [0, 0, 0, 0]
         * @see JXG.GeometryElement#viewport
         */
        viewport: [0, 0, 0, 0],

        /**
         * Control the possibilities for zoom interaction.
         *
         * Possible sub-attributes with default values are:
         * <pre>
         * zoom: {
         *   enabled: true,  // turns off zooming completely, if set to false.
         *   factorX: 1.25,  // horizontal zoom factor (multiplied to {@link JXG.Board#zoomX})
         *   factorY: 1.25,  // vertical zoom factor (multiplied to {@link JXG.Board#zoomY})
         *   wheel: true,    // allow zooming by mouse wheel
         *   needShift: true,  // mouse wheel zooming needs pressing of the shift key
         *   min: 0.001,       // minimal values of {@link JXG.Board#zoomX} and {@link JXG.Board#zoomY}, limits zoomOut
         *   max: 1000.0,      // maximal values of {@link JXG.Board#zoomX} and {@link JXG.Board#zoomY}, limits zoomIn
         *
         *   pinch: true,      // by pinch-to-zoom gesture on touch devices
         *   pinchHorizontal: true, // Allow pinch-to-zoom to zoom only horizontal axis
         *   pinchVertical: true,   // Allow pinch-to-zoom to zoom only vertical axis
         *   pinchSensitivity: 7    // Sensitivity (in degrees) for recognizing horizontal or vertical pinch-to-zoom gestures.
         * }
         * </pre>
         *
         * If the zoom buttons are visible, zooming is still possible, regardless of zoom.enabled:true/false.
         * If this should be prevented, set showZoom:false.
         *
         * Deprecated: zoom.eps which is superseded by zoom.min
         *
         * @name JXG.Board#zoom
         * @type Object
         * @default See above
         * @see JXG.Board#showZoom
         *
         */
        zoom: {
            enabled: true,
            factorX: 1.25,
            factorY: 1.25,
            wheel: true,
            needShift: true,
            min: 0.0001,
            max: 10000.0,
            pinchHorizontal: true,
            pinchVertical: true,
            pinchSensitivity: 7
        },

        // /**
        //  * Additional zoom factor multiplied to {@link JXG.Board#zoomX} and {@link JXG.Board#zoomY}.
        //  *
        //  * @name JXG.Board#zoomFactor
        //  * @type Number
        //  * @default 1.0
        //  */
        // zoomFactor: 1,

        /**
         * Zoom factor in horizontal direction.
         *
         * @name JXG.Board#zoomX
         * @see JXG.Board#zoomY
         * @type Number
         * @default 1.0
         */
        zoomX: 1,

        /**
         * Zoom factor in vertical direction.
         *
         * @name JXG.Board#zoomY
         * @see JXG.Board#zoomX
         * @type Number
         * @default 1.0
         */
        zoomY: 1

        /**#@-*/
    },

    /**
     * Options that are used by the navigation bar.
     *
     * Default values are
     * <pre>
     * JXG.Option.navbar: {
     *   strokeColor: '#333333',
     *   fillColor: 'transparent',
     *   highlightFillColor: '#aaaaaa',
     *   padding: '2px',
     *   position: 'absolute',
     *   fontSize: '14px',
     *   cursor: 'pointer',
     *   zIndex: '100',
     *   right: '5px',
     *   bottom: '5px'
     * },
     * </pre>
     * These settings are overruled by the CSS class 'JXG_navigation'.
     * @deprecated
     * @type Object
     * @name JXG.Options#navbar
     *
     */
    navbar: {
        strokeColor: '#333333', //'#aaaaaa',
        fillColor: 'transparent', //#f5f5f5',
        highlightFillColor: '#aaaaaa',
        padding: '2px',
        position: 'absolute',
        fontSize: '14px',
        cursor: 'pointer',
        zIndex: '100',
        right: '5px',
        bottom: '5px'
        //border: 'none 1px black',
        //borderRadius: '4px'
    },

    /*
     *  Generic options used by {@link JXG.GeometryElement}
     */
    elements: {
        // the following tag is a meta tag: http://code.google.com/p/jsdoc-toolkit/wiki/MetaTags

        /**#@+
         * @visprop
         */

        /**
         * Determines the elements border-style.
         * Possible values are:
         * <ul><li>0 for a solid line</li>
         * <li>1 for a dotted line</li>
         * <li>2 for a line with small dashes</li>
         * <li>3 for a line with medium dashes</li>
         * <li>4 for a line with big dashes</li>
         * <li>5 for a line with alternating medium and big dashes and large gaps</li>
         * <li>6 for a line with alternating medium and big dashes and small gaps</li>
         * <li>7 for a dotted line. Needs {@link JXG.GeometryElement#linecap} set to "round" for round dots.</li>
         * </ul>
         * The dash patterns are defined in {@link JXG.AbstractRenderer#dashArray}.
         *
         * @type Number
         * @name JXG.GeometryElement#dash
         * @default 0
         *
         * @see JXG.GeometryElement#lineCap
         * @see JXG.AbstractRenderer#dashArray
         */
        dash: 0,

        /**
         * If true, the dash pattern is multiplied by strokeWidth / 2.
         * @name JXG.GeometryElement#dashScale
         * @type Boolean
         * @default false
         *
         * @see JXG.GeometryElement#dash
         * @see JXG.AbstractRenderer#dashArray
         */
        dashScale: false,

        /**
         * If draft.draft: true the element will be drawn in grey scale colors (as default)
         * to visualize that it's only a draft.
         *
         * @name JXG.GeometryElement#draft
         * @type Object
         * @default {@link JXG.Options.elements.draft#draft}
         */
        draft: {
            draft: false,
            strokeColor: '#565656',
            fillColor: '#565656',
            strokeOpacity: 0.8,
            fillOpacity: 0.8,
            strokeWidth: 1
        },

        /**
         * If the element is dragged it will be moved on mousedown or touchstart to the
         * top of its layer. Works only for SVG renderer and for simple elements
         * consisting of one SVG node.
         * @example
         * var li1 = board.create('line', [1, 1, 1], {strokeWidth: 20, dragToTopOfLayer: true});
         * var li2 = board.create('line', [1, -1, 1], {strokeWidth: 20, strokeColor: 'red'});
         *
         * </pre><div id="JXG38449fee-1ab4-44de-b7d1-43caa1f50f86" class="jxgbox" style="width: 300px; height: 300px;"></div>
         * <script type="text/javascript">
         *     (function() {
         *         var board = JXG.JSXGraph.initBoard('JXG38449fee-1ab4-44de-b7d1-43caa1f50f86',
         *             {boundingbox: [-8, 8, 8,-8], axis: true, showcopyright: false, shownavigation: false});
         *     var li1 = board.create('line', [1, 1, 1], {strokeWidth: 20, dragToTopOfLayer: true});
         *     var li2 = board.create('line', [1, -1, 1], {strokeWidth: 20, strokeColor: 'red'});
         *
         *     })();
         *
         * </script><pre>
         *
         * @type Boolean
         * @default false
         * @name JXG.GeometryElement#dragToTopOfLayer
         */
        dragToTopOfLayer: false,

        /**
         * The fill color of this geometry element.
         * @type String
         * @name JXG.GeometryElement#fillColor
         * @see JXG.GeometryElement#highlightFillColor
         * @see JXG.GeometryElement#fillOpacity
         * @see JXG.GeometryElement#highlightFillOpacity
         * @default {@link JXG.Options.elements.color#fillColor}
         */
        fillColor: Color.palette.red,

        /**
         * Opacity for fill color.
         * @type Number
         * @name JXG.GeometryElement#fillOpacity
         * @see JXG.GeometryElement#fillColor
         * @see JXG.GeometryElement#highlightFillColor
         * @see JXG.GeometryElement#highlightFillOpacity
         * @default {@link JXG.Options.elements.color#fillOpacity}
         */
        fillOpacity: 1,

        /**
         * If true the element is fixed and can not be dragged around. The element
         * will be repositioned on zoom and moveOrigin events.
         * @type Boolean
         * @default false
         * @name JXG.GeometryElement#fixed
         */
        fixed: false,

        /**
         * If true the element is fixed and can not be dragged around. The element
         * will even stay at its position on zoom and moveOrigin events.
         * Only free elements like points, texts, curves can be frozen.
         * @type Boolean
         * @default false
         * @name JXG.GeometryElement#frozen
         */
        frozen: false,

        /**
         * Gradient type. Possible values are 'linear'. 'radial' or null.
         *
         * @example
         *     var a = board.create('slider', [[0, -0.2], [3.5, -0.2], [0, 0, 2 * Math.PI]], {name: 'angle'});
         *     var b = board.create('slider', [[0, -0.4], [3.5, -0.4], [0, 0, 1]], {name: 'offset1'});
         *     var c = board.create('slider', [[0, -0.6], [3.5, -0.6], [0, 1, 1]], {name: 'offset2'});
         *
         *     var pol = board.create('polygon', [[0, 0], [4, 0], [4,4], [0,4]], {
         *                 fillOpacity: 1,
         *                 fillColor: 'yellow',
         *                 gradient: 'linear',
         *                 gradientSecondColor: 'blue',
         *                 gradientAngle: function() { return a.Value(); },
         *                 gradientStartOffset: function() { return b.Value(); },
         *                 gradientEndOffset: function() { return c.Value(); },
         *                 hasInnerPoints: true
         *         });
         *
         * </pre><div id="JXG3d04b5fd-0cd4-4f49-8c05-4e9686cd7ff0" class="jxgbox" style="width: 300px; height: 300px;"></div>
         * <script type="text/javascript">
         *     (function() {
         *         var board = JXG.JSXGraph.initBoard('JXG3d04b5fd-0cd4-4f49-8c05-4e9686cd7ff0',
         *             {boundingbox: [-1.5, 4.5, 5, -1.5], axis: true, showcopyright: false, shownavigation: false});
         *         var a = board.create('slider', [[0, -0.2], [3.5, -0.2], [0, 0, 2 * Math.PI]], {name: 'angle'});
         *         var b = board.create('slider', [[0, -0.4], [3.5, -0.4], [0, 0, 1]], {name: 'offset1'});
         *         var c = board.create('slider', [[0, -0.6], [3.5, -0.6], [0, 1, 1]], {name: 'offset2'});
         *
         *         var pol = board.create('polygon', [[0, 0], [4, 0], [4,4], [0,4]], {
         *                     fillOpacity: 1,
         *                     fillColor: 'yellow',
         *                     gradient: 'linear',
         *                     gradientSecondColor: 'blue',
         *                     gradientAngle: function() { return a.Value(); },
         *                     gradientStartOffset: function() { return b.Value(); },
         *                     gradientEndOffset: function() { return c.Value(); },
         *                     hasInnerPoints: true
         *             });
         *
         *     })();
         *
         * </script><pre>
         *
         * @example
         *     var cx = board.create('slider', [[0, -.2], [3.5, -.2], [0, 0.5, 1]], {name: 'cx, cy'});
         *     var fx = board.create('slider', [[0, -.4], [3.5, -.4], [0, 0.5, 1]], {name: 'fx, fy'});
         *     var o1 = board.create('slider', [[0, -.6], [3.5, -.6], [0, 0.0, 1]], {name: 'offset1'});
         *     var o2 = board.create('slider', [[0, -.8], [3.5, -.8], [0, 1, 1]], {name: 'offset2'});
         *     var r = board.create('slider', [[0, -1], [3.5, -1], [0, 0.5, 1]], {name: 'r'});
         *     var fr = board.create('slider', [[0, -1.2], [3.5, -1.2], [0, 0, 1]], {name: 'fr'});
         *
         *     var pol = board.create('polygon', [[0, 0], [4, 0], [4,4], [0,4]], {
         *                 fillOpacity: 1,
         *                 fillColor: 'yellow',
         *                 gradient: 'radial',
         *                 gradientSecondColor: 'blue',
         *                 gradientCX: function() { return cx.Value(); },
         *                 gradientCY: function() { return cx.Value(); },
         *                 gradientR: function() { return r.Value(); },
         *                 gradientFX: function() { return fx.Value(); },
         *                 gradientFY: function() { return fx.Value(); },
         *                 gradientFR: function() { return fr.Value(); },
         *                 gradientStartOffset: function() { return o1.Value(); },
         *                 gradientEndOffset: function() { return o2.Value(); },
         *                 hasInnerPoints: true
         *     });
         *
         * </pre><div id="JXG6081ca7f-0d09-4525-87ac-325a02fe2225" class="jxgbox" style="width: 300px; height: 300px;"></div>
         * <script type="text/javascript">
         *     (function() {
         *         var board = JXG.JSXGraph.initBoard('JXG6081ca7f-0d09-4525-87ac-325a02fe2225',
         *             {boundingbox: [-1.5, 4.5, 5, -1.5], axis: true, showcopyright: false, shownavigation: false});
         *         var cx = board.create('slider', [[0, -.2], [3.5, -.2], [0, 0.5, 1]], {name: 'cx, cy'});
         *         var fx = board.create('slider', [[0, -.4], [3.5, -.4], [0, 0.5, 1]], {name: 'fx, fy'});
         *         var o1 = board.create('slider', [[0, -.6], [3.5, -.6], [0, 0.0, 1]], {name: 'offset1'});
         *         var o2 = board.create('slider', [[0, -.8], [3.5, -.8], [0, 1, 1]], {name: 'offset2'});
         *         var r = board.create('slider', [[0, -1], [3.5, -1], [0, 0.5, 1]], {name: 'r'});
         *         var fr = board.create('slider', [[0, -1.2], [3.5, -1.2], [0, 0, 1]], {name: 'fr'});
         *
         *         var pol = board.create('polygon', [[0, 0], [4, 0], [4,4], [0,4]], {
         *                     fillOpacity: 1,
         *                     fillColor: 'yellow',
         *                     gradient: 'radial',
         *                     gradientSecondColor: 'blue',
         *                     gradientCX: function() { return cx.Value(); },
         *                     gradientCY: function() { return cx.Value(); },
         *                     gradientR: function() { return r.Value(); },
         *                     gradientFX: function() { return fx.Value(); },
         *                     gradientFY: function() { return fx.Value(); },
         *                     gradientFR: function() { return fr.Value(); },
         *                     gradientStartOffset: function() { return o1.Value(); },
         *                     gradientEndOffset: function() { return o2.Value(); },
         *                     hasInnerPoints: true
         *         });
         *
         *     })();
         *
         * </script><pre>
         *
         *
         * @type String
         * @name JXG.GeometryElement#gradient
         * @see JXG.GeometryElement#gradientSecondColor
         * @see JXG.GeometryElement#gradientSecondOpacity
         * @default null
         */
        gradient: null,

        /**
         * Angle (in radians) of the gradiant in case the gradient is of type 'linear'.
         * If the angle is 0, the first color is on the left and the second color is on the right.
         * If the angle is &pi;/2 the first color is on top and the second color at the
         * bottom.
         * @type Number
         * @name JXG.GeometryElement#gradientAngle
         * @see JXG.GeometryElement#gradient
         * @default 0
         */
        gradientAngle: 0,

        /**
         * From the SVG specification: ‘cx’, ‘cy’ and ‘r’ define the largest (i.e., outermost) circle for the radial gradient.
         * The gradient will be drawn such that the 100% gradient stop is mapped to the perimeter of this largest (i.e., outermost) circle.
         * For radial gradients in canvas this is the value 'x1'.
         * Takes a value between 0 and 1.
         * @type Number
         * @name JXG.GeometryElement#gradientCX
         * @see JXG.GeometryElement#gradient
         * @see JXG.GeometryElement#gradientCY
         * @see JXG.GeometryElement#gradientR
         * @default 0.5
         */
        gradientCX: 0.5,

        /**
         * From the SVG specification: ‘cx’, ‘cy’ and ‘r’ define the largest (i.e., outermost) circle for the radial gradient.
         * The gradient will be drawn such that the 100% gradient stop is mapped to the perimeter of this largest (i.e., outermost) circle.
         * For radial gradients in canvas this is the value 'y1'.
         * Takes a value between 0 and 1.
         * @type Number
         * @name JXG.GeometryElement#gradientCY
         * @see JXG.GeometryElement#gradient
         * @see JXG.GeometryElement#gradientCX
         * @see JXG.GeometryElement#gradientR
         * @default 0.5
         */
        gradientCY: 0.5,

        /**
         * The gradientEndOffset attribute is a number (ranging from 0 to 1) which indicates where the second gradient stop is placed,
         * see the SVG specification for more information.
         * For linear gradients, this attribute represents a location along the gradient vector.
         * For radial gradients, it represents a percentage distance from (fx,fy) to the edge of the outermost/largest circle.
         * @type Number
         * @name JXG.GeometryElement#gradientEndOffset
         * @see JXG.GeometryElement#gradient
         * @see JXG.GeometryElement#gradientStartOffset
         * @default 1.0
         */
        gradientEndOffset: 1.0,

        /**
         * ‘fx’ and ‘fy’ define the focal point for the radial gradient.
         * The gradient will be drawn such that the 0% gradient stop is mapped to (fx, fy).
         * For radial gradients in canvas this is the value 'x0'.
         * Takes a value between 0 and 1.
         * @type Number
         * @name JXG.GeometryElement#gradientFX
         * @see JXG.GeometryElement#gradient
         * @see JXG.GeometryElement#gradientFY
         * @see JXG.GeometryElement#gradientFR
         * @default 0.5
         */
        gradientFX: 0.5,

        /**
         * y-coordinate of the circle center for the second color in case of gradient 'radial'. (The attribute fy in SVG)
         * For radial gradients in canvas this is the value 'y0'.
         * Takes a value between 0 and 1.
         * @type Number
         * @name JXG.GeometryElement#gradientFY
         * @see JXG.GeometryElement#gradient
         * @see JXG.GeometryElement#gradientFX
         * @see JXG.GeometryElement#gradientFR
         * @default 0.5
         */
        gradientFY: 0.5,

        /**
         * This attribute defines the radius of the start circle of the radial gradient.
         * The gradient will be drawn such that the 0% &lt;stop&gt; is mapped to the perimeter of the start circle.
         * For radial gradients in canvas this is the value 'r0'.
         * Takes a value between 0 and 1.
         * @type Number
         * @name JXG.GeometryElement#gradientFR
         * @see JXG.GeometryElement#gradient
         * @see JXG.GeometryElement#gradientFX
         * @see JXG.GeometryElement#gradientFY
         * @default 0.0
         */
        gradientFR: 0.0,

        /**
         * From the SVG specification: ‘cx’, ‘cy’ and ‘r’ define the largest (i.e., outermost) circle for the radial gradient.
         * The gradient will be drawn such that the 100% gradient stop is mapped to the perimeter of this largest (i.e., outermost) circle.
         * For radial gradients in canvas this is the value 'r1'.
         * Takes a value between 0 and 1.
         * @type Number
         * @name JXG.GeometryElement#gradientR
         * @see JXG.GeometryElement#gradient
         * @see JXG.GeometryElement#gradientCX
         * @see JXG.GeometryElement#gradientCY
         * @default 0.5
         */
        gradientR: 0.5,

        /**
         * Second color for gradient.
         * @type String
         * @name JXG.GeometryElement#gradientSecondColor
         * @see JXG.GeometryElement#gradient
         * @see JXG.GeometryElement#gradientSecondOpacity
         * @default '#ffffff'
         */
        gradientSecondColor: '#ffffff',

        /**
         * Opacity of second gradient color. Takes a value between 0 and 1.
         * @type Number
         * @name JXG.GeometryElement#gradientSecondOpacity
         * @see JXG.GeometryElement#gradient
         * @see JXG.GeometryElement#gradientSecondColor
         * @default 1
         */
        gradientSecondOpacity: 1,

        /**
         * The gradientStartOffset attribute is a number (ranging from 0 to 1) which indicates where the first gradient stop is placed,
         * see the SVG specification for more information.
         * For linear gradients, this attribute represents a location along the gradient vector.
         * For radial gradients, it represents a percentage distance from (fx,fy) to the edge of the outermost/largest circle.
         * @type Number
         * @name JXG.GeometryElement#gradientStartOffset
         * @see JXG.GeometryElement#gradient
         * @see JXG.GeometryElement#gradientEndOffset
         * @default 0.0
         */
        gradientStartOffset: 0.0,

        /**
         *
         * @type Boolean
         * @default true
         * @name JXG.GeometryElement#highlight
         */
        highlight: true,

        /**
         * The fill color of the given geometry element when the mouse is pointed over it.
         * @type String
         * @name JXG.GeometryElement#highlightFillColor
         * @see JXG.GeometryElement#fillColor
         * @see JXG.GeometryElement#fillOpacity
         * @see JXG.GeometryElement#highlightFillOpacity
         * @default {@link JXG.Options.elements.color#highlightFillColor}
         */
        highlightFillColor: 'none',

        /**
         * Opacity for fill color when the object is highlighted.
         * @type Number
         * @name JXG.GeometryElement#highlightFillOpacity
         * @see JXG.GeometryElement#fillColor
         * @see JXG.GeometryElement#highlightFillColor
         * @see JXG.GeometryElement#fillOpacity
         * @default {@link JXG.Options.elements.color#highlightFillOpacity}
         */
        highlightFillOpacity: 1,

        /**
         * The stroke color of the given geometry element when the user moves the mouse over it.
         * @type String
         * @name JXG.GeometryElement#highlightStrokeColor
         * @see JXG.GeometryElement#strokeColor
         * @see JXG.GeometryElement#strokeWidth
         * @see JXG.GeometryElement#strokeOpacity
         * @see JXG.GeometryElement#highlightStrokeOpacity
         * @default {@link JXG.Options.elements.color#highlightStrokeColor}
         */
        highlightStrokeColor: '#c3d9ff',

        /**
         * Opacity for stroke color when the object is highlighted.
         * @type Number
         * @name JXG.GeometryElement#highlightStrokeOpacity
         * @see JXG.GeometryElement#strokeColor
         * @see JXG.GeometryElement#highlightStrokeColor
         * @see JXG.GeometryElement#strokeWidth
         * @see JXG.GeometryElement#strokeOpacity
         * @default {@link JXG.Options.elements#highlightStrokeOpacity}
         */
        highlightStrokeOpacity: 1,

        /**
         * Width of the element's stroke when the mouse is pointed over it.
         * @type Number
         * @name JXG.GeometryElement#highlightStrokeWidth
         * @see JXG.GeometryElement#strokeColor
         * @see JXG.GeometryElement#highlightStrokeColor
         * @see JXG.GeometryElement#strokeOpacity
         * @see JXG.GeometryElement#highlightStrokeOpacity
         * @see JXG.GeometryElement#highlightFillColor
         * @default {@link JXG.Options.elements#strokeWidth}
         */
        highlightStrokeWidth: 2,

        /**
         * @name JXG.GeometryElement#isLabel
         * @default false
         * @private
         * By default, an element is not a label. Do not change this.
         */
        isLabel: false,

        /**
         * Display layer which will contain the element.
         * @name JXG.GeometryElement#layer
         * @see JXG.Options#layer
         * @default See {@link JXG.Options#layer}
         */
        layer: 0,

        /**
         * Line endings (linecap) of a stroke element, i.e. line, circle, curve.
         * Possible values are:
         * <ul>
         * <li> 'butt',
         * <li> 'round',
         * <li> 'square'.
         * </ul>
         * Not available for VML renderer.
         *
         * @name JXG.GeometryElement#lineCap
         * @type String
         * @default 'butt'
         */
        lineCap: 'butt',

        /**
         * If this is set to true, the element is updated in every update
         * call of the board. If set to false, the element is updated only after
         * zoom events or more generally, when the bounding box has been changed.
         * Examples for the latter behavior should be axes.
         * @type Boolean
         * @default true
         * @see JXG.GeometryElement#needsRegularUpdate
         * @name JXG.GeometryElement#needsRegularUpdate
         */
        needsRegularUpdate: true,

        /**
         * Precision options for JSXGraph elements.
         * This attributes takes either the value 'inherit' or an object of the form:
         * <pre>
         * precision: {
         *      touch: 30,
         *      mouse: 4,
         *      pen: 4
         * }
         * </pre>
         *
         * In the first case, the global, JSXGraph-wide values of JXGraph.Options.precision
         * are taken.
         *
         * @type {String|Object}
         * @name JXG.GeometryElement#precision
         * @see JXG.Options#precision
         * @default 'inherit'
         */
        precision: 'inherit',

        /**
         * A private element will be inaccessible in certain environments, e.g. a graphical user interface.
         *
         * @name JXG.GeometryElement#priv
         * @type Boolean
         * @default false
         */
        priv: false,

        /**
         * Determines whether two-finger manipulation may rotate this object.
         * If set to false, the object can only be scaled and translated.
         * <p>
         * In case the element is a polygon or line and it has the attribute "rotatable:false",
         * moving the element with two fingers results in a rotation or translation.
         * <p>
         * If an element is set to be neither scalable nor rotatable, it can only be translated.
         * <p>
         * In case of a polygon, scaling is only possible if <i>no</i> vertex has snapToGrid or snapToPoints
         * enabled and no vertex is fixed by some other constraint. Also, the polygon itself has to have
         * snapToGrid disabled.
         *
         * @type Boolean
         * @default true
         * @name JXG.GeometryElement#rotatable
         * @see JXG.GeometryElement#scalable
         */
        rotatable: true,

        /**
         * Determines whether two-finger manipulation of this object may change its size.
         * If set to false, the object is only rotated and translated.
         * <p>
         * In case the element is a horizontal or vertical line having ticks, "scalable:true"
         * enables zooming of the board by dragging ticks lines. This feature is enabled,
         * for the ticks element of the line element the attribute "fixed" has to be false
         * and the line element's scalable attribute has to be true.
         * <p>
         * In case the element is a polygon or line and it has the attribute "scalable:false",
         * moving the element with two fingers results in a rotation or translation.
         * <p>
         * If an element is set to be neither scalable nor rotatable, it can only be translated.
         * <p>
         * In case of a polygon, scaling is only possible if <i>no</i> vertex has snapToGrid or snapToPoints
         * enabled and no vertex is fixed by some other constraint. Also, the polygon itself has to have
         * snapToGrid disabled.
         *
         * @type Boolean
         * @default true
         * @name JXG.GeometryElement#scalable
         * @see JXG.Ticks#fixed
         * @see JXG.GeometryElement#rotatable
         */
        scalable: true,

        /**
         * If enabled:true the (stroke) element will get a customized shadow.
         * <p>
         * Customize <i>color</i> and <i>opacity</i>:
         * If the object's RGB stroke color is <tt>[r,g,b]</tt> and its opacity is <tt>op</i>, and
         * the shadow parameters <i>color</i> is given as <tt>[r', g', b']</tt> and <i>opacity</i> as <tt>op'</tt>
         * the shadow will receive the RGB color
         * <center>
         * <tt>[blend*r + r', blend*g + g', blend*b + b'] </tt>
         * </center>
         * and its opacity will be equal to <tt>op * op'</tt>.
         * Further, the parameters <i>blur</i> and <i>offset</i> can be adjusted.
         * <p>
         * This attribute is only available with SVG, not with canvas.
         *
         * @type Object
         * @name JXG.GeometryElement#shadow
         * @default shadow: {
         *   enabled: false,
         *   color: [0, 0, 0],
         *   opacity: 1,
         *   blur: 3,
         *   blend: 0.1,
         *   offset: [5, 5]
         * }
         *
         * @example
         * board.options.line.strokeWidth = 2
         * // No shadow
         * var li1 = board.create('line', [[-2, 5], [2, 6]], {strokeColor: 'red', shadow: false});
         *
         * // Default shadow
         * var li2 = board.create('line', [[-2, 3], [2, 4]], {strokeColor: 'red', shadow: true});
         *
         * // No shadow
         * var li3 = board.create('line', [[-2, 1], [2, 2]], {strokeColor: 'blue', shadow: {enabled: false}});
         *
         * // Shadow uses same color as line
         * var li4 = board.create('line', [[-2, -1], [2, 0]], {strokeColor: 'blue',
         *             shadow: {enabled: true, color: '#000000', blend: 1}
         *         });
         *
         * // Shadow color as a mixture between black and the line color, additionally set opacity
         * var li5 = board.create('line', [[-2, -3], [2, -2]], {strokeColor: 'blue',
         *             shadow: {enabled: true, color: '#000000', blend: 0.5, opacity: 0.5}
         *         });
         *
         * // Use different value for blur and offset [dx, dy]
         * var li6 = board.create('line', [[-2, -5], [2, -4]], {strokeColor: 'blue',
         *             shadow: {enabled: true, offset:[0, 25], blur: 6}
         *         });
         *
         * </pre><div id="JXG1185a9fa-0fa5-425f-8c15-55b56e1be958" class="jxgbox" style="width: 300px; height: 300px;"></div>
         * <script type="text/javascript">
         *     (function() {
         *         var board = JXG.JSXGraph.initBoard('JXG1185a9fa-0fa5-425f-8c15-55b56e1be958',
         *             {boundingbox: [-8, 8, 8,-8], axis: true, showcopyright: false, shownavigation: false});
         *     board.options.line.strokeWidth = 2
         *     // No shadow
         *     var li1 = board.create('line', [[-2, 5], [2, 6]], {strokeColor: 'red', shadow: false});
         *
         *     // Default shadow
         *     var li2 = board.create('line', [[-2, 3], [2, 4]], {strokeColor: 'red', shadow: true});
         *
         *     // No shadow
         *     var li3 = board.create('line', [[-2, 1], [2, 2]], {strokeColor: 'blue', shadow: {enabled: false}});
         *
         *     // Shadow uses same color as line
         *     var li4 = board.create('line', [[-2, -1], [2, 0]], {strokeColor: 'blue',
         *                 shadow: {enabled: true, color: '#000000', blend: 1}
         *             });
         *
         *     // Shadow color as a mixture between black and the line color, additionally set opacity
         *     var li5 = board.create('line', [[-2, -3], [2, -2]], {strokeColor: 'blue',
         *                 shadow: {enabled: true, color: '#000000', blend: 0.5, opacity: 0.5}
         *             });
         *
         *     // Use different value for blur and offset [dx, dy]
         *     var li6 = board.create('line', [[-2, -5], [2, -4]], {strokeColor: 'blue',
         *                 shadow: {enabled: true, offset:[0, 25], blur: 6}
         *             });
         *
         *     })();
         *
         * </script><pre>
         *
         */
        shadow: {
            enabled: false,
            color: [0, 0, 0],
            opacity: 1,
            blur: 3,
            blend: 0.1,
            offset: [5, 5]
        },

        /**
         * Snaps the element or its parents to the grid. Currently only relevant for points, circles,
         * and lines. Points are snapped to grid directly, on circles and lines it's only the parent
         * points that are snapped
         * @type Boolean
         * @default false
         * @name JXG.GeometryElement#snapToGrid
         */
        snapToGrid: false,

        /**
         * The stroke color of the given geometry element.
         * @type String
         * @name JXG.GeometryElement#strokeColor
         * @see JXG.GeometryElement#highlightStrokeColor
         * @see JXG.GeometryElement#strokeWidth
         * @see JXG.GeometryElement#strokeOpacity
         * @see JXG.GeometryElement#highlightStrokeOpacity
         * @default {@link JXG.Options.elements.color#strokeColor}
         */
        strokeColor: Color.palette.blue,

        /**
         * Opacity for element's stroke color.
         * @type Number
         * @name JXG.GeometryElement#strokeOpacity
         * @see JXG.GeometryElement#strokeColor
         * @see JXG.GeometryElement#highlightStrokeColor
         * @see JXG.GeometryElement#strokeWidth
         * @see JXG.GeometryElement#highlightStrokeOpacity
         * @default {@link JXG.Options.elements#strokeOpacity}
         */
        strokeOpacity: 1,

        /**
         * Width of the element's stroke.
         * @type Number
         * @name JXG.GeometryElement#strokeWidth
         * @see JXG.GeometryElement#strokeColor
         * @see JXG.GeometryElement#highlightStrokeColor
         * @see JXG.GeometryElement#strokeOpacity
         * @see JXG.GeometryElement#highlightStrokeOpacity
         * @default {@link JXG.Options.elements#strokeWidth}
         */
        strokeWidth: 2,

        /**
         * Controls if an element can get the focus with the tab key.
         * tabindex corresponds to the HTML attribute of the same name.
         * See <a href="https://developer.mozilla.org/en-US/docs/Web/HTML/Global_attributes/tabindex">descriptiona at MDN</a>.
         * The additional value "null" completely disables focus of an element.
         * The value will be ignored if keyboard control of the board is not enabled or
         * the element is fixed or not visible.
         *
         * @name JXG.GeometryElement#tabindex
         * @type Number
         * @default 0
         * @see JXG.Board#keyboard
         * @see JXG.GeometryElement#fixed
         * @see JXG.GeometryElement#visible
         */
        tabindex: 0,

        /**
         * If true the element will be traced, i.e. on every movement the element will be copied
         * to the background. Use {@link JXG.GeometryElement#clearTrace} to delete the trace elements.
         *
         * The calling of element.setAttribute({trace:false}) additionally
         * deletes all traces of this element. By calling
         * element.setAttribute({trace:'pause'})
         * the removal of already existing traces can be prevented.
         *
         * The visual appearance of the trace can be influenced by {@link JXG.GeometryElement#traceAttributes}.
         *
         * @see JXG.GeometryElement#clearTrace
         * @see JXG.GeometryElement#traces
         * @see JXG.GeometryElement#numTraces
         * @see JXG.GeometryElement#traceAttributes
         * @type Boolean|String
         * @default false
         * @name JXG.GeometryElement#trace
         */
        trace: false,

        /**
         * Extra visual properties for traces of an element
         * @type Object
         * @see JXG.GeometryElement#trace
         * @name JXG.GeometryElement#traceAttributes
         * @default {}
         *
         * @example
         * JXG.Options.elements.traceAttributes = {
         *     size: 2
         * };
         *
         * const board = JXG.JSXGraph.initBoard(BOARDID, {
         *     boundingbox: [-4, 4, 4, -4],
         *     keepaspectratio: true
         * });
         *
         * var p = board.create('point', [0.0, 2.0], {
         *     trace: true,
         *     size: 10,
         *     traceAttributes: {
         *         color: 'black',
         *         face: 'x'
         *     }
         * });
         *
         * </pre><div id="JXG504889cb-bb6f-4b65-85db-3ad555c08bcf" class="jxgbox" style="width: 300px; height: 300px;"></div>
         * <script type="text/javascript">
         *     (function() {
         *     JXG.Options.elements.traceAttributes = {
         *         size: 2
         *     };
         *         var board = JXG.JSXGraph.initBoard('JXG504889cb-bb6f-4b65-85db-3ad555c08bcf',
         *             {boundingbox: [-4, 4, 4, -4], axis: true, showcopyright: false, shownavigation: true, showClearTraces: true});
         *
         *     var p = board.create('point', [0.0, 2.0], {
         *         trace: true,
         *         size: 10,
         *         traceAttributes: {
         *             color: 'black',
         *             face: 'x'
         *         }
         *     });
         *
         *     })();
         *
         * </script><pre>
         *
         */
        traceAttributes: {},

        /**
         * Transition duration (in milliseconds) for certain cahnges of properties like color and opacity.
         * The properties can be set in the attribute transitionProperties
         * Works in SVG renderer, only.
         * @type Number
         * @name JXG.GeometryElement#transitionDuration
         * @see JXG.GeometryElement#transitionProperties
         * @see JXG.GeometryElement#strokeColor
         * @see JXG.GeometryElement#highlightStrokeColor
         * @see JXG.GeometryElement#strokeOpacity
         * @see JXG.GeometryElement#highlightStrokeOpacity
         * @see JXG.GeometryElement#fillColor
         * @see JXG.GeometryElement#highlightFillColor
         * @see JXG.GeometryElement#fillOpacity
         * @see JXG.GeometryElement#highlightFillOpacity
         * @default 100 {@link JXG.Options.elements#transitionDuration}
         */
        transitionDuration: 100,

        /**
         * Properties which change smoothly in the time set in transitionDuration.
         * Possible values are
         * ['fill', 'fill-opacity', 'stroke', 'stroke-opacity', 'stroke-width', 'width', 'height', 'rx', 'ry']
         * (and maybe more) for geometry elements and
         * ['color', 'opacity', 'all'] for HTML texts.
         *
         * @type Array
         * @name JXG.GeometryElement#transitionProperties
         * @see JXG.GeometryElement#transitionDuration
         *
         *
         * @example
         * var p1 = board.create("point", [0, 2], {
         *     name: "A",
         *     highlightStrokeWidth: 10,
         *     transitionDuration: 1000,
         *     transitionProperties: ['width', 'height', 'stroke-width',
         *         'fill', 'fill-opacity', 'rx', 'ry', 'stroke', 'stroke-opacity'] });
         *
         * </pre><div id="JXGdf5230a1-5870-43db-b6ff-4d5b2f5b786b" class="jxgbox" style="width: 300px; height: 300px;"></div>
         * <script type="text/javascript">
         *     (function() {
         *         var board = JXG.JSXGraph.initBoard('JXGdf5230a1-5870-43db-b6ff-4d5b2f5b786b',
         *             {boundingbox: [-8, 8, 8,-8], axis: true, showcopyright: false, shownavigation: false});
         *     var p1 = board.create("point", [0, 2], {
         *         name: "A",
         *         highlightStrokeWidth: 20,
         *         transitionDuration: 1000,
         *         transitionProperties: ['width', 'height', 'stroke-width',
         *             'fill', 'fill-opacity', 'rx', 'ry', 'stroke', 'stroke-opacity'] });
         *
         *     })();
         *
         * </script><pre>
         *
         */
        transitionProperties: ['fill', 'fill-opacity', 'stroke', 'stroke-opacity', 'stroke-width'],

        /**
         * If false the element won't be visible on the board, otherwise it is shown.
         * @type Boolean
         * @name JXG.GeometryElement#visible
         * @see JXG.GeometryElement#hideElement
         * @see JXG.GeometryElement#showElement
         * @default true
         */
        visible: true,

        /**
         * Set individual viewport for an element. If not set to 'inherit', to
         * use the board-wide viewport, an array of the form '[left, top, right, bottom]' has to be given.
         *
         * @type {Array|String}
         * @name JXG.GeometryElement#viewport
         * @default 'inherit'
         * @see JXG.Board#viewport
         */
        viewport: 'inherit',

        /**
         * If true a label will display the element's name.
         * @type Boolean
         * @default false
         * @name JXG.GeometryElement#withLabel
         */
        withLabel: false

        // close the meta tag
        /**#@-*/
    },

    /*
     *  Generic options used by {@link JXG.Ticks}
     */
    ticks: {
        /**#@+
         * @visprop
         */

        /**
         * A function that expects two {@link JXG.Coords}, the first one representing the coordinates of the
         * tick that is to be labeled, the second one the coordinates of the center (the tick with position 0).
         * The third parameter is a null, number or a string. In the latter two cases, this value is taken.
         * Returns a string.
         *
         * @type function
         * @name Ticks#generateLabelText
         *
         * @example
         * const board = JXG.JSXGraph.initBoard('jxgbox', { boundingBox: [-10, 10, 10, -10], axis: true,
         *     defaultAxes: {
         *         x: {
         *                 margin: -4,
         *                 ticks: {
         *                     minTicksDistance: 0,
         *                     minorTicks:4,
         *                     ticksDistance: 3,
         *                     scale: Math.PI,
         *                     scaleSymbol: 'π',
         *                     insertTicks: true
         *                 }
         *              },
         *         y: {}
         *     }
         * });
         *
         * // Generate a logarithmic labelling of the vertical axis.
         * board.defaultAxes.y.ticks[0].generateLabelText = function (tick, zero) {
         *     var value = Math.pow(10, Math.round(tick.usrCoords[2] - zero.usrCoords[2])),
         *         distance, labelText;
         *     return this.formatLabelText(value);
         * };
         *
         * </pre><div id="JXG3d2203ee-a797-416a-a33c-409581fafdd7" class="jxgbox" style="width: 300px; height: 300px;"></div>
         * <script type="text/javascript">
         *     (function() {
         *         var board = JXG.JSXGraph.initBoard('JXG3d2203ee-a797-416a-a33c-409581fafdd7',
         *             {boundingbox: [-10, 10, 10, -10], axis: true, showcopyright: false, shownavigation: false,
         *         defaultAxes: {
         *             x: {
         *                     margin: -4,
         *                     ticks: {
         *                         minTicksDistance: 0,
         *                         minorTicks:4,
         *                         ticksDistance: 3,
         *                         scale: Math.PI,
         *                         scaleSymbol: 'π',
         *                         insertTicks: true
         *                     }
         *                  },
         *             y: {}
         *         }
         *     });
         *
         *     // Generate a logarithmic labelling of the vertical axis.
         *     board.defaultAxes.y.ticks[0].generateLabelText = function (tick, zero) {
         *         var value = Math.pow(10, Math.round(tick.usrCoords[2] - zero.usrCoords[2])),
         *             distance, labelText;
         *         return this.formatLabelText(value);
         *     };
         *
         *     })();
         *
         * </script><pre>
         *
         */
        generateLabelText: null,

        /**
         * A function that expects two {@link JXG.Coords}, the first one representing the coordinates of the
         * tick that is to be labeled, the second one the coordinates of the center (the tick with position 0).
         *
         * @deprecated Use {@link JGX.Options@generateLabelText}
         * @type function
         * @name Ticks#generateLabelValue
         */
        generateLabelValue: null,

        /**
         * Draw labels yes/no
         *
         * @type Boolean
         * @name Ticks#drawLabels
         * @default false
         */
        drawLabels: false,

        /**
         * Attributes for the ticks labels
         *
         * @name Ticks#label
         * @type Object
         * @default {}
         *
         */
        label: {
        },

        /**
        * Format tick labels that were going to have scientific notation
        * like 5.00e+6 to look like 5•10⁶.
        *
        * @example
        * var board = JXG.JSXGraph.initBoard("jxgbox", {
        *     boundingbox: [-500000, 500000, 500000, -500000],
        *     axis: true,
        *     defaultAxes: {
        *         x: {
        *             scalable: true,
        *             ticks: {
        *                 beautifulScientificTickLabels: true
        *           },
        *         },
        *         y: {
        *             scalable: true,
        *             ticks: {
        *                 beautifulScientificTickLabels: true
        *           },
        *         }
        *     },
        * });
        *
        * </pre><div id="JXGc1e46cd1-e025-4002-80aa-b450869fdaa2" class="jxgbox" style="width: 300px; height: 300px;"></div>
        * <script type="text/javascript">
        *     (function() {
        *     var board = JXG.JSXGraph.initBoard('JXGc1e46cd1-e025-4002-80aa-b450869fdaa2', {
        *         boundingbox: [-500000, 500000, 500000, -500000],
        *         showcopyright: false, shownavigation: false,
        *         axis: true,
        *         defaultAxes: {
        *             x: {
        *                 scalable: true,
        *                 ticks: {
        *                     beautifulScientificTickLabels: true
        *               },
        *             },
        *             y: {
        *                 scalable: true,
        *                 ticks: {
        *                     beautifulScientificTickLabels: true
        *               },
        *             }
        *         },
        *     });
        *
        *     })();
        *
        * </script><pre>
        *
        * @name Ticks#beautifulScientificTickLabels
        * @type Boolean
        * @default false
        */
        beautifulScientificTickLabels: false,

        /**
         * Use the unicode character 0x2212, i.e. the HTML entity &amp;minus; as minus sign.
         * That is &minus;1 instead of -1.
         *
         * @type Boolean
         * @name Ticks#useUnicodeMinus
         * @default true
         */
        useUnicodeMinus: true,

        /**
         * Determine the position of the tick with value 0. 'left' means point1 of the line, 'right' means point2,
         * and 'middle' is equivalent to the midpoint of the defining points. This attribute is ignored if the parent
         * line is of type axis.
         *
         * @type String
         * @name Ticks#anchor
         * @default 'left'
         *
         * @example
         * var li = board.create('segment', [[-4, -3], [4, 2]]);
         * var t = board.create('ticks', [li], {
         *     // drawZero: true,
         *     anchor: 'left',
         *     drawLabels: true,
         *     minorTicks: 0,
         *     label: {
         *         anchorX: 'middle',
         *         anchorY: 'top',
         *         offset: [0, -5]
         *     }
         * });
         *
         *
         * </pre><div id="JXG3dd23f77-a31d-4649-b0f0-7472722158d8" class="jxgbox" style="width: 300px; height: 300px;"></div>
         * <script type="text/javascript">
         *     (function() {
         *         var board = JXG.JSXGraph.initBoard('JXG3dd23f77-a31d-4649-b0f0-7472722158d8',
         *             {boundingbox: [-8, 8, 8,-8], axis: true, showcopyright: false, shownavigation: false});
         *     var li = board.create('segment', [[-4, -3], [4, 2]]);
         *     var t = board.create('ticks', [li], {
         *         // drawZero: true,
         *         anchor: 'left',
         *         drawLabels: true,
         *         minorTicks: 0,
         *         label: {
         *             anchorX: 'middle',
         *             anchorY: 'top',
         *             offset: [0, -5]
         *         }
         *     });
         *
         *
         *     })();
         *
         * </script><pre>
         *
         * @example
         * var li = board.create('segment', [[-4, -3], [4, 2]]);
         * var t = board.create('ticks', [li], {
         *     drawZero: true,
         *     anchor: 'middle',
         *     drawLabels: true,
         *     minorTicks: 0,
         *     label: {
         *         anchorX: 'middle',
         *         anchorY: 'top',
         *         offset: [0, -5]
         *     }
         * });
         *
         * </pre><div id="JXG430914fd-4e12-44de-b510-e3cc2fd473e0" class="jxgbox" style="width: 300px; height: 300px;"></div>
         * <script type="text/javascript">
         *     (function() {
         *         var board = JXG.JSXGraph.initBoard('JXG430914fd-4e12-44de-b510-e3cc2fd473e0',
         *             {boundingbox: [-8, 8, 8,-8], axis: true, showcopyright: false, shownavigation: false});
         *     var li = board.create('segment', [[-4, -3], [4, 2]]);
         *     var t = board.create('ticks', [li], {
         *         drawZero: true,
         *         anchor: 'middle',
         *         drawLabels: true,
         *         minorTicks: 0,
         *         label: {
         *             anchorX: 'middle',
         *             anchorY: 'top',
         *             offset: [0, -5]
         *         }
         *     });
         *
         *     })();
         *
         * </script><pre>
         *
         */
        anchor: 'left',

        /**
         * Draw the zero tick, that lies at line.point1?
         *
         * @type Boolean
         * @name Ticks#drawZero
         * @default false
         *
         * @example
         * var li = board.create('segment', [[-4, 2], [4, 2]]);
         * var t = board.create('ticks', [li], {
         *     drawZero: false,
         *     anchor: 'middle',
         *     drawLabels: true,
         *     minorTicks: 0,
         *     label: {
         *         anchorX: 'middle',
         *         anchorY: 'top',
         *         offset: [0, -5]
         *     }
         * });
         *
         * var li2 = board.create('segment', [[-4, -2], [4, -2]]);
         * var t2 = board.create('ticks', [li2], {
         *     drawZero: true,
         *     anchor: 'middle',
         *     drawLabels: true,
         *     minorTicks: 0,
         *     label: {
         *         anchorX: 'middle',
         *         anchorY: 'top',
         *         offset: [0, -5]
         *     }
         * });
         *
         * </pre><div id="JXG91584dc4-0ca8-4b3e-841c-c877f2ccdcf1" class="jxgbox" style="width: 300px; height: 300px;"></div>
         * <script type="text/javascript">
         *     (function() {
         *         var board = JXG.JSXGraph.initBoard('JXG91584dc4-0ca8-4b3e-841c-c877f2ccdcf1',
         *             {boundingbox: [-8, 8, 8,-8], axis: false, showcopyright: false, shownavigation: false});
         *     var li = board.create('segment', [[-4, 2], [4, 2]]);
         *     var t = board.create('ticks', [li], {
         *         drawZero: false,
         *         anchor: 'middle',
         *         drawLabels: true,
         *         minorTicks: 0,
         *         label: {
         *             anchorX: 'middle',
         *             anchorY: 'top',
         *             offset: [0, -5]
         *         }
         *     });
         *
         *     var li2 = board.create('segment', [[-4, -2], [4, -2]]);
         *     var t2 = board.create('ticks', [li2], {
         *         drawZero: true,
         *         anchor: 'middle',
         *         drawLabels: true,
         *         minorTicks: 0,
         *         label: {
         *             anchorX: 'middle',
         *             anchorY: 'top',
         *             offset: [0, -5]
         *         }
         *     });
         *
         *     })();
         *
         * </script><pre>
         *
         */
           drawZero: false,

        /**
         * Let JSXGraph determine the distance between ticks automatically.
         * If <tt>true</tt>, the attribute <tt>ticksDistance</tt> is ignored.
         * The distance between ticks is affected by the size of the board and
         * the attribute <tt>minTicksDistance</tt> (in pixel).
         *
         * @type Boolean
         * @name Ticks#insertTicks
         * @see Ticks#ticksDistance
         * @see Ticks#minTicksDistance
         * @default false
         * @example
         * // Create an axis providing two coord pairs.
         *   var p1 = board.create('point', [0, 0]);
         *   var p2 = board.create('point', [50, 25]);
         *   var l1 = board.create('line', [p1, p2]);
         *   var t = board.create('ticks', [l1], {
         *      insertTicks: true,
         *      majorHeight: -1,
         *      label: {
         *          offset: [4, -9]
         *      },
         *      drawLabels: true
         *  });
         * </pre><div class="jxgbox" id="JXG2f6fb842-40bd-4223-aa28-3e9369d2097f" style="width: 300px; height: 300px;"></div>
         * <script type="text/javascript">
         * (function () {
         *   var board = JXG.JSXGraph.initBoard('JXG2f6fb842-40bd-4223-aa28-3e9369d2097f', {
         *     boundingbox: [-100, 70, 70, -100], axis: true, showcopyright: false, shownavigation: true});
         *   var p1 = board.create('point', [0, 0]);
         *   var p2 = board.create('point', [50, 25]);
         *   var l1 = board.create('line', [p1, p2]);
         *   var t = board.create('ticks', [l1], {insertTicks: true, majorHeight: -1, label: {offset: [4, -9]}, drawLabels: true});
         * })();
         * </script><pre>
         */
        insertTicks: false,

        /**
         * Minimum distance in pixel of equidistant ticks in case insertTicks==true.
         * @name Ticks#minTicksDistance
         * @type Number
         * @default 10
         * @see Ticks#insertTicks
         */
        minTicksDistance: 10,

        /**
         * Total height of a minor tick. If negative the full height of the board is taken.
         *
         * @type Number
         * @name Ticks#minorHeight
         * @default 4
         */
        minorHeight: 4,

        /**
         * Total height of a major tick. If negative the full height of the board is taken.
         *
         * @type Number
         * @name Ticks#majorHeight
         * @default 10
         */
        majorHeight: 10,

        /**
         * Decides in which direction minor ticks are visible. Possible values are either the constants
         * 0=false or 1=true or a function returning 0 or 1.
         *
         * In case of [0,1] the tick is only visible to the right of the line. In case of
         * [1,0] the tick is only visible to the left of the line.
         *
         * @type Array
         * @name Ticks#tickEndings
         * @see Ticks#majorTickEndings
         * @default [1, 1]
         */
        tickEndings: [1, 1],

        /**
         * Decides in which direction major ticks are visible. Possible values are either the constants
         * 0=false or 1=true or a function returning 0 or 1.
         *
         * In case of [0,1] the tick is only visible to the right of the line. In case of
         * [1,0] the tick is only visible to the left of the line.
         *
        * @example
        *         var board = JXG.JSXGraph.initBoard("jxgbox", {
        *             boundingbox: [-5, 5, 5, -5],
        *             axis: true,
        *             defaultAxes: {
        *                 x: {
        *                     ticks: {
        *                         majorTickEndings: [1, 0],
        *                         ignoreInfiniteTickEndings: false
        *                     }
        *                 },
        *                 y: {
        *                     ticks: {
        *                         majorTickEndings: [0, 1],
        *                         ignoreInfiniteTickEndings: false
        *                     }
        *                 }
        *             }
        *         });
        *
        *         var p = board.create('point', [1, 1]);
        *         var l = board.create('line', [1, -1, 1]);
        *
        * </pre><div id="JXGf9ccb731-7a73-44d1-852e-f9c9c405a9d1" class="jxgbox" style="width: 300px; height: 300px;"></div>
        * <script type="text/javascript">
        *     (function() {
        *         var board = JXG.JSXGraph.initBoard('JXGf9ccb731-7a73-44d1-852e-f9c9c405a9d1',
        *             {   showcopyright: false, shownavigation: false,
        *                 boundingbox: [-5, 5, 5, -5],
        *                 axis: true,
        *                 defaultAxes: {
        *                     x: {
        *                         ticks: {
        *                             majorTickEndings: [1, 0],
        *                             ignoreInfiniteTickEndings: false
        *                         }
        *                     },
        *                     y: {
        *                         ticks: {
        *                             majorTickEndings: [0, 1],
        *                             ignoreInfiniteTickEndings: false
        *                         }
        *                     }
        *                 }
        *             });
        *
        *             var p = board.create('point', [1, 1]);
        *             var l = board.create('line', [1, -1, 1]);
        *
        *     })();
        *
        * </script><pre>
        *
        * @type Array
         * @name Ticks#majorTickEndings
         * @see Ticks#tickEndings
         * @see Ticks#ignoreInfiniteTickEndings
         * @default [1, 1]
         */
        majorTickEndings: [1, 1],

        /**
         * If true, ignore the tick endings attribute for infinite (full height) ticks.
         * This affects major and minor ticks.
         *
         * @type Boolean
         * @name Ticks#ignoreInfiniteTickEndings
         * @see Ticks#tickEndings
         * @see Ticks#majorTickEndings
         * @default true
         */
        ignoreInfiniteTickEndings: true,

        /**
         * The number of minor ticks between two major ticks.
         * @type Number
         * @name Ticks#minorTicks
         * @default 4
         */
        minorTicks: 4,

        /**
         * By default, i.e. if ticksPerLabel==false, labels are generated for major ticks, only.
         * If ticksPerLabel is set to a(n integer) number, this denotes the number of minor ticks
         * between two labels.
         *
         * @type {Number|Boolean}
         * @name Ticks#ticksPerLabel
         * @default false
         *
         * @example
         * const board = JXG.JSXGraph.initBoard('jxgbox', {
         *     boundingbox: [-4, 4, 4, -4],
         *     axis: true,
         *     defaultAxes: {
         *         x: {
         *             ticks: {
         *                 minorTicks: 7,
         *                 ticksPerLabel: 4,
         *                 minorHeight: 20,
         *             }
         *         },
         *         y: {
         *             ticks: {
         *                 minorTicks: 3,
         *                 ticksPerLabel: 2,
         *                 minorHeight: 20
         *             }
         *         }
         *     }
         * });
         *
         * </pre><div id="JXGbc45a421-c867-4b0a-9b8d-2b2576020690" class="jxgbox" style="width: 300px; height: 300px;"></div>
         * <script type="text/javascript">
         *     (function() {
         *         var board = JXG.JSXGraph.initBoard('JXGbc45a421-c867-4b0a-9b8d-2b2576020690',
         *             {showcopyright: false, shownavigation: false,
         *              boundingbox: [-4, 4, 4, -4],
         *         axis: true,
         *         defaultAxes: {
         *             x: {
         *                 ticks: {
         *                     minorTicks: 7,
         *                     ticksPerLabel: 4,
         *                     minorHeight: 20,
         *                 }
         *             },
         *             y: {
         *                 ticks: {
         *                     minorTicks: 3,
         *                     ticksPerLabel: 2,
         *                     minorHeight: 20
         *                 }
         *             }
         *         }
         *     });
         *     })();
         *
         * </script><pre>
         */
        ticksPerLabel: false,

        /**
         * Scale the ticks but not the tick labels.
         * @type Number
         * @default 1
         * @name Ticks#scale
         * @see Ticks#scaleSymbol
         *
         * @example
         * const board = JXG.JSXGraph.initBoard('jxgbox', { boundingBox: [-10, 10, 10, -10], axis: true,
         *     defaultAxes: {
         *         x : {
         *                 margin: -4,
         *                 ticks: {
         *                     minTicksDistance: 0,
         *                     minorTicks:4,
         *                     ticksDistance: 3,
         *                     scale: Math.PI,
         *                     scaleSymbol: 'π',
         *                     insertTicks: true
         *                 }
         *              },
         *         y : {}
         *     }
         * });
         *
         * </pre><div id="JXG23bfda5d-4a85-4469-a552-aa9b4cf62b4a" class="jxgbox" style="width: 300px; height: 300px;"></div>
         * <script type="text/javascript">
         *     (function() {
         *         var board = JXG.JSXGraph.initBoard('JXG23bfda5d-4a85-4469-a552-aa9b4cf62b4a',
         *             {boundingbox: [-10, 10, 10, -10], axis: true, showcopyright: false, shownavigation: false,
         *         defaultAxes: {
         *             x : {
         *                     margin: -4,
         *                     ticks: {
         *                         minTicksDistance: 0,
         *                         minorTicks:4,
         *                         ticksDistance: 3,
         *                         scale: Math.PI,
         *                         scaleSymbol: 'π',
         *                         insertTicks: true
         *                     }
         *                  },
         *             y : {
         *                  }
         *         }
         *     });
         *
         *     })();
         *
         * </script><pre>
         */
        scale: 1,

        /**
         * A string that is appended to every tick, used to represent the scale
         * factor given in {@link Ticks#scale}.
         *
         * @type String
         * @default ''
         * @name Ticks#scaleSymbol
         * @see Ticks#scale
         */
        scaleSymbol: '',

        /**
         * User defined labels for special ticks. Instead of the i-th tick's position, the i-th string stored in this array
         * is shown. If the number of strings in this array is less than the number of special ticks, the tick's position is
         * shown as a fallback.
         *
         * @type Array
         * @name Ticks#labels
         * @default []
         */
        labels: [],

        /**
         * The maximum number of characters a tick label can use.
         *
         * @type Number
         * @name Ticks#maxLabelLength
         * @see Ticks#digits
         * @default 5
         */
        maxLabelLength: 5,

        /**
         * If a label exceeds {@link Ticks#maxLabelLength} this determines the precision used to shorten the tick label.
         * Deprecated! Replaced by the attribute <tt>digits</tt>.
         *
         * @type Number
         * @name Ticks#precision
         * @see Ticks#maxLabelLength
         * @see Ticks#digits
         * @deprecated
         * @default 3
         */
        precision: 3,

        /**
         * If a label exceeds {@link Ticks#maxLabelLength} this determines the number of digits used to shorten the tick label.
         *
         * @type Number
         * @name Ticks#digits
         * @see Ticks#maxLabelLength
         * @deprecated
         * @default 3
         */
        digits: 3,

        /**
         * The default distance (in user coordinates, not  pixels) between two ticks. Please be aware that this value does not have
         * to be used if {@link Ticks#insertTicks} is set to true.
         *
         * @type Number
         * @name Ticks#ticksDistance
         * @see Ticks#insertTicks
         * @default 1
         */
        ticksDistance: 1,

        /**
         * Tick face for major ticks of finite length.  By default (face: '|') this is a straight line.
         * Possible other values are '<' and '>'. These faces are used in
         * {@link JXG.Hatch} for hatch marking parallel lines.
         * @type String
         * @name Ticks#face
         * @see hatch
         * @default '|'
         * @example
         *   var p1 = board.create('point', [0, 3]);
         *   var p2 = board.create('point', [1, 3]);
         *   var l1 = board.create('line', [p1, p2]);
         *   var t = board.create('ticks', [l1], {ticksDistance: 2, face: '>', minorTicks: 0});
         *
         * </pre><div id="JXG950a568a-1264-4e3a-b61d-b6881feecf4b" class="jxgbox" style="width: 300px; height: 300px;"></div>
         * <script type="text/javascript">
         *     (function() {
         *         var board = JXG.JSXGraph.initBoard('JXG950a568a-1264-4e3a-b61d-b6881feecf4b',
         *             {boundingbox: [-8, 8, 8,-8], axis: true, showcopyright: false, shownavigation: false});
         *       var p1 = board.create('point', [0, 3]);
         *       var p2 = board.create('point', [1, 3]);
         *       var l1 = board.create('line', [p1, p2]);
         *       var t = board.create('ticks', [l1], {ticksDistance: 2, face: '>', minorTicks: 0});
         *
         *     })();
         *
         * </script><pre>
         *
         */
        face: '|',

        strokeOpacity: 1,
        strokeWidth: 1,
        strokeColor: '#000000',
        highlightStrokeColor: '#888888',
        fillColor: 'none',
        highlightFillColor: 'none',
        visible: 'inherit',

        /**
         * Whether line boundaries should be included or not in the lower and upper bounds when
         * creating ticks. In mathematical terms: if a segment considered as interval is open (includeBoundaries:false)
         * or closed (includeBoundaries:true). In case of open interval, the interval is shortened by a small
         * &epsilon;.
         *
         * @type Boolean
         * @name Ticks#includeBoundaries
         * @default false
         *
         * @example
         * var li = board.create('segment', [[-4, 2], [4, 2]]);
         * var t = board.create('ticks', [li], {
         *     includeBoundaries: true,
         *     drawZero: true,
         *     anchor: 'middle',
         *     drawLabels: true,
         *     minorTicks: 0,
         *     label: {
         *         anchorX: 'middle',
         *         anchorY: 'top',
         *         offset: [0, -5]
         *     }
         * });
         *
         * var li2 = board.create('segment', [[-4, -2], [4, -2]]);
         * var t2 = board.create('ticks', [li2], {
         *     includeBoundaries: false,
         *     drawZero: true,
         *     anchor: 'middle',
         *     drawLabels: true,
         *     minorTicks: 0,
         *     label: {
         *         anchorX: 'middle',
         *         anchorY: 'top',
         *         offset: [0, -5]
         *     }
         * });
         *
         * </pre><div id="JXG08e79180-7c9a-4638-bb72-8aa7fd8a8b96" class="jxgbox" style="width: 300px; height: 300px;"></div>
         * <script type="text/javascript">
         *     (function() {
         *         var board = JXG.JSXGraph.initBoard('JXG08e79180-7c9a-4638-bb72-8aa7fd8a8b96',
         *             {boundingbox: [-8, 8, 8,-8], axis: false, showcopyright: false, shownavigation: false});
         *     var li = board.create('segment', [[-4, 2], [4, 2]]);
         *     var t = board.create('ticks', [li], {
         *         includeBoundaries: true,
         *         drawZero: true,
         *         anchor: 'middle',
         *         drawLabels: true,
         *         minorTicks: 0,
         *         label: {
         *             anchorX: 'middle',
         *             anchorY: 'top',
         *             offset: [0, -5]
         *         }
         *     });
         *
         *     var li2 = board.create('segment', [[-4, -2], [4, -2]]);
         *     var t2 = board.create('ticks', [li2], {
         *         includeBoundaries: false,
         *         drawZero: true,
         *         anchor: 'middle',
         *         drawLabels: true,
         *         minorTicks: 0,
         *         label: {
         *             anchorX: 'middle',
         *             anchorY: 'top',
         *             offset: [0, -5]
         *         }
         *     });
         *
         *     })();
         *
         * </script><pre>
         *
         */
        includeBoundaries: false,

        /**
         * Set the ticks type.
         * Possible values are 'linear' or 'polar'.
         *
         * @type String
         * @name Ticks#type
         * @default 'linear'
         *
         * @example
         * var ax = board.create('axis', [[0,0], [1,0]], {
         *              needsRegularUpdate: false,
         *              ticks: {
         *                      type: 'linear',
         *                      majorHeight: 0
         *                  }
         *              });
         * var ay = board.create('axis', [[0,0], [0,1]], {
         *              ticks: {
         *                      type: 'polar'
         *                  }
         *              });
         *
         * var p = board.create('point', [3, 2]);
         *
         * </pre><div id="JXG9ab0b50c-b486-4f95-9698-c0dd276155ff" class="jxgbox" style="width: 300px; height: 300px;"></div>
         * <script type="text/javascript">
         *     (function() {
         *         var board = JXG.JSXGraph.initBoard('JXG9ab0b50c-b486-4f95-9698-c0dd276155ff',
         *             {boundingbox: [-8, 8, 8,-8], axis: false, showcopyright: false, shownavigation: false});
         *     var ax = board.create('axis', [[0,0], [1,0]], { needsRegularUpdate: false, ticks: { type: 'linear', majorHeight: 0}});
         *     var ay = board.create('axis', [[0,0], [0,1]], { ticks: { type: 'polar'}});
         *
         *     var p = board.create('point', [3, 2]);
         *
         *     })();
         *
         * </script><pre>
         *
         */
        type: 'linear',

        /**
         * Internationalization support for ticks labels.
         * @name intl
         * @memberOf Ticks.prototype
         * @default {
         *    enabled: 'inherit',
         *    options: {}
         * }
         * @see JXG.Board#intl
         * @see Text#intl
         *
                  * @example
         * // Here, locale is disabled in general, but enabled for the horizontal
         * // axis and the infobox.
         * const board = JXG.JSXGraph.initBoard(BOARDID, {
         *     boundingbox: [-0.5, 0.5, 0.5, -0.5],
         *     intl: {
         *         enabled: false,
         *         locale: 'de-DE'
         *     },
         *     keepaspectratio: true,
         *     axis: true,
         *     defaultAxes: {
         *         x: {
         *             ticks: {
         *                 intl: {
         *                         enabled: true,
         *                         options: {
         *                             style: 'unit',
         *                             unit: 'kilometer-per-hour',
         *                             unitDisplay: 'narrow'
         *                         }
         *                 }
         *             }
         *         },
         *         y: {
         *             ticks: {
         *             }
         *         }
         *     },
         *     infobox: {
         *         fontSize: 12,
         *         intl: {
         *             enabled: true,
         *             options: {
         *                 minimumFractionDigits: 4,
         *                 maximumFractionDigits: 5
         *             }
         *         }
         *     }
         * });
         *
         * var p = board.create('point', [0.1, 0.1], {});
         *
         * </pre><div id="JXG820b60ff-b453-4be9-a9d5-06c0342a9dbe" class="jxgbox" style="width: 600px; height: 300px;"></div>
         * <script type="text/javascript">
         *     (function() {
         *     var board = JXG.JSXGraph.initBoard('JXG820b60ff-b453-4be9-a9d5-06c0342a9dbe', {
         *         boundingbox: [-0.5, 0.5, 0.5, -0.5], showcopyright: false, shownavigation: false,
         *         intl: {
         *             enabled: false,
         *             locale: 'de-DE'
         *         },
         *         keepaspectratio: true,
         *         axis: true,
         *         defaultAxes: {
         *             x: {
         *                 ticks: {
         *                     intl: {
         *                             enabled: true,
         *                             options: {
         *                                 style: 'unit',
         *                                 unit: 'kilometer-per-hour',
         *                                 unitDisplay: 'narrow'
         *                             }
         *                     }
         *                 }
         *             },
         *             y: {
         *                 ticks: {
         *                 }
         *             }
         *         },
         *         infobox: {
         *             fontSize: 12,
         *             intl: {
         *                 enabled: true,
         *                 options: {
         *                     minimumFractionDigits: 4,
         *                     maximumFractionDigits: 5
         *                 }
         *             }
         *         }
         *     });
         *
         *     var p = board.create('point', [0.1, 0.1], {});
         *
         *     })();
         *
         * </script><pre>
         *
         */
        intl: {
            enabled: 'inherit',
            options: {}
        },

        // TODO implementation and documentation
        minorTicksInArrow: false,
        majorTicksInArrow: true,
        labelInArrow: true,
        minorTicksInMargin: false,
        majorTicksInMargin: true,
        labelInMargin: true

        // close the meta tag
        /**#@-*/
    },

    /*
     *  Generic options used by {@link JXG.Hatch}
     */
    hatch: {
        drawLabels: false,
        drawZero: true,
        majorHeight: 20,
        anchor: 'middle',
        face: '|',
        strokeWidth: 2,
        strokeColor: Color.palette.blue,
        /**
         * The default distance (in user coordinates, not  pixels) between two hatch symbols.
         *
         * @type Number
         * @name Hatch#ticksDistance
         * @default 0.2
         */
        ticksDistance: 0.2
    },

    /**
     * Precision options, defining how close a pointer device (mouse, finger, pen) has to be
     * to an object such that the object is highlighted or can be dragged.
     * These values are board-wide and can be overwritten for individual elements by
     * changing their precision attribute.
     *
     * The default values are
     * <pre>
     * JXG.Options.precision: {
     *   touch: 30,
     *   touchMax: 100,
     *   mouse: 4,
     *   pen: 4,
     *   epsilon: 0.0001,
     *   hasPoint: 4
     * }
     * </pre>
     *
     * @type Object
     * @name JXG.Options#precision
     * @see JXG.GeometryElement#precision
     */
    precision: {
        touch: 30,
        touchMax: 100,
        mouse: 4,
        pen: 4,
        epsilon: 0.0001, // Unused
        hasPoint: 4
    },

    /**
     * Default ordering of the layers.
     * The numbering starts from 0 and the highest layer number is numlayers-1.
     *
     * The default values are
     * <pre>
     * JXG.Options.layer: {
     *   numlayers: 20, // only important in SVG
     *   text: 9,
     *   point: 9,
     *   glider: 9,
     *   arc: 8,
     *   line: 7,
     *   circle: 6,
     *   curve: 5,
     *   turtle: 5,
     *   polygon: 3,
     *   sector: 3,
     *   angle: 3,
     *   integral: 3,
     *   axis: 2,
     *   ticks: 2,
     *   grid: 1,
     *   image: 0,
     *   trace: 0
     * }
     * </pre>
     * @type Object
     * @name JXG.Options#layer
     */
    layer: {
        numlayers: 20, // only important in SVG
        unused9: 19,
        unused8: 18,
        unused7: 17,
        unused6: 16,
        unused5: 15,
        unused4: 14,
        unused3: 13,
        unused2: 12,
        unused1: 11,
        unused0: 10,
        text: 9,
        point: 9,
        glider: 9,
        arc: 8,
        line: 7,
        circle: 6,
        curve: 5,
        turtle: 5,
        polygon: 3,
        sector: 3,
        angle: 3,
        integral: 3,
        axis: 2,
        ticks: 2,
        grid: 1,
        image: 0,
        trace: 0
    },

    /* special angle options */
    angle: {
        /**#@+
         * @visprop
         */

        withLabel: true,

        /**
         * Radius of the sector, displaying the angle.
         * The radius can be given as number (in user coordinates)
         * or as string 'auto'. In the latter case, the angle
         * is set to an value between 20 and 50 px.
         *
         * @type {Number|String}
         * @name Angle#radius
         * @default 'auto'
         * @visprop
         */
        radius: 'auto',

        /**
         * Display type of the angle field. Possible values are
         * 'sector' or 'sectordot' or 'square' or 'none'.
         *
         * @type String
         * @default 'sector'
         * @name Angle#type
         * @visprop
         */
        type: 'sector',

        /**
         * Display type of the angle field in case of a right angle. Possible values are
         * 'sector' or 'sectordot' or 'square' or 'none'.
         *
         * @type String
         * @default square
         * @name Angle#orthoType
         * @see Angle#orthoSensitivity
         * @visprop
         */
        orthoType: 'square',

        /**
         * Sensitivity (in degrees) to declare an angle as right angle.
         * If the angle measure is inside this distance from a rigth angle, the orthoType
         * of the angle is used for display.
         *
         * @type Number
         * @default 1.0
         * @name Angle#orthoSensitivity
         * @see Angle#orthoType
         * @visprop
         */
        orthoSensitivity: 1.0,

        fillColor: Color.palette.orange,
        highlightFillColor: Color.palette.orange,
        strokeColor: Color.palette.orange,
        // fillColor: '#ff7f00',
        // highlightFillColor: '#ff7f00',
        // strokeColor: '#ff7f00',

        fillOpacity: 0.3,
        highlightFillOpacity: 0.3,

        /**
         * @name Angle#radiuspoint
         * @type Object
         * @deprecated
         */
        radiuspoint: {
            withLabel: false,
            visible: false,
            name: ''
        },

        /**
         * @name Angle#pointsquare
         * @type Object
         * @deprecated
         */
        pointsquare: {
            withLabel: false,
            visible: false,
            name: ''
        },

        /**
         * Attributes of the dot point marking right angles.
         * @name Angle#dot
         * @type Object
         * @default {face: 'o', size: 2}
         */
        dot: {
            visible: false,
            strokeColor: 'none',
            fillColor: '#000000',
            size: 2,
            face: 'o',
            withLabel: false,
            name: ''
        },

        label: {
            position: 'top',
            offset: [0, 0],
            strokeColor: Color.palette.blue
        },

        /**
         * Attributes for sub-element arc. In general, the arc will run through the first point and
         * thus will not have the same radius as the angle sector.
         *
         * @type Arc
         * @name Angle#arc
         * @default '{visible:false}'
         */
        arc: {
            visible: false,
            fillColor: 'none'
        },

        /**#@-*/
    },

    /* special arc options */
    arc: {
        /**#@+
         * @visprop
         */

        /**
         * Type of arc. Possible values are 'minor', 'major', and 'auto'.
         *
         * @type String
         * @name Arc#selection
         * @default 'auto'
         */
        selection: 'auto',

        /**
         * If <tt>true</tt>, moving the mouse over inner points triggers hasPoint.
         *
         * @see JXG.GeometryElement#hasPoint
         * @name Arc#hasInnerPoints
         * @type Boolean
         * @default false
         */
        hasInnerPoints: false,

        label: {
            anchorX: 'auto',
            anchorY: 'auto'
        },
        firstArrow: false,
        lastArrow: false,
        fillColor: 'none',
        highlightFillColor: 'none',
        strokeColor: Color.palette.blue,
        highlightStrokeColor: '#c3d9ff',
        useDirection: false,

        /**
         * Attributes for center point.
         *
         * @type Point
         * @name Arc#center
         */
        center: {
        },

        /**
         * Attributes for radius point.
         *
         * @type Point
         * @name Arc#radiusPoint
         */
        radiusPoint: {
        },

        /**
         * Attributes for angle point.
         *
         * @type Point
         * @name Arc#anglePoint
         */
        anglePoint: {
        }

        /**#@-*/
    },

    /* special arrow options */
    arrow: {
        /**#@+
         * @visprop
         */

        firstArrow: false,

        lastArrow: {
            type: 1,
            highlightSize: 6,
            size: 6
        }

        /**#@-*/
    },

    /* special arrowparallel options */
    arrowparallel: {
    },

    /* special axis options */
    axis: {
        /**#@+
         * @visprop
         */

        name: '',                            // By default, do not generate names for axes.
        needsRegularUpdate: false,           // Axes only updated after zooming and moving of the origin.
        strokeWidth: 1,
        lastArrow: {
            type: 1,
            highlightSize: 8,
            size: 8
        },
        strokeColor: '#666666',
        highlightStrokeWidth: 1,
        highlightStrokeColor: '#888888',

        /**
         * Show / hide ticks.
         *
         * Deprecated. Suggested alternative is "ticks: {visible: false}"
         *
         * @type Boolean
         * @name Axis#withTicks
         * @default true
         * @deprecated
         */
        withTicks: true,
        straightFirst: true,
        straightLast: true,
        margin: -4,
        withLabel: false,
        scalable: false,

        /**
         * Attributes for ticks of the axis.
         *
         * @type Ticks
         * @name Axis#ticks
         */
        ticks: {
            label: {
                offset: [4, -12 + 3],     // This seems to be a good offset for 12 point fonts
                parse: false,
                needsRegularUpdate: false,
                display: 'internal',
                visible: 'inherit',
                layer: 9
            },
            visible: 'inherit',
            needsRegularUpdate: false,
            strokeWidth: 1,
            strokeColor: '#666666',
            highlightStrokeColor: '#888888',
            drawLabels: true,
            drawZero: false,
            insertTicks: true,
            minTicksDistance: 5,
            minorHeight: 10,          // if <0: full width and height
            majorHeight: -1,          // if <0: full width and height
            tickEndings: [0, 1],
            majorTickEndings: [1, 1],
            minorTicks: 4,
            ticksDistance: 1,         // TODO doc
            strokeOpacity: 0.25
        },

        /**
         * Attributes for first point the axis.
         *
         * @type Point
         * @name Axis#point1
         */
        point1: {                  // Default values for point1 if created by line
            needsRegularUpdate: false,
            visible: false
        },

        /**
         * Attributes for second point the axis.
         *
         * @type Point
         * @name Axis#point2
         */
        point2: {                  // Default values for point2 if created by line
            needsRegularUpdate: false,
            visible: false
        },

        tabindex: -1,

        /**
         * Attributes for the axis label.
         *
         * @type Label
         * @name Axis#label
         */
        label: {
            position: 'lft',
            offset: [10, 10]
        }
        /**#@-*/
    },

    /* special options for angle bisector of 3 points */
    bisector: {
        /**#@+
         * @visprop
         */

        strokeColor: '#000000', // Bisector line

        /**
         * Attributes for the helper point of the bisector.
         *
         * @type Point
         * @name Bisector#point
         */
        point: {               // Bisector point
            visible: false,
            fixed: false,
            withLabel: false,
            name: ''
        }

        /**#@-*/
    },

    /* special options for the 2 bisectors of 2 lines */
    bisectorlines: {
        /**#@+
         * @visprop
         */

        /**
         * Attributes for first line.
         *
         * @type Line
         * @name Bisectorlines#line1
         */
        line1: {               //
            strokeColor: '#000000'
        },

        /**
         * Attributes for second line.
         *
         * @type Line
         * @name Bisectorlines#line2
         */
        line2: {               //
            strokeColor: '#000000'
        }

        /**#@-*/
    },

    /* special options for boxplot curves */
    boxplot: {
        /**#@+
         * @visprop
         */

        /**
         *  Direction of the box plot: 'vertical' or 'horizontal'
         *
         * @type String
         * @name Boxplot#dir
         * @default 'vertical'
         */
        dir: 'vertical',

        /**
         * Relative width of the maximum and minimum quantile
         *
         * @type Number
         * @name Boxplot#smallWidth
         * @default 0.5
         */
        smallWidth: 0.5,

        strokeWidth: 2,
        strokeColor: Color.palette.blue,
        fillColor: Color.palette.blue,
        fillOpacity: 0.2,
        highlightStrokeWidth: 2,
        highlightStrokeColor: Color.palette.blue,
        highlightFillColor: Color.palette.blue,
        highlightFillOpacity: 0.1

        /**#@-*/
    },

    /* special button options */
    button: {
        /**#@+
         * @visprop
         */

        /**
         * Control the attribute "disabled" of the HTML button.
         *
         * @name disabled
         * @memberOf Button.prototype
         *
         * @type Boolean
         * @default false
         */
        disabled: false,

        display: 'html'

        /**#@-*/
    },

    /* special cardinal spline options */
    cardinalspline: {
        /**#@+
         * @visprop
         */

        /**
         * Controls if the data points of the cardinal spline when given as
         * arrays should be converted into {@link JXG.Points}.
         *
         * @name createPoints
         * @memberOf Cardinalspline.prototype
         *
         * @see Cardinalspline#points
         *
         * @type Boolean
         * @default true
         */
        createPoints: true,

        /**
         * If set to true, the supplied coordinates are interpreted as
         * [[x_0, y_0], [x_1, y_1], p, ...].
         * Otherwise, if the data consists of two arrays of equal length,
         * it is interpreted as
         * [[x_o x_1, ..., x_n], [y_0, y_1, ..., y_n]]
         *
         * @name isArrayOfCoordinates
         * @memberOf Cardinalspline.prototype
         * @type Boolean
         * @default true
         */
        isArrayOfCoordinates: true,

        /**
         * Attributes for the points generated by Cardinalspline in cases
         * {@link createPoints} is set to true
         *
         * @name points
         * @memberOf Cardinalspline.prototype
         *
         * @see Cardinalspline#createPoints
         * @type Object
         */
        points: {
            strokeOpacity: 0.05,
            fillOpacity: 0.05,
            highlightStrokeOpacity: 1.0,
            highlightFillOpacity: 1.0,
            withLabel: false,
            name: '',
            fixed: false
        }

        /**#@-*/
    },

    /* special chart options */
    chart: {
        /**#@+
         * @visprop
         */

        chartStyle: 'line',
        colors: ['#B02B2C', '#3F4C6B', '#C79810', '#D15600', '#FFFF88', '#c3d9ff', '#4096EE', '#008C00'],
        highlightcolors: null,
        fillcolor: null,
        highlightonsector: false,
        highlightbysize: false,

        fillOpacity: 0.6,
        withLines: false,

        label: {
        }
        /**#@-*/
    },

    /* special html slider options */
    checkbox: {
        /**#@+
         * @visprop
         */

        /**
         * Control the attribute "disabled" of the HTML checkbox.
         *
         * @name disabled
         * @memberOf Checkbox.prototype
         *
         * @type Boolean
         * @default false
         */
        disabled: false,

        /**
         * Control the attribute "checked" of the HTML checkbox.
         *
         * @name checked
         * @memberOf Checkbox.prototype
         *
         * @type Boolean
         * @default false
         */
        checked: false,

        display: 'html'

        /**#@-*/
    },

    /*special circle options */
    circle: {
        /**#@+
         * @visprop
         */

        /**
         * If <tt>true</tt>, moving the mouse over inner points triggers hasPoint.
         *
         * @see JXG.GeometryElement#hasPoint
         * @name Circle#hasInnerPoints
         * @type Boolean
         * @default false
         */
        hasInnerPoints: false,

        fillColor: 'none',
        highlightFillColor: 'none',
        strokeColor: Color.palette.blue,
        highlightStrokeColor: '#c3d9ff',

        /**
         * Attributes for center point.
         *
         * @type Point
         * @name Circle#center
         */
        center: {
            visible: false,
            withLabel: false,
            fixed: false,

            fillColor: Color.palette.red,
            strokeColor: Color.palette.red,
            highlightFillColor: '#c3d9ff',
            highlightStrokeColor: '#c3d9ff',
            layer: 9,

            name: ''
        },

        /**
         * Attributes for center point.
         *
         * @type Point
         * @name Circle#point2
         */
        point2: {
            fillColor: Color.palette.red,
            strokeColor: Color.palette.red,
            highlightFillColor: '#c3d9ff',
            highlightStrokeColor: '#c3d9ff',
            layer: 9,

            visible: false,
            withLabel: false,
            fixed: false,
            name: ''
        },

        /**
         * Attributes for circle label.
         *
         * @type Label
         * @name Circle#label
         */
        label: {
            position: 'urt'
        }
        /**#@-*/
    },

    /* special options for circumcircle of 3 points */
    circumcircle: {
        /**#@+
         * @visprop
         */

        fillColor: 'none',
        highlightFillColor: 'none',
        strokeColor: Color.palette.blue,
        highlightStrokeColor: '#c3d9ff',

        /**
         * Attributes for center point.
         *
         * @type Point
         * @name Circumcircle#center
         */
        center: {               // center point
            visible: false,
            fixed: false,
            withLabel: false,
            fillColor: Color.palette.red,
            strokeColor: Color.palette.red,
            highlightFillColor: '#c3d9ff',
            highlightStrokeColor: '#c3d9ff',
            name: ''
        }
        /**#@-*/
    },

    circumcirclearc: {
        /**#@+
         * @visprop
         */

        fillColor: 'none',
        highlightFillColor: 'none',
        strokeColor: Color.palette.blue,
        highlightStrokeColor: '#c3d9ff',

        /**
         * Attributes for center point.
         *
         * @type Point
         * @name CircumcircleArc#center
         */
        center: {
            visible: false,
            withLabel: false,
            fixed: false,
            name: ''
        }
        /**#@-*/
    },

    /* special options for circumcircle sector of 3 points */
    circumcirclesector: {
        /**#@+
         * @visprop
         */

        useDirection: true,
        fillColor: Color.palette.yellow,
        highlightFillColor: Color.palette.yellow,
        fillOpacity: 0.3,
        highlightFillOpacity: 0.3,
        strokeColor: Color.palette.blue,
        highlightStrokeColor: '#c3d9ff',

        /**
         * Attributes for center point.
         *
         * @type Point
         * @name Circle#point
         */
        point: {
            visible: false,
            fixed: false,
            withLabel: false,
            name: ''
        }
        /**#@-*/
    },

    /* special options for comb */
    comb: {
        /**#@+
         * @visprop
         */

        /**
         * Frequency of comb elements.
         *
         * @type Number
         * @name Comb#frequency
         * @default 0.2
         */
        frequency: 0.2,

        /**
         * Width of the comb.
         *
         * @type Number
         * @name Comb#width
         * @default 0.4
         */
        width: 0.4,

        /**
         * Angle - given in radians - under which comb elements are positioned.
         *
         * @type Number
         * @name Comb#angle
         * @default Math.PI / 3 (i.e. &pi; /3  or 60^° degrees)
         */
        angle: Math.PI / 3,

        /**
         * Should the comb go right to left instead of left to right.
         *
         * @type Boolean
         * @name Comb#reverse
         * @default false
         */
        reverse: false,

        /**
         * Attributes for first defining point of the comb.
         *
         * @type Point
         * @name Comb#point1
         */
        point1: {
            visible: false,
            withLabel: false,
            fixed: false,
            name: ''
        },

        /**
         * Attributes for second defining point of the comb.
         *
         * @type Point
         * @name Comb#point2
         */
        point2: {
            visible: false,
            withLabel: false,
            fixed: false,
            name: ''
        },

        // /**
        //  * Attributes for the curve displaying the comb.
        //  *
        //  * @type Curve
        //  * @name Comb#curve
        //  */
        // curve: {
        //     strokeWidth: 1,
        //     strokeColor: '#0000ff',
        //     fillColor: 'none'
        // },
        strokeWidth: 1,
        strokeColor: '#0000ff',
        fillColor: 'none'
    },

    /* special conic options */
    conic: {
        /**#@+
         * @visprop
         */

        fillColor: 'none',
        highlightFillColor: 'none',
        strokeColor: Color.palette.blue,
        highlightStrokeColor: '#c3d9ff',

        /**
         * Attributes for foci points.
         *
         * @type Point
         * @name Conic#foci
         */
        foci: {
            // points
            fixed: false,
            visible: false,
            withLabel: false,
            name: ''
        },

        /**
         * Attributes for center point.
         *
         * @type Point
         * @name Conic#center
         */
        center: {
            visible: false,
            withLabel: false,
            name: ''
        },

        /**
         * Attributes for five points defining the conic, if some of them are given as coordinates.
         *
         * @type Point
         * @name Conic#point
         */
        point: {
            withLabel: false,
            name: ''
        },

        /**
         * Attributes for parabola line in case the line is given by two
         * points or coordinate pairs.
         *
         * @type Line
         * @name Conic#line
         */
        line: {
            visible: false
        }

        /**#@-*/
    },

    /* special curve options */
    curve: {
        /**#@+
         * @visprop
         */

        strokeWidth: 1,
        strokeColor: Color.palette.blue,
        fillColor: 'none',
        fixed: true,

        /**
         * The curveType is set in {@link JXG.Curve#generateTerm} and used in {@link JXG.Curve#updateCurve}.
         * Possible values are <ul>
         * <li>'none'</li>
         * <li>'plot': Data plot</li>
         * <li>'parameter': we can not distinguish function graphs and parameter curves</li>
         * <li>'functiongraph': function graph</li>
         * <li>'polar'</li>
         * <li>'implicit' (not yet)</li></ul>
         * Only parameter and plot are set directly. Polar is set with {@link JXG.GeometryElement#setAttribute} only.
         * @name Curve#curveType
         * @type String
         * @default null
         */
        curveType: null,

        /**
         * If true use a recursive bisection algorithm.
         * It is slower, but usually the result is better. It tries to detect jumps
         * and singularities.
         *
         * @name Curve#doAdvancedPlot
         * @type Boolean
         * @default true
         */
        doAdvancedPlot: true,

        /**
         * If true use the algorithm by Gillam and Hohenwarter, which was default until version 0.98.
         *
         * @name Curve#doAdvancedPlotOld
         * @see Curve#doAdvancedPlot
         * @type Boolean
         * @default false
         * @deprecated
         */
        doAdvancedPlotOld: false,   // v1

        /**
         * Configure arrow head at the start position for curve.
         * Recommended arrow head type is 7.
         *
         * @name Curve#firstArrow
         * @type Boolean / Object
         * @default false
         * @see Line#firstArrow for options
         */
        firstArrow: false,

        /**
         * The data points of the curve are not connected with straight lines but with bezier curves.
         * @name Curve#handDrawing
         * @type Boolean
         * @default false
         */
        handDrawing: false,

        /**
         * Attributes for circle label.
         *
         * @type Label
         * @name Circle#label
         */
        label: {
            position: 'lft'
        },

        /**
         * Configure arrow head at the end position for curve.
         * Recommended arrow head type is 7.
         *
         * @name Curve#lastArrow
         * @see Line#lastArrow for options
         * @type Boolean / Object
         * @default false
         */
        lastArrow: false,

        /**
         * Line endings (linecap) of a curve stroke.
         * Possible values are:
         * <ul>
         * <li> 'butt',
         * <li> 'round',
         * <li> 'square'.
         * </ul>
         *
         * @name JXG.Curve#lineCap
         * @type String
         * @default 'round'
         */
        lineCap: 'round',

        /**
         * Number of points used for plotting triggered by up events
         * (i.e. high quality plotting) in case
         * {@link Curve#doAdvancedPlot} is false.
         *
         * @name Curve#numberPointsHigh
         * @see Curve#doAdvancedPlot
         * @type Number
         * @default 1600
         */
        numberPointsHigh: 1600,  // Number of points on curves after mouseUp

        /**
         * Number of points used for plotting triggered by move events
         * (i.e. lower quality plotting but fast) in case
         * {@link Curve#doAdvancedPlot} is false.
         *
         * @name Curve#numberPointsLow
         * @see Curve#doAdvancedPlot
         * @type Number
         * @default 400
         */
        numberPointsLow: 400,    // Number of points on curves after mousemove

        /**
         * Select the version of the plot algorithm.
         * <ul>
         * <li> Version 1 is very outdated
         * <li> Version 2 is the default version in JSXGraph v0.99.*, v1.0, and v1.1, v1.2.0
         * <li> Version 3 is an internal version that was never published in  a stable version.
         * <li> Version 4 is available since JSXGraph v1.2.0
         * </ul>
         * Version 4 plots correctly logarithms if the function term is supplied as string (i.e. as JessieCode)
         *
         * @example
         *   var c = board.create('functiongraph', ["log(x)"]);
         *
         * @name Curve#plotVersion
         * @type Number
         * @default 2
         */
        plotVersion: 2,

<<<<<<< HEAD
        /**
         * Apply Ramer-Douglas-Peuker smoothing.
         *
         * @type Boolean
         * @name Curve#RDPsmoothing
         * @default false
=======
/**
         * Attributes for curve label.
         *
         * @type Label
         * @name Curve#label
>>>>>>> 89272981
         */
        RDPsmoothing: false,     // Apply the Ramer-Douglas-Peuker algorithm

        /**
         *
         * Recursion depth used for plotting triggered by up events
         * (i.e. high quality plotting) in case
         * {@link Curve#doAdvancedPlot} is true.
         *
         * @name Curve#recursionDepthHigh
         * @see Curve#doAdvancedPlot
         * @type Number
         * @default 17
         */
        recursionDepthHigh: 17,

        /**
         * Number of points used for plotting triggered by move events in case
         * (i.e. lower quality plotting but fast)
         * {@link Curve#doAdvancedPlot} is true.
         *
         * @name Curve#recursionDepthLow
         * @see Curve#doAdvancedPlot
         * @type Number
         * @default 13
         */
        recursionDepthLow: 15,

        useQDT: false

        /**#@-*/
    },

    /* special foreignObject options */
    foreignobject: {
        /**#@+
         * @visprop
         */

        fixed: true,
        visible: true,
        needsRegularUpdate: false,

        /**
         * List of attractor elements. If the distance of the foreignobject is less than
         * attractorDistance the foreignobject is made to glider of this element.
         *
         * @name ForeignObject#attractors
         *
         * @type Array
         * @default empty
         */
        attractors: []

        /**#@-*/
    },

    /* special functiongraph options */
    functiongraph: {
        /**#@+
         * @visprop
         */


        /**#@-*/
    },

    glider: {
        /**#@+
         * @visprop
         */

        label: {}
        /**#@-*/
    },

    /* special grid options */
    grid: {
        /**#@+
         * @visprop
         */

        /* grid styles */
        needsRegularUpdate: false,
        hasGrid: false,
        gridX: 1,
        gridY: 1,
        //strokeColor: '#c0c0c0',
        strokeColor: '#c0c0c0',
        strokeOpacity: 0.5,
        strokeWidth: 1,
        dash: 0,    // dashed grids slow down the iPad considerably
        /* snap to grid options */

        /**
         * @name Grid#snapToGrid
         * @type Boolean
         * @deprecated
         */
        snapToGrid: false,

        /**
         * @name Grid#snapSizeX
         * @type Boolean
         * @deprecated
         */
        snapSizeX: 10,

        /**
         * @name Grid#snapSizeY
         * @type Boolean
         * @deprecated
         */
        snapSizeY: 10

        /**#@-*/
    },

    group: {
        needsRegularUpdate: true
    },

    /* special html slider options */
    htmlslider: {
        /**#@+
         * @visprop
         */

        // /**
        //  *
        //  * These affect the DOM element input type="range".
        //  * The other attributes affect the DOM element div containing the range element.
        //  */
        widthRange: 100,
        widthOut: 34,
        step: 0.01,

        frozen: true,
        isLabel: false,
        strokeColor: '#000000',
        display: 'html',
        anchorX: 'left',
        anchorY: 'middle',
        withLabel: false

        /**#@-*/
    },

    /* special image options */
    image: {
        /**#@+
         * @visprop
         */

        imageString: null,
        fillOpacity: 1.0,
        highlightFillOpacity: 0.6,


        /**
         * Defines the CSS class used by the image. CSS attributes defined in
         * this class will overwrite the corresponding JSXGraph attributes, e.g.
         * opacity.
         * The default CSS class is defined in jsxgraph.css.
         *
         * @name Image#cssClass
         *
         * @see Image#highlightCssClass
         * @type String
         * @default 'JXGimage'
         */
        cssClass: 'JXGimage',

        /**
         * Defines the CSS class used by the image when highlighted.
         * CSS attributes defined in this class will overwrite the
         * corresponding JSXGraph attributes, e.g. highlightFillOpacity.
         * The default CSS class is defined in jsxgraph.css.
         *
         * @name Image#highlightCssClass
         *
         * @see Image#cssClass
         * @type String
         * @default 'JXGimageHighlight'
         */
        highlightCssClass: 'JXGimageHighlight',

        /**
         * Image rotation in degrees.
         *
         * @name Image#rotate
         * @type Number
         * @default 0
         */
        rotate: 0,

        /**
         * Defines together with {@link Image#snapSizeY} the grid the image snaps on to.
         * The image will only snap on user coordinates which are
         * integer multiples to snapSizeX in x and snapSizeY in y direction.
         * If this value is equal to or less than <tt>0</tt>, it will use the grid displayed by the major ticks
         * of the default ticks of the default x axes of the board.
         *
         * @name Image#snapSizeX
         *
         * @see Point#snapToGrid
         * @see Image#snapSizeY
         * @see JXG.Board#defaultAxes
         * @type Number
         * @default 1
         */
        snapSizeX: 1,

        /**
         * Defines together with {@link Image#snapSizeX} the grid the image snaps on to.
         * The image will only snap on integer multiples to snapSizeX in x and snapSizeY in y direction.
         * If this value is equal to or less than <tt>0</tt>, it will use the grid displayed by the major ticks
         * of the default ticks of the default y axes of the board.
         *
         * @name Image#snapSizeY
         *
         * @see Point#snapToGrid
         * @see Image#snapSizeX
         * @see JXG.Board#defaultAxes
         * @type Number
         * @default 1
         */
        snapSizeY: 1,

        /**
         * List of attractor elements. If the distance of the image is less than
         * attractorDistance the image is made to glider of this element.
         *
         * @name Image#attractors
         *
         * @type Array
         * @default empty
         */
        attractors: []

        /**#@-*/
    },

    /* special options for incircle of 3 points */
    incircle: {
        /**#@+
         * @visprop
         */

        fillColor: 'none',
        highlightFillColor: 'none',
        strokeColor: Color.palette.blue,
        highlightStrokeColor: '#c3d9ff',

        /**
         * Attributes of circle center.
         *
         * @type Point
         * @name Incircle#center
         */
        center: {               // center point
            visible: false,
            fixed: false,
            withLabel: false,
            fillColor: Color.palette.red,
            strokeColor: Color.palette.red,
            highlightFillColor: '#c3d9ff',
            highlightStrokeColor: '#c3d9ff',
            name: ''
        }
        /**#@-*/
    },

    inequality: {
        /**#@+
         * @visprop
         */

        fillColor: Color.palette.red,
        fillOpacity: 0.2,
        strokeColor: 'none',

        /**
         * By default an inequality is less (or equal) than. Set inverse to <tt>true</tt> will consider the inequality
         * greater (or equal) than.
         *
         * @type Boolean
         * @default false
         * @name Inequality#inverse
         * @visprop
         */
        inverse: false
        /**#@-*/
    },

    infobox: {
        /**#@+
         * @visprop
         */

        /**
         * Horizontal offset in pixel of the infobox text from its anchor point.
         *
         * @type Number
         * @default -20
         * @name JXG.Board.infobox#distanceX
         * @visprop
         */
        distanceX: -20,

        /**
         * Vertical offset in pixel of the infobox text from its anchor point.
         *
         * @type Number
         * @default 25
         * @name JXG.Board.infobox#distanceY
         * @visprop
         */
        distanceY: 25,

        /**
         * Internationalization support for infobox text.
         *
         * @name JXG.Board.infobox#intl
         * @type object
                  * @default {
         *    enabled: 'inherit',
         *    options: {}
         * }
         * @visprop
         * @see JXG.Board#intl
         * @see Text#intl
         */
        intl: {
            enabled: 'inherit',
            options: {}
        },

        fontSize: 12,
        isLabel: false,
        strokeColor: '#bbbbbb',
        display: 'html',             // 'html' or 'internal'
        anchorX: 'left',             //  'left', 'middle', or 'right': horizontal alignment
        //  of the text.
        anchorY: 'middle',           //  'top', 'middle', or 'bottom': vertical alignment
        //  of the text.
        cssClass: 'JXGinfobox',
        rotate: 0,                   // works for non-zero values only in combination
        // with display=='internal'
        visible: true,
        parse: false,
        transitionDuration: 0,
        needsRegularUpdate: false,
        tabindex: null,
        viewport: [0, 0, 0, 0]

        /**#@-*/
    },

    /* special options for integral */
    integral: {
        /**#@+
         * @visprop
         */

        axis: 'x',        // 'x' or 'y'
        withLabel: true,    // Show integral value as text
        fixed: true,
        strokeWidth: 0,
        strokeOpacity: 0,
        fillColor: Color.palette.red,
        fillOpacity: 0.3,
        highlightFillColor: Color.palette.red,
        highlightFillOpacity: 0.2,

        /**
         * Attributes of the (left) starting point of the integral.
         *
         * @type Point
         * @name Integral#curveLeft
         * @see Integral#baseLeft
         */
        curveLeft: {    // Start point
            visible: true,
            withLabel: false,
            color: Color.palette.red,
            fillOpacity: 0.8,
            layer: 9
        },

        /**
         * Attributes of the (left) base point of the integral.
         *
         * @type Point
         * @name Integral#baseLeft
         * @see Integral#curveLeft
         */
        baseLeft: {    // Start point
            visible: false,
            fixed: false,
            withLabel: false,
            name: ''
        },

        /**
         * Attributes of the (right) end point of the integral.
         *
         * @type Point
         * @name Integral#curveRight
         * @see Integral#baseRight
         */
        curveRight: {      // End point
            visible: true,
            withLabel: false,
            color: Color.palette.red,
            fillOpacity: 0.8,
            layer: 9
        },

        /**
         * Attributes of the (right) base point of the integral.
         *
         * @type Point
         * @name Integral#baseRight
         * @see Integral#curveRight
         */
        baseRight: {      // End point
            visible: false,
            fixed: false,
            withLabel: false,
            name: ''
        },

        /**
         * Attributes for integral label.
         *
         * @type Label
         * @name Integral#label
         * @default {
         *      fontSize: 20,
         *      digits: 4,
         *      intl: {
         *          enabled: false,
         *          options: {}
         *      }
         *    }
         */
        label: {
            fontSize: 20,
            digits: 4,
            intl: {
                enabled: false,
                options: {}
            }
        }
        /**#@-*/
    },

    /* special input options */
    input: {
        /**#@+
         * @visprop
         */

        /**
         * Control the attribute "disabled" of the HTML input field.
         *
         * @name disabled
         * @memberOf Input.prototype
         *
         * @type Boolean
         * @default false
         */
        disabled: false,

        /**
         * Control the attribute "maxlength" of the HTML input field.
         *
         * @name maxlength
         * @memberOf Input.prototype
         *
         * @type Number
         * @default 524288 (as in HTML)
         */
        maxlength: 524288,

        display: 'html'

        /**#@-*/
    },

    /* special intersection point options */
    intersection: {
        /**#@+
         * @visprop
         */

        /**
         * Used in {@link JXG.Intersection}.
         * This flag sets the behaviour of intersection points of e.g.
         * two segments. If true, the intersection is treated as intersection of lines. If false
         * the intersection point exists if the segments intersect setwise.
         *
         * @name Intersection.alwaysIntersect
         * @type Boolean
         * @default true
         */
        alwaysIntersect: true

        /**#@-*/
    },

    /* special label options */
    label: {
        /**#@+
         * @visprop
         */

        visible: 'inherit',
        strokeColor: '#000000',
        strokeOpacity: 1,
        highlightStrokeOpacity: 0.666666,
        highlightStrokeColor: '#000000',

        fixed: true,

        /**
         * Possible string values for the position of a label for
         * label anchor points are:
         * <ul>
         * <li> 'first' (lines only)
         * <li> 'last' (lines only)
         * <li> 'lft'
         * <li> 'rt'
         * <li> 'top'
         * <li> 'bot'
         * <li> 'ulft'
         * <li> 'urt'
         * <li> 'llft'
         * <li> 'lrt'
         * </ul>
         * This is relevant for non-points: line, circle, curve.
         *
         * The names have been borrowed from <a href="https://www.tug.org/metapost.html">MetaPost</a>.
         *
         * @name Label#position
         * @see Label#offset
         * @type String
         * @default 'urt'
         */
        position: 'urt',

        /**
         *  Label offset from label anchor.
         *  The label anchor is determined by {@link Label#position}
         *
         * @name Label#offset
         * @see Label#position
         * @type Array
         * @default [10,10]
         */
        offset: [10, 10],

        /**
         * Automatic position of label text. When called first, the positioning algorithm
         * starts at the position defined by offset.
         * The algorithm tries to find a position with the least number of
         * overlappings with other elements, while retaining the distance
         * to the anchor element.
         *
         * @name Label#autoPosition
         * @see Label#offset
         * @type Boolean
         * @default false
         *
         * @example
         * 	var p1 = board.create('point', [-2, 1], {id: 'A'});
         * 	var p2 = board.create('point', [-0.85, 1], {
         *      name: 'B', id: 'B', label:{autoPosition: true, offset:[10, 10]}
         *  });
         * 	var p3 = board.create('point', [-1, 1.2], {
         *      name: 'C', id: 'C', label:{autoPosition: true, offset:[10, 10]}
         *  });
         *  var c = board.create('circle', [p1, p2]);
         * 	var l = board.create('line', [p1, p2]);
         *
         * </pre><div id="JXG7d4dafe7-1a07-4d3f-95cb-bfed9d96dea2" class="jxgbox" style="width: 300px; height: 300px;"></div>
         * <script type="text/javascript">
         *     (function() {
         *         var board = JXG.JSXGraph.initBoard('JXG7d4dafe7-1a07-4d3f-95cb-bfed9d96dea2',
         *             {boundingbox: [-8, 8, 8,-8], axis: true, showcopyright: false, shownavigation: false});
         *     	var p1 = board.create('point', [-2, 1], {id: 'A'});
         *     	var p2 = board.create('point', [-0.85, 1], {name: 'B', id: 'B', label:{autoPosition: true, offset:[10, 10]}});
         *     	var p3 = board.create('point', [-1, 1.2], {name: 'C', id: 'C', label:{autoPosition: true, offset:[10, 10]}});
         *      var c = board.create('circle', [p1, p2]);
         *     	var l = board.create('line', [p1, p2]);
         *
         *     })();
         *
         * </script><pre>
         *
         *
         */
        autoPosition: false,

        /**
         * The auto position algorithm tries to put a label to a conflict-free
         * position around it's anchor element. For this, the algorithm tests 12 positions
         * around the anchor element starting at a distance from the anchor
         * defined here (in pixel).
         *
         * @name Label#autoPositionMinDistance
         * @see Label#autoPosition
         * @see Label#autoPositionMaxDistance
         * @type Number
         * @default 12
         *
         */
        autoPositionMinDistance: 12,

        /**
         * The auto position algorithm tries to put a label to a conflict-free
         * position around it's anchor element. For this, the algorithm tests 12 positions
         * around the anchor element up to a distance from the anchor
         * defined here (in pixel).
         *
         * @name Label#autoPositionMaxDistance
         * @see Label#autoPosition
         * @see Label#autoPositionMinDistance
         * @type Number
         * @default 28
         *
         */
        autoPositionMaxDistance: 28

        /**#@-*/
    },

    /* special legend options */
    legend: {
        /**
         * @visprop
         */

        /**
         * Default style of a legend element. The only possible value is 'vertical'.
         * @name Legend#style
         * @type String
         * @default 'vertical'
         */
        style: 'vertical',

        /**
         * Label names of a legend element.
         * @name Legend#labels
         * @type Array
         * @default "['1', '2', '3', '4', '5', '6', '7', '8']"
         */
        labels: ['1', '2', '3', '4', '5', '6', '7', '8'],

        /**
         * (Circular) array of label colors.
         * @name Legend#colors
         * @type Array
         * @default "['#B02B2C', '#3F4C6B', '#C79810', '#D15600', '#FFFF88', '#c3d9ff', '#4096EE', '#008C00']"
         */
        colors: ['#B02B2C', '#3F4C6B', '#C79810', '#D15600', '#FFFF88', '#c3d9ff', '#4096EE', '#008C00'],

        /**
         * Height (in px) of one legend entry
         * @name Legend#rowHeight
         * @type Number
         * @default 20
         *
         */
        rowHeight: 20,

        strokeWidth: 5

        /**#@-*/
    },

    /* special line options */
    line: {
        /**#@+
         * @visprop
         */

        /**
         * Configure the arrow head at the position of its first point or the corresponding
         * intersection with the canvas border
         *
         * In case firstArrow is an object it has the sub-attributes:
         * <pre>
         * {
         *      type: 1, // possible values are 1, 2, ..., 7. Default value is 1.
         *      size: 6, // size of the arrow head. Default value is 6.
         *               // This value is multiplied with the strokeWidth of the line
         *               // Exception: for type=7 size is ignored
         *      highlightSize: 6, // size of the arrow head in case the element is highlighted. Default value
         * }
         * </pre>
         * type=7 is the default for curves if firstArrow: true
         *
         * @example
         *     board.options.line.lastArrow = false;
         *     board.options.line.firstArrow = {size: 10, highlightSize: 10};
         *     board.options.line.point1 = {visible: false, withLabel: true, label: {visible: true, anchorX: 'right'}};
         *     board.options.line.strokeWidth = 4;
         *     board.options.line.highlightStrokeWidth = 4;
         *
         *     board.create('segment', [[-5,4], [3,4]], {firstArrow: {type: 1}, point1: {name: 'type:1'}});
         *     board.create('segment', [[-5,3], [3,3]], {firstArrow: {type: 2}, point1: {name: 'type:2'}});
         *     board.create('segment', [[-5,2], [3,2]], {firstArrow: {type: 3}, point1: {name: 'type:3'}});
         *     board.create('segment', [[-5,1], [3,1]], {firstArrow: {type: 4}, point1: {name: 'type:4'}});
         *     board.create('segment', [[-5,0], [3,0]], {firstArrow: {type: 5}, point1: {name: 'type:5'}});
         *     board.create('segment', [[-5,-1], [3,-1]], {firstArrow: {type: 6}, point1: {name: 'type:6'}});
         *     board.create('segment', [[-5,-2], [3,-2]], {firstArrow: {type: 7}, point1: {name: 'type:7'}});
         *
         * </pre><div id="JXGc94a93da-c942-4204-8bb6-b39726cbb09b" class="jxgbox" style="width: 300px; height: 300px;"></div>
         * <script type="text/javascript">
         *     (function() {
         *         var board = JXG.JSXGraph.initBoard('JXGc94a93da-c942-4204-8bb6-b39726cbb09b',
         *             {boundingbox: [-6, 6, 4,-4], axis: false, showcopyright: false, shownavigation: false});
         *         board.options.line.lastArrow = false;
         *         board.options.line.firstArrow = {size: 10, highlightSize: 10};
         *         board.options.line.point1 = {visible: false, withLabel: true, label: {visible: true, anchorX: 'right'}};
         *         board.options.line.strokeWidth = 4;
         *         board.options.line.highlightStrokeWidth = 4;
         *
         *         board.create('segment', [[-5,4], [3,4]], {firstArrow: {type: 1}, point1: {name: 'type:1'}});
         *         board.create('segment', [[-5,3], [3,3]], {firstArrow: {type: 2}, point1: {name: 'type:2'}});
         *         board.create('segment', [[-5,2], [3,2]], {firstArrow: {type: 3}, point1: {name: 'type:3'}});
         *         board.create('segment', [[-5,1], [3,1]], {firstArrow: {type: 4}, point1: {name: 'type:4'}});
         *         board.create('segment', [[-5,0], [3,0]], {firstArrow: {type: 5}, point1: {name: 'type:5'}});
         *         board.create('segment', [[-5,-1], [3,-1]], {firstArrow: {type: 6}, point1: {name: 'type:6'}});
         *         board.create('segment', [[-5,-2], [3,-2]], {firstArrow: {type: 7}, point1: {name: 'type:7'}});
         *
         *     })();
         *
         * </script><pre>
         *
         * @name Line#firstArrow
         * @see Line#lastArrow
         * @see Line#touchFirstPoint
         * @type Boolean / Object
         * @default false
         */
        firstArrow: false,

        /**
         * Configure the arrow head at the position of its second point or the corresponding
         * intersection with the canvas border.
         *
         * In case lastArrow is an object it has the sub-attributes:
         * <pre>
         * {
         *      type: 1, // possible values are 1, 2, ..., 7. Default value is 1.
         *      size: 6, // size of the arrow head. Default value is 6.
         *               // This value is multiplied with the strokeWidth of the line.
         *               // Exception: for type=7 size is ignored
         *      highlightSize: 6, // size of the arrow head in case the element is highlighted. Default value is 6.
         * }
         * </pre>
         * type=7 is the default for curves if lastArrow: true
         *
         * @example
         *     var p1 = board.create('point', [-5, 2], {size:1});
         *     var p2 = board.create('point', [5, 2], {size:10});
         *     var li = board.create('segment', ['A','B'],
         *         {name:'seg',
         *          strokeColor:'#000000',
         *          strokeWidth:1,
         *          highlightStrokeWidth: 5,
         *          lastArrow: {type: 2, size: 8, highlightSize: 6},
         *          touchLastPoint: true,
         *          firstArrow: {type: 3, size: 8}
         *         });
         *
         * </pre><div id="JXG184e915c-c2ef-11e8-bece-04d3b0c2aad3" class="jxgbox" style="width: 300px; height: 300px;"></div>
         * <script type="text/javascript">
         *     (function() {
         *         var board = JXG.JSXGraph.initBoard('JXG184e915c-c2ef-11e8-bece-04d3b0c2aad3',
         *             {boundingbox: [-8, 8, 8,-8], axis: true, showcopyright: false, shownavigation: false});
         *         var p1 = board.create('point', [-5, 2], {size:1});
         *         var p2 = board.create('point', [5, 2], {size:10});
         *         var li = board.create('segment', ['A','B'],
         *             {name:'seg',
         *              strokeColor:'#000000',
         *              strokeWidth:1,
         *              highlightStrokeWidth: 5,
         *              lastArrow: {type: 2, size: 8, highlightSize: 6},
         *              touchLastPoint: true,
         *              firstArrow: {type: 3, size: 8}
         *             });
         *     })();
         *
         * </script>
         *
         * @example
         *     board.options.line.strokeWidth = 4;
         *     board.options.line.highlightStrokeWidth = 4;
         *     board.options.line.firstArrow = false;
         *     board.options.line.lastArrow = {size: 10, highlightSize: 10};
         *     board.options.line.point2 = {visible: false, withLabel: true, label: {visible: true}};
         *
         *     board.create('segment', [[-5,4], [3,4]], {lastArrow: {type: 1}, point2: {name: 'type:1'}});
         *     board.create('segment', [[-5,3], [3,3]], {lastArrow: {type: 2}, point2: {name: 'type:2'}});
         *     board.create('segment', [[-5,2], [3,2]], {lastArrow: {type: 3}, point2: {name: 'type:3'}});
         *     board.create('segment', [[-5,1], [3,1]], {lastArrow: {type: 4}, point2: {name: 'type:4'}});
         *     board.create('segment', [[-5,0], [3,0]], {lastArrow: {type: 5}, point2: {name: 'type:5'}});
         *     board.create('segment', [[-5,-1], [3,-1]], {lastArrow: {type: 6}, point2: {name: 'type:6'}});
         *     board.create('segment', [[-5,-2], [3,-2]], {lastArrow: {type: 7}, point2: {name: 'type:7'}});
         *
         * </pre><div id="JXGca206b1c-e319-4899-8b90-778f53fd926d" class="jxgbox" style="width: 300px; height: 300px;"></div>
         * <script type="text/javascript">
         *     (function() {
         *         var board = JXG.JSXGraph.initBoard('JXGca206b1c-e319-4899-8b90-778f53fd926d',
         *             {boundingbox: [-6, 6, 6,-4], axis: false, showcopyright: false, shownavigation: false});
         *         board.options.line.strokeWidth = 4;
         *         board.options.line.highlightStrokeWidth = 4;
         *         board.options.line.firstArrow = false;
         *         board.options.line.lastArrow = {size: 10, highlightSize: 10};
         *         board.options.line.point2 = {visible: false, withLabel: true, label: {visible: true}};
         *
         *         board.create('segment', [[-5,4], [3,4]], {lastArrow: {type: 1}, point2: {name: 'type:1'}});
         *         board.create('segment', [[-5,3], [3,3]], {lastArrow: {type: 2}, point2: {name: 'type:2'}});
         *         board.create('segment', [[-5,2], [3,2]], {lastArrow: {type: 3}, point2: {name: 'type:3'}});
         *         board.create('segment', [[-5,1], [3,1]], {lastArrow: {type: 4}, point2: {name: 'type:4'}});
         *         board.create('segment', [[-5,0], [3,0]], {lastArrow: {type: 5}, point2: {name: 'type:5'}});
         *         board.create('segment', [[-5,-1], [3,-1]], {lastArrow: {type: 6}, point2: {name: 'type:6'}});
         *         board.create('segment', [[-5,-2], [3,-2]], {lastArrow: {type: 7}, point2: {name: 'type:7'}});
         *     })();
         *
         * </script><pre>
         *
         * @name Line#lastArrow
         * @see Line#firstArrow
         * @see Line#touchLastPoint
         * @type Boolean / Object
         * @default false
         */
        lastArrow: false,

        /**
         * This number (pixel value) controls where infinite lines end at the canvas border. If zero, the line
         * ends exactly at the border, if negative there is a margin to the inside, if positive the line
         * ends outside of the canvas (which is invisible).
         *
         * @name Line#margin
         * @type Number
         * @default 0
         */
        margin: 0,

        /**
         * If true, line stretches infinitely in direction of its first point.
         * Otherwise it ends at point1.
         *
         * @name Line#straightFirst
         * @see Line#straightLast
         * @type Boolean
         * @default true
         */
        straightFirst: true,

        /**
         * If true, line stretches infinitely in direction of its second point.
         * Otherwise it ends at point2.
         *
         * @name Line#straightLast
         * @see Line#straightFirst
         * @type Boolean
         * @default true
         */
        straightLast: true,

        fillColor: 'none',           // Important for VML on IE
        highlightFillColor: 'none',  // Important for VML on IE
        strokeColor: Color.palette.blue,
        highlightStrokeColor: '#c3d9ff',
        withTicks: false,

        /**
         * Attributes for first defining point of the line.
         *
         * @type Point
         * @name Line#point1
         */
        point1: {                  // Default values for point1 if created by line
            fillColor: Color.palette.red,
            strokeColor: Color.palette.red,
            highlightFillColor: '#c3d9ff',
            highlightStrokeColor: '#c3d9ff',
            layer: 9,

            visible: false,
            withLabel: false,
            fixed: false,
            name: ''
        },

        /**
         * Attributes for second defining point of the line.
         *
         * @type Point
         * @name Line#point2
         */
        point2: {                  // Default values for point2 if created by line
            fillColor: Color.palette.red,
            strokeColor: Color.palette.red,
            highlightFillColor: '#c3d9ff',
            highlightStrokeColor: '#c3d9ff',
            layer: 9,

            visible: false,
            withLabel: false,
            fixed: false,
            name: ''
        },

        /**
         * Attributes for ticks of the line.
         *
         * @name Line#ticks
         * @type Object
         * @see Ticks
         */
        ticks: {
            drawLabels: true,
            label: {
                offset: [4, -12 + 3] // This seems to be a good offset for 12 point fonts
            },
            drawZero: false,
            insertTicks: false,
            ticksDistance: 1,
            minTicksDistance: 50,
            minorHeight: 4,          // if <0: full width and height
            majorHeight: -1,         // if <0: full width and height
            minorTicks: 4,
            strokeOpacity: 0.3,
            visible: 'inherit'
        },

        /**
         * Attributes for the line label.
         *
         * @type Object
         * @name Line#label
         * @see Label
         */
        label: {
            position: 'llft'
        },

        /**
         * If set to true, the point will snap to a grid defined by
         * {@link Point#snapSizeX} and {@link Point#snapSizeY}.
         *
         * @see Point#snapSizeX
         * @see Point#snapSizeY
         * @type Boolean
         * @name Line#snapToGrid
         * @default false
         */
        snapToGrid: false,

        /**
         * Defines together with {@link Point#snapSizeY} the grid the point snaps on to.
         * The point will only snap on integer multiples to snapSizeX in x and snapSizeY in y direction.
         * If this value is equal to or less than <tt>0</tt>, it will use the grid displayed by the major ticks
         * of the default ticks of the default x axes of the board.
         *
         * @see Point#snapToGrid
         * @see Point#snapSizeY
         * @see JXG.Board#defaultAxes
         * @type Number
         * @name Line#snapSizeX
         * @default 1
         */
        snapSizeX: 1,

        /**
         * Defines together with {@link Point#snapSizeX} the grid the point snaps on to.
         * The point will only snap on integer multiples to snapSizeX in x and snapSizeY in y direction.
         * If this value is equal to or less than <tt>0</tt>, it will use the grid displayed by the major ticks
         * of the default ticks of the default y axes of the board.
         *
         * @see Point#snapToGrid
         * @see Point#snapSizeX
         * @see JXG.Board#defaultAxes
         * @type Number
         * @name Line#snapSizeY
         * @default 1
         */
        snapSizeY: 1,

        /**
         * If set to true, {@link Line#firstArrow} is set to true and the point is visible,
         * the arrow head will just touch the circle line of the start point of the line.
         *
         * @see Line#firstArrow
         * @type Boolean
         * @name Line#touchFirstPoint
         * @default false
         */
        touchFirstPoint: false,

        /**
         * If set to true, {@link Line#lastArrow} is set to true and the point is visible,
         * the arrow head will just touch the circle line of the start point of the line.
         * @see Line#firstArrow
         * @type Boolean
         * @name Line#touchLastPoint
         * @default false
         */
        touchLastPoint: false,

        /**#@-*/
    },

    /* special options for locus curves */
    locus: {
        /**#@+
         * @visprop
         */

        translateToOrigin: false,
        translateTo10: false,
        stretch: false,
        toOrigin: null,
        to10: null
        /**#@-*/
    },

    /* special measurement options */
    measurement: {
        /**#@+
         * @visprop
         */

        baseUnit: '',
        dim: 0

        /**#@-*/
    },

    /* special metapost spline options */
    metapostspline: {
        /**#@+
         * @visprop
         */

        /**
          * Controls if the data points of the cardinal spline when given as
          * arrays should be converted into {@link JXG.Points}.
          *
          * @name createPoints
          * @memberOf Metapostspline.prototype
          *
          * @see Metapostspline#points
          *
          * @type Boolean
          * @default true
          */
        createPoints: true,

        /**
         * If set to true, the supplied coordinates are interpreted as
         * [[x_0, y_0], [x_1, y_1], p, ...].
         * Otherwise, if the data consists of two arrays of equal length,
         * it is interpreted as
         * [[x_o x_1, ..., x_n], [y_0, y_1, ..., y_n]]
         *
         * @name isArrayOfCoordinates
         * @memberOf Metapostspline.prototype
         * @type Boolean
         * @default true
         */
        isArrayOfCoordinates: true,

        /**
         * Attributes for the points generated by Metapost spline in cases
         * {@link createPoints} is set to true
         *
         * @name points
         * @memberOf Metapostspline.prototype
         *
         * @see Metapostspline#createPoints
         * @type Object
         */
        points: {
            strokeOpacity: 0.5,
            fillOpacity: 0.5,
            highlightStrokeOpacity: 1.0,
            highlightFillOpacity: 1.0,
            withLabel: false,
            name: '',
            fixed: false
        }

        /**#@-*/
    },

    /* special mirrorelement options */
    mirrorelement: {
        /**#@+
         * @visprop
         */

        fixed: true,

        /**
         * Attributes of mirror point, i.e. the point along which the element is mirrored.
         *
         * @type Point
         * @name mirrorelement#point
         */
        point: {},

        /**
         * Attributes of circle center, i.e. the center of the circle,
         * if a circle is the mirror element and the transformation type is 'Euclidean'
         *
         * @type Point
         * @name mirrorelement#center
         */
        center: {},

        /**
         * Type of transformation. Possible values are 'Euclidean', 'projective'.
         *
         * If the value is 'Euclidean', the mirror element of a circle is again a circle,
         * otherwise it is a conic section.
         *
         * @type String
         * @name mirrorelement#type
         * @default 'Euclidean'
         */
        type: 'Euclidean'

        /**#@-*/
    },

    /* special nonreflexangle options */
    nonreflexangle: {
        /**#@+
         * @visprop
         */

        /**#@-*/
    },

    // /* special options for Msector of 3 points */
    // msector: {
    //     strokeColor: '#000000', // Msector line
    //     point: {               // Msector point
    //         visible: false,
    //         fixed: false,
    //         withLabel: false,
    //         name: ''
    //     }
    // },

    /* special options for normal lines */
    normal: {
        /**#@+
         * @visprop
         */

        strokeColor: '#000000', //  normal line

        /**
         * Attributes of helper point of normal.
         *
         * @type Point
         * @name Normal#point
         */
        point: {
            visible: false,
            fixed: false,
            withLabel: false,
            name: ''
        }
        /**#@-*/
    },

    /* special options for orthogonal projection points */
    orthogonalprojection: {
        /**#@+
         * @visprop
         */


        /**#@-*/
    },

    /* special options for parallel lines */
    parallel: {
        /**#@+
         * @visprop
         */

        strokeColor: '#000000', // Parallel line

        /**
         * Attributes of helper point of normal.
         *
         * @type Point
         * @name Parallel#point
         */
        point: {
            visible: false,
            fixed: false,
            withLabel: false,
            name: ''
        },

        label: {
            position: 'llft'
        }
        /**#@-*/
    },

    /* special parallelogram options */
    parallelogram: {
        parallelpoint: {
            withLabel: false,
            name: ''
        }
    },

    /* special parallelpoint options */
    parallelpoint: {
    },

    /* special perpendicular options */
    perpendicular: {
        /**#@+
         * @visprop
         */

        strokeColor: '#000000', // Perpendicular line
        straightFirst: true,
        straightLast: true
        /**#@-*/
    },

    /* special perpendicular options */
    perpendicularsegment: {
        /**#@+
         * @visprop
         */

        strokeColor: '#000000', // Perpendicular segment
        straightFirst: false,
        straightLast: false,
        point: {               // Perpendicular point
            visible: false,
            fixed: true,
            withLabel: false,
            name: ''
        }
        /**#@-*/
    },

    /* special point options */
    point: {
        /**#@+
         * @visprop
         */

        withLabel: true,
        label: {},

        /**
         * This attribute was used to determined the point layout. It was derived from GEONExT and was
         * replaced by {@link Point#face} and {@link Point#size}.
         *
         * @name Point#style
         *
         * @see Point#face
         * @see Point#size
         * @type Number
         * @default 5
         * @deprecated
         */
        style: 5,

        /**
         * There are different point styles which differ in appearance.
         * Posssible values are
         * <table><tr><th>Value</th></tr>
         * <tr><th>Input</th><th>Output</th></tr>
         * <tr><td>cross</td><td>x</td></tr>
         * <tr><td>circle</td><td>o</td></tr>
         * <tr><td>square, []</td><td>[]</td></tr>
         * <tr><td>plus</td><td>+</td></tr>
         * <tr><td>minus</td><td>-</td></tr>
         * <tr><td>divide</td><td>|</td></tr>
         * <tr><td>diamond</td><td>&lt;&gt;</td></tr>
         * <tr><td>triangleup</td><td>^, a, A</td></tr>
         * <tr><td>triangledown</td><td>v</td></tr>
         * <tr><td>triangleleft</td><td>&lt;</td></tr>
         * <tr><td>triangleright</td><td>&gt;</td></tr>
         * </table>
         *
         * @name Point#face
         *
         * @type String
         * @see JXG.Point#setStyle
         * @default circle
         */
        face: 'o',

        /**
         * Size of a point, either in pixel or user coordinates.
         * Means radius resp. half the width of a point (depending on the face).
         *
         * @name Point#size
         *
         * @see Point#face
         * @see JXG.Point#setStyle
         * @see Point#sizeUnit
         * @type Number
         * @default 3
         */
        size: 3,

        /**
         * Unit for size.
         * Possible values are 'screen' and 'user.
         *
         * @name Point#sizeUnit
         *
         * @see Point#size
         * @type String
         * @default 'screen'
         */
        sizeUnit: 'screen',

        strokeWidth: 2,

        transitionProperties: ['fill', 'fill-opacity', 'stroke', 'stroke-opacity', 'stroke-width', 'width', 'height', 'rx', 'ry'],
        fillColor: Color.palette.red,
        strokeColor: Color.palette.red,
        highlightFillColor: '#c3d9ff',
        highlightStrokeColor: '#c3d9ff',
        // strokeOpacity: 1.0,
        // fillOpacity: 1.0,
        // highlightFillOpacity: 0.5,
        // highlightStrokeOpacity: 0.5,

        // fillColor: '#ff0000',
        // highlightFillColor: '#eeeeee',
        // strokeWidth: 2,
        // strokeColor: '#ff0000',
        // highlightStrokeColor: '#c3d9ff',

        /**
         * If true, the point size changes on zoom events.
         *
         * @type Boolean
         * @name Point#zoom
         * @default false
         *
         */
        zoom: false,             // Change the point size on zoom

        /**
         * If true, the infobox is shown on mouse/pen over, if false not.
         * If the value is 'inherit', the value of
         * {@link JXG.Board#showInfobox} is taken.
         *
         * @name Point#showInfobox
         * @see JXG.Board#showInfobox
         * @type {Boolean|String} true | false | 'inherit'
         * @default true
         */
        showInfobox: 'inherit',

        /**
         * Truncating rule for the digits in the infobox.
         * <ul>
         * <li>'auto': done automatically by JXG.autoDigits()
         * <li>'none': no truncation
         * <li>number: truncate after "number digits" with JXG.toFixed()
         * </ul>
         *
         * @name Point#infoboxDigits
         *
         * @type String, Number
         * @default 'auto'
         * @see JXG#autoDigits
         * @see JXG#toFixed
         */
        infoboxDigits: 'auto',

        draft: false,

        /**
         * List of attractor elements. If the distance of the point is less than
         * attractorDistance the point is made to glider of this element.
         *
         * @name Point#attractors
         *
         * @type Array
         * @default empty
         */
        attractors: [],

        /**
         * Unit for attractorDistance and snatchDistance, used for magnetized points and for snapToPoints.
         * Possible values are 'screen' and 'user'.
         *
         * @name Point#attractorUnit
         *
         * @see Point#attractorDistance
         * @see Point#snatchDistance
         * @see Point#snapToPoints
         * @see Point#attractors
         * @type String
         * @default 'user'
         */
        attractorUnit: 'user',    // 'screen', 'user'

        /**
         * If the distance of the point to one of its attractors is less
         * than this number the point will be a glider on this
         * attracting element.
         * If set to zero nothing happens.
         *
         * @name Point#attractorDistance
         *
         * @type Number
         * @default 0.0
         */
        attractorDistance: 0.0,

        /**
         * If the distance of the point to one of its attractors is at least
         * this number the point will be released from being a glider on the
         * attracting element.
         * If set to zero nothing happens.
         *
         * @name Point#snatchDistance
         *
         * @type Number
         * @default 0.0
         */
        snatchDistance: 0.0,

        /**
         * If set to true, the point will snap to a grid of integer multiples of
         * {@link Point#snapSizeX} and {@link Point#snapSizeY} (in user coordinates).
         * <p>
         * The coordinates of the grid points are either integer multiples of snapSizeX and snapSizeY
         * (given in user coordinates, not pixels) or are the intersection points
         * of the major ticks of the boards default axes in case that snapSizeX, snapSizeY are negative.
         *
         * @name Point#snapToGrid
         *
         * @see Point#snapSizeX
         * @see Point#snapSizeY
         * @type Boolean
         * @default false
         */
        snapToGrid: false,

        /**
         * If set to true, the point will only snap to (possibly invisibly) grid points
         * when within {@link Point#attractorDistance} of such a grid point.
         * <p>
         * The coordinates of the grid points are either integer multiples of snapSizeX and snapSizeY
         * (given in user coordinates, not pixels) or are the intersection points
         * of the major ticks of the boards default axes in case that snapSizeX, snapSizeY are negative.
         *
         * @name Point#attractToGrid
         *
         * @see Point#attractorDistance
         * @see Point#attractorUnit
         * @see Point#snapToGrid
         * @see Point#snapSizeX
         * @see Point#snapSizeY
         * @type Boolean
         * @default false
         *
         * @example
         * board.create('point', [3, 3], { attractToGrid: true, attractorDistance: 10, attractorunit: 'screen' });
         *
         * </pre><div id="JXG397ab787-cd40-449c-a7e7-a3f7bab1d4f6" class="jxgbox" style="width: 300px; height: 300px;"></div>
         * <script type="text/javascript">
         *     (function() {
         *         var board = JXG.JSXGraph.initBoard('JXG397ab787-cd40-449c-a7e7-a3f7bab1d4f6',
         *             {boundingbox: [-1, 4, 7,-4], axis: true, showcopyright: false, shownavigation: false});
         *     board.create('point', [3, 3], { attractToGrid: true, attractorDistance: 10, attractorunit: 'screen' });
         *
         *     })();
         *
         * </script><pre>
         *
         */
        attractToGrid: false,

        /**
         * Defines together with {@link Point#snapSizeY} the grid the point snaps on to.
         * It is given in user coordinates, not in pixels.
         * The point will only snap on integer multiples to snapSizeX in x and snapSizeY in y direction.
         * If this value is equal to or less than <tt>0</tt>, it will use the grid displayed by the major ticks
         * of the default ticks of the default x axes of the board.
         *
         * @name Point#snapSizeX
         *
         * @see Point#snapToGrid
         * @see Point#snapSizeY
         * @see JXG.Board#defaultAxes
         * @type Number
         * @default 1
         */
        snapSizeX: 1,

        /**
         * Defines together with {@link Point#snapSizeX} the grid the point snaps on to.
         * It is given in user coordinates, not in pixels.
         * The point will only snap on integer multiples to snapSizeX in x and snapSizeY in y direction.
         * If this value is equal to or less than <tt>0</tt>, it will use the grid displayed by the major ticks
         * of the default ticks of the default y axes of the board.
         *
         * @name Point#snapSizeY
         *
         * @see Point#snapToGrid
         * @see Point#snapSizeX
         * @see JXG.Board#defaultAxes
         * @type Number
         * @default 1
         */
        snapSizeY: 1,

        /**
         * If set to true, the point will snap to the nearest point in distance of
         * {@link Point#attractorDistance}.
         *
         * @name Point#snapToPoints
         *
         * @see Point#attractorDistance
         * @type Boolean
         * @default false
         */
        snapToPoints: false,

        /**
         * List of elements which are ignored by snapToPoints.
         * @name Point#ignoredSnapToPoints
         *
         * @type Array
         * @default empty
         */
        ignoredSnapToPoints: []

        /**#@-*/
    },

    /* special polygon options */
    polygon: {
        /**#@+
         * @visprop
         */

        /**
         * If <tt>true</tt>, moving the mouse over inner points triggers hasPoint.
         *
         * @see JXG.GeometryElement#hasPoint
         * @name Polygon#hasInnerPoints
         * @type Boolean
         * @default false
         */
        hasInnerPoints: false,

        fillColor: Color.palette.yellow,
        highlightFillColor: Color.palette.yellow,
        // fillColor: '#00ff00',
        // highlightFillColor: '#00ff00',
        fillOpacity: 0.3,
        highlightFillOpacity: 0.2,

        /**
         * Is the polygon bordered by lines?
         *
         * @type Boolean
         * @name Polygon#withLines
         * @default true
         */
        withLines: true,

        /**
         * Attributes for the polygon border lines.
         *
         * @type Line
         * @name Polygon#borders
         */
        borders: {
            withLabel: false,
            strokeWidth: 1,
            highlightStrokeWidth: 1,
            // Polygon layer + 1
            layer: 5,
            label: {
                position: 'top'
            },
            visible: 'inherit'
        },

        /**
         * By default, the strokewidths of the borders of a polygon are not changed during highlighting (only strokeColor and strokeOpacity are changed
         * to highlightStrokeColor, and highlightStrokeOpacity).
         * However, strokewidth is changed to highlightStrokewidth if an individual border gets the focus.
         * <p>
         * With this attribute set to true, also the borders change strokeWidth if the polygon itself gets the focus.
         *
         * @type Boolean
         * @name Polygon#highlightByStrokeWidth
         * @default false
         */
        highlightByStrokeWidth: false,

        /**
         * Attributes for the polygon vertices.
         *
         * @type Point
         * @name Polygon#vertices
         */
        vertices: {
            layer: 9,
            withLabel: false,
            name: '',
            strokeColor: Color.palette.red,
            fillColor: Color.palette.red,
            fixed: false,
            visible: 'inherit'
        },

        /**
         * Attributes for the polygon label.
         *
         * @type Label
         * @name Polygon#label
         */
        label: {
            offset: [0, 0]
        }

        /**#@-*/
    },

    /* special polygonal chain options
    */
    polygonalchain: {
        /**#@+
         * @visprop
         */

        fillColor: 'none',
        highlightFillColor: 'none'

        /**#@-*/
    },

    /* special prescribed angle options
    * Not yet implemented. But angle.setAngle(val) is implemented.

    */
    prescribedangle: {
        /**#@+
         * @visprop
         */

        /**
         * Attributes for the helper point of the prescribed angle.
         *
         * @type Point
         * @name Prescribedangle#anglePoint
         * @ignore
         */
        anglePoint: {
            size: 2,
            visible: false,
            withLabel: false
        }

        /**#@-*/
    },

    /* special reflection options */
    reflection: {
        /**#@+
         * @visprop
         */

        fixed: true,

        /**
         * Attributes of circle center, i.e. the center of the circle,
         * if a circle is the mirror element and the transformation type is 'Euclidean'
         *
         * @type center
         * @name Prescribedangle#center
         */
        center: {},

        /**
         * Type of transformation. Possible values are 'Euclidean', 'projective'.
         *
         * If the value is 'Euclidean', the reflected element of a circle is again a circle,
         * otherwise it is a conic section.
         *
         * @type String
         * @name Reflection#type
         * @default 'Euclidean'
         */
        type: 'Euclidean'

        /**#@-*/
    },

    /* special reflexangle options */
    reflexangle: {
        /**#@+
         * @visprop
         */

        /**#@-*/
    },

    /* special regular polygon options */
    regularpolygon: {
        /**#@+
         * @visprop
         */

        /**
         * If <tt>true</tt>, moving the mouse over inner points triggers hasPoint.
         * @see JXG.GeometryElement#hasPoint
         *
         * @name RegularPolygon#hasInnerPoints
         * @type Boolean
         * @default false
         */
        hasInnerPoints: false,
        fillColor: Color.palette.yellow,
        highlightFillColor: Color.palette.yellow,
        fillOpacity: 0.3,
        highlightFillOpacity: 0.2,

        /**
         * Is the polygon bordered by lines?
         *
         * @type Boolean
         * @name RegularPolygon#withLines
         * @default true
         */
        withLines: true,

        /**
         * Attributes for the polygon border lines.
         *
         * @type Line
         * @name RegularPolygon#borders
         */
        borders: {
            withLabel: false,
            strokeWidth: 1,
            highlightStrokeWidth: 1,
            // Polygon layer + 1
            layer: 5,
            label: {
                position: 'top'
            }
        },

        /**
         * Attributes for the polygon vertices.
         *
         * @type Point
         * @name RegularPolygon#vertices
         */
        vertices: {
            layer: 9,
            withLabel: true,
            strokeColor: Color.palette.red,
            fillColor: Color.palette.red,
            fixed: false
        },

        /**
         * Attributes for the polygon label.
         *
         * @type Label
         * @name regularPolygon#label
         */
        label: {
            offset: [0, 0]
        }

        /**#@-*/
    },

    /* special options for riemann sums */
    riemannsum: {
        /**#@+
         * @visprop
         */

        withLabel: false,
        fillOpacity: 0.3,
        fillColor: Color.palette.yellow

        /**#@-*/
    },

    /* special sector options */
    sector: {
        /**#@+
         * @visprop
         */

        fillColor: Color.palette.yellow,
        highlightFillColor: Color.palette.yellow,
        // fillColor: '#00ff00',
        // highlightFillColor: '#00ff00',

        fillOpacity: 0.3,
        highlightFillOpacity: 0.3,
        highlightOnSector: false,
        highlightStrokeWidth: 0,

        /**
         * Type of sector. Possible values are 'minor', 'major', and 'auto'.
         *
         * @type String
         * @name Sector#selection
         * @default 'auto'
         */
        selection: 'auto',

        /**
         * Attributes for sub-element arc. It is only available, if the sector is defined by three points.
         *
         * @type Arc
         * @name Sector#arc
         * @default '{visible:false}'
         */
        arc: {
            visible: false,
            fillColor: 'none',
            withLabel: false,
            name: '',

            center: {
                visible: false,
                withLabel: false,
                name: ''
            },

            radiusPoint: {
                visible: false,
                withLabel: false,
                name: ''
            },

            anglePoint: {
                visible: false,
                withLabel: false,
                name: ''
            }
        },

        /**
         * Attributes for helper point radiuspoint in case it is provided by coordinates.
         *
         * @type Point
         * @name Sector#radiusPoint
         */
        radiusPoint: {
            visible: false,
            withLabel: false
        },

        /**
         * Attributes for helper point center in case it is provided by coordinates.
         *
         * @type Point
         * @name Sector#center
         */
        center: {
            visible: false,
            withLabel: false
        },

        /**
         * Attributes for helper point anglepoint in case it is provided by coordinates.
         *
         * @type Point
         * @name Sector#anglePoint
         */
        anglePoint: {
            visible: false,
            withLabel: false
        },

        /**
         * Attributes for the sector label.
         *
         * @type Label
         * @name Sector#label
         */
        label: {
            offset: [0, 0],
            anchorX: 'auto',
            anchorY: 'auto'
        }

        /**#@-*/
    },

    /* special segment options */
    segment: {
        /**#@+
         * @visprop
         */

        label: {
            position: 'top'
        }
        /**#@-*/
    },

    semicircle: {
        /**#@+
         * @visprop
         */

        /**
         * Attributes for center point of the semicircle.
         *
         * @type Point
         * @name Semicircle#center
         */
        center: {
            visible: false,
            withLabel: false,
            fixed: false,
            fillColor: Color.palette.red,
            strokeColor: Color.palette.red,
            highlightFillColor: '#eeeeee',
            highlightStrokeColor: Color.palette.red,
            name: ''
        }

        /**#@-*/
    },

    /* special slider options */
    slider: {
        /**#@+
         * @visprop
         */

        /**
         * The slider only returns integer multiples of this value, e.g. for discrete values set this property to <tt>1</tt>. For
         * continuous results set this to <tt>-1</tt>.
         *
         * @memberOf Slider.prototype
         * @name snapWidth
         * @type Number
         */
        snapWidth: -1,      // -1 = deactivated

        /**
         * List of values to snap to. If the glider is within snapValueDistance
         * (in user coordinate units) of one of these points,
         * then the glider snaps to that point.
         *
         * @memberOf Slider.prototype
         * @name snapValues
         * @type Array
         * @see Slider#snapValueDistance
         * @default empty
         *
         * @example
         *         var n = board.create('slider', [[-2, 3], [4, 3], [1, 5, 100]], {
         *             name: 'n',
         *             snapWidth: 1,
         *             snapValues: [1, 22, 77, 100],
         *             snapValueDistance: 5
         *         });
         *
         *         var k = board.create('slider', [[-2, -1], [4, -1], [-4, 0, 4]], {
         *             name: 'k',
         *             snapWidth: 0.1,
         *             snapValues: [-3, -1, 1, 3],
         *             snapValueDistance: 0.4
         *         });
         *
         * </pre><div id="JXG9be68014-4e14-479a-82b4-e92d9b8f6eef" class="jxgbox" style="width: 300px; height: 300px;"></div>
         * <script type="text/javascript">
         *     (function() {
         *         var board = JXG.JSXGraph.initBoard('JXG9be68014-4e14-479a-82b4-e92d9b8f6eef',
         *             {boundingbox: [-8, 8, 8,-8], axis: true, showcopyright: false, shownavigation: false});
         *             var n = board.create('slider', [[-2, 3], [4, 3], [1, 5, 100]], {
         *                 name: 'n',
         *                 snapWidth: 1,
         *                 snapValues: [1, 22, 77, 100],
         *                 snapValueDistance: 5
         *             });
         *
         *             var k = board.create('slider', [[-2, -1], [4, -1], [-4, 0, 4]], {
         *                 name: 'k',
         *                 snapWidth: 0.1,
         *                 snapValues: [-3, -1, 1, 3],
         *                 snapValueDistance: 0.4
         *             });
         *
         *     })();
         *
         * </script><pre>
         *
         */
        snapValues: [],

        /**
         * If the difference between the slider value and one of the elements of snapValues is less
         * than this number (in user coordinate units), the slider will snap to that value.
         *
         * @memberOf Slider.prototype
         * @name snapValueDistance
         * @type Number
         * @see Slider#snapValues
         * @default 0.0
         */
        snapValueDistance: 0.0,

        /**
         * The precision of the slider value displayed in the optional text.
         * Replaced by the attribute "digits".
         *
         * @memberOf Slider.prototype
         * @name precision
         * @type Number
         * @deprecated
         * @see Slider#digits
         * @default 2
         */
        precision: 2,

        /**
         * The number of digits of the slider value displayed in the optional text.
         *
         * @memberOf Slider.prototype
         * @name digits
         * @type Number
         * @default 2
         */
        digits: 2,

        /**
         * Internationalization support for slider labels.
         *
         * @name intl
         * @memberOf Slider.prototype
         * @type object
         * @default {
         *    enabled: 'inherit',
         *    options: {}
         * }
         * @see JXG.Board#intl
         * @see Text#intl
         *
         * @example
         * var s = board.create('slider', [[-2, 3], [2, 3], [0, 1, 360]], {
         *     name: '&alpha;',
         *     snapWidth: 1,
         *     intl: {
         *         enabled: true,
         *         options: {
         *             style: 'unit',
         *             unit: 'degree',
         *         }
         *     }
         * });
         *
         * </pre><div id="JXGb49a9779-c0c8-419d-9173-c67232cfd65c" class="jxgbox" style="width: 300px; height: 300px;"></div>
         * <script type="text/javascript">
         *     (function() {
         *         var board = JXG.JSXGraph.initBoard('JXGb49a9779-c0c8-419d-9173-c67232cfd65c',
         *             {boundingbox: [-8, 8, 8,-8], axis: true, showcopyright: false, shownavigation: false});
         *     var s = board.create('slider', [[-2, 3], [2, 3], [0, 1, 360]], {
         *         name: '&alpha;',
         *         snapWidth: 1,
         *         intl: {
         *             enabled: true,
         *             options: {
         *                 style: 'unit',
         *                 unit: 'degree',
         *             }
         *         }
         *     });
         *
         *     })();
         *
         * </script><pre>
         *
         */
        intl: {
            enabled: 'inherit',
            options: {}
        },

        firstArrow: false,
        lastArrow: false,

        /**
         * Show slider ticks.
         *
         * @type Boolean
         * @name Slider#withTicks
         * @default true
         */
        withTicks: true,

        /**
         * Show slider label.
         *
         * @type Boolean
         * @name Slider#withLabel
         * @default true
         */
        withLabel: true,

        /**
         * If not null, this replaces the part "name = " in the slider label.
         * Possible types: string, number or function.
         * @type String
         * @name suffixLabel
         * @memberOf Slider.prototype
         * @default null
         * @see JXG.Slider#unitLabel
         * @see JXG.Slider#postLabel
         */
        suffixLabel: null,

        /**
         * If not null, this is appended to the value in the slider label.
         * Possible types: string, number or function.
         * @type String
         * @name unitLabel
         * @memberOf Slider.prototype
         * @default null
         * @see JXG.Slider#suffixLabel
         * @see JXG.Slider#postLabel
         */
        unitLabel: null,

        /**
         * If not null, this is appended to the value and to unitLabel in the slider label.
         * Possible types: string, number or function.
         * @type String
         * @name postLabel
         * @memberOf Slider.prototype
         * @default null
         * @see JXG.Slider#suffixLabel
         * @see JXG.Slider#unitLabel
         */
        postLabel: null,

        layer: 9,
        showInfobox: false,
        name: '',
        visible: true,
        strokeColor: '#000000',
        highlightStrokeColor: '#888888',
        fillColor: '#ffffff',
        highlightFillColor: 'none',

        /**
         * Size of slider point.
         *
         * @type Number
         * @name Slider#size
         * @default 6
         * @see Point#size
         */
        size: 6,

        /**
         * Attributes for first (left) helper point defining the slider position.
         *
         * @type Point
         * @name Slider#point1
         */
        point1: {
            needsRegularUpdate: false,
            showInfobox: false,
            withLabel: false,
            visible: false,
            fixed: true,
            name: ''
        },

        /**
         * Attributes for second (right) helper point defining the slider position.
         *
         * @type Point
         * @name Slider#point2
         */
        point2: {
            needsRegularUpdate: false,
            showInfobox: false,
            withLabel: false,
            visible: false,
            fixed: true,
            name: ''
        },

        /**
         * Attributes for the base line of the slider.
         *
         * @type Line
         * @name Slider#baseline
         */
        baseline: {
            needsRegularUpdate: false,
            visible: 'inherit',
            fixed: true,
            scalable: false,
            tabindex: null,
            name: '',
            strokeWidth: 1,
            strokeColor: '#000000',
            highlightStrokeColor: '#888888'
        },

        /**
         * Attributes for the ticks of the base line of the slider.
         *
         * @type Ticks
         * @name Slider#ticks
         */
        ticks: {
            needsRegularUpdate: false,
            fixed: true,

            // Label drawing
            drawLabels: false,
            digits: 2,
            includeBoundaries: true,
            drawZero: true,
            label: {
                offset: [-4, -14],
                display: 'internal'
            },

            minTicksDistance: 30,
            insertTicks: true,
            ticksDistance: 1,      // Not necessary, since insertTicks = true
            minorHeight: 4,        // if <0: full width and height
            majorHeight: 5,        // if <0: full width and height
            minorTicks: 0,
            strokeOpacity: 1,
            strokeWidth: 1,
            tickEndings: [0, 1],
            majortickEndings: [0, 1],
            strokeColor: '#000000',
            visible: 'inherit'
        },

        /**
         * Attributes for the highlighting line of the slider.
         *
         * @type Line
         * @name Slider#highline
         */
        highline: {
            strokeWidth: 3,
            visible: 'inherit',
            fixed: true,
            tabindex: null,
            name: '',
            strokeColor: '#000000',
            highlightStrokeColor: '#888888'
        },

        /**
         * Attributes for the slider label.
         *
         * @type Label
         * @name Slider#label
         */
        label: {
            visible: 'inherit',
            strokeColor: '#000000'
        },

        /**
         * If true, 'up' events on the baseline will trigger slider moves.
         *
         * @type Boolean
         * @name Slider#moveOnUp
         * @default true
         */
        moveOnUp: true

        /**#@-*/
    },

    /* special vector field options */
    slopefield: {
        /**#@+
         * @visprop
         */

        strokeWidth: 0.5,
        highlightStrokeWidth: 0.5,
        highlightStrokeColor: Color.palette.blue,
        highlightStrokeOpacity: 0.8,

        /**
         * Set length of the vectors in user coordinates. This in contrast to vector fields, where this attribute just scales the vector.
         * @name scale
         * @memberOf Slopefield.prototype
         * @type {Number|Function}
         * @see Vectorfield.scale
         * @default 1
         */
        scale: 1,

        /**
         * Customize arrow heads of vectors. Be careful! If enabled this will slow down the performance.
         * Fields are:
         * <ul>
         *  <li> enabled: Boolean
         *  <li> size: length of the arrow head legs (in pixel)
         *  <li> angle: angle of the arrow head legs In radians.
         * </ul>
         * @name arrowhead
         * @memberOf Slopefield.prototype
         * @type {Object}
         * @default <tt>{enabled: false, size: 5, angle: Math.PI * 0.125}</tt>
         */
        arrowhead: {
            enabled: false,
            size: 5,
            angle: Math.PI * 0.125
        }

        /**#@-*/
    },

    /* special options for slope triangle */
    slopetriangle: {
        /**#@+
         * @visprop
         */

        fillColor: Color.palette.red,
        fillOpacity: 0.4,
        highlightFillColor: Color.palette.red,
        highlightFillOpacity: 0.3,

        borders: {
            lastArrow: {
                type: 1,
                size: 6
            }
        },

        /**
         * Attributes for the gliding helper point.
         *
         * @type Point
         * @name Slopetriangle#glider
         */
        glider: {
            fixed: true,
            visible: false,
            withLabel: false
        },

        /**
         * Attributes for the base line.
         *
         * @type Line
         * @name Slopetriangle#baseline
         */
        baseline: {
            visible: false,
            withLabel: false,
            name: ''
        },

        /**
         * Attributes for the base point.
         *
         * @type Point
         * @name Slopetriangle#basepoint
         */
        basepoint: {
            visible: false,
            withLabel: false,
            name: ''
        },

        /**
         * Attributes for the tangent.
         * The tangent is constructed by slop triangle if the construction
         * is based on a glider, solely.
         *
         * @type Line
         * @name Slopetriangle#tangent
         */
        tangent: {
            visible: false,
            withLabel: false,
            name: ''
        },

        /**
         * Attributes for the top point.
         *
         * @type Point
         * @name Slopetriangle#toppoint
         */
        toppoint: {
            visible: false,
            withLabel: false,
            name: ''
        },

        /**
         * Attributes for the slope triangle label.
         *
         * @type Label
         * @name Slopetriangle#label
         */
        label: {
            visible: true
        }
        /**#@-*/
    },

    /* special options for smartlabel of angle */
    smartlabelangle: {
        cssClass: 'smart-label-solid smart-label-angle',
        highlightCssClass:'smart-label-solid smart-label-angle',
        anchorX: 'left',
        anchorY: 'middle',

        unit: '',
        prefix: '',
        suffix: '',

        measure: 'deg',
        useMathJax: true
    },

    /* special options for smartlabel of circle */
    smartlabelcircle: {
        /**#@+
         * @visprop
         */

        /**
         * CSS classes for the smart label. Available classes are:
         * <ul>
         * <li> 'smart-label-solid'
         * <li> 'smart-label-outline'
         * <li> 'smart-label-pure'
         * </ul>
         *
         * By default, an additional class is given specific for the element type.
         * Available classes are 'smart-label-angle', 'smart-label-circle',
         * 'smart-label-line', 'smart-label-point', 'smart-label-polygon'.
         *
         * @example
         *  cssClass: 'smart-label-solid smart-label-point'
         *
         * @type String
         * @name Smartlabel#cssClass
         * @see Smartlabel#highlightCssClass
         * @default <ul>
         *  <li> 'smart-label-solid smart-label-circle' for circles</li>
         *  <li> 'smart-label-solid smart-label-point' for points</li>
         *  <li> ...</li>
         * </ul>
         */
        cssClass: 'smart-label-solid smart-label-circle',

        /**
         * CSS classes for the smart label when highlighted.
         *
         * @type String
         * @name Smartlabel#highlightCssClass
         * @see Smartlabel#cssClass
         * @default <ul>
         *  <li> 'smart-label-solid smart-label-circle' for circles</li>
         *  <li> 'smart-label-solid smart-label-point' for points</li>
         *  <li> ...</li>
         * </ul>
         */
        highlightCssClass:'smart-label-solid smart-label-circle',
        anchorX: 'middle',
        useMathJax: true,

        /**
         * Measurement unit appended to the output text. For areas, the unit is squared automatically.
         * Comes directly after the measurement value.
         *
         * @type {String|Function}
         * @name Smartlabel#unit
         * @default ''
         */
        unit: '',

        /**
         * Prefix text for the smartlabel. Comes before the measurement value.
         *
         * @type {String|Function}
         * @name Smartlabel#prefix
         * @default ''
         */
        prefix: '',

        /**
         * Suffix text for the smartlabel. Comes after unit.
         *
         * @type {String|Function}
         * @name Smartlabel#suffix
         * @default ''
         */
        suffix: '',

        /**
         * Type of measurement.
         * Available values are:
         *  <ul>
         *  <li> 'deg', 'rad' for angles</li>
         *  <li> 'area', 'perimeter', 'radius' for circles</li>
         *  <li> 'length', 'slope' for lines</li>
         *  <li> 'area', 'perimeter' for polygons</li>
         * </ul>
         * Dependent on this value, i.e. the type of measurement, the label is
         * positioned differently on the object.
         *
         * @type String
         * @name Smartlabel#measure
         * @default <ul>
         *   <li> 'radius' for circles</li>
         *   <li> 'length' for lines</li>
         *   <li> 'area' for polygons</li>
         *   <li> 'deg' for angles</li>
         * </ul>
         */
        measure: 'radius',

        /**#@-*/
    },

    /* special options for smartlabel of line */
    smartlabelline: {
        cssClass: 'smart-label-solid smart-label-line',
        highlightCssClass:'smart-label-solid smart-label-line',
        anchorX: 'middle',

        useMathJax: true,

        unit: '',
        measure: 'length'
    },

    /* special options for smartlabel of point */
    smartlabelpoint: {
        /**#@+
         * @visprop
         */

        cssClass: 'smart-label-solid smart-label-point',
        highlightCssClass:'smart-label-solid smart-label-point',
        anchorX: 'middle',
        anchorY: 'top',

        useMathJax: true,

        /**
         * Display of point coordinates either as row vector or column vector.
         * Available values are 'row' or 'column'.
         * @type String
         * @name Smartlabel#dir
         * @default 'row'
         */
        dir: 'row',

        unit: ''
        /**#@-*/
    },

    /* special options for smartlabel of polygon */
    smartlabelpolygon: {
        cssClass: 'smart-label-solid smart-label-polygon',
        highlightCssClass:'smart-label-solid smart-label-polygon',
        anchorX: 'middle',

        useMathJax: true,

        unit: '',
        measure: 'area'
    },

    /* special options for step functions */
    stepfunction: {
        /**#@+
         * @visprop
         */

        /**#@-*/
    },

    /* special tangent options */
    tangent: {
    },

    /* special tape measure options */
    tapemeasure: {
        /**#@+
         * @visprop
         */

        strokeColor: '#000000',
        strokeWidth: 2,
        highlightStrokeColor: '#000000',

        /**
         * Show tape measure ticks.
         *
         * @type Boolean
         * @name Tapemeasure#withTicks
         * @default true
         */
        withTicks: true,

        /**
         * Show tape measure label.
         *
         * @type Boolean
         * @name Tapemeasure#withLabel
         * @default true
         */
        withLabel: true,

        /**
         * Text rotation in degrees.
         *
         * @name Tapemeasure#rotate
         * @type Number
         * @default 0
         */
        rotate: 0,

        /**
         * The precision of the tape measure value displayed in the optional text.
         * Replaced by the attribute digits
         *
         * @memberOf Tapemeasure.prototype
         * @name precision
         * @type Number
         * @deprecated
         * @see Tapemeasure#digits
         * @default 2
         */
        precision: 2,

        /**
         * The precision of the tape measure value displayed in the optional text.
         * @memberOf Tapemeasure.prototype
         * @name digits
         * @type Number
         * @default 2
         */
        digits: 2,

        /**
         * Attributes for first helper point defining the tape measure position.
         *
         * @type Point
         * @name Tapemeasure#point1
         */
        point1: {
            visible: 'inherit',
            strokeColor: '#000000',
            fillColor: '#ffffff',
            fillOpacity: 0.0,
            highlightFillOpacity: 0.1,
            size: 6,
            snapToPoints: true,
            attractorUnit: 'screen',
            attractorDistance: 20,
            showInfobox: false,
            withLabel: false,
            name: ''
        },

        /**
         * Attributes for second helper point defining the tape measure position.
         *
         * @type Point
         * @name Tapemeasure#point2
         */
        point2: {
            visible: 'inherit',
            strokeColor: '#000000',
            fillColor: '#ffffff',
            fillOpacity: 0.0,
            highlightFillOpacity: 0.1,
            size: 6,
            snapToPoints: true,
            attractorUnit: 'screen',
            attractorDistance: 20,
            showInfobox: false,
            withLabel: false,
            name: ''
        },

        /**
         * Attributes for the ticks of the tape measure.
         *
         * @type Ticks
         * @name Tapemeasure#ticks
         */
        ticks: {
            drawLabels: false,
            drawZero: true,
            insertTicks: true,
            ticksDistance: 0.1, // Ignored, since insertTicks=true
            minorHeight: 8,
            majorHeight: 16,
            minorTicks: 4,
            tickEndings: [0, 1],
            majorTickEndings: [0, 1],
            strokeOpacity: 1,
            strokeWidth: 1,
            strokeColor: '#000000',
            visible: 'inherit'
        },

        /**
         * Attributes for the tape measure label.
         *
         * @type Label
         * @name Tapemeasure#label
         */
        label: {
            position: 'top'
        }
        /**#@-*/
    },

    /* special text options */
    text: {
        /**#@+
         * @visprop
         */

        /**
         * The font size in pixels.
         *
         * @name fontSize
         * @memberOf Text.prototype
         * @default 12
         * @type Number
         * @see Text#fontUnit
         */
        fontSize: 12,

        /**
         * CSS unit for the font size of a text element. Usually, this will be the default value 'px' but
         * for responsive application, also 'vw', 'vh', vmax', 'vmin' or 'rem' might be useful.
         *
         * @name fontUnit
         * @memberOf Text.prototype
         * @default 'px'
         * @type String
         * @see Text#fontSize
         *
         * @example
         * var txt = board.create('text', [2, 2, "hello"], {fontSize: 8, fontUnit: 'vmin'});
         *
         * </pre><div id="JXG2da7e972-ac62-416b-a94b-32559c9ec9f9" class="jxgbox" style="width: 300px; height: 300px;"></div>
         * <script type="text/javascript">
         *     (function() {
         *         var board = JXG.JSXGraph.initBoard('JXG2da7e972-ac62-416b-a94b-32559c9ec9f9',
         *             {boundingbox: [-8, 8, 8,-8], axis: true, showcopyright: false, shownavigation: false});
         *     var txt = board.create('text', [2, 2, "hello"], {fontSize: 8, fontUnit: 'vmin'});
         *
         *     })();
         *
         * </script><pre>
         *
         */
        fontUnit: 'px',

        /**
         * Used to round texts given by a number.
         *
         * @name digits
         * @memberOf Text.prototype
         * @default 2
         * @type Number
         */
        digits: 2,

        /**
         * Internationalization support for texts consisting of a number only.
         * <p>
         * Setting the local overwrites the board-wide locale set in the board attributes.
         * The JSXGraph attribute digits is overruled by the
         * Intl attributes "minimumFractionDigits" and "maximumFractionDigits".
         * See <a href="https://developer.mozilla.org/en-US/docs/Web/JavaScript/Reference/Global_Objects/Intl/NumberFormat/NumberFormat">https://developer.mozilla.org/en-US/docs/Web/JavaScript/Reference/Global_Objects/Intl/NumberFormat/NumberFormat</a>
         * for more information about possible options.
         * <p>
         * See below for an example where the text is composed from a string and a locale formatted number.
         *
         * @name intl
         * @memberOf Text.prototype
         * @type object
         * @default {
         *    enabled: 'inherit',
         *    options: {}
         * }
         * @see JXG.Board#intl
         *
         * @example
         * var t = board.create('text', [1, 2, -Math.PI*100], {
         *         digits: 2,
         *         intl: {
         *                 enabled: true,
         *                 options: {
         *                     style: 'unit',
         *                     unit: 'celsius'
         *                 }
         *             }
         *     });
         *
         * </pre><div id="JXGb7162923-1beb-4e56-8817-19aa66e226d1" class="jxgbox" style="width: 300px; height: 300px;"></div>
         * <script type="text/javascript">
         *     (function() {
         *         var board = JXG.JSXGraph.initBoard('JXGb7162923-1beb-4e56-8817-19aa66e226d1',
         *             {boundingbox: [-8, 8, 8,-8], axis: true, showcopyright: false, shownavigation: false});
         *     var t = board.create('text', [1, 2, -Math.PI*100], {
         *             digits: 2,
         *             intl: {
         *                     enabled: true,
         *                     options: {
         *                         style: 'unit',
         *                         unit: 'celsius'
         *                     }
         *                 }
         *         });
         *
         *     })();
         *
         * </script><pre>
         *
         *
         * @example
         * var t = board.create('text', [0.05, -0.2, ''], {
         *     intl: {
         *         enabled: true,
         *         locale: 'it-IT',
         *         options: {
         *             style: 'unit',
         *             unit: 'kilometer-per-hour',
         *             unitDisplay: 'narrow',
         *             maximumFractionDigits: 2
         *         }
         *     }
         * });
         *
         * // Set dynamic text consisting of text and number.
         * t.setText(function() {
         *     var txt = 'Speed: ',
         *         number = t.X();
         *
         *     // Add formatted number to variable txt
         *     // with fallback if locale is not supported.
         *     if (t.useLocale()) {
         *         txt += t.formatNumberLocale(number);
         *     } else {
         *         txt += JXG.toFixed(number, 2);
         *     }
         *     return txt;
         * });
         *
         * </pre><div id="JXG560aeb1c-55fb-45da-8ad5-d3ad26216056" class="jxgbox" style="width: 300px; height: 300px;"></div>
         * <script type="text/javascript">
         *     (function() {
         *         var board = JXG.JSXGraph.initBoard('JXG560aeb1c-55fb-45da-8ad5-d3ad26216056',
         *             {boundingbox: [-0.5, 0.5, 0.5, -0.5], axis: true, showcopyright: false, shownavigation: false});
         *     var t = board.create('text', [0.3, -0.3, ''], {
         *         intl: {
         *             enabled: true,
         *             locale: 'it-IT',
         *             options: {
         *                 style: 'unit',
         *                 unit: 'kilometer-per-hour',
         *                 unitDisplay: 'narrow',
         *                 maximumFractionDigits: 2
         *             }
         *         }
         *     });
         *
         *     // Set dynamic text consisting of text and number.
         *     t.setText(function() {
         *         var txt = 'Speed: ',
         *             number = t.X();
         *
         *         // Add formatted number to variable txt
         *         if (t.useLocale()) {
         *             txt += t.formatNumberLocale(number);
         *         } else {
         *             txt += JXG.toFixed(number, 2);
         *         }
         *         return txt;
         *     });
         *
         *     })();
         *
         * </script><pre>
         *
         */
        intl: {
            enabled: 'inherit',
            options: {}
        },

        /**
         * If set to true, the text is parsed and evaluated.
         * For labels parse==true results in converting names of the form k_a to subscripts.
         * If the text is given by string and parse==true, the string is parsed as
         * JessieCode expression.
         *
         * @name parse
         * @memberOf Text.prototype
         * @default true
         * @type Boolean
         */
        parse: true,

        /**
         * If set to true and caja's sanitizeHTML function can be found it
         * will be used to sanitize text output.
         *
         * @name useCaja
         * @memberOf Text.prototype
         * @default false
         * @type Boolean
         */
        useCaja: false,

        /**
         * If enabled, the text will be handled as label. Intended for internal use.
         *
         * @name isLabel
         * @memberOf Text.prototype
         * @default false
         * @type Boolean
         */
        isLabel: false,

        strokeColor: '#000000',
        highlightStrokeColor: '#000000',
        highlightStrokeOpacity: 0.666666,

        /**
         * Default CSS properties of the HTML text element.
         * <p>
         * The CSS properties which are set here, are handed over to the style property
         * of the HTML text element. That means, they have higher property than any
         * CSS class.
         * <p>
         * If a property which is set here should be overruled by a CSS class
         * then this property should be removed here.
         * <p>
         * The reason, why this attribute should be kept to its default value at all,
         * is that screen dumps of SVG boards with <tt>board.renderer.dumpToCanvas()</tt>
         * will ignore the font-family if it is set in a CSS class.
         * It has to be set explicitly as style attribute.
         * <p>
         * In summary, the order of priorities from high to low is
         * <ol>
         *  <li> JXG.Options.text.cssStyle
         *  <li> JXG.Options.text.cssDefaultStyle
         *  <li> JXG.Options.text.cssClass
         * </ol>
         * @example
         * If all texts should get its font-family from the default CSS class
         * before initializing the board
         * <pre>
         *   JXG.Options.text.cssDefaultStyle = '';
         *   JXG.Options.text.highlightCssDefaultStyle = '';
         * </pre>
         * should be called.
         *
         * @name cssDefaultStyle
         * @memberOf Text.prototype
         * @default  'font-family: Arial, Helvetica, Geneva, sans-serif;'
         * @type String
         * @see Text#highlightCssDefaultStyle
         * @see Text#cssStyle
         * @see Text#highlightCssStyle
         */
        cssDefaultStyle: 'font-family: Arial, Helvetica, Geneva, sans-serif;',

        /**
         * Default CSS properties of the HTML text element in case of highlighting.
         * <p>
         * The CSS properties which are set here, are handed over to the style property
         * of the HTML text element. That means, they have higher property than any
         * CSS class.
         * @example
         * If all texts should get its font-family from the default CSS class
         * before initializing the board
         * <pre>
         *   JXG.Options.text.cssDefaultStyle = '';
         *   JXG.Options.text.highlightCssDefaultStyle = '';
         * </pre>
         * should be called.
         *
         * @name highlightCssDefaultStyle
         * @memberOf Text.prototype
         * @default  'font-family: Arial, Helvetica, Geneva, sans-serif;'
         * @type String
         * @see Text#cssDefaultStyle
         * @see Text#cssStyle
         * @see Text#highlightCssStyle
        */
        highlightCssDefaultStyle: 'font-family: Arial, Helvetica, Geneva, sans-serif;',

        /**
         * CSS properties of the HTML text element.
         * <p>
         * The CSS properties which are set here, are handed over to the style property
         * of the HTML text element. That means, they have higher property than any
         * CSS class.
         *
         * @name cssStyle
         * @memberOf Text.prototype
         * @default  ''
         * @type String
         * @see Text#cssDefaultStyle
         * @see Text#highlightCssDefaultStyle
         * @see Text#highlightCssStyle
        */
        cssStyle: '',

        /**
         * CSS properties of the HTML text element in case of highlighting.
         * <p>
         * The CSS properties which are set here, are handed over to the style property
         * of the HTML text element. That means, they have higher property than any
         * CSS class.
         *
         * @name highlightCssStyle
         * @memberOf Text.prototype
         * @default  ''
         * @type String
         * @see Text#cssDefaultStyle
         * @see Text#highlightCssDefaultStyle
         * @see Text#cssStyle
        */
        highlightCssStyle: '',

        transitionProperties: ['color', 'opacity'],

        /**
         * If true, the input will be given to ASCIIMathML before rendering.
         *
         * @name useASCIIMathML
         * @memberOf Text.prototype
         * @default false
         * @type Boolean
         */
        useASCIIMathML: false,

        /**
         * If true, MathJax will be used to render the input string.
         * Supports MathJax 2 as well as Mathjax 3.
         * It is recommended to use this option together with the option
         * "parse: false". Otherwise, 4 backslashes (e.g. \\\\alpha) are needed
         * instead of two (e.g. \\alpha).
         *
         * @name useMathJax
         * @memberOf Text.prototype
         * @default false
         * @type Boolean
         * @see Text#parse
         *
         * @example
         *  // Before loading MathJax, it has to be configured something like this:
         * window.MathJax = {
         *   tex: {
         *     inlineMath: [ ['$','$'], ["\\(","\\)"] ],
         *     displayMath: [ ['$$','$$'], ["\\[","\\]"] ],
         *     packages: ['base', 'ams']
         *   },
         *   options: {
         *     ignoreHtmlClass: 'tex2jax_ignore',
         *     processHtmlClass: 'tex2jax_process'
         *   }
         * };
         *
         * // Display style
         * board.create('text',[ 2,2,  function(){return '$$X=\\frac{2}{x}$$'}], {
         *     fontSize: 15, color:'green', useMathJax: true});
         *
         * // Inline style
         * board.create('text',[-2,2,  function(){return '$X_A=\\frac{2}{x}$'}], {
         *     fontSize: 15, color:'green', useMathJax: true});
         *
         * var A = board.create('point', [-2, 0]);
         * var B = board.create('point', [1, 0]);
         * var C = board.create('point', [0, 1]);
         *
         * var graph = board.create('ellipse', [A, B, C], {
         *         fixed: true,
         *         withLabel: true,
         *         strokeColor: 'black',
         *         strokeWidth: 2,
         *         fillColor: '#cccccc',
         *         fillOpacity: 0.3,
         *         highlightStrokeColor: 'red',
         *         highlightStrokeWidth: 3,
         *         name: '$1=\\frac{(x-h)^2}{a^2}+\\frac{(y-k)^2}{b^2}$',
         *         label: {useMathJax: true}
         *     });
         *
         * var nvect1 = board.create('text', [-4, -3, '\\[\\overrightarrow{V}\\]'],
         * {
         *   fontSize: 24, parse: false
         * });
         * var nvect1 = board.create('text', [-2, -4, function() {return '$\\overrightarrow{G}$';}],
         * {
         *   fontSize: 24, useMathJax: true
         * });
         *
         * </pre>
         * <script>
         * window.MathJax = {
         *   tex: {
         *     inlineMath: [ ['$','$'], ["\\(","\\)"] ],
         *     displayMath: [ ['$$','$$'], ["\\[","\\]"] ],
         *     packages: ['base', 'ams']
         *   },
         *   options: {
         *     ignoreHtmlClass: 'tex2jax_ignore',
         *     processHtmlClass: 'tex2jax_process'
         *   }
         * };
         * </script>
         * <script src="https://cdn.jsdelivr.net/npm/mathjax@3/es5/tex-chtml.js" id="MathJax-script"></script>
         * <div id="JXGe2a04876-5813-4db0-b7e8-e48bf4e220b9" class="jxgbox" style="width: 400px; height: 400px;"></div>
         * <script type="text/javascript">
         *     (function() {
         *         var board = JXG.JSXGraph.initBoard('JXGe2a04876-5813-4db0-b7e8-e48bf4e220b9',
         *             {boundingbox: [-5, 5, 5, -5], axis: true, showcopyright: false, shownavigation: false});
         *     // Display style
         *     board.create('text',[ 2,2,  function(){return '$$X=\\frac{2}{x}$$'}], {
         *         fontSize: 15, color:'green', useMathJax: true});
         *
         *     // Inline style
         *     board.create('text',[-2,2,  function(){return '$X_A=\\frac{2}{x}$'}], {
         *         fontSize: 15, color:'green', useMathJax: true});
         *
         *     var A = board.create('point', [-2, 0]);
         *     var B = board.create('point', [1, 0]);
         *     var C = board.create('point', [0, 1]);
         *
         *     var graph = board.create('ellipse', [A, B, C], {
         *             fixed: true,
         *             withLabel: true,
         *             strokeColor: 'black',
         *             strokeWidth: 2,
         *             fillColor: '#cccccc',
         *             fillOpacity: 0.3,
         *             highlightStrokeColor: 'red',
         *             highlightStrokeWidth: 3,
         *             name: '$1=\\frac{(x-h)^2}{a^2}+\\frac{(y-k)^2}{b^2}$',
         *             label: {useMathJax: true}
         *         });
         *
         *     var nvect1 = board.create('text', [-4, -3, '\\[\\overrightarrow{V}\\]'],
         *     {
         *       fontSize: 24, parse: false
         *     });
         *     var nvect1 = board.create('text', [-2, -4, function() {return '$\\overrightarrow{G}$';}],
         *     {
         *       fontSize: 24, useMathJax: true
         *     });
         *     })();
         *
         * </script><pre>
         *
         *
         * @example
         * // Load MathJax:
         * // &lt;script src="https://cdn.jsdelivr.net/npm/mathjax@3/es5/tex-chtml.js"&lt;&lt;/script&gt;
         *
         * // function and its derivative
         * var f1 = function(x) { return x * x * x; },
         * graph1 = board.create('functiongraph', [f1, -0.1, 1.1]),
         *
         * A = board.create('glider', [0.5, f1(0.5), graph1], {
         *             name: 'f(x)',
         *             color: 'black',
         *             face:'x',
         *             fixed: true,
         *             size: 3,
         *             label: {offset: [-30, 10], fontSize: 15}
         *         }),
         * B = board.create('glider', [0.7, f1(0.7), graph1], {
         *             name: 'f(x+&Delta;x)',
         *             size: 3,
         *             label: {offset: [-60, 10], fontSize: 15}
         *         }),
         *
         * secant_line = board.create('line', [A,B],{dash: 1, color: 'green'}),
         * a_h_segment = board.create('segment', [A, [
         *                     function(){ return B.X() > A.X() ? B.X() : A.X()},
         *                     function(){ return B.X() > A.X() ? A.Y() : B.Y()}
         *                 ]],{ name: '&Delta;x', dash: 1, color: 'black'});
         *
         * b_v_segment = board.create('segment', [B, [
         *                     function(){ return B.X() > A.X() ? B.X() : A.X()},
         *                     function(){ return B.X() > A.X() ? A.Y() : B.Y()}
         *                 ]],{ name: '&Delta;y', dash: 1, color: 'black'}),
         *
         * ma = board.create('midpoint', [a_h_segment.point1, a_h_segment.point2
         *     ], {visible: false});
         *
         * board.create('text', [0, 0, function() {return '\\[\\Delta_x='+(B.X()-A.X()).toFixed(4)+'\\]'}], {
         *     anchor: ma, useMathJax: true, fixed: true, color: 'green', anchorY: 'top'
         * });
         *
         * mb = board.create('midpoint', [b_v_segment.point1, b_v_segment.point2], {visible: false});
         * board.create('text', [0, 0, function() {return '\\[\\Delta_y='+(B.Y()-A.Y()).toFixed(4)+'\\]'}], {
         *     anchor: mb, useMathJax: true, fixed: true, color: 'green'
         * });
         *
         * dval = board.create('text',[0.1, 0.8,
         *     function(){
         *         return '\\[\\frac{\\Delta_y}{\\Delta_x}=\\frac{' + ((B.Y()-A.Y()).toFixed(4)) + '}{' + ((B.X()-A.X()).toFixed(4)) +
         *             '}=' + (((B.Y()-A.Y()).toFixed(4))/((B.X()-A.X()).toFixed(4))).toFixed(4) + '\\]';
         *     }],{fontSize: 15, useMathJax: true});
         *
         * </pre>
         * <script src="https://cdn.jsdelivr.net/npm/mathjax@3/es5/tex-chtml.js" id="MathJax-script"></script>
         * <div id="JXG8c2b65e7-4fc4-43f7-b23c-5076a7fa9621" class="jxgbox" style="width: 400px; height: 400px;"></div>
         * <script type="text/javascript">
         *     (function() {
         *         var board = JXG.JSXGraph.initBoard('JXG8c2b65e7-4fc4-43f7-b23c-5076a7fa9621',
         *             {boundingbox: [-0.1, 1.1, 1.1, -0.1], axis: true, showcopyright: false, shownavigation: false});
         *     // function and its derivative
         *     var f1 = function(x) { return x * x * x; },
         *     graph1 = board.create('functiongraph', [f1, -0.1, 1.1]),
         *
         *     A = board.create('glider', [0.5, f1(0.5), graph1], {
         *                 name: 'f(x)',
         *                 color: 'black',
         *                 face:'x',
         *                 fixed: true,
         *                 size: 3,
         *                 label: {offset: [-30, 10], fontSize: 15}
         *             }),
         *     B = board.create('glider', [0.7, f1(0.7), graph1], {
         *                 name: 'f(x+&Delta;x)',
         *                 size: 3,
         *                 label: {offset: [-60, 10], fontSize: 15}
         *             }),
         *
         *     secant_line = board.create('line', [A,B],{dash: 1, color: 'green'}),
         *     a_h_segment = board.create('segment', [A, [
         *                         function(){ return B.X() > A.X() ? B.X() : A.X()},
         *                         function(){ return B.X() > A.X() ? A.Y() : B.Y()}
         *                     ]],{ name: '&Delta;x', dash: 1, color: 'black'});
         *
         *     b_v_segment = board.create('segment', [B, [
         *                         function(){ return B.X() > A.X() ? B.X() : A.X()},
         *                         function(){ return B.X() > A.X() ? A.Y() : B.Y()}
         *                     ]],{ name: '&Delta;y', dash: 1, color: 'black'}),
         *
         *     ma = board.create('midpoint', [a_h_segment.point1, a_h_segment.point2
         *         ], {visible: false});
         *
         *     board.create('text', [0, 0, function() {return '\\[\\Delta_x='+(B.X()-A.X()).toFixed(4)+'\\]'}], {
         *         anchor: ma, useMathJax: true, fixed: true, color: 'green', anchorY: 'top'
         *     });
         *
         *     mb = board.create('midpoint', [b_v_segment.point1, b_v_segment.point2], {visible: false});
         *     board.create('text', [0, 0, function() {return '\\[\\Delta_y='+(B.Y()-A.Y()).toFixed(4)+'\\]'}], {
         *         anchor: mb, useMathJax: true, fixed: true, color: 'green'
         *     });
         *
         *     dval = board.create('text',[0.1, 0.8,
         *         function(){
         *             return '\\[\\frac{\\Delta_y}{\\Delta_x}=\\frac{' + ((B.Y()-A.Y()).toFixed(4)) + '}{' + ((B.X()-A.X()).toFixed(4)) +
         *                 '}=' + (((B.Y()-A.Y()).toFixed(4))/((B.X()-A.X()).toFixed(4))).toFixed(4) + '\\]';
         *         }],{fontSize: 15, useMathJax: true});
         *
         *     })();
         *
         * </script><pre>
         *
         * @example
         * var board = JXG.JSXGraph.initBoard('jxgbox', {boundingbox: [-1, 10, 11, -2], axis: true});
         * board.options.text.useMathjax = true;
         *
         * a = board.create('slider',[[-0.7,1.5],[5,1.5],[0,0.5,1]], {
         *     suffixlabel:'\\(t_1=\\)',
         *     unitLabel: ' \\(\\text{ ms}\\)',
         *     snapWidth:0.01}),
         *
         * func = board.create('functiongraph',[function(x){return (a.Value()*x*x)}], {strokeColor: "red"});
         * text1 = board.create('text', [5, 1, function(){
         *             return '\\(a(t)= { 1 \\over ' + a.Value().toFixed(3) + '}\\)';
         *         }], {fontSize: 15, fixed:true, strokeColor:'red', anchorY: 'top', parse: false});
         *
         * </pre><div id="JXGf8bd01db-fb6a-4a5c-9e7f-8823f7aa5ac6" class="jxgbox" style="width: 300px; height: 300px;"></div>
         * <script type="text/javascript">
         *     (function() {
         *         var board = JXG.JSXGraph.initBoard('JXGf8bd01db-fb6a-4a5c-9e7f-8823f7aa5ac6',
         *             {boundingbox: [-1, 10, 11, -2], axis: true, showcopyright: false, shownavigation: false});
         *     board.options.text.useMathjax = true;
         *
         *     a = board.create('slider',[[-0.7,1.5],[5,1.5],[0,0.5,1]], {
         *         suffixlabel:'\\(t_1=\\)',
         *         unitLabel: ' \\(\\text{ ms}\\)',
         *         snapWidth:0.01}),
         *
         *     func = board.create('functiongraph',[function(x){return (a.Value()*x*x)}], {strokeColor: "red"});
         *     text1 = board.create('text', [5, 1, function(){
         *                 return '\\(a(t)= { 1 \\over ' + a.Value().toFixed(3) + '}\\)';
         *             }], {fontSize: 15, fixed:true, strokeColor:'red', anchorY: 'top', parse: false});
         *
         *     })();
         *
         * </script><pre>
         *
         */
        useMathJax: false,

        /**
         *
         * If true, KaTeX will be used to render the input string.
         * For this feature, katex.min.js and katex.min.css have to be included.
         * <p>
         * The example below does not work, because there is a conflict with
         * the MathJax library which is used below.
         * </p>
         *
         * @name useKatex
         * @memberOf Text.prototype
         * @default false
         * @type Boolean
         *
         *
         * @example
         * JXG.Options.text.useKatex = true;
         *
         * const board = JXG.JSXGraph.initBoard('jxgbox', {
         *     boundingbox: [-2, 5, 8, -5], axis:true
         * });
         *
         * var a = board.create('slider',[[-0.7,1.5],[5,1.5],[0,0.5,1]], {
         *     suffixlabel:'t_1=',
         *     unitLabel: ' \\text{ ms}',
         *     snapWidth:0.01});
         *
         * func = board.create('functiongraph',[function(x){return (a.Value()*x*x)}], {strokeColor: "red"});
         * text1 = board.create('text', [5, 1, function(){
         *             return 'a(t)= { 1 \\over ' + a.Value().toFixed(3) + '}';
         *         }], {fontSize: 15, fixed:true, strokeColor:'red', anchorY: 'top'});
         *
         * </pre>
         * <link rel="stylesheet" href="https://cdn.jsdelivr.net/npm/katex@0.13.10/dist/katex.min.css" integrity="sha384-0cCFrwW/0bAk1Z/6IMgIyNU3kfTcNirlObr4WjrUU7+hZeD6ravdYJ3kPWSeC31M" crossorigin="anonymous">
         * <script src="https://cdn.jsdelivr.net/npm/katex@0.13.10/dist/katex.min.js" integrity="sha384-dtFDxK2tSkECx/6302Z4VN2ZRqt6Gis+b1IwCjJPrn0kMYFQT9rbtyQWg5NFWAF7" crossorigin="anonymous"></script>
         * <div id="JXG497f065c-cfc1-44c3-ba21-5fa581668869" class="jxgbox" style="width: 300px; height: 300px;"></div>
         * <script type="text/javascript">
         *     (function() {
         *         var board = JXG.JSXGraph.initBoard('JXG497f065c-cfc1-44c3-ba21-5fa581668869',
         *             {boundingbox: [-2, 5, 8, -5], axis: true, showcopyright: false, shownavigation: false});
         *     board.options.useKatex = true;
         *     var a = board.create('slider',[[-0.7,1.5],[5,1.5],[0,0.5,1]], {
         *         suffixlabel:'t_1=',
         *         unitLabel: ' \\text{ ms}',
         *         snapWidth:0.01});
         *
         *     func = board.create('functiongraph',[function(x){return (a.Value()*x*x)}], {strokeColor: "red"});
         *     text1 = board.create('text', [5, 1, function(){
         *                 return 'a(t)= { 1 \\over ' + a.Value().toFixed(3) + '}';
         *             }], {fontSize: 15, fixed:true, strokeColor:'red', anchorY: 'top'});
         *
         *     })();
         *
         * </script><pre>
         */
        useKatex: false,

        /**
         * Object or function returning an object that contains macros for KaTeX.
         *
         * @name katexMacros
         * @memberOf Text.prototype
         * @default {}
         * @type Object
         *
         * @example
         * // to globally apply macros to all text elements use:
         * JXG.Options.text.katexMacros = {'\\jxg': 'JSXGraph is awesome'};
         *
         * const board = JXG.JSXGraph.initBoard('jxgbox', {
         *     boundingbox: [-2, 5, 8, -5], axis:true
         * });
         *
         * // This macro only get applied to the p ('text') element
         * var p = board.create('text', [1, 0, '\\jsg \\sR '], { katexMacros: {'\\sR':'\\mathbb{R}'} });
         */
        katexMacros: {},

        /**
         * Determines the rendering method of the text. Possible values
         * include <tt>'html'</tt> and <tt>'internal</tt>.
         *
         * @name display
         * @memberOf Text.prototype
         * @default 'html'
         * @type String
         */
        display: 'html',

        /**
         * Anchor element {@link Point}, {@link Text} or {@link Image} of the text.
         * If it exists, the coordinates of the text are relative
         * to this anchor element. In this case, only numbers are possible coordinates,
         * functions are not supported.
         *
         * @name anchor
         * @memberOf Text.prototype
         * @default null
         * @type Object
         */
        anchor: null,

        /**
         * The horizontal alignment of the text. Possible values include <tt>'auto</tt>, <tt>'left'</tt>,
         * <tt>'middle'</tt>, and <tt>'right'</tt>.
         *
         * @name anchorX
         * @memberOf Text.prototype
         * @default 'left'
         * @type String
         */
        anchorX: 'left',

        /**
         * The vertical alignment of the text. Possible values include <tt>'auto</tt>, <tt>'top'</tt>, <tt>'middle'</tt>, and
         * <tt>'bottom'</tt>.
         * For MathJax or KaTeX, 'top' is recommended.
         *
         * @name anchorY
         * @memberOf Text.prototype
         * @default 'middle'
         * @type String
         */
        anchorY: 'middle',

        /**
         * CSS class of the text in non-highlighted view.
         *
         * @name cssClass
         * @memberOf Text.prototype
         * @type String
         * @default 'JXGtext'
         */
        cssClass: 'JXGtext',

        /**
         * CSS class of the text in highlighted view.
         *
         * @name highlightCssClass
         * @memberOf Text.prototype
         * @type String
         * @default 'JXGtext'
         */
        highlightCssClass: 'JXGtext',

        /**
         * Sensitive area for dragging the text.
         * Possible values are 'all', or something else.
         * If set to 'small', a sensitivity margin at the right and left border is taken.
         * This may be extended to left, right, ... in the future.
         *
         * @name Text#dragArea
         * @type String
         * @default 'all'
         */
        dragArea: 'all',

        withLabel: false,

        /**
         * Text rotation in degrees.
         * Works for non-zero values only in combination with display=='internal'.
         *
         * @name Text#rotate
         * @type Number
         * @default 0
         */
        rotate: 0,

        /**
         * @name visible
         * @default true
         */
        visible: true,

        /**
         * Defines together with {@link Text#snapSizeY} the grid the text snaps on to.
         * The text will only snap on integer multiples to snapSizeX in x and snapSizeY in y direction.
         * If this value is equal to or less than <tt>0</tt>, it will use the grid displayed by the major ticks
         * of the default ticks of the default x axes of the board.
         *
         * @name snapSizeX
         * @memberOf Text.prototype
         *
         * @see Point#snapToGrid
         * @see Text#snapSizeY
         * @see JXG.Board#defaultAxes
         * @type Number
         * @default 1
         */
        snapSizeX: 1,

        /**
         * Defines together with {@link Text#snapSizeX} the grid the text snaps on to.
         * The text will only snap on integer multiples to snapSizeX in x and snapSizeY in y direction.
         * If this value is equal to or less than <tt>0</tt>, it will use the grid displayed by the major ticks
         * of the default ticks of the default y axes of the board.
         *
         * @name snapSizeY
         * @memberOf Text.prototype
         *
         * @see Point#snapToGrid
         * @see Text#snapSizeX
         * @see JXG.Board#defaultAxes
         * @type Number
         * @default 1
         */
        snapSizeY: 1,

        /**
         * List of attractor elements. If the distance of the text is less than
         * attractorDistance the text is made to glider of this element.
         *
         * @name attractors
         * @memberOf Text.prototype
         * @type Array
         * @default empty
         */
        attractors: [],

        /**#@-*/
    },

    /* special options for trace curves */
    tracecurve: {
        /**#@+
         * @visprop
         */
        strokeColor: '#000000',
        fillColor: 'none',

        /**
         * The number of evaluated data points.
         * @memberOf Tracecurve.prototype
         * @default 100
         * @name numberPoints
         * @type Number
         */
        numberPoints: 100

        /**#@-*/
    },

    /* special turtle options */
    turtle: {
        /**#@+
         * @visprop
         */

        strokeWidth: 1,
        fillColor: 'none',
        strokeColor: '#000000',

        /**
         * Attributes for the turtle arrow.
         *
         * @type Curve
         * @name Turtle#arrow
         */
        arrow: {
            strokeWidth: 2,
            withLabel: false,
            strokeColor: Color.palette.red,
            lastArrow: true
        }
        /**#@-*/
    },

    /* special vector field options */
    vectorfield: {
        /**#@+
         * @visprop
         */

        strokeWidth: 0.5,
        highlightStrokeWidth: 0.5,
        highlightStrokeColor: Color.palette.blue,
        highlightStrokeOpacity: 0.8,

        /**
         * Scaling factor of the vectors. This in contrast to slope fields, where this attribute sets the vector to the given length.
         * @name scale
         * @memberOf Vectorfield.prototype
         * @type {Number|Function}
         * @see Slopefield.scale
         * @default 1
         */
        scale: 1,

        /**
         * Customize arrow heads of vectors. Be careful! If enabled this will slow down the performance.
         * Fields are:
         * <ul>
         *  <li> enabled: Boolean
         *  <li> size: length of the arrow head legs (in pixel)
         *  <li> angle: angle of the arrow head legs In radians.
         * </ul>
         * @name arrowhead
         * @memberOf Vectorfield.prototype
         * @type {Object}
         * @default <tt>{enabled: true, size: 5, angle: Math.PI * 0.125}</tt>
         */
        arrowhead: {
            enabled: true,
            size: 5,
            angle: Math.PI * 0.125
        }

        /**#@-*/
    },

    /**
     * Abbreviations of attributes. Setting the shortcut means setting abbreviated properties
     * to the same value.
     * It is used in {@link JXG.GeometryElement#setAttribute} and in
     * the constructor {@link JXG.GeometryElement}.
     * Attention: In Options.js abbreviations are not allowed.
     * @type Object
     * @name JXG.Options#shortcuts
     *
     */
    shortcuts: {
        color: ['strokeColor', 'fillColor'],
        opacity: ['strokeOpacity', 'fillOpacity'],
        highlightColor: ['highlightStrokeColor', 'highlightFillColor'],
        highlightOpacity: ['highlightStrokeOpacity', 'highlightFillOpacity'],
        strokeWidth: ['strokeWidth', 'highlightStrokeWidth']
    }
};

    /**
     * Holds all possible properties and the according validators for geometry elements.
     * A validator is either a function
     * which takes one parameter and returns true, if the value is valid for the property,
     * or it is false if no validator is required.
     */
    JXG.Validator = (function () {
        var i,
            validatePixel = function (v) {
                return (/^[0-9]+px$/).test(v);
            },
            validateDisplay = function (v) {
                return (v  === 'html' || v === 'internal');
            },
            validateColor = function (v) {
                // for now this should do it...
                return Type.isString(v);
            },
            validatePointFace = function (v) {
                return Type.exists(JXG.normalizePointFace(v));
            },
            validateInteger = function (v) {
                return (Math.abs(v - Math.round(v)) < Mat.eps);
            },
            validateNotNegativeInteger = function (v) {
                return validateInteger(v) && v >= 0;
            },
            validatePositiveInteger = function (v) {
                return validateInteger(v) && v > 0;
            },
            validateScreenCoords = function (v) {
                return v.length >= 2 && validateInteger(v[0]) && validateInteger(v[1]);
            },
            validateRenderer = function (v) {
                return (v === 'vml' || v === 'svg' || v === 'canvas' || v === 'no');
            },
            validatePositive = function (v) {
                return v > 0;
            },
            validateNotNegative = function (v) {
                return v >= 0;
            },
            v = {},
            validators = {
                attractorDistance: validateNotNegative,
                color: validateColor,
                // defaultDistance: Type.isNumber,
                display: validateDisplay,
                doAdvancedPlot: false,
                draft: false,
                drawLabels: false,
                drawZero: false,
                face: validatePointFace,
                factor: Type.isNumber,
                fillColor: validateColor,
                fillOpacity: Type.isNumber,
                firstArrow: false,
                fontSize: validateInteger,
                dash: validateInteger,
                gridX: Type.isNumber,
                gridY: Type.isNumber,
                hasGrid: false,
                highlightFillColor: validateColor,
                highlightFillOpacity: Type.isNumber,
                highlightStrokeColor: validateColor,
                highlightStrokeOpacity: Type.isNumber,
                insertTicks: false,
                //: validateScreenCoords,
                lastArrow: false,
                layer: validateNotNegativeInteger,
                majorHeight: validateInteger,
                minorHeight: validateInteger,
                minorTicks: validateNotNegative,
                minTicksDistance: validatePositiveInteger,
                numberPointsHigh: validatePositiveInteger,
                numberPointsLow: validatePositiveInteger,
                opacity: Type.isNumber,
                radius: Type.isNumber,
                RDPsmoothing: false,
                renderer: validateRenderer,
                right: validatePixel,
                showCopyright: false,
                showInfobox: false,
                showNavigation: false,
                size: validateNotNegative, //validateInteger,
                snapSizeX: validatePositive,
                snapSizeY: validatePositive,
                snapWidth: Type.isNumber,
                snapToGrid: false,
                snatchDistance: validateNotNegative,
                straightFirst: false,
                straightLast: false,
                stretch: false,
                strokeColor: validateColor,
                strokeOpacity: Type.isNumber,
                strokeWidth: validateNotNegative, //validateInteger,
                takeFirst: false,
                takeSizeFromFile: false,
                to10: false,
                toOrigin: false,
                translateTo10: false,
                translateToOrigin: false,
                useASCIIMathML: false,
                useDirection: false,
                useMathJax: false,
                withLabel: false,
                withTicks: false,
                zoom: false
            };

        // this seems like a redundant step but it makes sure that
        // all properties in the validator object have lower case names
        // and the validator object is easier to read.
        for (i in validators) {
            if (validators.hasOwnProperty(i)) {
                v[i.toLowerCase()] = validators[i];
            }
        }

        return v;
    }());

    /**
     * All point faces can be defined with more than one name, e.g. a cross faced point can be given
     * by face equal to 'cross' or equal to 'x'. This method maps all possible values to fixed ones to
     * simplify if- and switch-clauses regarding point faces. The translation table is as follows:
     * <table>
     * <tr><th>Input</th><th>Output</th></tr>
     * <tr><td>cross</td><td>x</td></tr>
     * <tr><td>circle</td><td>o</td></tr>
     * <tr><td>square, []</td><td>[]</td></tr>
     * <tr><td>plus</td><td>+</td></tr>
     * <tr><td>minus</td><td>-</td></tr>
     * <tr><td>divide</td><td>|</td></tr>
     * <tr><td>diamond</td><td>&lt;&gt;</td></tr>
     * <tr><td>triangleup</td><td>^, a, A</td></tr>
     * <tr><td>triangledown</td><td>v</td></tr>
     * <tr><td>triangleleft</td><td>&lt;</td></tr>
     * <tr><td>triangleright</td><td>&gt;</td></tr>
     * </table>
     * @param {String} s A string which should determine a valid point face.
     * @returns {String} Returns a normalized string or undefined if the given string is not a valid
     * point face.
     */
    JXG.normalizePointFace = function (s) {
        var map = {
            cross: 'x',
            x: 'x',
            circle: 'o',
            o: 'o',
            square: '[]',
            '[]': '[]',
            plus: '+',
            '+': '+',
            divide: '|',
            '|': '|',
            minus: '-',
            '-': '-',
            diamond: '<>',
            '<>': '<>',
            diamond2: '<<>>',
            '<<>>': '<<>>',
            triangleup: '^',
            A: '^',
            a: '^',
            '^': '^',
            triangledown: 'v',
            v: 'v',
            triangleleft: '<',
            '<': '<',
            triangleright: '>',
            '>': '>'
        };

        return map[s];
    };


    /**
     * Apply the options stored in this object to all objects on the given board.
     * @param {JXG.Board} board The board to which objects the options will be applied.
     */
    JXG.useStandardOptions = function (board) {
        var el, t, p, copyProps,
            o = JXG.Options,
            boardHadGrid = board.hasGrid;

        board.options.grid.hasGrid = o.grid.hasGrid;
        board.options.grid.gridX = o.grid.gridX;
        board.options.grid.gridY = o.grid.gridY;
        board.options.grid.gridColor = o.grid.gridColor;
        board.options.grid.gridOpacity = o.grid.gridOpacity;
        board.options.grid.gridDash = o.grid.gridDash;
        board.options.grid.snapToGrid = o.grid.snapToGrid;
        board.options.grid.snapSizeX = o.grid.SnapSizeX;
        board.options.grid.snapSizeY = o.grid.SnapSizeY;
        board.takeSizeFromFile = o.takeSizeFromFile;

        copyProps = function (p, o) {
            p.visProp.fillcolor = o.fillColor;
            p.visProp.highlightfillcolor = o.highlightFillColor;
            p.visProp.strokecolor = o.strokeColor;
            p.visProp.highlightstrokecolor = o.highlightStrokeColor;
        };

        for (el in board.objects) {
            if (board.objects.hasOwnProperty(el)) {
                p = board.objects[el];
                if (p.elementClass === Const.OBJECT_CLASS_POINT) {
                    copyProps(p, o.point);
                } else if (p.elementClass === Const.OBJECT_CLASS_LINE) {
                    copyProps(p, o.line);

                    for (t = 0; t < p.ticks.length; t++) {
                        p.ticks[t].majorTicks = o.line.ticks.majorTicks;
                        p.ticks[t].minTicksDistance = o.line.ticks.minTicksDistance;
                        p.ticks[t].visProp.minorheight = o.line.ticks.minorHeight;
                        p.ticks[t].visProp.majorheight = o.line.ticks.majorHeight;
                    }
                } else if (p.elementClass === Const.OBJECT_CLASS_CIRCLE) {
                    copyProps(p, o.circle);
                } else if (p.type === Const.OBJECT_TYPE_ANGLE) {
                    copyProps(p, o.angle);
                } else if (p.type === Const.OBJECT_TYPE_ARC) {
                    copyProps(p, o.arc);
                } else if (p.type === Const.OBJECT_TYPE_POLYGON) {
                    copyProps(p, o.polygon);
                } else if (p.type === Const.OBJECT_TYPE_CONIC) {
                    copyProps(p, o.conic);
                } else if (p.type === Const.OBJECT_TYPE_CURVE) {
                    copyProps(p, o.curve);
                } else if (p.type === Const.OBJECT_TYPE_SECTOR) {
                    p.arc.visProp.fillcolor = o.sector.fillColor;
                    p.arc.visProp.highlightfillcolor = o.sector.highlightFillColor;
                    p.arc.visProp.fillopacity = o.sector.fillOpacity;
                    p.arc.visProp.highlightfillopacity = o.sector.highlightFillOpacity;
                }
            }
        }

        board.fullUpdate();
        if (boardHadGrid && !board.hasGrid) {
            board.removeGrids(board);
        } else if (!boardHadGrid && board.hasGrid) {
            board.create('grid', []);
        }
    };

    /**
     * Converts all color values to greyscale and calls useStandardOption to put them onto the board.
     * @param {JXG.Board} board The board to which objects the options will be applied.
     * @see #useStandardOptions
     */
    JXG.useBlackWhiteOptions = function (board) {
        var o = JXG.Options;
        o.point.fillColor = Color.rgb2bw(o.point.fillColor);
        o.point.highlightFillColor = Color.rgb2bw(o.point.highlightFillColor);
        o.point.strokeColor = Color.rgb2bw(o.point.strokeColor);
        o.point.highlightStrokeColor = Color.rgb2bw(o.point.highlightStrokeColor);

        o.line.fillColor = Color.rgb2bw(o.line.fillColor);
        o.line.highlightFillColor = Color.rgb2bw(o.line.highlightFillColor);
        o.line.strokeColor = Color.rgb2bw(o.line.strokeColor);
        o.line.highlightStrokeColor = Color.rgb2bw(o.line.highlightStrokeColor);

        o.circle.fillColor = Color.rgb2bw(o.circle.fillColor);
        o.circle.highlightFillColor = Color.rgb2bw(o.circle.highlightFillColor);
        o.circle.strokeColor = Color.rgb2bw(o.circle.strokeColor);
        o.circle.highlightStrokeColor = Color.rgb2bw(o.circle.highlightStrokeColor);

        o.arc.fillColor = Color.rgb2bw(o.arc.fillColor);
        o.arc.highlightFillColor = Color.rgb2bw(o.arc.highlightFillColor);
        o.arc.strokeColor = Color.rgb2bw(o.arc.strokeColor);
        o.arc.highlightStrokeColor = Color.rgb2bw(o.arc.highlightStrokeColor);

        o.polygon.fillColor = Color.rgb2bw(o.polygon.fillColor);
        o.polygon.highlightFillColor  = Color.rgb2bw(o.polygon.highlightFillColor);

        o.sector.fillColor = Color.rgb2bw(o.sector.fillColor);
        o.sector.highlightFillColor  = Color.rgb2bw(o.sector.highlightFillColor);

        o.curve.strokeColor = Color.rgb2bw(o.curve.strokeColor);
        o.grid.gridColor = Color.rgb2bw(o.grid.gridColor);

        JXG.useStandardOptions(board);
    };

// needs to be exported
JXG.Options.normalizePointFace = JXG.normalizePointFace;

export default JXG.Options;<|MERGE_RESOLUTION|>--- conflicted
+++ resolved
@@ -4202,10 +4202,10 @@
         handDrawing: false,
 
         /**
-         * Attributes for circle label.
+         * Attributes for curve label.
          *
          * @type Label
-         * @name Circle#label
+         * @name Curve#label
          */
         label: {
             position: 'lft'
@@ -4280,28 +4280,9 @@
          */
         plotVersion: 2,
 
-<<<<<<< HEAD
-        /**
-         * Apply Ramer-Douglas-Peuker smoothing.
-         *
-         * @type Boolean
-         * @name Curve#RDPsmoothing
-         * @default false
-=======
-/**
-         * Attributes for curve label.
-         *
-         * @type Label
-         * @name Curve#label
->>>>>>> 89272981
-         */
-        RDPsmoothing: false,     // Apply the Ramer-Douglas-Peuker algorithm
-
-        /**
-         *
-         * Recursion depth used for plotting triggered by up events
-         * (i.e. high quality plotting) in case
-         * {@link Curve#doAdvancedPlot} is true.
+        /**
+         * Configure arrow head at the start position for curve.
+         * Recommended arrow head type is 7.
          *
          * @name Curve#recursionDepthHigh
          * @see Curve#doAdvancedPlot
