--- conflicted
+++ resolved
@@ -2188,7 +2188,6 @@
         transitionProperties: ['fill', 'fill-opacity', 'stroke', 'stroke-opacity', 'stroke-width'],
 
         /**
-<<<<<<< HEAD
          * If false the element won't be visible on the board, otherwise it is shown.
          * @type Boolean
          * @name JXG.GeometryElement#visible
@@ -2197,28 +2196,63 @@
          * @default true
          */
         visible: true,
-=======
+
+        /**
+         * Set individual viewport for an element. If not set to 'inherit', to
+         * use the board-wide viewport, an array of the form '[left, top, right, bottom]' has to be given.
+         *
+         * @type {Array|String}
+         * @name JXG.GeometryElement#viewport
+         * @default 'inherit'
+         * @see JXG.Board#viewport
+         */
+        viewport: 'inherit',
+
+        /**
+         * If draft.draft: true the element will be drawn in grey scale colors (as default)
+         * to visualize that it's only a draft.
+         *
+         * @name JXG.GeometryElement#draft
+         * @type Object
+         * @default {@link JXG.Options.elements.draft#draft}
+         */
+        draft: {
+            draft: false,
+            strokeColor: '#565656',
+            fillColor: '#565656',
+            strokeOpacity: 0.8,
+            fillOpacity: 0.8,
+            strokeWidth: 1
+        },
+
+        /**
          * @name JXG.GeometryElement#isLabel
          * @default false
          * @private
         */
         // By default, an element is not a label. Do not change this.
         isLabel: false,
->>>>>>> b8fb16fb
-
-        /**
-         * Set individual viewport for an element. If not set to 'inherit', to
-         * use the board-wide viewport, an array of the form '[left, top, right, bottom]' has to be given.
-         *
-         * @type {Array|String}
-         * @name JXG.GeometryElement#viewport
-         * @default 'inherit'
-         * @see JXG.Board#viewport
-         */
-        viewport: 'inherit',
-
-        /**
-         * If true a label will display the element's name.
+
+        /**
+         * Controls if an element can get the focus with the tab key.
+         * tabindex corresponds to the HTML attribute of the same name.
+         * See <a href="https://developer.mozilla.org/en-US/docs/Web/HTML/Global_attributes/tabindex">descriptiona at MDN</a>.
+         * The additional value "null" completely disables focus of an element.
+         * The value will be ignored if keyboard control of the board is not enabled or
+         * the element is fixed or not visible.
+         *
+         * @name JXG.GeometryElement#tabindex
+         * @type Number
+         * @default 0
+         * @see JXG.Board#keyboard
+         * @see JXG.GeometryElement#fixed
+         * @see JXG.GeometryElement#visible
+         */
+        tabindex: 0,
+
+        /**
+         * If true, the dash pattern is multiplied by strokeWidth / 2.
+         * @name JXG.GeometryElement#dashScale
          * @type Boolean
          * @default false
          * @name JXG.GeometryElement#withLabel
@@ -4295,40 +4329,86 @@
          * Configure arrow head at the start position for curve.
          * Recommended arrow head type is 7.
          *
-<<<<<<< HEAD
          * @name Curve#recursionDepthHigh
          * @see Curve#doAdvancedPlot
          * @type Number
          * @default 17
-=======
+         */
+        recursionDepthHigh: 17,
+
+        /**
+         * Number of points used for plotting triggered by move events in case
+         * (i.e. lower quality plotting but fast)
+         * {@link Curve#doAdvancedPlot} is true.
+         *
+         * @name Curve#recursionDepthLow
+         * @see Curve#doAdvancedPlot
+         * @type Number
+         * @default 13
+         */
+        recursionDepthLow: 15,
+
+        /**
+         * If true use the algorithm by Gillam and Hohenwarter, which was default until version 0.98.
+         *
+         * @name Curve#doAdvancedPlotOld
+         * @see Curve#doAdvancedPlot
+         * @type Boolean
+         * @default false
+         * @deprecated
+         */
+        doAdvancedPlotOld: false,   // v1
+
+        /**
+         * Select the version of the plot algorithm.
+         * <ul>
+         * <li> Version 1 is very outdated
+         * <li> Version 2 is the default version in JSXGraph v0.99.*, v1.0, and v1.1, v1.2.0
+         * <li> Version 3 is an internal version that was never published in  a stable version.
+         * <li> Version 4 is available since JSXGraph v1.2.0
+         * </ul>
+         * Version 4 plots correctly logarithms if the function term is supplied as string (i.e. as JessieCode)
+         *
+         * @example
+         *   var c = board.create('functiongraph', ["log(x)"]);
+         *
+         * @name Curve#plotVersion
+         * @type Number
+         * @default 2
+         */
+        plotVersion: 2,
+
+        /**
+         * Attributes for curve label.
+         *
+         * @type Label
+         * @name Curve#label
+         */
+        label: {
+            position: 'lft'
+        },
+
+        /**
+         * Configure arrow head at the start position for curve.
+         * Recommended arrow head type is 7.
+         *
          * @name Curve#firstArrow
          * @type Boolean | Object
          * @default false
          * @see Line#firstArrow for options
->>>>>>> b8fb16fb
-         */
-        recursionDepthHigh: 17,
-
-        /**
-         * Number of points used for plotting triggered by move events in case
-         * (i.e. lower quality plotting but fast)
-         * {@link Curve#doAdvancedPlot} is true.
-         *
-<<<<<<< HEAD
-         * @name Curve#recursionDepthLow
-         * @see Curve#doAdvancedPlot
-         * @type Number
-         * @default 13
-=======
+         */
+        firstArrow: false,
+
+        /**
+         * Configure arrow head at the end position for curve.
+         * Recommended arrow head type is 7.
+         *
          * @name Curve#lastArrow
          * @see Line#lastArrow for options
          * @type Boolean | Object
          * @default false
->>>>>>> b8fb16fb
-         */
-        recursionDepthLow: 15,
-
-        useQDT: false
+         */
+        lastArrow: false
 
         /**#@-*/
     },
