/*
    Copyright 2008-2022
        Matthias Ehmann,
        Michael Gerhaeuser,
        Carsten Miller,
        Bianca Valentin,
        Alfred Wassermann,
        Peter Wilfahrt

    This file is part of JSXGraph.

    JSXGraph is free software dual licensed under the GNU LGPL or MIT License.

    You can redistribute it and/or modify it under the terms of the

      * GNU Lesser General Public License as published by
        the Free Software Foundation, either version 3 of the License, or
        (at your option) any later version
      OR
      * MIT License: https://github.com/jsxgraph/jsxgraph/blob/master/LICENSE.MIT

    JSXGraph is distributed in the hope that it will be useful,
    but WITHOUT ANY WARRANTY; without even the implied warranty of
    MERCHANTABILITY or FITNESS FOR A PARTICULAR PURPOSE.  See the
    GNU Lesser General Public License for more details.

    You should have received a copy of the GNU Lesser General Public License and
    the MIT License along with JSXGraph. If not, see <http://www.gnu.org/licenses/>
    and <http://opensource.org/licenses/MIT/>.
 */

/*global JXG:true, define: true*/
/*jslint nomen: true, plusplus: true*/

import JXG from "./jxg";
import Const from "./base/constants";
import Mat from "./math/math";
import Color from "./utils/color";
import Type from "./utils/type";

/**
 * Options Namespace
 * @description These are the default options of the board and of all geometry elements.
 * @namespace
 * @name JXG.Options
 */
JXG.Options = {
    jc: {
        enabled: true,
        compile: true
    },

    /*
     * Options that are used directly within the board class
     */
    board: {
        /**#@+
         * @visprop
         */

        //updateType: 'hierarchical', // 'all'

        /**
         * Bounding box of the visible area in user coordinates.
         * It is an array consisting of four values:
         * [x<sub>1</sub>, y<sub>1</sub>, x<sub>2</sub>, y<sub>2</sub>]
         *
         * The canvas will be spanned from the upper left corner (<sub>1</sub>, y<sub>1</sub>)
         * to the lower right corner (x<sub>2</sub>, y<sub>2</sub>).
         *
         * @name JXG.Board#boundingbox
         * @type Array
         * @default [-5, 5, 5, -5]
         * @example
         * var board = JXG.JSXGraph.initBoard('jxgbox', {
         *         boundingbox: [-5, 5, 5, -5],
         *         axis: true
         *     });
         */
        boundingBox: [-5, 5, 5, -5],

        /**
         * Maximal bounding box of the visible area in user coordinates.
         * It is an array consisting of four values:
         * [x<sub>1</sub>, y<sub>1</sub>, x<sub>2</sub>, y<sub>2</sub>]
         *
         * The bounding box of the canvas must be inside of this maximal
         * boundings box.
         * @name JXG.Board#maxboundingbox
         * @type Array
         * @see JXG.Board#boundingbox
         * @default [-Infinity, Infinity, Infinity, -Infinity]
         *
         * @example
         * var board = JXG.JSXGraph.initBoard('jxgbox', {
         *         boundingbox: [-5, 5, 5, -5],
         *         maxboundingbox: [-8, 8, 8, -8],
         *         pan: {enabled: true},
         *         axis: true
         *     });
         *
         * </pre><div id="JXG065e2750-217c-48ed-a52b-7d7df6de7055" class="jxgbox" style="width: 300px; height: 300px;"></div>
         * <script type="text/javascript">
         *     (function() {
         *         var board = JXG.JSXGraph.initBoard('JXG065e2750-217c-48ed-a52b-7d7df6de7055', {
         *             showcopyright: false, shownavigation: false,
         *             boundingbox: [-5,5,5,-5],
         *             maxboundingbox: [-8,8,8,-8],
         *             pan: {enabled: true},
         *             axis:true
         *         });
         *
         *     })();
         *
         * </script><pre>
         *
         */
        maxBoundingBox: [-Infinity, Infinity, Infinity, -Infinity],

        /**
         * Additional zoom factor multiplied to {@link JXG.Board#zoomX} and {@link JXG.Board#zoomY}.
         *
         * @name JXG.Board#zoomFactor
         * @type Number
         * @default 1.0
         */
        zoomFactor: 1,

        /**
         * Zoom factor in horizontal direction.
         *
         * @name JXG.Board#zoomX
         * @see JXG.Board#zoomY
         * @type Number
         * @default 1.0
         */
        zoomX: 1,

        /**
         * Zoom factor in vertical direction.
         *
         * @name JXG.Board#zoomY
         * @see JXG.Board#zoomX
         * @type Number
         * @default 1.0
         */
        zoomY: 1,

        /**
         * Title string for the board.
         * Primarily used in an invisible text element which is adressed by
         * the attribute 'aria-labelledby' from the JSXGraph container.
         * JSXGraph creates a new div-element with id "{containerid}_ARIAlabel"
         * containing this string.
         *
         * @name JXG.Board#title
         * @see JXG.Board#description
         * @type String
         * @default ''
         *
         */
        title: "",

        /**
         * Description string for the board.
         * Primarily used in an invisible text element which is adressed by
         * the attribute 'aria-describedby' from the JSXGraph container.
         * JSXGraph creates a new div-element with id "{containerid}_ARIAdescription"
         * containing this string.
         *
         * @name JXG.Board#description
         * @see JXG.Board#title
         * @type String
         * @default ''
         *
         */
        description: "",

        /**
         * Show copyright string in canvas.
         *
         * @name JXG.Board#showCopyright
         * @type Boolean
         * @default true
         */
        showCopyright: true,

        /**
         * Show default axis.
         * If shown, the horizontal axis can be accessed via JXG.Board.defaultAxes.x, the
         * vertical axis can be accessed via JXG.Board.defaultAxes.y.
         * Both axes have a sub-element "defaultTicks".
         *
         * Value can be Boolean or an object containing axis attributes.
         *
         * @name JXG.Board#axis
         * @type Boolean
         * @default false
         */
        axis: false,

<<<<<<< HEAD
        /**
         * Attributes for the default axes in case of the attribute
         * axis:true in {@link JXG.JSXGraph#initBoard}.
         *
         * @name JXG.Board#defaultAxes
         * @type Object
         * @default {x: {name:'x'}, y: {name: 'y'}}
         *
         */
        defaultAxes: {
            x: {
                name: "x",
                ticks: {
                    label: {
                        visible: "inherit",
                        anchorX: "middle",
                        anchorY: "top",
                        fontSize: 12,
                        offset: [0, -3]
                    },
                    drawZero: false,
                    visible: "inherit"
=======
            /**
             * Attributes for the default axes in case of the attribute
             * axis:true in {@link JXG.JSXGraph#initBoard}.
             *
             * @name JXG.Board#defaultAxes
             * @type Object
             * @default {x: {name:'x'}, y: {name: 'y'}}
             *
             */
            defaultAxes: {
                x: {
                    name: 'x',
                    ticks: {
                        label: {
                            visible: 'inherit',
                            anchorX: 'middle',
                            anchorY: 'top',
                            fontSize: 12,
                            offset: [0, -3]
                        },
                        tickEndings: [0, 1],
                        majorTickEndings: [1, 1],
                        drawZero: false,
                        visible: 'inherit'
                    }
                },
                y: {
                    name: 'y',
                    ticks: {
                        label: {
                            visible: 'inherit',
                            anchorX: 'right',
                            anchorY: 'middle',
                            fontSize: 12,
                            offset: [-6, 0]
                        },
                        tickEndings: [1, 0],
                        majorTickEndings: [1, 1],
                        drawZero: false,
                        visible: 'inherit'
                    }
>>>>>>> 8c28c599
                }
            },
            y: {
                name: "y",
                ticks: {
                    label: {
                        visible: "inherit",
                        anchorX: "right",
                        anchorY: "middle",
                        fontSize: 12,
                        offset: [-6, 0]
                    },
                    tickEndings: [1, 0],
                    drawZero: false,
                    visible: "inherit"
                }
            }
        },

        /**
         * Display of navigation arrows and zoom buttons in the navigation bar.
         *
         * @name JXG.Board#showNavigation
         * @type Boolean
         * @default true
         * @see JXG.AbstractRenderer#drawZoomBar
         */
        showNavigation: true,

        /**
         * Display of zoom buttons in the navigation bar. To show zoom buttons, additionally
         * showNavigation has to be set to true.
         *
         * @name JXG.Board#showZoom
         * @type Boolean
         * @default true
         * @see JXG.AbstractRenderer#drawZoomBar
         */
        showZoom: true,

        /**
         * Show a button in the navigation bar to force reload of a construction.
         * Works only with the JessieCode tag.
         *
         * @name JXG.Board#showReload
         * @type Boolean
         * @default false
         * @see JXG.AbstractRenderer#drawZoomBar
         */
        showReload: false,

        /**
         * Show a button in the navigation bar to enable screenshots.
         *
         * @name JXG.Board#showScreenshot
         * @type Boolean
         * @default false
         * @see JXG.AbstractRenderer#drawZoomBar
         */
        showScreenshot: false,

        /**
         * Attributes to control the screenshot function.
         * The following attributes can be set:
         * <ul>
         *  <li>scale: scaling factor (default=1.0)
         *  <li>type: format of the screenshot image. Default: png
         *  <li>symbol: Unicode symbol which is shown in the navigation bar. Default: '\u2318'
         *  <li>css: CSS rules to format the div element containing the screen shot image
         *  <li>cssButton: CSS rules to format the close button of the div element containing the screen shot image
         * </ul>
         *
         * @name JXG.Board#screenshot
         * @type Object
         */
        screenshot: {
            scale: 1.0,
            type: "png",
            symbol: "\u2318", //'\u22b9', //'\u26f6',
            css: "background-color:#eeeeee; opacity:1.0; border:2px solid black; border-radius:10px; text-align:center",
            cssButton:
                "padding: 4px 10px; border: solid #356AA0 1px; border-radius: 5px; position: absolute; right: 2ex; top: 2ex; background-color: rgba(255, 255, 255, 0.3);"
        },

        /**
         * Show a button in the navigation bar to start fullscreen mode.
         *
         * @name JXG.Board#showFullscreen
         * @type Boolean
         * @see JXG.Board#fullscreen
         * @default false
         * @see JXG.AbstractRenderer#drawZoomBar
         * @see JXG.AbstractRenderer#drawZoomBar
         */
        showFullscreen: false,

            /**
             * Attribute(s) to control the fullscreen icon. The attribute "showFullscreen"
             * controls if the icon is shown.
             * The following attribute(s) can be set:
             * <ul>
             *  <li>symbol (String): Unicode symbol which is shown in the navigation bar.  Default: svg code for '\u26f6', other
             * possibilities are the unicode symbols '\u26f6' and '\u25a1'. However, '\u26f6' is not supported by MacOS and iOS.
             *  <li>id (String): Id of the HTML element which is brought to full screen or null if the JSXgraph div is taken.
             * It may be an outer div element, e.g. if the old aspect ratio trick is used. Default: null, i.e. use the JSXGraph div.
             * </ul>
             *
             * @example
             * var board = JXG.JSXGraph.initBoard('35bec5a2-fd4d-11e8-ab14-901b0e1b8723',
             *             {boundingbox: [-8, 8, 8,-8], axis: true,
             *             showcopyright: false,
             *             showFullscreen: true,
             *             fullscreen: {
             *                  symbol: '\u22c7'
             *              }
             *             });
             * var pol = board.create('polygon', [[0, 1], [3,4], [1,-4]], {fillColor: 'yellow'});
             *
             * </pre><div id="JXGa35bec5a2-fd4d-11e8-ab14-901b0e1b8723" class="jxgbox" style="width: 300px; height: 300px;"></div>
             * <script type="text/javascript">
             *     (function() {
             *         var board = JXG.JSXGraph.initBoard('JXGa35bec5a2-fd4d-11e8-ab14-901b0e1b8723',
             *             {boundingbox: [-8, 8, 8,-8], axis: true, showcopyright: false,
             *              showFullscreen: true,
             *              fullscreen: {
             *                  symbol: '\u22c7'
             *                  }
             *             });
             *     var pol = board.create('polygon', [[0, 1], [3,4], [1,-4]], {fillColor: 'yellow'});
             *     })();
             *
             * </script><pre>
             *
             * @name JXG.Board#fullscreen
             * @default svg code
             * @see JXG.Board#showFullscreen
             * @see JXG.AbstractRenderer#drawZoomBar
             * @type Object
             */
            fullscreen: {
                symbol: '<svg height="1em" width="1em" version="1.1" viewBox="10 10 18 18"><path fill="#666" d="m 10,16 2,0 0,-4 4,0 0,-2 L 10,10 l 0,6 0,0 z"></path><path fill="#666" d="m 20,10 0,2 4,0 0,4 2,0 L 26,10 l -6,0 0,0 z"></path><path fill="#666" d="m 24,24 -4,0 0,2 L 26,26 l 0,-6 -2,0 0,4 0,0 z"></path><path fill="#666" d="M 12,20 10,20 10,26 l 6,0 0,-2 -4,0 0,-4 0,0 z"></path></svg>',
                    // '\u25a1', // '\u26f6' (not supported by MacOS),
                id: null
            },

        /**
         * Show a button which allows to clear all traces of a board.
         *
         * @name JXG.Board#showClearTraces
         * @type Boolean
         * @default false
         * @see JXG.AbstractRenderer#drawZoomBar
         */
        showClearTraces: false,

        /**
         * If set to true the bounding box might be changed such that
         * the ratio of width and height of the hosting HTML div is equal
         * to the ratio of width and height of the bounding box.
         *
         * This is necessary if circles should look like circles and not
         * like ellipses. It is recommended to set keepAspectRatio = true
         * for geometric applets. For function plotting keepAspectRatio = false
         * might be the better choice.
         *
         * @name JXG.Board#keepAspectRatio
         * @see JXG.Board#boundingbox
         * @see JXG.Board#setBoundingBox
         * @type Boolean
         * @default false
         */
        keepAspectRatio: false,

        /**
         * If set true and
         * hasPoint() is true for both an element and it's label,
         * the element (and not the label) is taken as drag element.
         *
         * If set false and hasPoint() is true for both an element and it's label,
         * the label is taken (if it is on a higher layer than the element)
         *
         * @name JXG.Board#ignoreLabels
         * @type Booelan
         * @default true
         */
        ignoreLabels: true,

        /**
         * Maximum number of digits in automatic label generation.
         * For example, if set to 1 automatic point labels end at "Z".
         * If set to 2, point labels end at "ZZ".
         *
         * @name JXG.Board#maxNameLength
         * @see JXG.Board#generateName
         * @type Number
         * @default 1
         */
        maxNameLength: 1,

        /**
         * Supply the document object. Defaults to window.document
         *
         * @name JXG.Board#document
         * @type DOM object
         * @default false (meaning window.document)
         */
        document: false,

        /**
         * If true the first element of the set JXG.board.objects having hasPoint==true is taken as drag element.
         *
         * @name JXG.Board#takeFirst
         * @type Boolean
         * @default false
         */
        takeFirst: false,

        /**
         * If true, when read from a file or string - the size of the div can be changed by the construction text.
         *
         * @name JXG.Board#takeSizeFromFile
         * @type Boolean
         * @default false
         */
        takeSizeFromFile: false,

        /**
         * Default rendering engine. Possible values are 'svg', 'canvas', 'vml', 'no', or 'auto'.
         * If the rendering engine is not available JSXGraph tries to detect a different engine.
         *
         * <p>
         * In case of 'canvas' it is advisable to call 'board.update()' after all elements have been
         * constructed. This ensures that all elements are drawn with their intended visual appearance.
         *
         * @name JXG.Board#renderer
         * @type String
         * @default 'auto'
         */
        renderer: "auto",

        /**
         * Time (in msec) between two animation steps. Used in
         * {@link JXG.CoordsElement#moveAlong}, {@link JXG.CoordsElement#moveTo} and
         * {@link JXG.CoordsElement#visit}.
         *
         * @name JXG.Board#animationDelay
         * @type Number
         * @default 35
         * @see JXG.CoordsElement#moveAlong
         * @see JXG.CoordsElement#moveTo
         * @see JXG.CoordsElement#visit
         */
        animationDelay: 35,

        /**
         * Maximum frame rate of the board, i.e. maximum number of updates per second
         * triggered by move events.
         *
         * @name JXG.Board#maxFrameRate
         * @type Number
         * @default 40
         */
        maxFrameRate: 40,

        /**
         * Allow user interaction by registering mouse, pointer and touch events.
         *
         * @name JXG.Board#registerEvents
         * @type Boolean
         * @default true
         */
        registerEvents: true,

        /**
         * Change redraw strategy in SVG rendering engine.
         * <p>
         * This optimization seems to be <b>obsolete</b> in newer browsers (from 2021 on, at least)
         * and even slow down the constructions. Therefore, the default is set to 'none' since v1.2.4.
         * <p>
         * If set to 'svg', before every redrawing of the JSXGraph construction
         * the SVG sub-tree of the DOM tree is taken out of the DOM.
         *
         * If set to 'all', before every redrawing of the JSXGraph construction the
         * complete DOM tree is taken out of the DOM.
         * If set to 'none' the redrawing is done in-place.
         *
         * Using 'svg' or 'all' speeds up the update process considerably. The risk
         * is that if there is an exception, only a white div or window is left.
         *
         *
         * @name JXG.Board#minimizeReflow
         * @type String
         * @default 'none'
         */
        minimizeReflow: "none",

        /**
         * A number that will be added to the absolute position of the board used in mouse coordinate
         * calculations in {@link JXG.Board#getCoordsTopLeftCorner}.
         *
         * @name JXG.Board#offsetX
         * @see JXG.Board#offsetY
         * @type Number
         * @default 0
         */
        offsetX: 0,

        /**
         * A number that will be added to the absolute position of the board used in mouse coordinate
         * calculations in {@link JXG.Board#getCoordsTopLeftCorner}.
         *
         * @name JXG.Board#offsetY
         * @see JXG.Board#offsetX
         * @type Number
         * @default 0
         */
        offsetY: 0,

        /**
         * Control the possibilities for zoom interaction.
         *
         * Possible sub-attributes with default values are:
         * <pre>
         * zoom: {
         *   factorX: 1.25,  // horizontal zoom factor (multiplied to {@link JXG.Board#zoomX})
         *   factorY: 1.25,  // vertical zoom factor (multiplied to {@link JXG.Board#zoomY})
         *   wheel: true,     // allow zooming by mouse wheel or
         *   				   // by pinch-to-toom gesture on touch devices
         *   needShift: true,   // mouse wheel zooming needs pressing of the shift key
         *   min: 0.001,        // minimal values of {@link JXG.Board#zoomX} and {@link JXG.Board#zoomY}, limits zoomOut
         *   max: 1000.0,       // maximal values of {@link JXG.Board#zoomX} and {@link JXG.Board#zoomY}, limits zoomIn
         *
         *   pinchHorizontal: true, // Allow pinch-to-zoom to zoom only horizontal axis
         *   pinchVertical: true,   // Allow pinch-to-zoom to zoom only vertical axis
         *   pinchSensitivity: 7    // Sensitivity (in degrees) for recognizing horizontal or vertical pinch-to-zoom gestures.
         * }
         * </pre>
         *
         * Deprecated: zoom.eps which is superseded by zoom.min
         *
         * @name JXG.Board#zoom
         * @type Object
         * @default
         */
        zoom: {
            enabled: true,
            factorX: 1.25,
            factorY: 1.25,
            wheel: true,
            needShift: true,
            min: 0.0001,
            max: 10000.0,
            pinchHorizontal: true,
            pinchVertical: true,
            pinchSensitivity: 7
        },

            /**
             * Control the possibilities for panning interaction (i.e. moving the origin).
             *
             * Possible sub-attributes with default values are:
             * <pre>
             * pan: {
             *   enabled: true   // Allow panning
             *   needTwoFingers: false, // panning is done with two fingers on touch devices
             *   needShift: true, // mouse panning needs pressing of the shift key
             * }
             * </pre>
             *
             * @name JXG.Board#pan
             * @see JXG.Board#browserPan
             *
             * @type Object
             */
            pan: {
                enabled: true,
                needShift: true,
                needTwoFingers: false
            },

            /**
             * Enable browser scrolling on touch interfaces if the user double taps into an empty region
             * of the board.
             *
             * <ul>
             * <li> Implemented for pointer touch devices - not with mouse, pen or old iOS touch.
             * <li> It only works if browserPan:true
             * <li> One finger action by the settings "pan.enabled:true" and "pan.needTwoFingers:false" has priority
             * </ul>
             *
             * @name JXG.Board#browserPan
             * @see JXG.Board#pan
             * @type Boolean
             * @default false
             *
             * @example
             * const board = JXG.JSXGraph.initBoard('jxgbox', {
             *     boundingbox: [-5, 5, 5, -5], axis: true,
             *     pan: {
             *         enabled: true,
             *         needTwoFingers: true,
             *     },
             *     browserPan: true,
             *     zoom: {
             *         enabled: false
             *     }
             * });
             *
             * var p1 = board.create('point', [1, -1]);
             * var p2 = board.create('point', [2.5, -2]);
             * var li1 = board.create('line', [p1, p2]);
             *
             * </pre><div id="JXGcd50c814-be81-4280-9458-d73e50cece8d" class="jxgbox" style="width: 300px; height: 300px;"></div>
             * <script type="text/javascript">
             *     (function() {
             *         var board = JXG.JSXGraph.initBoard('JXGcd50c814-be81-4280-9458-d73e50cece8d',
             *             {boundingbox: [-8, 8, 8,-8], axis: true, showcopyright: false, shownavigation: false});
             *     const board = JXG.JSXGraph.initBoard('jxgbox', {
             *         boundingbox: [-5, 5, 5, -5], axis: true,
             *         pan: {
             *             enabled: true,
             *             needTwoFingers: true,
             *         },
             *         browserPan: true,
             *         zoom: {
             *             enabled: false
             *         }
             *     });
             *
             *     var p1 = board.create('point', [1, -1]);
             *     var p2 = board.create('point', [2.5, -2]);
             *     var li1 = board.create('line', [p1, p2]);
             *
             *     })();
             *
             * </script><pre>
             *
             *
             */
            browserPan: false,

            /**
             * Control the possibilities for dragging objects.
             *
             * Possible sub-attributes with default values are:
             * <pre>
             * drag: {
             *   enabled: true   // Allow dragging
             * }
             * </pre>
             *
             * @name JXG.Board#drag
             * @type Object
             * @default {enabled: true}
             */
            drag: {
                enabled: true
            },

        /**
         * Control using the keyboard to change the construction.
         * <ul>
         * <li> enabled: true / false
         * <li> dx: horizontal shift amount per key press
         * <li> dy: vertical shift amount per key press
         * <li> panShift: zoom if shift key is pressed
         * <li> panCtrl: zoom if ctrl key is pressed
         * </ul>
         *
         * @example
         * var board = JXG.JSXGraph.initBoard("jxgbox", {boundingbox: [-5,5,5,-5],
         *     axis: true,
         *     showCopyright:true,
         *     showNavigation:true,
         *     keyboard: {
         *         enabled: true,
         *         dy: 30,
         *         panShift: true,
         *         panCtrl: false
         *     }
         * });
         *
         * </pre><div id="JXGb1d3aab6-ced2-4fe9-8fa5-b0accc8c7266" class="jxgbox" style="width: 300px; height: 300px;"></div>
         * <script type="text/javascript">
         *     (function() {
         *         var board = JXG.JSXGraph.initBoard('JXGb1d3aab6-ced2-4fe9-8fa5-b0accc8c7266',
         *             {boundingbox: [-5,5,5,-5],
         *         axis: true,
         *         showCopyright:true,
         *         showNavigation:true,
         *         keyboard: {
         *             enabled: true,
         *             dy: 30,
         *             panShift: true,
         *             panCtrl: false
         *         }
         *     });
         *
         *     })();
         *
         * </script><pre>
         *
         *
         * @see JXG.Board#keyDownListener
         * @see JXG.Board#keyFocusInListener
         * @see JXG.Board#keyFocusOutListener
         *
         * @name JXG.Board#keyboard
         * @type Object
         * @default {enabled: true, dx: 10, dy:10, panShift: true, panCtrl: false}
         */
        keyboard: {
            enabled: true,
            dx: 10,
            dy: 10,
            panShift: true,
            panCtrl: false
        },

        /**
         * Control if JSXGraph reacts to resizing of the JSXGraph container element
         * by the user / browser.
         * The attribute "throttle" determines the minimal time in msec between to
         * resize calls.
         *
         * @see JXG.Board#startResizeObserver
         * @see JXG.Board#resizeListener
         *
         * @name JXG.Board#resize
         * @type Object
         * @default {enabled: true, throttle: 10}
         *
         * @example
         *     var board = JXG.JSXGraph.initBoard('jxgbox', {
         *         boundingbox: [-5,5,5,-5],
         *         keepAspectRatio: true,
         *         axis: true,
         *         resize: {enabled: true, throttle: 200}
         *     });
         *
         * </pre><div id="JXGb55d4608-5d71-4bc3-b332-18c15fbda8c3" class="jxgbox" style="width: 300px; height: 300px;"></div>
         * <script type="text/javascript">
         *     (function() {
         *         var board = JXG.JSXGraph.initBoard('JXGb55d4608-5d71-4bc3-b332-18c15fbda8c3', {
         *             boundingbox: [-5,5,5,-5],
         *             keepAspectRatio: true,
         *             axis: true,
         *             resize: {enabled: true, throttle: 200}
         *         });
         *
         *     })();
         *
         * </script><pre>
         *
         *
         */
        resize: {
            enabled: true,
            throttle: 10
        },

        /**
         * Element which listens to move events of the pointing device.
         * This allows to drag elements of a JSXGraph construction outside of the board.
         * Especially, on mobile devices this enhances the user experience.
         * However, it is recommended to allow dragging outside of the JSXGraph board only
         * in certain constructions where users may not "loose" points outside of the board.
         * Then points may become unreachable.
         * <p>
         * A situation where dragging outside of the board is uncritical is for example if
         * only sliders are used to interact with the construction.
         * <p>
         * Possible values for this attributes are:
         * <ul>
         * <li> an element specified by document.getElementById('some id');
         * <li> null: to use the JSXgraph container div element
         * <li> document
         * </ul>
         *
         * @name JXG.Board#moveTarget
         * @type HTML node or document
         * @default null
         *
         * @example
         *     var board = JXG.JSXGraph.initBoard('jxgbox', {
         *         boundingbox: [-5,5,5,-5],
         *         axis: true,
         *         moveTarget: document
         *     });
         *
         * </pre><div id="JXG973457e5-c63f-4516-8570-743f2cc560e1" class="jxgbox" style="width: 300px; height: 300px;"></div>
         * <script type="text/javascript">
         *     (function() {
         *         var board = JXG.JSXGraph.initBoard('JXG973457e5-c63f-4516-8570-743f2cc560e1',
         *             {boundingbox: [-5,5,5,-5],
         *             axis: true,
         *             moveTarget: document
         *         });
         *
         *     })();
         *
         * </script><pre>
         *
         *
         */
        moveTarget: null,

        /**
         * Control the possibilities for a selection rectangle.
         * Starting a selection event triggers the "startselecting" event.
         * When the mouse pointer is released, the "stopselecting" event is fired.
         * The "stopselecting" event must be supplied by the user.
         * <p>
         * Possible sub-attributes with default values are:
         * <pre>
         * selection: {
         *   enabled: false,
         *   name: 'selectionPolygon',
         *   needShift: false,  // mouse selection needs pressing of the shift key
         *   needCtrl: true,    // mouse selection needs pressing of the shift key
         *   withLines: false,  // Selection polygon has border lines
         *   vertices: {
         *       visible: false
         *   },
         *   fillColor: '#ffff00',
         *   visible: false      // Initial visibility. Should be set to false always
         * }
         * </pre>
         * <p>
         * Board events triggered by selection manipulation:
         * 'startselecting', 'stopselecting', 'mousestartselecting', 'mousestopselecting',
         * 'pointerstartselecting', 'pointerstopselecting', 'touchstartselecting', 'touchstopselecting'.
         *
         * @example
         * board.on('stopselecting', function(){
         *     var box = board.stopSelectionMode(),
         *     // bbox has the coordinates of the selectionr rectangle.
         *     // Attention: box[i].usrCoords have the form [1, x, y], i.e.
         *     // are homogeneous coordinates.
         *     bbox = box[0].usrCoords.slice(1).concat(box[1].usrCoords.slice(1));
         *     // Set a new bounding box
         *     board.setBoundingBox(bbox, false);
         * });
         *
         * @name JXG.Board#selection
         *
         * @see JXG.Board#startSelectionMode
         * @see JXG.Board#stopSelectionMode
         *
         * @type Object
         * @default
         */
        selection: {
            enabled: false,
            name: "selectionPolygon",
            needShift: false,
            needCtrl: true,
            withLines: false,
            vertices: {
                visible: false
            },
            fillColor: "#ffff00",
            visible: false
        },

        /**
         * If true, the infobox is shown on mouse/pen over for all points
         * which have set their attribute showInfobox to 'inherit'.
         * If a point has set its attribute showInfobox to false or true,
         * that value will have priority over this value.
         *
         * @name JXG.Board#showInfobox
         * @see Point#showInfobox
         * @type Boolean
         * @default true
         */
        showInfobox: true

        /**#@-*/
    },

    /**
     * Options that are used by the navigation bar.
     *
     * Default values are
     * <pre>
     * JXG.Option.navbar: {
     *   strokeColor: '#333333',
     *   fillColor: 'transparent',
     *   highlightFillColor: '#aaaaaa',
     *   padding: '2px',
     *   position: 'absolute',
     *   fontSize: '14px',
     *   cursor: 'pointer',
     *   zIndex: '100',
     *   right: '5px',
     *   bottom: '5px'
     * },
     * </pre>
     * These settings are overruled by the CSS class 'JXG_navigation'.
     * @deprecated
     * @type Object
     * @name JXG.Options#navbar
     *
     */
    navbar: {
        strokeColor: "#333333", //'#aaaaaa',
        fillColor: "transparent", //#f5f5f5',
        highlightFillColor: "#aaaaaa",
        padding: "2px",
        position: "absolute",
        fontSize: "14px",
        cursor: "pointer",
        zIndex: "100",
        right: "5px",
        bottom: "5px"
        //border: 'none 1px black',
        //borderRadius: '4px'
    },

    /*
     *  Generic options used by {@link JXG.GeometryElement}
     */
    elements: {
        // the following tag is a meta tag: http://code.google.com/p/jsdoc-toolkit/wiki/MetaTags

        /**#@+
         * @visprop
         */

        /**
         * The stroke color of the given geometry element.
         * @type String
         * @name JXG.GeometryElement#strokeColor
         * @see JXG.GeometryElement#highlightStrokeColor
         * @see JXG.GeometryElement#strokeWidth
         * @see JXG.GeometryElement#strokeOpacity
         * @see JXG.GeometryElement#highlightStrokeOpacity
         * @default {@link JXG.Options.elements.color#strokeColor}
         */
        strokeColor: Color.palette.blue,

        /**
         * The stroke color of the given geometry element when the user moves the mouse over it.
         * @type String
         * @name JXG.GeometryElement#highlightStrokeColor
         * @see JXG.GeometryElement#strokeColor
         * @see JXG.GeometryElement#strokeWidth
         * @see JXG.GeometryElement#strokeOpacity
         * @see JXG.GeometryElement#highlightStrokeOpacity
         * @default {@link JXG.Options.elements.color#highlightStrokeColor}
         */
        highlightStrokeColor: "#c3d9ff",

        /**
         * The fill color of this geometry element.
         * @type String
         * @name JXG.GeometryElement#fillColor
         * @see JXG.GeometryElement#highlightFillColor
         * @see JXG.GeometryElement#fillOpacity
         * @see JXG.GeometryElement#highlightFillOpacity
         * @default {@link JXG.Options.elements.color#fillColor}
         */
        fillColor: Color.palette.red,

        /**
         * The fill color of the given geometry element when the mouse is pointed over it.
         * @type String
         * @name JXG.GeometryElement#highlightFillColor
         * @see JXG.GeometryElement#fillColor
         * @see JXG.GeometryElement#fillOpacity
         * @see JXG.GeometryElement#highlightFillOpacity
         * @default {@link JXG.Options.elements.color#highlightFillColor}
         */
        highlightFillColor: "none",

        /**
         * Opacity for element's stroke color.
         * @type Number
         * @name JXG.GeometryElement#strokeOpacity
         * @see JXG.GeometryElement#strokeColor
         * @see JXG.GeometryElement#highlightStrokeColor
         * @see JXG.GeometryElement#strokeWidth
         * @see JXG.GeometryElement#highlightStrokeOpacity
         * @default {@link JXG.Options.elements#strokeOpacity}
         */
        strokeOpacity: 1,

        /**
         * Opacity for stroke color when the object is highlighted.
         * @type Number
         * @name JXG.GeometryElement#highlightStrokeOpacity
         * @see JXG.GeometryElement#strokeColor
         * @see JXG.GeometryElement#highlightStrokeColor
         * @see JXG.GeometryElement#strokeWidth
         * @see JXG.GeometryElement#strokeOpacity
         * @default {@link JXG.Options.elements#highlightStrokeOpacity}
         */
        highlightStrokeOpacity: 1,

        /**
         * Opacity for fill color.
         * @type Number
         * @name JXG.GeometryElement#fillOpacity
         * @see JXG.GeometryElement#fillColor
         * @see JXG.GeometryElement#highlightFillColor
         * @see JXG.GeometryElement#highlightFillOpacity
         * @default {@link JXG.Options.elements.color#fillOpacity}
         */
        fillOpacity: 1,

        /**
         * Opacity for fill color when the object is highlighted.
         * @type Number
         * @name JXG.GeometryElement#highlightFillOpacity
         * @see JXG.GeometryElement#fillColor
         * @see JXG.GeometryElement#highlightFillColor
         * @see JXG.GeometryElement#fillOpacity
         * @default {@link JXG.Options.elements.color#highlightFillOpacity}
         */
        highlightFillOpacity: 1,

        /**
         * Gradient type. Possible values are 'linear'. 'radial' or null.
         *
         * @example
         *     var a = board.create('slider', [[0, -0.2], [3.5, -0.2], [0, 0, 2 * Math.PI]], {name: 'angle'});
         *     var b = board.create('slider', [[0, -0.4], [3.5, -0.4], [0, 0, 1]], {name: 'offset1'});
         *     var c = board.create('slider', [[0, -0.6], [3.5, -0.6], [0, 1, 1]], {name: 'offset2'});
         *
         *     var pol = board.create('polygon', [[0, 0], [4, 0], [4,4], [0,4]], {
         *                 fillOpacity: 1,
         *                 fillColor: 'yellow',
         *                 gradient: 'linear',
         *                 gradientSecondColor: 'blue',
         *                 gradientAngle: function() { return a.Value(); },
         *                 gradientStartOffset: function() { return b.Value(); },
         *                 gradientEndOffset: function() { return c.Value(); },
         *                 hasInnerPoints: true
         *         });
         *
         * </pre><div id="JXG3d04b5fd-0cd4-4f49-8c05-4e9686cd7ff0" class="jxgbox" style="width: 300px; height: 300px;"></div>
         * <script type="text/javascript">
         *     (function() {
         *         var board = JXG.JSXGraph.initBoard('JXG3d04b5fd-0cd4-4f49-8c05-4e9686cd7ff0',
         *             {boundingbox: [-1.5, 4.5, 5, -1.5], axis: true, showcopyright: false, shownavigation: false});
         *         var a = board.create('slider', [[0, -0.2], [3.5, -0.2], [0, 0, 2 * Math.PI]], {name: 'angle'});
         *         var b = board.create('slider', [[0, -0.4], [3.5, -0.4], [0, 0, 1]], {name: 'offset1'});
         *         var c = board.create('slider', [[0, -0.6], [3.5, -0.6], [0, 1, 1]], {name: 'offset2'});
         *
         *         var pol = board.create('polygon', [[0, 0], [4, 0], [4,4], [0,4]], {
         *                     fillOpacity: 1,
         *                     fillColor: 'yellow',
         *                     gradient: 'linear',
         *                     gradientSecondColor: 'blue',
         *                     gradientAngle: function() { return a.Value(); },
         *                     gradientStartOffset: function() { return b.Value(); },
         *                     gradientEndOffset: function() { return c.Value(); },
         *                     hasInnerPoints: true
         *             });
         *
         *     })();
         *
         * </script><pre>
         *
         * @example
         *     var cx = board.create('slider', [[0, -.2], [3.5, -.2], [0, 0.5, 1]], {name: 'cx, cy'});
         *     var fx = board.create('slider', [[0, -.4], [3.5, -.4], [0, 0.5, 1]], {name: 'fx, fy'});
         *     var o1 = board.create('slider', [[0, -.6], [3.5, -.6], [0, 0.0, 1]], {name: 'offset1'});
         *     var o2 = board.create('slider', [[0, -.8], [3.5, -.8], [0, 1, 1]], {name: 'offset2'});
         *     var r = board.create('slider', [[0, -1], [3.5, -1], [0, 0.5, 1]], {name: 'r'});
         *     var fr = board.create('slider', [[0, -1.2], [3.5, -1.2], [0, 0, 1]], {name: 'fr'});
         *
         *     var pol = board.create('polygon', [[0, 0], [4, 0], [4,4], [0,4]], {
         *                 fillOpacity: 1,
         *                 fillColor: 'yellow',
         *                 gradient: 'radial',
         *                 gradientSecondColor: 'blue',
         *                 gradientCX: function() { return cx.Value(); },
         *                 gradientCY: function() { return cx.Value(); },
         *                 gradientR: function() { return r.Value(); },
         *                 gradientFX: function() { return fx.Value(); },
         *                 gradientFY: function() { return fx.Value(); },
         *                 gradientFR: function() { return fr.Value(); },
         *                 gradientStartOffset: function() { return o1.Value(); },
         *                 gradientEndOffset: function() { return o2.Value(); },
         *                 hasInnerPoints: true
         *     });
         *
         * </pre><div id="JXG6081ca7f-0d09-4525-87ac-325a02fe2225" class="jxgbox" style="width: 300px; height: 300px;"></div>
         * <script type="text/javascript">
         *     (function() {
         *         var board = JXG.JSXGraph.initBoard('JXG6081ca7f-0d09-4525-87ac-325a02fe2225',
         *             {boundingbox: [-1.5, 4.5, 5, -1.5], axis: true, showcopyright: false, shownavigation: false});
         *         var cx = board.create('slider', [[0, -.2], [3.5, -.2], [0, 0.5, 1]], {name: 'cx, cy'});
         *         var fx = board.create('slider', [[0, -.4], [3.5, -.4], [0, 0.5, 1]], {name: 'fx, fy'});
         *         var o1 = board.create('slider', [[0, -.6], [3.5, -.6], [0, 0.0, 1]], {name: 'offset1'});
         *         var o2 = board.create('slider', [[0, -.8], [3.5, -.8], [0, 1, 1]], {name: 'offset2'});
         *         var r = board.create('slider', [[0, -1], [3.5, -1], [0, 0.5, 1]], {name: 'r'});
         *         var fr = board.create('slider', [[0, -1.2], [3.5, -1.2], [0, 0, 1]], {name: 'fr'});
         *
         *         var pol = board.create('polygon', [[0, 0], [4, 0], [4,4], [0,4]], {
         *                     fillOpacity: 1,
         *                     fillColor: 'yellow',
         *                     gradient: 'radial',
         *                     gradientSecondColor: 'blue',
         *                     gradientCX: function() { return cx.Value(); },
         *                     gradientCY: function() { return cx.Value(); },
         *                     gradientR: function() { return r.Value(); },
         *                     gradientFX: function() { return fx.Value(); },
         *                     gradientFY: function() { return fx.Value(); },
         *                     gradientFR: function() { return fr.Value(); },
         *                     gradientStartOffset: function() { return o1.Value(); },
         *                     gradientEndOffset: function() { return o2.Value(); },
         *                     hasInnerPoints: true
         *         });
         *
         *     })();
         *
         * </script><pre>
         *
         *
         * @type String
         * @name JXG.GeometryElement#gradient
         * @see JXG.GeometryElement#gradientSecondColor
         * @see JXG.GeometryElement#gradientSecondOpacity
         * @default null
         */
        gradient: null,

        /**
         * Second color for gradient.
         * @type String
         * @name JXG.GeometryElement#gradientSecondColor
         * @see JXG.GeometryElement#gradient
         * @see JXG.GeometryElement#gradientSecondOpacity
         * @default '#ffffff'
         */
        gradientSecondColor: "#ffffff",

        /**
         * Opacity of second gradient color. Takes a value between 0 and 1.
         * @type Number
         * @name JXG.GeometryElement#gradientSecondOpacity
         * @see JXG.GeometryElement#gradient
         * @see JXG.GeometryElement#gradientSecondColor
         * @default 1
         */
        gradientSecondOpacity: 1,

        /**
         * The gradientStartOffset attribute is a number (ranging from 0 to 1) which indicates where the first gradient stop is placed,
         * see the SVG specification for more information.
         * For linear gradients, this attribute represents a location along the gradient vector.
         * For radial gradients, it represents a percentage distance from (fx,fy) to the edge of the outermost/largest circle.
         * @type Number
         * @name JXG.GeometryElement#gradientStartOffset
         * @see JXG.GeometryElement#gradient
         * @see JXG.GeometryElement#gradientEndOffset
         * @default 0.0
         */
        gradientStartOffset: 0.0,

        /**
         * The gradientEndOffset attribute is a number (ranging from 0 to 1) which indicates where the second gradient stop is placed,
         * see the SVG specification for more information.
         * For linear gradients, this attribute represents a location along the gradient vector.
         * For radial gradients, it represents a percentage distance from (fx,fy) to the edge of the outermost/largest circle.
         * @type Number
         * @name JXG.GeometryElement#gradientEndOffset
         * @see JXG.GeometryElement#gradient
         * @see JXG.GeometryElement#gradientStartOffset
         * @default 1.0
         */
        gradientEndOffset: 1.0,

        /**
         * Angle (in radians) of the gradiant in case the gradient is of type 'linear'.
         * If the angle is 0, the first color is on the left and the second color is on the right.
         * If the angle is pi/4 the first color is on top and the second color at the
         * bottom.
         * @type Number
         * @name JXG.GeometryElement#gradientAngle
         * @see JXG.GeometryElement#gradient
         * @default 0
         */
        gradientAngle: 0,

        /**
         * From the SVG specification: ‘cx’, ‘cy’ and ‘r’ define the largest (i.e., outermost) circle for the radial gradient.
         * The gradient will be drawn such that the 100% gradient stop is mapped to the perimeter of this largest (i.e., outermost) circle.
         * For radial gradients in canvas this is the value 'x1'.
         * Takes a value between 0 and 1.
         * @type Number
         * @name JXG.GeometryElement#gradientCX
         * @see JXG.GeometryElement#gradient
         * @see JXG.GeometryElement#gradientCY
         * @see JXG.GeometryElement#gradientR
         * @default 0.5
         */
        gradientCX: 0.5,

        /**
         * From the SVG specification: ‘cx’, ‘cy’ and ‘r’ define the largest (i.e., outermost) circle for the radial gradient.
         * The gradient will be drawn such that the 100% gradient stop is mapped to the perimeter of this largest (i.e., outermost) circle.
         * For radial gradients in canvas this is the value 'y1'.
         * Takes a value between 0 and 1.
         * @type Number
         * @name JXG.GeometryElement#gradientCY
         * @see JXG.GeometryElement#gradient
         * @see JXG.GeometryElement#gradientCX
         * @see JXG.GeometryElement#gradientR
         * @default 0.5
         */
        gradientCY: 0.5,

        /**
         * From the SVG specification: ‘cx’, ‘cy’ and ‘r’ define the largest (i.e., outermost) circle for the radial gradient.
         * The gradient will be drawn such that the 100% gradient stop is mapped to the perimeter of this largest (i.e., outermost) circle.
         * For radial gradients in canvas this is the value 'r1'.
         * Takes a value between 0 and 1.
         * @type Number
         * @name JXG.GeometryElement#gradientR
         * @see JXG.GeometryElement#gradient
         * @see JXG.GeometryElement#gradientCX
         * @see JXG.GeometryElement#gradientCY
         * @default 0.5
         */
        gradientR: 0.5,

        /**
         * ‘fx’ and ‘fy’ define the focal point for the radial gradient.
         * The gradient will be drawn such that the 0% gradient stop is mapped to (fx, fy).
         * For radial gradients in canvas this is the value 'x0'.
         * Takes a value between 0 and 1.
         * @type Number
         * @name JXG.GeometryElement#gradientFX
         * @see JXG.GeometryElement#gradient
         * @see JXG.GeometryElement#gradientFY
         * @see JXG.GeometryElement#gradientFR
         * @default 0.5
         */
        gradientFX: 0.5,

        /**
         * y-coordinate of the circle center for the second color in case of gradient 'radial'. (The attribute fy in SVG)
         * For radial gradients in canvas this is the value 'y0'.
         * Takes a value between 0 and 1.
         * @type Number
         * @name JXG.GeometryElement#gradientFY
         * @see JXG.GeometryElement#gradient
         * @see JXG.GeometryElement#gradientFX
         * @see JXG.GeometryElement#gradientFR
         * @default 0.5
         */
        gradientFY: 0.5,

        /**
         * This attribute defines the radius of the start circle of the radial gradient.
         * The gradient will be drawn such that the 0% &lt;stop&gt; is mapped to the perimeter of the start circle.
         * For radial gradients in canvas this is the value 'r0'.
         * Takes a value between 0 and 1.
         * @type Number
         * @name JXG.GeometryElement#gradientFR
         * @see JXG.GeometryElement#gradient
         * @see JXG.GeometryElement#gradientFX
         * @see JXG.GeometryElement#gradientFY
         * @default 0.0
         */
        gradientFR: 0.0,

        /**
         * Transition duration (in milliseconds) for color and opacity
         * changes. Works in SVG renderer, only.
         * @type Number
         * @name JXG.GeometryElement#transitionDuration
         * @see JXG.GeometryElement#strokeColor
         * @see JXG.GeometryElement#highlightStrokeColor
         * @see JXG.GeometryElement#strokeOpacity
         * @see JXG.GeometryElement#highlightStrokeOpacity
         * @see JXG.GeometryElement#fillColor
         * @see JXG.GeometryElement#highlightFillColor
         * @see JXG.GeometryElement#fillOpacity
         * @see JXG.GeometryElement#highlightFillOpacity
         * @default {@link JXG.Options.elements#transitionDuration}
         */
        transitionDuration: 100,

        /**
         * Width of the element's stroke.
         * @type Number
         * @name JXG.GeometryElement#strokeWidth
         * @see JXG.GeometryElement#strokeColor
         * @see JXG.GeometryElement#highlightStrokeColor
         * @see JXG.GeometryElement#strokeOpacity
         * @see JXG.GeometryElement#highlightStrokeOpacity
         * @default {@link JXG.Options.elements#strokeWidth}
         */
        strokeWidth: 2,

        /**
         * Width of the element's stroke when the mouse is pointed over it.
         * @type Number
         * @name JXG.GeometryElement#highlightStrokeWidth
         * @see JXG.GeometryElement#strokeColor
         * @see JXG.GeometryElement#highlightStrokeColor
         * @see JXG.GeometryElement#strokeOpacity
         * @see JXG.GeometryElement#highlightStrokeOpacity
         * @see JXG.GeometryElement#highlightFillColor
         * @default {@link JXG.Options.elements#strokeWidth}
         */
        highlightStrokeWidth: 2,

        /**
         * If true the element is fixed and can not be dragged around. The element
         * will be repositioned on zoom and moveOrigin events.
         * @type Boolean
         * @default false
         * @name JXG.GeometryElement#fixed
         */
        fixed: false,

        /**
         * If true the element is fixed and can not be dragged around. The element
         * will even stay at its position on zoom and moveOrigin events.
         * Only free elements like points, texts, curves can be frozen.
         * @type Boolean
         * @default false
         * @name JXG.GeometryElement#frozen
         */
        frozen: false,

        /**
         * If true a label will display the element's name.
         * @type Boolean
         * @default false
         * @name JXG.GeometryElement#withLabel
         */
        withLabel: false,

        /**
         * If false the element won't be visible on the board, otherwise it is shown.
         * @type Boolean
         * @name JXG.GeometryElement#visible
         * @see JXG.GeometryElement#hideElement
         * @see JXG.GeometryElement#showElement
         * @default true
         */
        visible: true,

        /**
         * A private element will be inaccessible in certain environments, e.g. a graphical user interface.
         * @default false
         */
        priv: false,

        /**
         * Display layer which will contain the element.
         * @see JXG.Options#layer
         * @default See {@link JXG.Options#layer}
         */
        layer: 0,

        /**
             * Determines the elements border-style.
             * Possible values are:
             * <ul><li>0 for a solid line</li>
             * <li>1 for a dotted line</li>
             * <li>2 for a line with small dashes</li>


             * <li>3 for a line with medium dashes</li>
             * <li>4 for a line with big dashes</li>
             * <li>5 for a line with alternating medium and big dashes and large gaps</li>
             * <li>6 for a line with alternating medium and big dashes and small gaps</li></ul>
             * @type Number
             * @name JXG.GeometryElement#dash
             * @default 0
             */
        dash: 0,

            /**
             * If enabled:true the element will get a shadow.
             *
             * Customize the shadow of a (stroke) object. If the object's RGB color is [r,g,b], its opacity is op, and
             * the parameters "color" is given as [r', g', b'] and "opacity" as op' the shadow will have
             * RGB color [blend*r + r', blend*g + g', blend*b + b'] and its opacity will be equal to op * op'.
             * Further, blur and offset can be adjusted.
             *
             * Only available with SVG, not with canvas.
             *
             * @type Object
             * @name JXG.GeometryElement#shadow
             * @default shadow: {
             *   enabled: false,
             *   color: [0, 0, 0],
             *   opacity: 1,
             *   blur: 3,
             *   blend: 0.1,
             *   offset: [5, 5]
             * }
             *
             * @example
             * board.options.line.strokeWidth = 2
             * // No shadow
             * var li1 = board.create('line', [[-2, 5], [2, 6]], {strokeColor: 'red', shadow: false});
             *
             * // Default shadow
             * var li2 = board.create('line', [[-2, 3], [2, 4]], {strokeColor: 'red', shadow: true});
             *
             * // No shadow
             * var li3 = board.create('line', [[-2, 1], [2, 2]], {strokeColor: 'blue', shadow: {enabled: false}});
             *
             * // Shadow uses same color as line
             * var li4 = board.create('line', [[-2, -1], [2, 0]], {strokeColor: 'blue',
             *             shadow: {enabled: true, color: '#000000', blend: 1}
             *         });
             *
             * // Shadow color as a mixture between black and the line color, additionally set opacity
             * var li5 = board.create('line', [[-2, -3], [2, -2]], {strokeColor: 'blue',
             *             shadow: {enabled: true, color: '#000000', blend: 0.5, opacity: 0.5}
             *         });
             *
             * // Use different value for blur and offset [dx, dy]
             * var li6 = board.create('line', [[-2, -5], [2, -4]], {strokeColor: 'blue',
             *             shadow: {enabled: true, offset:[0, 25], blur: 6}
             *         });
             *
             * </pre><div id="JXG1185a9fa-0fa5-425f-8c15-55b56e1be958" class="jxgbox" style="width: 300px; height: 300px;"></div>
             * <script type="text/javascript">
             *     (function() {
             *         var board = JXG.JSXGraph.initBoard('JXG1185a9fa-0fa5-425f-8c15-55b56e1be958',
             *             {boundingbox: [-8, 8, 8,-8], axis: true, showcopyright: false, shownavigation: false});
             *     board.options.line.strokeWidth = 2
             *     // No shadow
             *     var li1 = board.create('line', [[-2, 5], [2, 6]], {strokeColor: 'red', shadow: false});
             *
             *     // Default shadow
             *     var li2 = board.create('line', [[-2, 3], [2, 4]], {strokeColor: 'red', shadow: true});
             *
             *     // No shadow
             *     var li3 = board.create('line', [[-2, 1], [2, 2]], {strokeColor: 'blue', shadow: {enabled: false}});
             *
             *     // Shadow uses same color as line
             *     var li4 = board.create('line', [[-2, -1], [2, 0]], {strokeColor: 'blue',
             *                 shadow: {enabled: true, color: '#000000', blend: 1}
             *             });
             *
             *     // Shadow color as a mixture between black and the line color, additionally set opacity
             *     var li5 = board.create('line', [[-2, -3], [2, -2]], {strokeColor: 'blue',
             *                 shadow: {enabled: true, color: '#000000', blend: 0.5, opacity: 0.5}
             *             });
             *
             *     // Use different value for blur and offset [dx, dy]
             *     var li6 = board.create('line', [[-2, -5], [2, -4]], {strokeColor: 'blue',
             *                 shadow: {enabled: true, offset:[0, 25], blur: 6}
             *             });
             *
             *     })();
             *
             * </script><pre>
             *
             */
            shadow: {
                enabled: false,
                color: [0, 0, 0],
                opacity: 1,
                blur: 3,
                blend: 0.1,
                offset: [5, 5]
            },

            /**
             * If true the element will be traced, i.e. on every movement the element will be copied
             * to the background. Use {@link JXG.GeometryElement#clearTrace} to delete the trace elements.
             *
             * The calling of element.setAttribute({trace:false}) additionally
             * deletes all traces of this element. By calling
             * element.setAttribute({trace:'pause'})
             * the removal of already existing traces can be prevented.
             * @see JXG.GeometryElement#clearTrace
             * @see JXG.GeometryElement#traces
             * @see JXG.GeometryElement#numTraces
             * @type Boolean|String
             * @default false
             * @name JXG.GeometryElement#trace
             */
            trace: false,

        /**
         * Extra visual properties for traces of an element
         * @type Object
         * @see JXG.GeometryElement#trace
         * @name JXG.GeometryElement#traceAttributes
         */
        traceAttributes: {},

        /**
         *
         * @type Boolean
         * @default true
         * @name JXG.GeometryElement#highlight
         */
        highlight: true,

        /**
         * If this is set to true, the element is updated in every update
         * call of the board. If set to false, the element is updated only after
         * zoom events or more generally, when the bounding box has been changed.
         * Examples for the latter behaviour should be axes.
         * @type Boolean
         * @default true
         * @see JXG.GeometryElement#needsRegularUpdate
         * @name JXG.GeometryElement#needsRegularUpdate
         */
        needsRegularUpdate: true,

        /**
         * Snaps the element or its parents to the grid. Currently only relevant for points, circles,
         * and lines. Points are snapped to grid directly, on circles and lines it's only the parent
         * points that are snapped
         * @type Boolean
         * @default false
         * @name JXG.GeometryElement#snapToGrid
         */
        snapToGrid: false,

        /**
         * Determines whether two-finger manipulation of this object may change its size.
         * If set to false, the object is only rotated and translated.
         * <p>
         * In case the element is a horizontal or vertical line having ticks, "scalable:true"
         * enables zooming of the board by dragging ticks lines. This feature is enabled,
         * for the ticks element of the line element the attribute "fixed" has to be false
         * and the line element's scalable attribute has to be true.
         * <p>
         * In case the element is a polygon or line and it has the attribute "scalable:false",
         * moving the element with two fingers results in a rotation or translation.
         * <p>
         * If an element is set to be neither scalable nor rotatable, it can only be translated.
         *
         * @type Boolean
         * @default true
         * @name JXG.GeometryElement#scalable
         * @see JXG.Ticks#fixed
         * @see JXG.GeometryElement#rotatable
         */
        scalable: true,

        /**
         * Determines whether two-finger manipulation may rotate this object.
         * If set to false, the object can only be scaled and translated.
         * <p>
         * In case the element is a polygon or line and it has the attribute "rotatable:false",
         * moving the element with two fingers results in a rotation or translation.
         * <p>
         * If an element is set to be neither scalable nor rotatable, it can only be translated.
         *
         * @type Boolean
         * @default true
         * @name JXG.GeometryElement#rotatable
         * @see JXG.GeometryElement#scalable
         */
        rotatable: true,

        /**
         * If the element is dragged it will be moved on mousedown or touchstart to the
         * top of its layer. Works only for SVG renderer and for simple elements
         * consisting of one SVG node.
         * @example
         * var li1 = board.create('line', [1, 1, 1], {strokeWidth: 20, dragToTopOfLayer: true});
         * var li2 = board.create('line', [1, -1, 1], {strokeWidth: 20, strokeColor: 'red'});
         *
         * </pre><div id="JXG38449fee-1ab4-44de-b7d1-43caa1f50f86" class="jxgbox" style="width: 300px; height: 300px;"></div>
         * <script type="text/javascript">
         *     (function() {
         *         var board = JXG.JSXGraph.initBoard('JXG38449fee-1ab4-44de-b7d1-43caa1f50f86',
         *             {boundingbox: [-8, 8, 8,-8], axis: true, showcopyright: false, shownavigation: false});
         *     var li1 = board.create('line', [1, 1, 1], {strokeWidth: 20, dragToTopOfLayer: true});
         *     var li2 = board.create('line', [1, -1, 1], {strokeWidth: 20, strokeColor: 'red'});
         *
         *     })();
         *
         * </script><pre>
         *
         * @type Boolean
         * @default false
         * @name JXG.GeometryElement#dragToTopOfLayer
         */
        dragToTopOfLayer: false,

        /**
         * Precision options for JSXGraph elements.
         * This attributes takes either the value 'inherit' or an object of the form:
         * <pre>
         * precision: {
         *      touch: 30,
         *      mouse: 4,
         *      pen: 4
         * }
         * </pre>
         *
         * In the first case, the global, JSXGraph-wide values of JXGraph.Options.precision
         * are taken.
         *
         * @type {String|Object}
         * @name JXG.GeometryElement#precision
         * @see JXG.Options#precision
         * @default 'inherit'
         */
        precision: "inherit",

        /*draft options */
        draft: {
            /**
             * If true the element will be drawn in grey scale colors to visualize that it's only a draft.
             * @type Boolean
             * @name JXG.GeometryElement#draft
             * @default {@link JXG.Options.elements.draft#draft}
             */
            draft: false,
            strokeColor: "#565656",
            fillColor: "#565656",
            strokeOpacity: 0.8,
            fillOpacity: 0.8,
            strokeWidth: 1
        },

        /**
         * @private
         * By default, an element is not a label. Do not change this.
         */
        isLabel: false,

        /**
         * Controls if an element can get the focus with the tab key.
         * tabindex corresponds to the HTML attribute of the same name.
         * See <a href="https://developer.mozilla.org/en-US/docs/Web/HTML/Global_attributes/tabindex">descriptiona at MDN</a>.
         * The additional value null completely disables focus of an element.
         * The value will be ignored if keyboard control of the board is not enabled or
         * the element is fixed or not visible.
         *
         * @name JXG.GeometryElement#tabindex
         * @type Number
         * @default 0
         * @see JXG.Board#keyboard
         * @see JXG.GeometryElement#fixed
         * @see JXG.GeometryElement#visible
         */
        tabindex: 0

        // close the meta tag
        /**#@-*/
    },

    /*
     *  Generic options used by {@link JXG.Ticks}
     */
    ticks: {
        /**#@+
         * @visprop
         */

        /**
         * A function that expects two {@link JXG.Coords}, the first one representing the coordinates of the
         * tick that is to be labeled, the second one the coordinates of the center (the tick with position 0).
         * The third parameter is a null, number or a string. In the latter two cases, this value is taken.
         * Returns a string.
         *
         * @type function
         * @name Ticks#generateLabelText
         */
        generateLabelText: null,

        /**
         * A function that expects two {@link JXG.Coords}, the first one representing the coordinates of the
         * tick that is to be labeled, the second one the coordinates of the center (the tick with position 0).
         *
         * @deprecated Use {@link JGX.Options@generateLabelText}
         * @type function
         * @name Ticks#generateLabelValue
         */
        generateLabelValue: null,

        /**
         * Draw labels yes/no
         *
         * @type Boolean
         * @name Ticks#drawLabels
         * @default false
         */
        drawLabels: false,

        /**
         * Attributes for the ticks labels
         *
         * @name Ticks#label
         * @type Object
         * @default {}
         *
         */
        label: {},

        /**
         * Format tick labels that were going to have scientific notation
         * like 5.00e+6 to look like 5•10⁶.
         *
         * @example
         * var board = JXG.JSXGraph.initBoard("jxgbox", {
         *     boundingbox: [-500000, 500000, 500000, -500000],
         *     axis: true,
         *     defaultAxes: {
         *         x: {
         *             scalable: true,
         *             ticks: {
         *                 beautifulScientificTickLabels: true
         *           },
         *         },
         *         y: {
         *             scalable: true,
         *             ticks: {
         *                 beautifulScientificTickLabels: true
         *           },
         *         }
         *     },
         * });
         *
         * </pre><div id="JXGc1e46cd1-e025-4002-80aa-b450869fdaa2" class="jxgbox" style="width: 300px; height: 300px;"></div>
         * <script type="text/javascript">
         *     (function() {
         *     var board = JXG.JSXGraph.initBoard('JXGc1e46cd1-e025-4002-80aa-b450869fdaa2', {
         *         boundingbox: [-500000, 500000, 500000, -500000],
         *         showcopyright: false, shownavigation: false,
         *         axis: true,
         *         defaultAxes: {
         *             x: {
         *                 scalable: true,
         *                 ticks: {
         *                     beautifulScientificTickLabels: true
         *               },
         *             },
         *             y: {
         *                 scalable: true,
         *                 ticks: {
         *                     beautifulScientificTickLabels: true
         *               },
         *             }
         *         },
         *     });
         *
         *     })();
         *
         * </script><pre>
         *
         * @name Ticks#beautifulScientificTickLabels
         * @type Boolean
         * @default false
         */
        beautifulScientificTickLabels: false,

        /**
         * Use the unicode character 0x2212, i.e. the HTML entity &amp;minus; as minus sign.
         * That is &minus;1 instead of -1.
         *
         * @type Boolean
         * @name Ticks#useUnicodeMinus
         * @default true
         */
        useUnicodeMinus: true,

        /**
         * Determine the position of the tick with value 0. 'left' means point1 of the line, 'right' means point2,
         * and 'middle' is equivalent to the midpoint of the defining points. This attribute is ignored if the parent
         * line is of type axis.
         *
         * @type String
         * @name Ticks#anchor
         * @default 'left'
         */
        anchor: "left",

        /**
         * Draw the zero tick, that lies at line.point1?
         *
         * @type Boolean
         * @name Ticks#drawZero
         * @default false
         */
        drawZero: false,

        /**
         * If the distance between two ticks is too big we could insert new ticks. If insertTicks
         * is <tt>true</tt>, we'll do so, otherwise we leave the distance as is.
         * This option is ignored if equidistant is false. In the example below the distance between
         * two ticks is given as <tt>1</tt> but because insertTicks is set to true many ticks will
         * be omitted in the rendering process to keep the display clear.
         *
         * @type Boolean
         * @name Ticks#insertTicks
         * @see Ticks#minTicksDistance
         * @default false
         * @example
         * // Create an axis providing two coord pairs.
         *   var p1 = board.create('point', [0, 0]);
         *   var p2 = board.create('point', [50, 25]);
         *   var l1 = board.create('line', [p1, p2]);
         *   var t = board.create('ticks', [l1, 1], {
         *      insertTicks: true,
         *      majorHeight: -1,
         *      label: {
         *          offset: [4, -9]
         *      },
         *      drawLabels: true
         *  });
         * </pre><div class="jxgbox" id="JXG2f6fb842-40bd-4223-aa28-3e9369d2097f" style="width: 300px; height: 300px;"></div>
         * <script type="text/javascript">
         * (function () {
         *   var board = JXG.JSXGraph.initBoard('JXG2f6fb842-40bd-4223-aa28-3e9369d2097f', {boundingbox: [-100, 70, 70, -100], showcopyright: false, shownavigation: false});
         *   var p1 = board.create('point', [0, 0]);
         *   var p2 = board.create('point', [50, 25]);
         *   var l1 = board.create('line', [p1, p2]);
         *   var t = board.create('ticks', [l1, 1], {insertTicks: true, majorHeight: -1, label: {offset: [4, -9]}, drawLabels: true});
         * })();
         * </script><pre>
         */
        insertTicks: false,

<<<<<<< HEAD
        /**
         * Minimum distance in pixel of equidistant ticks in case insertTicks==true.
         * @name Ticks#minTicksDistance
         * @type: Number
         * @default: 10
         * @see Ticks#insertTicks
         */
        minTicksDistance: 10,

        /**
         * Total height of a minor tick. If negative the full height of the board is taken.
         *
         * @type Number
         * @name Ticks#minorHeight
         * @default 4
         */
        minorHeight: 4,
=======
            /**
             * Decides in which direction minor ticks are visible. Possible values are either the constants
             * 0=false or 1=true or a function returning 0 or 1.
             *
             * In case of [0,1] the tick is only visible to the right of the line. In case of
             * [1,0] the tick is only visible to the left of the line.
             *
             * @type Array
             * @name Ticks#tickEndings
             * @see Ticks#majorTickEndings
             * @default [1, 1]
             */
            tickEndings: [1, 1],

            /**
             * Decides in which direction major ticks are visible. Possible values are either the constants
             * 0=false or 1=true or a function returning 0 or 1.
             *
             * In case of [0,1] the tick is only visible to the right of the line. In case of
             * [1,0] the tick is only visible to the left of the line.
             *
             * @type Array
             * @name Ticks#majorTickEndings
             * @see Ticks#tickEndings
             * @default [1, 1]
             */
            majorTickEndings: [1, 1],

            /**
             * The number of minor ticks between two major ticks.
             * @type Number
             * @name Ticks#minorTicks
             * @default 4
             */
            minorTicks: 4,
>>>>>>> 8c28c599

        /**
         * Total height of a major tick. If negative the full height of the board is taken.
         *
         * @type Number
         * @name Ticks#majorHeight
         * @default 10
         */
        majorHeight: 10,

        /**
         * Decides in which direction ticks are visible. Possible values are either the constants
         * 0=false or 1=true or a function returning 0 or 1.
         *
         * In case of [0,1] the tick is only visible to the right of the line. In case of
         * [1,0] the tick is only visible to the left of the line.
         *
         * @type Array
         * @name Ticks#tickEndings
         * @default [1, 1]
         */
        tickEndings: [1, 1],

        /**
         * The number of minor ticks between two major ticks.
         * @type Number
         * @name Ticks#minorTicks
         * @default 4
         */
        minorTicks: 4,

        /**
         * By default, i.e. if ticksPerLabel==false, labels are generated for major ticks, only.
         * If ticksPerLabel is set to a(n integer) number, this denotes the number of minor ticks
         * between two labels.
         *
         * @type {Number|Boolean}
         * @name Ticks#ticksPerLabel
         * @default false
         *
         * @example
         * const board = JXG.JSXGraph.initBoard('jxgbox', {
         *     boundingbox: [-4, 4, 4, -4],
         *     axis: true,
         *     defaultAxes: {
         *         x: {
         *             ticks: {
         *                 minorTicks: 7,
         *                 ticksPerLabel: 4,
         *                 minorHeight: 20,
         *             }
         *         },
         *         y: {
         *             ticks: {
         *                 minorTicks: 3,
         *                 ticksPerLabel: 2,
         *                 minorHeight: 20
         *             }
         *         }
         *     }
         * });
         *
         * </pre><div id="JXGbc45a421-c867-4b0a-9b8d-2b2576020690" class="jxgbox" style="width: 300px; height: 300px;"></div>
         * <script type="text/javascript">
         *     (function() {
         *         var board = JXG.JSXGraph.initBoard('JXGbc45a421-c867-4b0a-9b8d-2b2576020690',
         *             {showcopyright: false, shownavigation: false,
         *              boundingbox: [-4, 4, 4, -4],
         *         axis: true,
         *         defaultAxes: {
         *             x: {
         *                 ticks: {
         *                     minorTicks: 7,
         *                     ticksPerLabel: 4,
         *                     minorHeight: 20,
         *                 }
         *             },
         *             y: {
         *                 ticks: {
         *                     minorTicks: 3,
         *                     ticksPerLabel: 2,
         *                     minorHeight: 20
         *                 }
         *             }
         *         }
         *     });
         *     })();
         *
         * </script><pre>
         */
        ticksPerLabel: false,

        /**
         * Scale the ticks but not the tick labels.
         * @type Number
         * @default 1
         * @name Ticks#scale
         * @see Ticks#scaleSymbol
         */
        scale: 1,

        /**
         * A string that is appended to every tick, used to represent the scale
         * factor given in {@link Ticks#scaleSymbol}.
         *
         * @type String
         * @default ''
         * @name Ticks#scaleSymbol
         * @see Ticks#scale
         */
        scaleSymbol: "",

        /**
         * User defined labels for special ticks. Instead of the i-th tick's position, the i-th string stored in this array
         * is shown. If the number of strings in this array is less than the number of special ticks, the tick's position is
         * shown as a fallback.
         *
         * @type Array
         * @name Ticks#labels
         * @default []
         */
        labels: [],

        /**
         * The maximum number of characters a tick label can use.
         *
         * @type Number
         * @name Ticks#maxLabelLength
         * @see Ticks#precision
         * @default 5
         */
        maxLabelLength: 5,

        /**
         * If a label exceeds {@link Ticks#maxLabelLength} this determines the precision used to shorten the tick label.
         * Replaced by the digits attribute.
         *
         * @type Number
         * @name Ticks#precision
         * @see Ticks#maxLabelLength
         * @see Ticks#digits
         * @deprecated
         * @default 3
         */
        precision: 3,

        /**
         * If a label exceeds {@link Ticks#maxLabelLength} this determines the number of digits used to shorten the tick label.
         *
         * @type Number
         * @name Ticks#digits
         * @see Ticks#maxLabelLength
         * @deprecated
         * @default 3
         */
        digits: 3,

        /**
         * The default distance (in user coordinates, not  pixels) between two ticks. Please be aware that this value does not have
         * to be used if {@link Ticks#insertTicks} is set to true.
         *
         * @type Number
         * @name Ticks#ticksDistance
         * @see Ticks#insertTicks
         * @default 1
         */
        ticksDistance: 1,

        /**
         * Tick face for ticks of finite length.  By default (face: '|') this is a straight line.
         * Possible other values are '<' and '>'. These faces are used in
         * {@link JXG.Hatch} for hatch marking parallel lines.
         * @type String
         * @name{Ticks#face}
         * @see hatch
         * @default '|'
         * @example
         *   var p1 = board.create('point', [0, 3]);
         *   var p2 = board.create('point', [1, 3]);
         *   var l1 = board.create('line', [p1, p2]);
         *   var t = board.create('ticks', [l1], {ticksDistance: 2, face: '>'});
         *
         * </pre><div id="JXG950a568a-1264-4e3a-b61d-b6881feecf4b" class="jxgbox" style="width: 300px; height: 300px;"></div>
         * <script type="text/javascript">
         *     (function() {
         *         var board = JXG.JSXGraph.initBoard('JXG950a568a-1264-4e3a-b61d-b6881feecf4b',
         *             {boundingbox: [-8, 8, 8,-8], axis: true, showcopyright: false, shownavigation: false});
         *       var p1 = board.create('point', [0, 3]);
         *       var p2 = board.create('point', [1, 3]);
         *       var l1 = board.create('line', [p1, p2]);
         *       var t = board.create('ticks', [l1], {ticksDistance: 2, face: '>'});
         *
         *     })();
         *
         * </script><pre>
         *
         */
        face: "|",

        strokeOpacity: 1,
        strokeWidth: 1,
        strokeColor: "#000000",
        highlightStrokeColor: "#888888",
        fillColor: "none",
        highlightFillColor: "none",
        visible: "inherit",

        /**
         * Whether line boundaries should be counted or not in the lower and upper bounds when
         * creating ticks.
         *
         * @type Boolean
         * @name Ticks#includeBoundaries
         * @default false
         */
        includeBoundaries: false,

        /**
         * Set the ticks type.
         * Possible values are 'linear' or 'polar'.
         *
         * @type String
         * @name Ticks#type
         * @default 'linear'
         */
        type: "linear"

        // close the meta tag
        /**#@-*/
    },

         /*
          *  Generic options used by {@link JXG.Hatch}
          */
        hatch: {
            drawLabels: false,
            drawZero: true,
            majorHeight: 20,
            anchor: 'middle',
            face: '|',
            strokeWidth: 2,
            strokeColor: Color.palette.blue,
            /**
             * The default distance (in user coordinates, not  pixels) between two hatch symbols. 
             * 
             * @type Number
             * @name Hatch#ticksDistance
             * @default 0.2
             */
             ticksDistance: 0.2
        },

    /**
     * Precision options, defining how close a pointer device (mouse, finger, pen) has to be
     * to an object such that the object is highlighted or can be dragged.
     * These values are board-wide and can be overwritten for individual elements by
     * changing their precision attribute.
     *
     * The default values are
     * <pre>
     * JXG.Options.precision: {
     *   touch: 30,
     *   touchMax: 100,
     *   mouse: 4,
     *   pen: 4,
     *   epsilon: 0.0001,
     *   hasPoint: 4
     * }
     * </pre>
     *
     * @type Object
     * @name JXG.Options#precision
     * @see JXG.GeometryElement#precision
     */
    precision: {
        touch: 30,
        touchMax: 100,
        mouse: 4,
        pen: 4,
        epsilon: 0.0001, // Unused
        hasPoint: 4
    },

    /**
     * Default ordering of the layers.
     * The numbering starts from 0 and the highest layer number is numlayers-1.
     *
     * The default values are
     * <pre>
     * JXG.Options.layer: {
     *   numlayers: 20, // only important in SVG
     *   text: 9,
     *   point: 9,
     *   glider: 9,
     *   arc: 8,
     *   line: 7,
     *   circle: 6,
     *   curve: 5,
     *   turtle: 5,
     *   polygon: 3,
     *   sector: 3,
     *   angle: 3,
     *   integral: 3,
     *   axis: 2,
     *   ticks: 2,
     *   grid: 1,
     *   image: 0,
     *   trace: 0
     * }
     * </pre>
     * @type Object
     * @name JXG.Options#layer
     */
    layer: {
        numlayers: 20, // only important in SVG
        unused9: 19,
        unused8: 18,
        unused7: 17,
        unused6: 16,
        unused5: 15,
        unused4: 14,
        unused3: 13,
        unused2: 12,
        unused1: 11,
        unused0: 10,
        text: 9,
        point: 9,
        glider: 9,
        arc: 8,
        line: 7,
        circle: 6,
        curve: 5,
        turtle: 5,
        polygon: 3,
        sector: 3,
        angle: 3,
        integral: 3,
        axis: 2,
        ticks: 2,
        grid: 1,
        image: 0,
        trace: 0
    },

    /* special angle options */
    angle: {
        /**#@+
         * @visprop
         */

        withLabel: true,

        /**
         * Radius of the sector, displaying the angle.
         * The radius can be given as number (in user coordinates)
         * or as string 'auto'. In the latter case, the angle
         * is set to an value between 20 and 50 px.
         *
         * @type {Number|String}
         * @name Angle#radius
         * @default 'auto'
         * @visprop
         */
        radius: "auto",

        /**
         * Display type of the angle field. Possible values are
         * 'sector' or 'sectordot' or 'square' or 'none'.
         *
         * @type String
         * @default 'sector'
         * @name Angle#type
         * @visprop
         */
        type: "sector",

        /**
         * Display type of the angle field in case of a right angle. Possible values are
         * 'sector' or 'sectordot' or 'square' or 'none'.
         *
         * @type String
         * @default square
         * @name Angle#orthoType
         * @see Angle#orthoSensitivity
         * @visprop
         */
        orthoType: "square",

        /**
         * Sensitivity (in degrees) to declare an angle as right angle.
         * If the angle measure is inside this distance from a rigth angle, the orthoType
         * of the angle is used for display.
         *
         * @type Number
         * @default 1.0
         * @name Angle#orthoSensitivity
         * @see Angle#orthoType
         * @visprop
         */
        orthoSensitivity: 1.0,

        fillColor: Color.palette.orange,
        highlightFillColor: Color.palette.orange,
        strokeColor: Color.palette.orange,
        // fillColor: '#ff7f00',
        // highlightFillColor: '#ff7f00',
        // strokeColor: '#ff7f00',

        fillOpacity: 0.3,
        highlightFillOpacity: 0.3,

        /**
         * @deprecated
         */
        radiuspoint: {
            withLabel: false,
            visible: false,
            name: ""
        },

        /**
         * @deprecated
         */
        pointsquare: {
            withLabel: false,
            visible: false,
            name: ""
        },

        dot: {
            visible: false,
            strokeColor: "none",
            fillColor: "#000000",
            size: 2,
            face: "o",
            withLabel: false,
            name: ""
        },

        label: {
            position: "top",
            offset: [0, 0],
            strokeColor: Color.palette.blue
        },

        /**
         * Attributes for sub-element arc. In general, the arc will run through the first point and
         * thus will not have the same radius as the angle sector.
         *
         * @type Arc
         * @name Angle#arc
         * @default '{visible:false}'
         */
        arc: {
            visible: false,
            fillColor: "none"
        }

        /**#@-*/
    },

    /* special arc options */
    arc: {
        /**#@+
         * @visprop
         */

        /**
         * Type of arc. Possible values are 'minor', 'major', and 'auto'.
         *
         * @type String
         * @name Arc#selection
         * @default 'auto'
         */
        selection: "auto",

        /**
         * If <tt>true</tt>, moving the mouse over inner points triggers hasPoint.
         *
         * @see JXG.GeometryElement#hasPoint
         * @name Arc#hasInnerPoints
         * @type Boolean
         * @default false
         */
        hasInnerPoints: false,

        label: {
            anchorX: "auto",
            anchorY: "auto"
        },
        firstArrow: false,
        lastArrow: false,
        fillColor: "none",
        highlightFillColor: "none",
        strokeColor: Color.palette.blue,
        highlightStrokeColor: "#c3d9ff",
        useDirection: false,

        /**
         * Attributes for center point.
         *
         * @type Point
         * @name Arc#center
         */
        center: {},

        /**
         * Attributes for radius point.
         *
         * @type Point
         * @name Arc#radiusPoint
         */
        radiusPoint: {},

        /**
         * Attributes for angle point.
         *
         * @type Point
         * @name Arc#anglePoint
         */
        anglePoint: {}

        /**#@-*/
    },

    /* special arrow options */
    arrow: {
        /**#@+
         * @visprop
         */

        firstArrow: false,

        lastArrow: {
            type: 1,
            highlightSize: 6,
            size: 6
        }

        /**#@-*/
    },

    /* special axis options */
    axis: {
        /**#@+
         * @visprop
         */

        name: "", // By default, do not generate names for axes.
        needsRegularUpdate: false, // Axes only updated after zooming and moving of the origin.
        strokeWidth: 1,
        lastArrow: {
            type: 1,
            highlightSize: 8,
            size: 8
        },
        strokeColor: "#666666",
        highlightStrokeWidth: 1,
        highlightStrokeColor: "#888888",

<<<<<<< HEAD
        /**
         * Show / hide ticks.
         *
         * Deprecated. Suggested alternative is "ticks: {visible: false}"
         *
         * @type Boolean
         * @name Axis#withTicks
         * @default true
         * @deprecated
         */
        withTicks: true,
        straightFirst: true,
        straightLast: true,
        margin: -4,
        withLabel: false,
        scalable: false,
=======
        /* special axis options */
        axis: {
            /**#@+
             * @visprop
             */

            name: '',                            // By default, do not generate names for axes.
            needsRegularUpdate: false,           // Axes only updated after zooming and moving of the origin.
            strokeWidth: 1,
            lastArrow: {
                type: 1,
                highlightSize: 8,
                size: 8
            },
            strokeColor: '#666666',
            highlightStrokeWidth: 1,
            highlightStrokeColor: '#888888',


            /**
             * Show / hide ticks.
             *
             * Deprecated. Suggested alternative is "ticks: {visible: false}"
             *
             * @type Boolean
             * @name Axis#withTicks
             * @default true
             * @deprecated
             */
            withTicks: true,
            straightFirst: true,
            straightLast: true,
            margin: -4,
            withLabel: false,
            scalable: false,

            /**
             * Attributes for ticks of the axis.
             *
             * @type Ticks
             * @name Axis#ticks
             */
            ticks: {
                label: {
                    offset: [4, -12 + 3],     // This seems to be a good offset for 12 point fonts
                    parse: false,
                    needsRegularUpdate: false,
                    display: 'internal',
                    visible: 'inherit',
                    layer: 9
                },
                visible: 'inherit',
                needsRegularUpdate: false,
                strokeWidth: 1,
                strokeColor: '#666666',
                highlightStrokeColor: '#888888',
                drawLabels: true,
                drawZero: false,
                insertTicks: true,
                minTicksDistance: 5,
                minorHeight: 10,          // if <0: full width and height
                majorHeight: -1,          // if <0: full width and height
                tickEndings: [0, 1],
                majorTickEndings: [1, 1],
                minorTicks: 4,
                ticksDistance: 1,         // TODO doc
                strokeOpacity: 0.25
            },

            /**
             * Attributes for first point the axis.
             *
             * @type Point
             * @name Axis#point1
             */
            point1: {                  // Default values for point1 if created by line
                needsRegularUpdate: false,
                visible: false
            },
>>>>>>> 8c28c599

        /**
         * Attributes for ticks of the axis.
         *
         * @type Ticks
         * @name Axis#ticks
         */
        ticks: {
            label: {
                offset: [4, -12 + 3], // This seems to be a good offset for 12 point fonts
                parse: false,
                needsRegularUpdate: false,
                display: "internal",
                visible: "inherit",
                layer: 9
            },
            visible: "inherit",
            needsRegularUpdate: false,
            strokeWidth: 1,
            strokeColor: "#666666",
            highlightStrokeColor: "#888888",
            drawLabels: true,
            drawZero: false,
            insertTicks: true,
            minTicksDistance: 5,
            minorHeight: 10, // if <0: full width and height
            majorHeight: -1, // if <0: full width and height
            tickEndings: [0, 1],
            minorTicks: 4,
            ticksDistance: 1, // TODO doc
            strokeOpacity: 0.25
        },

        /**
         * Attributes for first point the axis.
         *
         * @type Point
         * @name Axis#point1
         */
        point1: {
            // Default values for point1 if created by line
            needsRegularUpdate: false,
            visible: false
        },

        /**
         * Attributes for second point the axis.
         *
         * @type Point
         * @name Axis#point2
         */
        point2: {
            // Default values for point2 if created by line
            needsRegularUpdate: false,
            visible: false
        },

        tabindex: -1,

        /**
         * Attributes for the axis label.
         *
         * @type Label
         * @name Axis#label
         */
        label: {
            position: "lft",
            offset: [10, 10]
        }
        /**#@-*/
    },

    /* special options for angle bisector of 3 points */
    bisector: {
        /**#@+
         * @visprop
         */

        strokeColor: "#000000", // Bisector line

        /**
         * Attributes for the helper point of the bisector.
         *
         * @type Point
         * @name Bisector#point
         */
        point: {
            // Bisector point
            visible: false,
            fixed: false,
            withLabel: false,
            name: ""
        }

        /**#@-*/
    },

    /* special options for the 2 bisectors of 2 lines */
    bisectorlines: {
        /**#@+
         * @visprop
         */

        /**
         * Attributes for first line.
         *
         * @type Line
         * @name Bisectorlines#line1
         */
        line1: {
            //
            strokeColor: "#000000"
        },

        /**
         * Attributes for second line.
         *
         * @type Line
         * @name Bisectorlines#line2
         */
        line2: {
            //
            strokeColor: "#000000"
        }

        /**#@-*/
    },

    /* special options for boxplot curves */
    boxplot: {
        /**#@+
         * @visprop
         */

        /**
         *  Direction of the box plot: 'vertical' or 'horizontal'
         *
         * @type String
         * @name Boxplot#dir
         * @default: 'vertical'
         */
        dir: "vertical",

        /**
         * Relative width of the maximum and minimum quantile
         *
         * @type Number
         * @name Boxplot#smallWidth
         * @default: 0.5
         */
        smallWidth: 0.5,

        strokeWidth: 2,
        strokeColor: Color.palette.blue,
        fillColor: Color.palette.blue,
        fillOpacity: 0.2,
        highlightStrokeWidth: 2,
        highlightStrokeColor: Color.palette.blue,
        highlightFillColor: Color.palette.blue,
        highlightFillOpacity: 0.1

        /**#@-*/
    },

    /* special button options */
    button: {
        /**#@+
         * @visprop
         */

        /**
         * Control the attribute "disabled" of the HTML button.
         *
         * @name disabled
         * @memberOf Button.prototype
         *
         * @type Boolean
         * @default false
         */
        disabled: false,

        display: "html"

        /**#@-*/
    },

    /* special cardinal spline options */
    cardinalspline: {
        /**#@+
         * @visprop
         */

        /**
         * Controls if the data points of the cardinal spline when given as
         * arrays should be converted into {@link JXG.Points}.
         *
         * @name createPoints
         * @memberOf Cardinalspline.prototype
         *
         * @see Cardinalspline#points
         *
         * @type Boolean
         * @default true
         */
        createPoints: true,

        /**
         * If set to true, the supplied coordinates are interpreted as
         * [[x_0, y_0], [x_1, y_1], p, ...].
         * Otherwise, if the data consists of two arrays of equal length,
         * it is interpreted as
         * [[x_o x_1, ..., x_n], [y_0, y_1, ..., y_n]]
         *
         * @name isArrayOfCoordinates
         * @memberOf Cardinalspline.prototype
         * @type Boolean
         * @default false
         */
        isArrayOfCoordinates: false,

        /**
         * Attributes for the points generated by Cardinalspline in cases
         * {@link createPoints} is set to true
         *
         * @name points
         * @memberOf Cardinalspline.prototype
         *
         * @see Cardinalspline#createPoints
         * @type Object
         */
        points: {
            strokeOpacity: 0.05,
            fillOpacity: 0.05,
            highlightStrokeOpacity: 1.0,
            highlightFillOpacity: 1.0,
            withLabel: false,
            name: "",
            fixed: false
        }

        /**#@-*/
    },

    /* special chart options */
    chart: {
        /**#@+
         * @visprop
         */

        chartStyle: "line",
        colors: [
            "#B02B2C",
            "#3F4C6B",
            "#C79810",
            "#D15600",
            "#FFFF88",
            "#c3d9ff",
            "#4096EE",
            "#008C00"
        ],
        highlightcolors: null,
        fillcolor: null,
        highlightonsector: false,
        highlightbysize: false,

        fillOpacity: 0.6,
        withLines: false,

        label: {}
        /**#@-*/
    },

    /* special html slider options */
    checkbox: {
        /**#@+
         * @visprop
         */

        /**
         * Control the attribute "disabled" of the HTML checkbox.
         *
         * @name disabled
         * @memberOf Checkbox.prototype
         *
         * @type Boolean
         * @default false
         */
        disabled: false,

        /**
         * Control the attribute "checked" of the HTML checkbox.
         *
         * @name checked
         * @memberOf Checkbox.prototype
         *
         * @type Boolean
         * @default false
         */
        checked: false,

        display: "html"

        /**#@-*/
    },

    /*special circle options */
    circle: {
        /**#@+
         * @visprop
         */

        /**
         * If <tt>true</tt>, moving the mouse over inner points triggers hasPoint.
         *
         * @see JXG.GeometryElement#hasPoint
         * @name Circle#hasInnerPoints
         * @type Boolean
         * @default false
         */
        hasInnerPoints: false,

        fillColor: "none",
        highlightFillColor: "none",
        strokeColor: Color.palette.blue,
        highlightStrokeColor: "#c3d9ff",

        /**
         * Attributes for center point.
         *
         * @type Point
         * @name Circle#center
         */
        center: {
            visible: false,
            withLabel: false,
            fixed: false,

            fillColor: Color.palette.red,
            strokeColor: Color.palette.red,
            highlightFillColor: "#c3d9ff",
            highlightStrokeColor: "#c3d9ff",

            name: ""
        },

        /**
         * Attributes for center point.
         *
         * @type Point
         * @name Circle#center
         */
        point2: {
            visible: false,
            withLabel: false,
            fixed: false,
            name: ""
        },

        /**
         * Attributes for circle label.
         *
         * @type Label
         * @name Circle#label
         */
        label: {
            position: "urt"
        }
        /**#@-*/
    },

    /* special options for circumcircle of 3 points */
    circumcircle: {
        /**#@+
         * @visprop
         */

        fillColor: "none",
        highlightFillColor: "none",
        strokeColor: Color.palette.blue,
        highlightStrokeColor: "#c3d9ff",

        /**
         * Attributes for center point.
         *
         * @type Point
         * @name Circumcircle#center
         */
        center: {
            // center point
            visible: false,
            fixed: false,
            withLabel: false,
            fillColor: Color.palette.red,
            strokeColor: Color.palette.red,
            highlightFillColor: "#c3d9ff",
            highlightStrokeColor: "#c3d9ff",
            name: ""
        }
        /**#@-*/
    },

    circumcirclearc: {
        /**#@+
         * @visprop
         */

        fillColor: "none",
        highlightFillColor: "none",
        strokeColor: Color.palette.blue,
        highlightStrokeColor: "#c3d9ff",

        /**
         * Attributes for center point.
         *
         * @type Point
         * @name CircumcircleArc#center
         */
        center: {
            visible: false,
            withLabel: false,
            fixed: false,
            name: ""
        }
        /**#@-*/
    },

    /* special options for circumcircle sector of 3 points */
    circumcirclesector: {
        /**#@+
         * @visprop
         */

        useDirection: true,
        fillColor: Color.palette.yellow,
        highlightFillColor: Color.palette.yellow,
        fillOpacity: 0.3,
        highlightFillOpacity: 0.3,
        strokeColor: Color.palette.blue,
        highlightStrokeColor: "#c3d9ff",

        /**
         * Attributes for center point.
         *
         * @type Point
         * @name Circle#point
         */
        point: {
            visible: false,
            fixed: false,
            withLabel: false,
            name: ""
        }
        /**#@-*/
    },

    /* special conic options */
    conic: {
        /**#@+
         * @visprop
         */

        fillColor: "none",
        highlightFillColor: "none",
        strokeColor: Color.palette.blue,
        highlightStrokeColor: "#c3d9ff",

        /**
         * Attributes for foci points.
         *
         * @type Point
         * @name Conic#foci
         */
        foci: {
            // points
            fixed: false,
            visible: false,
            withLabel: false,
            name: ""
        },

        /**
         * Attributes for center point.
         *
         * @type Point
         * @name Conic#center
         */
        center: {
            visible: false,
            withLabel: false,
            name: ""
        },

        /**
         * Attributes for five points defining the conic, if some of them are given as coordinates.
         *
         * @type Point
         * @name Conic#point
         */
        point: {
            withLabel: false,
            name: ""
        },

        /**
         * Attributes for parabola line in case the line is given by two
         * points or coordinate pairs.
         *
         * @type Line
         * @name Conic#line
         */
        line: {
            visible: false
        }

        /**#@-*/
    },

    /* special curve options */
    curve: {
        strokeWidth: 1,
        strokeColor: Color.palette.blue,
        fillColor: "none",
        fixed: true,

        useQDT: false,

        /**#@+
         * @visprop
         */

        /**
         * The data points of the curve are not connected with straight lines but with bezier curves.
         * @name Curve#handDrawing
         * @type Boolean
         * @default false
         */
        handDrawing: false,

        /**
         * The curveType is set in {@link JXG.Curve#generateTerm} and used in {@link JXG.Curve#updateCurve}.
         * Possible values are <ul>
         * <li>'none'</li>
         * <li>'plot': Data plot</li>
         * <li>'parameter': we can not distinguish function graphs and parameter curves</li>
         * <li>'functiongraph': function graph</li>
         * <li>'polar'</li>
         * <li>'implicit' (not yet)</li></ul>
         * Only parameter and plot are set directly. Polar is set with {@link JXG.GeometryElement#setAttribute} only.
         * @name Curve#curveType
         * @type String
         * @default null
         */
        curveType: null,

        /**
         * Apply Ramer-Douglas-Peuker smoothing.
         *
         * @type Boolean
         * @name Curve#RDPsmoothing
         * @default false
         */
        RDPsmoothing: false, // Apply the Ramer-Douglas-Peuker algorithm

        /**
         * Number of points used for plotting triggered by up events
         * (i.e. high quality plotting) in case
         * {@link Curve#doAdvancedPlot} is false.
         *
         * @name Curve#numberPointsHigh
         * @see Curve#doAdvancedPlot
         * @type Number
         * @default 1600
         */
        numberPointsHigh: 1600, // Number of points on curves after mouseUp

        /**
         * Number of points used for plotting triggered by move events
         * (i.e. lower quality plotting but fast) in case
         * {@link Curve#doAdvancedPlot} is false.
         *
         * @name Curve#numberPointsLow
         * @see Curve#doAdvancedPlot
         * @type Number
         * @default 400
         */
        numberPointsLow: 400, // Number of points on curves after mousemove

        /**
         * If true use a recursive bisection algorithm.
         * It is slower, but usually the result is better. It tries to detect jumps
         * and singularities.
         *
         * @name Curve#doAdvancedPlot
         * @type Boolean
         * @default true
         */
        doAdvancedPlot: true,

        /**
         *
         * Recursion depth used for plotting triggered by up events
         * (i.e. high quality plotting) in case
         * {@link Curve#doAdvancedPlot} is true.
         *
         * @name Curve#recursionDepthHigh
         * @see Curve#doAdvancedPlot
         * @type Number
         * @default 17
         */
        recursionDepthHigh: 17,

        /**
         * Number of points used for plotting triggered by move events in case
         * (i.e. lower quality plotting but fast)
         * {@link Curve#doAdvancedPlot} is true.
         *
         * @name Curve#recursionDepthLow
         * @see Curve#doAdvancedPlot
         * @type Number
         * @default 13
         */
        recursionDepthLow: 15,

        /**
         * If true use the algorithm by Gillam and Hohenwarter, which was default until version 0.98.
         *
         * @name Curve#doAdvancedPlotOld
         * @see Curve#doAdvancedPlot
         * @type Boolean
         * @default false
         * @deprecated
         */
        doAdvancedPlotOld: false, // v1

        /**
         * Select the version of the plot algorithm.
         * <ul>
         * <li> Version 1 is very outdated
         * <li> Version 2 is the default version in JSXGraph v0.99.*, v1.0, and v1.1, v1.2.0
         * <li> Version 3 is an internal version that was never published in  a stable version.
         * <li> Version 4 is available since JSXGraph v1.2.0
         * </ul>
         * Version 4 plots correctly logarithms if the function term is supplied as string (i.e. as JessieCode)
         *
         * @example
         *   var c = board.create('functiongraph', ["log(x)"]);
         *
         * @name Curve#plotVersion
         * @type Number
         * @default 2
         */
        plotVersion: 2,

        /**
         * Attributes for circle label.
         *
         * @type Label
         * @name Circle#label
         */
        label: {
            position: "lft"
        },

        /**
         * Configure arrow head at the start position for curve.
         * Recommended arrow head type is 7.
         *
         * @name Curve#firstArrow
         * @type Boolean / Object
         * @default false
         * @see Line#firstArrow for options
         */
        firstArrow: false,

        /**
         * Configure arrow head at the end position for curve.
         * Recommended arrow head type is 7.
         *
         * @name Curve#lastArrow
         * @see Line#lastArrow for options
         * @type Boolean / Object
         * @default false
         */
        lastArrow: false

        /**#@-*/
    },

    /* special foreignObject options */
    foreignobject: {
        /**#@+
         * @visprop
         */
        attractors: [],
        fixed: true,
        visible: true

        /**#@-*/
    },

    glider: {
        /**#@+
         * @visprop
         */

        label: {}
        /**#@-*/
    },

    /* special grid options */
    grid: {
        /**#@+
         * @visprop
         */

        /* grid styles */
        needsRegularUpdate: false,
        hasGrid: false,
        gridX: 1,
        gridY: 1,
        //strokeColor: '#c0c0c0',
        strokeColor: "#c0c0c0",
        strokeOpacity: 0.5,
        strokeWidth: 1,
        dash: 0, // dashed grids slow down the iPad considerably
        /* snap to grid options */

        /**
         * @deprecated
         */
        snapToGrid: false,
        /**
         * @deprecated
         */
        snapSizeX: 10,
        /**
         * @deprecated
         */
        snapSizeY: 10

        /**#@-*/
    },

    group: {
        needsRegularUpdate: true
    },

    /* special html slider options */
    htmlslider: {
        /**#@+
         * @visprop
         */

        /**
         *
         * These affect the DOM element input type="range".
         * The other attributes affect the DOM element div containing the range element.
         */
        widthRange: 100,
        widthOut: 34,
        step: 0.01,

        frozen: true,
        isLabel: false,
        strokeColor: "#000000",
        display: "html",
        anchorX: "left",
        anchorY: "middle",
        withLabel: false

        /**#@-*/
    },

    /* special image options */
    image: {
        /**#@+
         * @visprop
         */

        imageString: null,
        fillOpacity: 1.0,
        highlightFillOpacity: 0.6,

        /**
         * Defines the CSS class used by the image. CSS attributes defined in
         * this class will overwrite the corresponding JSXGraph attributes, e.g.
         * opacity.
         * The default CSS class is defined in jsxgraph.css.
         *
         * @name Image#cssClass
         *
         * @see Image#highlightCssClass
         * @type String
         * @default 'JXGimage'
         */
        cssClass: "JXGimage",

        /**
         * Defines the CSS class used by the image when highlighted.
         * CSS attributes defined in this class will overwrite the
         * corresponding JSXGraph attributes, e.g. highlightFillOpacity.
         * The default CSS class is defined in jsxgraph.css.
         *
         * @name Image#highlightCssClass
         *
         * @see Image#cssClass
         * @type String
         * @default 'JXGimageHighlight'
         */
        highlightCssClass: "JXGimageHighlight",

        /**
         * Image rotation in degrees.
         *
         * @name Image#rotate
         * @type Number
         * @default 0
         */
        rotate: 0,

        /**
         * Defines together with {@link Image#snapSizeY} the grid the image snaps on to.
         * The image will only snap on user coordinates which are
         * integer multiples to snapSizeX in x and snapSizeY in y direction.
         * If this value is equal to or less than <tt>0</tt>, it will use the grid displayed by the major ticks
         * of the default ticks of the default x axes of the board.
         *
         * @name Image#snapSizeX
         *
         * @see Point#snapToGrid
         * @see Image#snapSizeY
         * @see JXG.Board#defaultAxes
         * @type Number
         * @default 1
         */
        snapSizeX: 1,

        /**
         * Defines together with {@link Image#snapSizeX} the grid the image snaps on to.
         * The image will only snap on integer multiples to snapSizeX in x and snapSizeY in y direction.
         * If this value is equal to or less than <tt>0</tt>, it will use the grid displayed by the major ticks
         * of the default ticks of the default y axes of the board.
         *
         * @name Image#snapSizeY
         *
         * @see Point#snapToGrid
         * @see Image#snapSizeX
         * @see JXG.Board#defaultAxes
         * @type Number
         * @default 1
         */
        snapSizeY: 1,

        /**
         * List of attractor elements. If the distance of the image is less than
         * attractorDistance the image is made to glider of this element.
         *
         * @name Image#attractors
         *
         * @type Array
         * @default empty
         */
        attractors: []

        /**#@-*/
    },

    /* special options for incircle of 3 points */
    incircle: {
        /**#@+
         * @visprop
         */

        fillColor: "none",
        highlightFillColor: "none",
        strokeColor: Color.palette.blue,
        highlightStrokeColor: "#c3d9ff",

        /**
         * Attributes of circle center.
         *
         * @type Point
         * @name Incircle#center
         */
        center: {
            // center point
            visible: false,
            fixed: false,
            withLabel: false,
            fillColor: Color.palette.red,
            strokeColor: Color.palette.red,
            highlightFillColor: "#c3d9ff",
            highlightStrokeColor: "#c3d9ff",
            name: ""
        }
        /**#@-*/
    },

    inequality: {
        /**#@+
         * @visprop
         */

        fillColor: Color.palette.red,
        fillOpacity: 0.2,
        strokeColor: "none",

        /**
         * By default an inequality is less (or equal) than. Set inverse to <tt>true</tt> will consider the inequality
         * greater (or equal) than.
         *
         * @type Boolean
         * @default false
         * @name Inequality#inverse
         * @visprop
         */
        inverse: false
        /**#@-*/
    },

    infobox: {
        /**#@+
         * @visprop
         */

        fontSize: 12,
        isLabel: false,
        strokeColor: "#bbbbbb",
        display: "html", // 'html' or 'internal'
        anchorX: "left", //  'left', 'middle', or 'right': horizontal alignment
        //  of the text.
        anchorY: "middle", //  'top', 'middle', or 'bottom': vertical alignment
        //  of the text.
        cssClass: "JXGinfobox",
        rotate: 0, // works for non-zero values only in combination
        // with display=='internal'
        visible: true,
        parse: false,
        transitionDuration: 0,
        needsRegularUpdate: false

        /**#@-*/
    },

    /* special options for integral */
    integral: {
        /**#@+
         * @visprop
         */

        axis: "x", // 'x' or 'y'
        withLabel: true, // Show integral value as text
        fixed: true,
        strokeWidth: 0,
        strokeOpacity: 0,
        fillColor: Color.palette.red,
        fillOpacity: 0.3,
        highlightFillColor: Color.palette.red,
        highlightFillOpacity: 0.2,

        /**
         * Attributes of the (left) starting point of the integral.
         *
         * @type Point
         * @name Integral#curveLeft
         * @see Integral#baseLeft
         */
        curveLeft: {
            // Start point
            visible: true,
            withLabel: false,
            color: Color.palette.red,
            fillOpacity: 0.8,
            layer: 9
        },

        /**
         * Attributes of the (left) base point of the integral.
         *
         * @type Point
         * @name Integral#baseLeft
         * @see Integral#curveLeft
         */
        baseLeft: {
            // Start point
            visible: false,
            fixed: false,
            withLabel: false,
            name: ""
        },

        /**
         * Attributes of the (right) end point of the integral.
         *
         * @type Point
         * @name Integral#curveRight
         * @see Integral#baseRight
         */
        curveRight: {
            // End point
            visible: true,
            withLabel: false,
            color: Color.palette.red,
            fillOpacity: 0.8,
            layer: 9
        },

        /**
         * Attributes of the (right) base point of the integral.
         *
         * @type Point
         * @name Integral#baseRight
         * @see Integral#curveRight
         */
        baseRight: {
            // End point
            visible: false,
            fixed: false,
            withLabel: false,
            name: ""
        },

        /**
         * Attributes for integral label.
         *
         * @type Label
         * @name Integral#label
         */
        label: {
            fontSize: 20
        }
        /**#@-*/
    },

    /* special input options */
    input: {
        /**#@+
         * @visprop
         */

        /**
         * Control the attribute "disabled" of the HTML input field.
         *
         * @name disabled
         * @memberOf Input.prototype
         *
         * @type Boolean
         * @default false
         */
        disabled: false,

        /**
         * Control the attribute "maxlength" of the HTML input field.
         *
         * @name maxlength
         * @memberOf Input.prototype
         *
         * @type Number
         * @default 524288 (as in HTML)
         */
        maxlength: 524288,

        display: "html"

        /**#@-*/
    },

    /* special intersection point options */
    intersection: {
        /**#@+
         * @visprop
         */

        /**
         * Used in {@link JXG.Intersection}.
         * This flag sets the behaviour of intersection points of e.g.
         * two segments. If true, the intersection is treated as intersection of lines. If false
         * the intersection point exists if the segments intersect setwise.
         *
         * @name Intersection.alwaysIntersect
         * @type Boolean
         * @default true
         */
        alwaysIntersect: true

        /**#@-*/
    },

    /* special label options */
    label: {
        /**#@+
         * @visprop
         */

        visible: "inherit",
        strokeColor: "#000000",
        strokeOpacity: 1,
        highlightStrokeOpacity: 0.666666,
        highlightStrokeColor: "#000000",

        fixed: true,

        /**
         * Possible string values for the position of a label for
         * label anchor points are:
         * <ul>
         * <li> 'lft'
         * <li> 'rt'
         * <li> 'top'
         * <li> 'bot'
         * <li> 'ulft'
         * <li> 'urt'
         * <li> 'llft'
         * <li> 'lrt'
         * </ul>
         * This is relevant for non-points: line, circle, curve.
         *
         * The names have been borrowed from <a href="https://www.tug.org/metapost.html">MetaPost</a>.
         *
         * @name Label#position
         * @see Label#offset
         * @type String
         * @default 'urt'
         */
        position: "urt",

        /**
         *  Label offset from label anchor.
         *  The label anchor is determined by {@link Label#position}
         *
         * @name Label#offset
         * @see Label#position
         * @type Array
         * @default [10,10]
         */
        offset: [10, 10],

        /**
         * Automatic position of label text. When called first, the positioning algorithm
         * starts at the position defined by offset.
         * The algorithm tries to find a position with the least number of
         * overlappings with other elements, while retaining the distance
         * to the anchor element.
         *
         * @name Label#autoPosition
         * @see Label#offset
         * @type Boolean
         * @default false
         *
         * @example
         * 	var p1 = board.create('point', [-2, 1], {id: 'A'});
         * 	var p2 = board.create('point', [-0.85, 1], {
         *      name: 'B', id: 'B', label:{autoPosition: true, offset:[10, 10]}
         *  });
         * 	var p3 = board.create('point', [-1, 1.2], {
         *      name: 'C', id: 'C', label:{autoPosition: true, offset:[10, 10]}
         *  });
         *  var c = board.create('circle', [p1, p2]);
         * 	var l = board.create('line', [p1, p2]);
         *
         * </pre><div id="JXG7d4dafe7-1a07-4d3f-95cb-bfed9d96dea2" class="jxgbox" style="width: 300px; height: 300px;"></div>
         * <script type="text/javascript">
         *     (function() {
         *         var board = JXG.JSXGraph.initBoard('JXG7d4dafe7-1a07-4d3f-95cb-bfed9d96dea2',
         *             {boundingbox: [-8, 8, 8,-8], axis: true, showcopyright: false, shownavigation: false});
         *     	var p1 = board.create('point', [-2, 1], {id: 'A'});
         *     	var p2 = board.create('point', [-0.85, 1], {name: 'B', id: 'B', label:{autoPosition: true, offset:[10, 10]}});
         *     	var p3 = board.create('point', [-1, 1.2], {name: 'C', id: 'C', label:{autoPosition: true, offset:[10, 10]}});
         *      var c = board.create('circle', [p1, p2]);
         *     	var l = board.create('line', [p1, p2]);
         *
         *     })();
         *
         * </script><pre>
         *
         *
         */
        autoPosition: false

        /**#@-*/
    },

    /* special legend options */
    legend: {
        /**
         * @visprop
         */

        /**
         * Default style of a legend element. The only possible value is 'vertical'.
         * @name: Legend#style
         * @type String
         * @default 'vertical'
         */
        style: "vertical",

        /**
         * Label names of a legend element.
         * @name: Legend#labels
         * @type Array
         * @default "['1', '2', '3', '4', '5', '6', '7', '8']"
         */
        labels: ["1", "2", "3", "4", "5", "6", "7", "8"],

        /**
         * (Circular) array of label colors.
         * @name: Legend#colors
         * @type Array
         * @default "['#B02B2C', '#3F4C6B', '#C79810', '#D15600', '#FFFF88', '#c3d9ff', '#4096EE', '#008C00']"
         */
        colors: [
            "#B02B2C",
            "#3F4C6B",
            "#C79810",
            "#D15600",
            "#FFFF88",
            "#c3d9ff",
            "#4096EE",
            "#008C00"
        ],

        /**
         * Height (in px) of one legend entry
         * @name: Legend#rowHeight
         * @type Number
         * @default 20
         *
         */
        rowHeight: 20,

        strokeWidth: 5

        /**#@-*/
    },

    /* special line options */
    line: {
        /**#@+
         * @visprop
         */

        /**
         * Configure the arrow head at the position of its first point or the corresponding
         * intersection with the canvas border
         *
         * In case firstArrow is an object it has the sub-attributes:
         * <pre>
         * {
         *      type: 1, // possible values are 1, 2, ..., 7. Default value is 1.
         *      size: 6, // size of the arrow head. Default value is 6.
         *               // This value is multiplied with the strokeWidth of the line
         *               // Exception: for type=7 size is ignored
         *      highlightSize: 6, // size of the arrow head in case the element is highlighted. Default value
         * }
         * </pre>
         * type=7 is the default for curves if firstArrow: true
         *
         * @example
         *     board.options.line.lastArrow = false;
         *     board.options.line.firstArrow = {size: 10, highlightSize: 10};
         *     board.options.line.point1 = {visible: false, withLabel: true, label: {visible: true, anchorX: 'right'}};
         *     board.options.line.strokeWidth = 4;
         *     board.options.line.highlightStrokeWidth = 4;
         *
         *     board.create('segment', [[-5,4], [3,4]], {firstArrow: {type: 1}, point1: {name: 'type:1'}});
         *     board.create('segment', [[-5,3], [3,3]], {firstArrow: {type: 2}, point1: {name: 'type:2'}});
         *     board.create('segment', [[-5,2], [3,2]], {firstArrow: {type: 3}, point1: {name: 'type:3'}});
         *     board.create('segment', [[-5,1], [3,1]], {firstArrow: {type: 4}, point1: {name: 'type:4'}});
         *     board.create('segment', [[-5,0], [3,0]], {firstArrow: {type: 5}, point1: {name: 'type:5'}});
         *     board.create('segment', [[-5,-1], [3,-1]], {firstArrow: {type: 6}, point1: {name: 'type:6'}});
         *     board.create('segment', [[-5,-2], [3,-2]], {firstArrow: {type: 7}, point1: {name: 'type:7'}});
         *
         * </pre><div id="JXGc94a93da-c942-4204-8bb6-b39726cbb09b" class="jxgbox" style="width: 300px; height: 300px;"></div>
         * <script type="text/javascript">
         *     (function() {
         *         var board = JXG.JSXGraph.initBoard('JXGc94a93da-c942-4204-8bb6-b39726cbb09b',
         *             {boundingbox: [-8, 8, 8,-8], axis: false, showcopyright: false, shownavigation: false});
         *         board.options.line.lastArrow = false;
         *         board.options.line.firstArrow = {size: 10, highlightSize: 10};
         *         board.options.line.point1 = {visible: false, withLabel: true, label: {visible: true, anchorX: 'right'}};
         *         board.options.line.strokeWidth = 4;
         *         board.options.line.highlightStrokeWidth = 4;
         *
         *         board.create('segment', [[-5,4], [3,4]], {firstArrow: {type: 1}, point1: {name: 'type:1'}});
         *         board.create('segment', [[-5,3], [3,3]], {firstArrow: {type: 2}, point1: {name: 'type:2'}});
         *         board.create('segment', [[-5,2], [3,2]], {firstArrow: {type: 3}, point1: {name: 'type:3'}});
         *         board.create('segment', [[-5,1], [3,1]], {firstArrow: {type: 4}, point1: {name: 'type:4'}});
         *         board.create('segment', [[-5,0], [3,0]], {firstArrow: {type: 5}, point1: {name: 'type:5'}});
         *         board.create('segment', [[-5,-1], [3,-1]], {firstArrow: {type: 6}, point1: {name: 'type:6'}});
         *         board.create('segment', [[-5,-2], [3,-2]], {firstArrow: {type: 7}, point1: {name: 'type:7'}});
         *
         *     })();
         *
         * </script><pre>
         *
         * @name Line#firstArrow
         * @see Line#lastArrow
         * @see Line#touchFirstPoint
         * @type Boolean / Object
         * @default false
         */
        firstArrow: false,

        /**
         * Configute the arrow head at the position of its second point or the corresponding
         * intersection with the canvas border.
         *
         * In case lastArrow is an object it has the sub-attributes:
         * <pre>
         * {
         *      type: 1, // possible values are 1, 2, ..., 7. Default value is 1.
         *      size: 6, // size of the arrow head. Default value is 6.
         *               // This value is multiplied with the strokeWidth of the line.
         *               // Exception: for type=7 size is ignored
         *      highlightSize: 6, // size of the arrow head in case the element is highlighted. Default value is 6.
         * }
         * </pre>
         * type=7 is the default for curves if lastArrow: true
         *
         * @example
         *     var p1 = board.create('point', [-5, 2], {size:1});
         *     var p2 = board.create('point', [5, 2], {size:10});
         *     var li = board.create('segment', ['A','B'],
         *         {name:'seg',
         *          strokeColor:'#000000',
         *          strokeWidth:1,
         *          highlightStrokeWidth: 5,
         *          lastArrow: {type: 2, size: 8, highlightSize: 6},
         *          touchLastPoint: true,
         *          firstArrow: {type: 3, size: 8}
         *         });
         *
         * </pre><div id="JXG184e915c-c2ef-11e8-bece-04d3b0c2aad3" class="jxgbox" style="width: 300px; height: 300px;"></div>
         * <script type="text/javascript">
         *     (function() {
         *         var board = JXG.JSXGraph.initBoard('JXG184e915c-c2ef-11e8-bece-04d3b0c2aad3',
         *             {boundingbox: [-8, 8, 8,-8], axis: true, showcopyright: false, shownavigation: false});
         *         var p1 = board.create('point', [-5, 2], {size:1});
         *         var p2 = board.create('point', [5, 2], {size:10});
         *         var li = board.create('segment', ['A','B'],
         *             {name:'seg',
         *              strokeColor:'#000000',
         *              strokeWidth:1,
         *              highlightStrokeWidth: 5,
         *              lastArrow: {type: 2, size: 8, highlightSize: 6},
         *              touchLastPoint: true,
         *              firstArrow: {type: 3, size: 8}
         *             });
         *     })();
         *
         * </script>
         *
         * @example
         *     board.options.line.strokeWidth = 4;
         *     board.options.line.highlightStrokeWidth = 4;
         *     board.options.line.firstArrow = false;
         *     board.options.line.lastArrow = {size: 10, highlightSize: 10};
         *     board.options.line.point2 = {visible: false, withLabel: true, label: {visible: true}};
         *
         *     board.create('segment', [[-5,4], [3,4]], {lastArrow: {type: 1}, point2: {name: 'type:1'}});
         *     board.create('segment', [[-5,3], [3,3]], {lastArrow: {type: 2}, point2: {name: 'type:2'}});
         *     board.create('segment', [[-5,2], [3,2]], {lastArrow: {type: 3}, point2: {name: 'type:3'}});
         *     board.create('segment', [[-5,1], [3,1]], {lastArrow: {type: 4}, point2: {name: 'type:4'}});
         *     board.create('segment', [[-5,0], [3,0]], {lastArrow: {type: 5}, point2: {name: 'type:5'}});
         *     board.create('segment', [[-5,-1], [3,-1]], {lastArrow: {type: 6}, point2: {name: 'type:6'}});
         *     board.create('segment', [[-5,-2], [3,-2]], {lastArrow: {type: 7}, point2: {name: 'type:7'}});
         *
         * </pre><div id="JXGca206b1c-e319-4899-8b90-778f53fd926d" class="jxgbox" style="width: 300px; height: 300px;"></div>
         * <script type="text/javascript">
         *     (function() {
         *         var board = JXG.JSXGraph.initBoard('JXGca206b1c-e319-4899-8b90-778f53fd926d',
         *             {boundingbox: [-8, 8, 8,-8], axis: false, showcopyright: false, shownavigation: false});
         *         board.options.line.strokeWidth = 4;
         *         board.options.line.highlightStrokeWidth = 4;
         *         board.options.line.firstArrow = false;
         *         board.options.line.lastArrow = {size: 10, highlightSize: 10};
         *         board.options.line.point2 = {visible: false, withLabel: true, label: {visible: true}};
         *
         *         board.create('segment', [[-5,4], [3,4]], {lastArrow: {type: 1}, point2: {name: 'type:1'}});
         *         board.create('segment', [[-5,3], [3,3]], {lastArrow: {type: 2}, point2: {name: 'type:2'}});
         *         board.create('segment', [[-5,2], [3,2]], {lastArrow: {type: 3}, point2: {name: 'type:3'}});
         *         board.create('segment', [[-5,1], [3,1]], {lastArrow: {type: 4}, point2: {name: 'type:4'}});
         *         board.create('segment', [[-5,0], [3,0]], {lastArrow: {type: 5}, point2: {name: 'type:5'}});
         *         board.create('segment', [[-5,-1], [3,-1]], {lastArrow: {type: 6}, point2: {name: 'type:6'}});
         *         board.create('segment', [[-5,-2], [3,-2]], {lastArrow: {type: 7}, point2: {name: 'type:7'}});
         *     })();
         *
         * </script><pre>
         *
         * @name Line#lastArrow
         * @see Line#firstArrow
         * @see Line#touchLastPoint
         * @type Boolean / Object
         * @default false
         */
        lastArrow: false,

        /**
         * This number (pixel value) controls where infinite lines end at the canvas border. If zero, the line
         * ends exactly at the border, if negative there is a margin to the inside, if positive the line
         * ends outside of the canvas (which is invisible).
         *
         * @name: Line#margin
         * @type Number
         * @default 0
         */
        margin: 0,

        /**
         * If true, line stretches infinitely in direction of its first point.
         * Otherwise it ends at point1.
         *
         * @name Line#straightFirst
         * @see Line#straightLast
         * @type Boolean
         * @default true
         */
        straightFirst: true,

        /**
         * If true, line stretches infinitely in direction of its second point.
         * Otherwise it ends at point2.
         *
         * @name Line#straightLast
         * @see Line#straightFirst
         * @type Boolean
         * @default true
         */
        straightLast: true,

        fillColor: "none", // Important for VML on IE
        highlightFillColor: "none", // Important for VML on IE
        strokeColor: Color.palette.blue,
        highlightStrokeColor: "#c3d9ff",
        withTicks: false,

        /**
         * Attributes for first defining point of the line.
         *
         * @type Point
         * @name Line#point1
         */
        point1: {
            // Default values for point1 if created by line
            visible: false,
            withLabel: false,
            fixed: false,
            name: ""
        },

        /**
         * Attributes for second defining point of the line.
         *
         * @type Point
         * @name Line#point2
         */
        point2: {
            // Default values for point2 if created by line
            visible: false,
            withLabel: false,
            fixed: false,
            name: ""
        },

        /**
         * Attributes for ticks of the line.
         *
         * @type Ticks
         * @name Line#ticks
         */
        ticks: {
            drawLabels: true,
            label: {
                offset: [4, -12 + 3] // This seems to be a good offset for 12 point fonts
            },
            drawZero: false,
            insertTicks: false,
            minTicksDistance: 50,
            minorHeight: 4, // if <0: full width and height
            majorHeight: -1, // if <0: full width and height
            minorTicks: 4,
            defaultDistance: 1,
            strokeOpacity: 0.3,
            visible: "inherit"
        },

        /**
         * Attributes for the line label.
         *
         * @type Label
         * @name Line#label
         */
        label: {
            position: "llft"
        },

        /**
         * If set to true, the point will snap to a grid defined by
         * {@link Point#snapSizeX} and {@link Point#snapSizeY}.
         *
         * @see Point#snapSizeX
         * @see Point#snapSizeY
         * @type Boolean
         * @name Line#snapToGrid
         * @default false
         */
        snapToGrid: false,

        /**
         * Defines together with {@link Point#snapSizeY} the grid the point snaps on to.
         * The point will only snap on integer multiples to snapSizeX in x and snapSizeY in y direction.
         * If this value is equal to or less than <tt>0</tt>, it will use the grid displayed by the major ticks
         * of the default ticks of the default x axes of the board.
         *
         * @see Point#snapToGrid
         * @see Point#snapSizeY
         * @see JXG.Board#defaultAxes
         * @type Number
         * @name Line#snapSizeX
         * @default 1
         */
        snapSizeX: 1,

        /**
         * Defines together with {@link Point#snapSizeX} the grid the point snaps on to.
         * The point will only snap on integer multiples to snapSizeX in x and snapSizeY in y direction.
         * If this value is equal to or less than <tt>0</tt>, it will use the grid displayed by the major ticks
         * of the default ticks of the default y axes of the board.
         *
         * @see Point#snapToGrid
         * @see Point#snapSizeX
         * @see JXG.Board#defaultAxes
         * @type Number
         * @name Line#snapSizeY
         * @default 1
         */
        snapSizeY: 1,

        /**
         * If set to true and {@link Line#firstArrow} is set to true, the arrow head will just touch
         * the circle line of the start point of the line.
         *
         * @see Line#firstArrow
         * @type Boolean
         * @name Line#touchFirstPoint
         * @default false
         */
        touchFirstPoint: false,

        /**
         * If set to true and {@link Line#lastArrow} is set to true, the arrow head will just touch
         * the circle line of the start point of the line.
         * @see Line#firstArrow
         * @type Boolean
         * @name Line#touchLastPoint
         * @default false
         */
        touchLastPoint: false,

        /**
         * Line endings (linecap) of a straight line.
         * Possible values are:
         * <ul>
         * <li> 'butt',
         * <li> 'round',
         * <li> 'square'.
         * </ul>
         * Not available for VML renderer.
         * [lineCap description]
         * @name Line#lineCap
         * @type String
         * @default 'butt'
         */
        lineCap: "butt"

        /**#@-*/
    },

    /* special options for locus curves */
    locus: {
        /**#@+
         * @visprop
         */

        translateToOrigin: false,
        translateTo10: false,
        stretch: false,
        toOrigin: null,
        to10: null
        /**#@-*/
    },

    /* special cardinal spline options */
    metapostspline: {
        /**#@+
         * @visprop
         */

        /**
         * Controls if the data points of the cardinal spline when given as
         * arrays should be converted into {@link JXG.Points}.
         *
         * @name createPoints
         * @memberOf Metapostspline.prototype
         *
         * @see Metapostspline#points
         *
         * @type Boolean
         * @default true
         */
        createPoints: true,

        /**
         * If set to true, the supplied coordinates are interpreted as
         * [[x_0, y_0], [x_1, y_1], p, ...].
         * Otherwise, if the data consists of two arrays of equal length,
         * it is interpreted as
         * [[x_o x_1, ..., x_n], [y_0, y_1, ..., y_n]]
         *
         * @name isArrayOfCoordinates
         * @memberOf Metapostspline.prototype
         * @type Boolean
         * @default false
         */
        isArrayOfCoordinates: false,

        /**
         * Attributes for the points generated by Metapostspline in cases
         * {@link createPoints} is set to true
         *
         * @name points
         * @memberOf Metapostspline.prototype
         *
         * @see Metapostspline#createPoints
         * @type Object
         */
        points: {
            strokeOpacity: 0.05,
            fillOpacity: 0.05,
            highlightStrokeOpacity: 1.0,
            highlightFillOpacity: 1.0,
            withLabel: false,
            name: "",
            fixed: false
        }

        /**#@-*/
    },

    /* special mirrorelement options */
    mirrorelement: {
        /**#@+
         * @visprop
         */

        fixed: true,

        /**
         * Attributes of mirror point, i.e. the point along which the element is mirrored.
         *
         * @type Point
         * @name mirrorelement#point
         */
        point: {},

        /**
         * Attributes of circle center, i.e. the center of the circle,
         * if a circle is the mirror element and the transformation type is 'Euclidean'
         *
         * @type Point
         * @name mirrorelement#center
         */
        center: {},

        /**
         * Type of transformation. Possible values are 'Euclidean', 'projective'.
         *
         * If the value is 'Euclidean', the mirror element of a circle is again a circle,
         * otherwise it is a conic section.
         *
         * @type String
         * @name mirrorelement#type
         * @default 'Euclidean'
         */
        type: "Euclidean"

        /**#@-*/
    },

    // /* special options for Msector of 3 points */
    // msector: {
    //     strokeColor: '#000000', // Msector line
    //     point: {               // Msector point
    //         visible: false,
    //         fixed: false,
    //         withLabel: false,
    //         name: ''
    //     }
    // },

    /* special options for normal lines */
    normal: {
        /**#@+
         * @visprop
         */

        strokeColor: "#000000", //  normal line

        /**
         * Attributes of helper point of normal.
         *
         * @type Point
         * @name Normal#point
         */
        point: {
            visible: false,
            fixed: false,
            withLabel: false,
            name: ""
        }
        /**#@-*/
    },

    /* special options for orthogonal projection points */
    orthogonalprojection: {
        /**#@+
         * @visprop
         */
        /**#@-*/
    },

    /* special options for parallel lines */
    parallel: {
        /**#@+
         * @visprop
         */

        strokeColor: "#000000", // Parallel line

        /**
         * Attributes of helper point of normal.
         *
         * @type Point
         * @name Parallel#point
         */
        point: {
            visible: false,
            fixed: false,
            withLabel: false,
            name: ""
        },

        label: {
            position: "llft"
        }
        /**#@-*/
    },

    /* special perpendicular options */
    perpendicular: {
        /**#@+
         * @visprop
         */

        strokeColor: "#000000", // Perpendicular line
        straightFirst: true,
        straightLast: true
        /**#@-*/
    },

    /* special perpendicular options */
    perpendicularsegment: {
        /**#@+
         * @visprop
         */

        strokeColor: "#000000", // Perpendicular segment
        straightFirst: false,
        straightLast: false,
        point: {
            // Perpendicular point
            visible: false,
            fixed: true,
            withLabel: false,
            name: ""
        }
        /**#@-*/
    },

    /* special point options */
    point: {
        /**#@+
         * @visprop
         */

        withLabel: true,
        label: {},

        /**
         * This attribute was used to determined the point layout. It was derived from GEONExT and was
         * replaced by {@link Point#face} and {@link Point#size}.
         *
         * @name Point#style
         *
         * @see Point#face
         * @see Point#size
         * @type Number
         * @default 5
         * @deprecated
         */
        style: 5,

        /**
         * There are different point styles which differ in appearance.
         * Posssible values are
         * <table><tr><th>Value</th></tr>
         * <tr><td>cross</td></tr>
         * <tr><td>circle</td></tr>
         * <tr><td>square</td></tr>
         * <tr><td>plus</td></tr>
         * <tr><td>diamond</td></tr>
         * <tr><td>triangleUp</td></tr>
         * <tr><td>triangleDown</td></tr>
         * <tr><td>triangleLeft</td></tr>
         * <tr><td>triangleRight</td></tr>
         * </table>
         *
         * @name Point#face
         *
         * @type String
         * @see JXG.Point#setStyle
         * @default circle
         */
        face: "o",

        /**
         * Size of a point, either in pixel or user coordinates.
         * Means radius resp. half the width of a point (depending on the face).
         *
         * @name Point#size
         *
         * @see Point#face
         * @see JXG.Point#setStyle
         * @see Point#sizeUnit
         * @type Number
         * @default 3
         */
        size: 3,

        /**
         * Unit for size.
         * Possible values are 'screen' and 'user.
         *
         * @name Point#sizeUnit
         *
         * @see Point#size
         * @type String
         * @default 'screen'
         */
        sizeUnit: "screen",

        strokeWidth: 2,

        fillColor: Color.palette.red,
        strokeColor: Color.palette.red,
        highlightFillColor: "#c3d9ff",
        highlightStrokeColor: "#c3d9ff",
        // strokeOpacity: 1.0,
        // fillOpacity: 1.0,
        // highlightFillOpacity: 0.5,
        // highlightStrokeOpacity: 0.5,

        // fillColor: '#ff0000',
        // highlightFillColor: '#eeeeee',
        // strokeWidth: 2,
        // strokeColor: '#ff0000',
        // highlightStrokeColor: '#c3d9ff',

        /**
         * If true, the point size changes on zoom events.
         *
         * @type Boolean
         * @name Point#zoom
         * @default false
         *
         */
        zoom: false, // Change the point size on zoom

        /**
         * If true, the infobox is shown on mouse/pen over, if false not.
         * If the value is 'inherit', the value of
         * {@link JXG.Board#showInfobox} is taken.
         *
         * @name Point#showInfobox
         * @see JXG.Board#showInfobox
         * @type {Boolean|String} true | false | 'inherit'
         * @default true
         */
        showInfobox: "inherit",

        /**
         * Truncating rule for the digits in the infobox.
         * <ul>
         * <li>'auto': done automatically by JXG.autoDigits()
         * <li>'none': no truncation
         * <li>number: truncate after "number digits" with JXG.toFixed()
         * </ul>
         *
         * @name Point#infoboxDigits
         *
         * @type String, Number
         * @default 'auto'
         * @see JXG#autoDigits
         * @see JXG#toFixed
         */
        infoboxDigits: "auto",

        draft: false,

        /**
         * List of attractor elements. If the distance of the point is less than
         * attractorDistance the point is made to glider of this element.
         *
         * @name Point#attractors
         *
         * @type Array
         * @default empty
         */
        attractors: [],

        /**
         * Unit for attractorDistance and snatchDistance, used for magnetized points and for snapToPoints.
         * Possible values are 'screen' and 'user'.
         *
         * @name Point#attractorUnit
         *
         * @see Point#attractorDistance
         * @see Point#snatchDistance
         * @see Point#snapToPoints
         * @see Point#attractors
         * @type String
         * @default 'user'
         */
        attractorUnit: "user", // 'screen', 'user'

        /**
         * If the distance of the point to one of its attractors is less
         * than this number the point will be a glider on this
         * attracting element.
         * If set to zero nothing happens.
         *
         * @name Point#attractorDistance
         *
         * @type Number
         * @default 0.0
         */
        attractorDistance: 0.0,

        /**
         * If the distance of the point to one of its attractors is at least
         * this number the point will be released from being a glider on the
         * attracting element.
         * If set to zero nothing happens.
         *
         * @name Point#snatchDistance
         *
         * @type Number
         * @default 0.0
         */
        snatchDistance: 0.0,

        /**
         * If set to true, the point will snap to a grid of integer multiples of
         * {@link Point#snapSizeX} and {@link Point#snapSizeY} (in user coordinates).
         * <p>
         * The coordinates of the grid points are either integer multiples of snapSizeX and snapSizeY
         * (given in user coordinates, not pixels) or are the intersection points
         * of the major ticks of the boards default axes in case that snapSizeX, snapSizeY are negative.
         *
         * @name Point#snapToGrid
         *
         * @see Point#snapSizeX
         * @see Point#snapSizeY
         * @type Boolean
         * @default false
         */
        snapToGrid: false,

        /**
         * If set to true, the point will only snap to (possibly invisibly) grid points
         * when within {@link Point#attractorDistance} of such a grid point.
         * <p>
         * The coordinates of the grid points are either integer multiples of snapSizeX and snapSizeY
         * (given in user coordinates, not pixels) or are the intersection points
         * of the major ticks of the boards default axes in case that snapSizeX, snapSizeY are negative.
         *
         * @name Point#attractToGrid
         *
         * @see Point#attractorDistance
         * @see Point#attractorUnit
         * @see Point#snapToGrid
         * @see Point#snapSizeX
         * @see Point#snapSizeY
         * @type Boolean
         * @default false
         *
         * @example
         * board.create('point', [3, 3], { attractToGrid: true, attractorDistance: 10, attractorunit: 'screen' });
         *
         * </pre><div id="JXG397ab787-cd40-449c-a7e7-a3f7bab1d4f6" class="jxgbox" style="width: 300px; height: 300px;"></div>
         * <script type="text/javascript">
         *     (function() {
         *         var board = JXG.JSXGraph.initBoard('JXG397ab787-cd40-449c-a7e7-a3f7bab1d4f6',
         *             {boundingbox: [-1, 4, 7,-4], axis: true, showcopyright: false, shownavigation: false});
         *     board.create('point', [3, 3], { attractToGrid: true, attractorDistance: 10, attractorunit: 'screen' });
         *
         *     })();
         *
         * </script><pre>
         *
         */
        attractToGrid: false,

        /**
         * Defines together with {@link Point#snapSizeY} the grid the point snaps on to.
         * It is given in user coordinates, not in pixels.
         * The point will only snap on integer multiples to snapSizeX in x and snapSizeY in y direction.
         * If this value is equal to or less than <tt>0</tt>, it will use the grid displayed by the major ticks
         * of the default ticks of the default x axes of the board.
         *
         * @name Point#snapSizeX
         *
         * @see Point#snapToGrid
         * @see Point#snapSizeY
         * @see JXG.Board#defaultAxes
         * @type Number
         * @default 1
         */
        snapSizeX: 1,

        /**
         * Defines together with {@link Point#snapSizeX} the grid the point snaps on to.
         * It is given in user coordinates, not in pixels.
         * The point will only snap on integer multiples to snapSizeX in x and snapSizeY in y direction.
         * If this value is equal to or less than <tt>0</tt>, it will use the grid displayed by the major ticks
         * of the default ticks of the default y axes of the board.
         *
         * @name Point#snapSizeY
         *
         * @see Point#snapToGrid
         * @see Point#snapSizeX
         * @see JXG.Board#defaultAxes
         * @type Number
         * @default 1
         */
        snapSizeY: 1,

        /**
         * If set to true, the point will snap to the nearest point in distance of
         * {@link Point#attractorDistance}.
         *
         * @name Point#snapToPoints
         *
         * @see Point#attractorDistance
         * @type Boolean
         * @default false
         */
        snapToPoints: false,

        /**
         * List of elements which are ignored by snapToPoints.
         * @name Point#ignoredSnapToPoints
         *
         * @type Array
         * @default empty
         */
        ignoredSnapToPoints: []

        /**#@-*/
    },

    /* special polygon options */
    polygon: {
        /**#@+
         * @visprop
         */

        /**
         * If <tt>true</tt>, moving the mouse over inner points triggers hasPoint.
         *
         * @see JXG.GeometryElement#hasPoint
         * @name Polygon#hasInnerPoints
         * @type Boolean
         * @default false
         */
        hasInnerPoints: false,

        fillColor: Color.palette.yellow,
        highlightFillColor: Color.palette.yellow,
        // fillColor: '#00ff00',
        // highlightFillColor: '#00ff00',
        fillOpacity: 0.3,
        highlightFillOpacity: 0.2,

        /**
         * Is the polygon bordered by lines?
         *
         * @type Boolean
         * @name Polygon#withLines
         * @default true
         */
        withLines: true,

        /**
         * Attributes for the polygon border lines.
         *
         * @type Line
         * @name Polygon#borders
         */
        borders: {
            withLabel: false,
            strokeWidth: 1,
            highlightStrokeWidth: 1,
            // Polygon layer + 1
            layer: 5,
            label: {
                position: "top"
            },
            visible: "inherit"
        },

        /**
         * Attributes for the polygon vertices.
         *
         * @type Point
         * @name Polygon#vertices
         */
        vertices: {
            layer: 9,
            withLabel: false,
            name: "",
            strokeColor: Color.palette.red,
            fillColor: Color.palette.red,
            fixed: false,
            visible: "inherit"
        },

        /**
         * Attributes for the polygon label.
         *
         * @type Label
         * @name Polygon#label
         */
        label: {
            offset: [0, 0]
        }

        /**#@-*/
    },

    /* special polygonal chain options
     */
    polygonalchain: {
        /**#@+
         * @visprop
         */

        fillColor: "none",
        highlightFillColor: "none"

        /**#@-*/
    },

    /* special prescribed angle options
     * Not yet implemented. But angle.setAngle(val) is implemented.
     */
    prescribedangle: {
        /**#@+
         * @visprop
         */

        /**
         * Attributes for the helper point of the prescribed angle.
         *
         * @type Point
         * @name PrescribedAngle#anglePoint
         */
        anglePoint: {
            size: 2,
            visible: false,
            withLabel: false
        }

        /**#@-*/
    },

    /* special reflection options */
    reflection: {
        /**#@+
         * @visprop
         */

        fixed: true,

        /**
         * Attributes of circle center, i.e. the center of the circle,
         * if a circle is the mirror element and the transformation type is 'Euclidean'
         *
         * @type Point
         * @name mirrorelement#center
         */
        center: {},

        /**
         * Type of transformation. Possible values are 'Euclidean', 'projective'.
         *
         * If the value is 'Euclidean', the reflected element of a circle is again a circle,
         * otherwise it is a conic section.
         *
         * @type String
         * @name reflection#type
         * @default 'Euclidean'
         */
        type: "Euclidean"

        /**#@-*/
    },

    /* special regular polygon options */
    regularpolygon: {
        /**#@+
         * @visprop
         */

        /**
         * If <tt>true</tt>, moving the mouse over inner points triggers hasPoint.
         * @see JXG.GeometryElement#hasPoint
         *
         * @name RegularPolygon#hasInnerPoints
         * @type Boolean
         * @default false
         */
        hasInnerPoints: false,
        fillColor: Color.palette.yellow,
        highlightFillColor: Color.palette.yellow,
        fillOpacity: 0.3,
        highlightFillOpacity: 0.2,

        /**
         * Is the polygon bordered by lines?
         *
         * @type Boolean
         * @name RegularPolygon#withLines
         * @default true
         */
        withLines: true,

        /**
         * Attributes for the polygon border lines.
         *
         * @type Line
         * @name RegularPolygon#borders
         */
        borders: {
            withLabel: false,
            strokeWidth: 1,
            highlightStrokeWidth: 1,
            // Polygon layer + 1
            layer: 5,
            label: {
                position: "top"
            }
        },

        /**
         * Attributes for the polygon vertices.
         *
         * @type Point
         * @name RegularPolygon#vertices
         */
        vertices: {
            layer: 9,
            withLabel: true,
            strokeColor: Color.palette.red,
            fillColor: Color.palette.red,
            fixed: false
        },

        /**
         * Attributes for the polygon label.
         *
         * @type Label
         * @name Polygon#label
         */
        label: {
            offset: [0, 0]
        }

        /**#@-*/
    },

    /* special options for riemann sums */
    riemannsum: {
        /**#@+
         * @visprop
         */

        withLabel: false,
        fillOpacity: 0.3,
        fillColor: Color.palette.yellow

        /**#@-*/
    },

    /* special sector options */
    sector: {
        /**#@+
         * @visprop
         */

        fillColor: Color.palette.yellow,
        highlightFillColor: Color.palette.yellow,
        // fillColor: '#00ff00',
        // highlightFillColor: '#00ff00',

        fillOpacity: 0.3,
        highlightFillOpacity: 0.3,
        highlightOnSector: false,
        highlightStrokeWidth: 0,

        /**
         * Type of sector. Possible values are 'minor', 'major', and 'auto'.
         *
         * @type String
         * @name Sector#selection
         * @default 'auto'
         */
        selection: "auto",

        /**
         * Attributes for sub-element arc. It is only available, if the sector is defined by three points.
         *
         * @type Arc
         * @name Sector#arc
         * @default '{visible:false}'
         */
        arc: {
            visible: false,
            fillColor: "none"
        },

        /**
         * Attributes for helper point radiuspoint in case it is provided by coordinates.
         *
         * @type Point
         * @name Sector#radiusPoint
         */
        radiusPoint: {
            visible: false,
            withLabel: false
        },

        /**
         * Attributes for helper point center in case it is provided by coordinates.
         *
         * @type Point
         * @name Sector#center
         */
        center: {
            visible: false,
            withLabel: false
        },

        /**
         * Attributes for helper point anglepoint in case it is provided by coordinates.
         *
         * @type Point
         * @name Sector#anglePoint
         */
        anglePoint: {
            visible: false,
            withLabel: false
        },

        /**
         * Attributes for the sector label.
         *
         * @type Label
         * @name Sector#label
         */
        label: {
            offset: [0, 0],
            anchorX: "auto",
            anchorY: "auto"
        }

        /**#@-*/
    },

    /* special segment options */
    segment: {
        /**#@+
         * @visprop
         */

        label: {
            position: "top"
        }
        /**#@-*/
    },

    semicircle: {
        /**#@+
         * @visprop
         */

        /**
         * Attributes for center point of the semicircle.
         *
         * @type Point
         * @name Semicircle#center
         */
        center: {
            visible: false,
            withLabel: false,
            fixed: false,
            fillColor: Color.palette.red,
            strokeColor: Color.palette.red,
            highlightFillColor: "#eeeeee",
            highlightStrokeColor: Color.palette.red,
            name: ""
        }

        /**#@-*/
    },

    /* special slider options */
    slider: {
        /**#@+
         * @visprop
         */

        /**
         * The slider only returns integer multiples of this value, e.g. for discrete values set this property to <tt>1</tt>. For
         * continuous results set this to <tt>-1</tt>.
         *
         * @memberOf Slider.prototype
         * @name snapWidth
         * @type Number
         */
        snapWidth: -1, // -1 = deactivated

        /**
         * The precision of the slider value displayed in the optional text.
         * Replaced by the attribute "digits".
         *
         * @memberOf Slider.prototype
         * @name precision
         * @type Number
         * @deprecated
         * @see Slider#digits
         * @default 2
         */
        precision: 2,

        /**
         * The number of digits of the slider value displayed in the optional text.
         *
         * @memberOf Slider.prototype
         * @name digits
         * @type Number
         * @default 2
         */
        digits: 2,

        firstArrow: false,
        lastArrow: false,

        /**
         * Show slider ticks.
         *
         * @type Boolean
         * @name Slider#withTicks
         * @default true
         */
        withTicks: true,

        /**
         * Show slider label.
         *
         * @type Boolean
         * @name Slider#withLabel
         * @default true
         */
        withLabel: true,

        /**
         * If not null, this replaces the part "name = " in the slider label.
         * Possible types: string, number or function.
         * @type String
         * @name suffixLabel
         * @memberOf Slider.prototype
         * @default null
         * @see JXG.Slider#unitLabel
         * @see JXG.Slider#postLabel
         */
        suffixLabel: null,

        /**
         * If not null, this is appended to the value in the slider label.
         * Possible types: string, number or function.
         * @type String
         * @name unitLabel
         * @memberOf Slider.prototype
         * @default null
         * @see JXG.Slider#suffixLabel
         * @see JXG.Slider#postLabel
         */
        unitLabel: null,

        /**
         * If not null, this is appended to the value and to unitLabel in the slider label.
         * Possible types: string, number or function.
         * @type String
         * @name postLabel
         * @memberOf Slider.prototype
         * @default null
         * @see JXG.Slider#suffixLabel
         * @see JXG.Slider#unitLabel
         */
        postLabel: null,

<<<<<<< HEAD
        layer: 9,
        showInfobox: false,
        name: "",
        visible: true,
        strokeColor: "#000000",
        highlightStrokeColor: "#888888",
        fillColor: "#ffffff",
        highlightFillColor: "none",
=======
            /**
             * Attributes for the ticks of the base line of the slider.
             *
             * @type Ticks
             * @name Slider#ticks
             */
            ticks: {
                needsRegularUpdate: false,
                fixed: true,

                // Label drawing
                drawLabels: false,
                digits: 2,
                includeBoundaries: 1,
                drawZero: true,
                label: {
                    offset: [-4, -14],
                    display: 'internal'
                },

                minTicksDistance: 30,
                insertTicks: true,
                minorHeight: 4,         // if <0: full width and height
                majorHeight: 5,        // if <0: full width and height
                minorTicks: 0,
                defaultDistance: 1,
                strokeOpacity: 1,
                strokeWidth: 1,
                tickEndings: [0, 1],
                majortickEndings: [0, 1],
                strokeColor: '#000000',
                visible: 'inherit'
            },
>>>>>>> 8c28c599

        /**
         * Size of slider point.
         *
         * @type Number
         * @name Slider#size
         * @default 6
         * @see Point#size
         */
        size: 6,

        /**
         * Attributes for first (left) helper point defining the slider position.
         *
         * @type Point
         * @name Slider#point1
         */
        point1: {
            needsRegularUpdate: false,
            showInfobox: false,
            withLabel: false,
            visible: false,
            fixed: true,
            name: ""
        },

        /**
         * Attributes for second (right) helper point defining the slider position.
         *
         * @type Point
         * @name Slider#point2
         */
        point2: {
            needsRegularUpdate: false,
            showInfobox: false,
            withLabel: false,
            visible: false,
            fixed: true,
            name: ""
        },

        /**
         * Attributes for the base line of the slider.
         *
         * @type Line
         * @name Slider#baseline
         */
        baseline: {
            needsRegularUpdate: false,
            visible: "inherit",
            fixed: true,
            scalable: false,
            tabindex: null,
            name: "",
            strokeWidth: 1,
            strokeColor: "#000000",
            highlightStrokeColor: "#888888"
        },

        /**
         * Attributes for the ticks of the base line of the slider.
         *
         * @type Ticks
         * @name Slider#ticks
         */
        ticks: {
            needsRegularUpdate: false,
            fixed: true,

            // Label drawing
            drawLabels: false,
            digits: 2,
            includeBoundaries: 1,
            drawZero: true,
            label: {
                offset: [-4, -14],
                display: "internal"
            },

            minTicksDistance: 30,
            insertTicks: true,
            minorHeight: 4, // if <0: full width and height
            majorHeight: 5, // if <0: full width and height
            minorTicks: 0,
            defaultDistance: 1,
            strokeOpacity: 1,
            strokeWidth: 1,
            tickEndings: [0, 1],
            strokeColor: "#000000",
            visible: "inherit"
        },

        /**
         * Attributes for the highlighting line of the slider.
         *
         * @type Line
         * @name Slider#highline
         */
        highline: {
            strokeWidth: 3,
            visible: "inherit",
            fixed: true,
            tabindex: null,
            name: "",
            strokeColor: "#000000",
            highlightStrokeColor: "#888888"
        },

        /**
         * Attributes for the slider label.
         *
         * @type Label
         * @name Slider#label
         */
        label: {
            visible: "inherit",
            strokeColor: "#000000"
        },

        /**
         * If true, 'up' events on the baseline will trigger slider moves.
         *
         * @type: Boolean
         * @name Slider#moveOnUp
         * @default: true
         */
        moveOnUp: true

        /**#@-*/
    },

    /* special options for comb */
    comb: {
        /**#@+
         * @visprop
         */

        /**
         * Frequency of comb elements.
         *
         * @type Number
         * @name Comb#frequency
         * @default 0.2
         */
        frequency: 0.2,

        /**
         * Width of the comb.
         *
         * @type Number
         * @name Comb#width
         * @default 0.4
         */
        width: 0.4,

        /**
         * Angle under which comb elements are positioned.
         *
         * @type Number
         * @name Comb#angle
         * @default 60 degrees
         */
        angle: Math.PI / 3,

        /**
         * Should the comb go right to left instead of left to right.
         *
         * @type Boolean
         * @name Comb#reverse
         * @default false
         */
        reverse: false,

        /**
         * Attributes for first defining point of the comb.
         *
         * @type Point
         * @name Comb#point1
         */
        point1: {
            visible: false,
            withLabel: false,
            fixed: false,
            name: ""
        },

        /**
         * Attributes for second defining point of the comb.
         *
         * @type Point
         * @name Comb#point2
         */
        point2: {
            visible: false,
            withLabel: false,
            fixed: false,
            name: ""
        },

        /**
         * Attributes for the curve displaying the comb.
         *
         * @type Curve
         * @name Comb#curve
         */
        curve: {
            strokeWidth: 1,
            strokeColor: "#000000",
            fillColor: "none"
        }
    },

    /* special options for slope triangle */
    slopetriangle: {
        /**#@+
         * @visprop
         */

        fillColor: Color.palette.red,
        fillOpacity: 0.4,
        highlightFillColor: Color.palette.red,
        highlightFillOpacity: 0.3,

        borders: {
            lastArrow: {
                type: 1,
                size: 6
            }
        },

        /**
         * Attributes for the gliding helper point.
         *
         * @type Point
         * @name Slopetriangle#glider
         */
        glider: {
            fixed: true,
            visible: false,
            withLabel: false
        },

        /**
         * Attributes for the base line.
         *
         * @type Line
         * @name Slopetriangle#baseline
         */
        baseline: {
            visible: false,
            withLabel: false,
            name: ""
        },

        /**
         * Attributes for the base point.
         *
         * @type Point
         * @name Slopetriangle#basepoint
         */
        basepoint: {
            visible: false,
            withLabel: false,
            name: ""
        },

        /**
         * Attributes for the tangent.
         * The tangent is constructed by slop triangle if the construction
         * is based on a glider, solely.
         *
         * @type Line
         * @name Slopetriangle#tangent
         */
        tangent: {
            visible: false,
            withLabel: false,
            name: ""
        },

        /**
         * Attributes for the top point.
         *
         * @type Point
         * @name Slopetriangle#toppoint
         */
        toppoint: {
            visible: false,
            withLabel: false,
            name: ""
        },

        /**
         * Attributes for the slope triangle label.
         *
         * @type Label
         * @name Slopetriangle#label
         */
        label: {
            visible: true
        }
        /**#@-*/
    },

    /* special options for step functions */
    stepfunction: {
        /**#@+
         * @visprop
         */
        /**#@-*/
    },

<<<<<<< HEAD
    /* special tape measure options */
    tapemeasure: {
        /**#@+
         * @visprop
         */
=======
            /**
             * Attributes for the ticks of the tape measure.
             *
             * @type Ticks
             * @name Tapemeasure#ticks
             */
            ticks: {
                drawLabels: false,
                drawZero: true,
                insertTicks: true,
                minorHeight: 8,
                majorHeight: 16,
                minorTicks: 4,
                tickEndings: [0, 1],
                majorTickEndings: [0, 1],
                defaultDistance: 0.1,
                strokeOpacity: 1,
                strokeWidth: 1,
                strokeColor: '#000000',
                visible: 'inherit'
            },
>>>>>>> 8c28c599

        strokeColor: "#000000",
        strokeWidth: 2,
        highlightStrokeColor: "#000000",

        /**
         * Show tape measure ticks.
         *
         * @type Boolean
         * @name Tapemeasure#withTicks
         * @default true
         */
        withTicks: true,

        /**
         * Show tape measure label.
         *
         * @type Boolean
         * @name Tapemeasure#withLabel
         * @default true
         */
        withLabel: true,

        /**
         * The precision of the tape measure value displayed in the optional text.
         * Replaced by the attribute digits
         *
         * @memberOf Tapemeasure.prototype
         * @name precision
         * @type Number
         * @deprecated
         * @see Tapemeasure#digits
         * @default 2
         */
        precision: 2,

        /**
         * The precision of the tape measure value displayed in the optional text.
         * @memberOf Tapemeasure.prototype
         * @name precision
         * @type Number
         * @default 2
         */
        digits: 2,

        /**
         * Attributes for first helper point defining the tape measure position.
         *
         * @type Point
         * @name Tapemeasure#point1
         */
        point1: {
            visible: "inherit",
            strokeColor: "#000000",
            fillColor: "#ffffff",
            fillOpacity: 0.0,
            highlightFillOpacity: 0.1,
            size: 6,
            snapToPoints: true,
            attractorUnit: "screen",
            attractorDistance: 20,
            showInfobox: false,
            withLabel: false,
            name: ""
        },

        /**
         * Attributes for second helper point defining the tape measure position.
         *
         * @type Point
         * @name Tapemeasure#point2
         */
        point2: {
            visible: "inherit",
            strokeColor: "#000000",
            fillColor: "#ffffff",
            fillOpacity: 0.0,
            highlightFillOpacity: 0.1,
            size: 6,
            snapToPoints: true,
            attractorUnit: "screen",
            attractorDistance: 20,
            showInfobox: false,
            withLabel: false,
            name: ""
        },

        /**
         * Attributes for the ticks of the tape measure.
         *
         * @type Ticks
         * @name Tapemeasure#ticks
         */
        ticks: {
            drawLabels: false,
            drawZero: true,
            insertTicks: true,
            minorHeight: 8,
            majorHeight: 16,
            minorTicks: 4,
            tickEndings: [0, 1],
            defaultDistance: 0.1,
            strokeOpacity: 1,
            strokeWidth: 1,
            strokeColor: "#000000",
            visible: "inherit"
        },

        /**
         * Attributes for the tape measure label.
         *
         * @type Label
         * @name Tapemeasure#label
         */
        label: {
            position: "top"
        }
        /**#@-*/
    },

    /* special text options */
    text: {
        /**#@+
         * @visprop
         */

        /**
         * The font size in pixels.
         *
         * @name fontSize
         * @memberOf Text.prototype
         * @default 12
         * @type Number
         * @see Text#fontUnit
         */
        fontSize: 12,

        /**
         * CSS unit for the font size of a text element. Usually, this will be the default value 'px' but
         * for responsive application, also 'vw', 'vh', vmax', 'vmin' or 'rem' might be useful.
         *
         * @name fontUnit
         * @memberOf Text.prototype
         * @default 'px'
         * @type String
         * @see Text#fontSize
         *
         * @example
         * var txt = board.create('text', [2, 2, "hello"], {fontSize: 8, fontUnit: 'vmin'});
         *
         * </pre><div id="JXG2da7e972-ac62-416b-a94b-32559c9ec9f9" class="jxgbox" style="width: 300px; height: 300px;"></div>
         * <script type="text/javascript">
         *     (function() {
         *         var board = JXG.JSXGraph.initBoard('JXG2da7e972-ac62-416b-a94b-32559c9ec9f9',
         *             {boundingbox: [-8, 8, 8,-8], axis: true, showcopyright: false, shownavigation: false});
         *     var txt = board.create('text', [2, 2, "hello"], {fontSize: 8, fontUnit: 'vmin'});
         *
         *     })();
         *
         * </script><pre>
         *
         */
        fontUnit: "px",

        /**
         * Used to round texts given by a number.
         *
         * @name digits
         * @memberOf Text.prototype
         * @default 2
         * @type Number
         */
        digits: 2,

        /**
         * If set to true, the text is parsed and evaluated.
         * For labels parse==true results in converting names of the form k_a to subscripts.
         * If the text is given by string and parse==true, the string is parsed as
         * JessieCode expression.
         *
         * @name parse
         * @memberOf Text.prototype
         * @default true
         * @type Boolean
         */
        parse: true,

        /**
         * If set to true and caja's sanitizeHTML function can be found it
         * will be used to sanitize text output.
         *
         * @name useCaja
         * @memberOf Text.prototype
         * @default false
         * @type Boolean
         */
        useCaja: false,

        /**
         * If enabled, the text will be handled as label. Intended for internal use.
         *
         * @name isLabel
         * @memberOf Text.prototype
         * @default false
         * @type Boolean
         */
        isLabel: false,

        strokeColor: "#000000",
        highlightStrokeColor: "#000000",
        highlightStrokeOpacity: 0.666666,

        /**
         * Default CSS properties of the HTML text element.
         * <p>
         * The CSS properties which are set here, are handed over to the style property
         * of the HTML text element. That means, they have higher property than any
         * CSS class.
         * <p>
         * If a property which is set here should be overruled by a CSS class
         * then this property should be removed here.
         * <p>
         * The reason, why this attribute should be kept to its default value at all,
         * is that screen dumps of SVG boards with <tt>board.renderer.dumpToCanvas()</tt>
         * will ignore the font-family if it is set in a CSS class.
         * It has to be set explicitly as style attribute.
         * <p>
         * In summary, the order of priorities from high to low is
         * <ol>
         *  <li> JXG.Options.text.cssStyle
         *  <li> JXG.Options.text.cssDefaultStyle
         *  <li> JXG.Options.text.cssClass
         * </ol>
         * @example
         * If all texts should get its font-family from the default CSS class
         * before initializing the board
         * <pre>
         *   JXG.Options.text.cssDefaultStyle = '';
         *   JXG.Options.text.highlightCssDefaultStyle = '';
         * </pre>
         * should be called.
         *
         * @name cssDefaultStyle
         * @memberOf Text.prototype
         * @default  'font-family: Arial, Helvetica, Geneva, sans-serif;'
         * @type String
         * @see Text#highlightCssDefaultStyle
         * @see Text#cssStyle
         * @see Text#highlightCssStyle
         */
        cssDefaultStyle: "font-family: Arial, Helvetica, Geneva, sans-serif;",

        /**
         * Default CSS properties of the HTML text element in case of highlighting.
         * <p>
         * The CSS properties which are set here, are handed over to the style property
         * of the HTML text element. That means, they have higher property than any
         * CSS class.
         * @example
         * If all texts should get its font-family from the default CSS class
         * before initializing the board
         * <pre>
         *   JXG.Options.text.cssDefaultStyle = '';
         *   JXG.Options.text.highlightCssDefaultStyle = '';
         * </pre>
         * should be called.
         *
         * @name highlightCssDefaultStyle
         * @memberOf Text.prototype
         * @default  'font-family: Arial, Helvetica, Geneva, sans-serif;'
         * @type String
         * @see Text#cssDefaultStyle
         * @see Text#cssStyle
         * @see Text#highlightCssStyle
         */
        highlightCssDefaultStyle: "font-family: Arial, Helvetica, Geneva, sans-serif;",

        /**
         * CSS properties of the HTML text element.
         * <p>
         * The CSS properties which are set here, are handed over to the style property
         * of the HTML text element. That means, they have higher property than any
         * CSS class.
         *
         * @name cssStyle
         * @memberOf Text.prototype
         * @default  ''
         * @type String
         * @see Text#cssDefaultStyle
         * @see Text#highlightCssDefaultStyle
         * @see Text#highlightCssStyle
         */
        cssStyle: "",

        /**
         * CSS properties of the HTML text element in case of highlighting.
         * <p>
         * The CSS properties which are set here, are handed over to the style property
         * of the HTML text element. That means, they have higher property than any
         * CSS class.
         *
         * @name highlightCssStyle
         * @memberOf Text.prototype
         * @default  ''
         * @type String
         * @see Text#cssDefaultStyle
         * @see Text#highlightCssDefaultStyle
         * @see Text#cssStyle
         */
        highlightCssStyle: "",

        /**
         * If true, the input will be given to ASCIIMathML before rendering.
         *
         * @name useASCIIMathML
         * @memberOf Text.prototype
         * @default false
         * @type Boolean
         */
        useASCIIMathML: false,

        /**
         * If true, MathJax will be used to render the input string.
         * Supports MathJax 2 as well as Mathjax 3.
         * It is recommended to use this option together with the option
         * "parse: false". Otherwise, 4 backslashes (e.g. \\\\alpha) are needed
         * instead of two (e.g. \\alpha).
         *
         * @name useMathJax
         * @memberOf Text.prototype
         * @default false
         * @type Boolean
         * @see Text#parse
         *
         * @example
         *  // Before loading MathJax, it has to be configured something like this:
         * window.MathJax = {
         *   tex: {
         *     inlineMath: [ ['$','$'], ["\\(","\\)"] ],
         *     displayMath: [ ['$$','$$'], ["\\[","\\]"] ],
         *     packages: ['base', 'ams']
         *   },
         *   options: {
         *     ignoreHtmlClass: 'tex2jax_ignore',
         *     processHtmlClass: 'tex2jax_process'
         *   }
         * };
         *
         * // Display style
         * board.create('text',[ 2,2,  function(){return '$$X=\\frac{2}{x}$$'}], {
         *     fontSize: 15, color:'green', useMathJax: true});
         *
         * // Inline style
         * board.create('text',[-2,2,  function(){return '$X_A=\\frac{2}{x}$'}], {
         *     fontSize: 15, color:'green', useMathJax: true});
         *
         * var A = board.create('point', [-2, 0]);
         * var B = board.create('point', [1, 0]);
         * var C = board.create('point', [0, 1]);
         *
         * var graph = board.create('ellipse', [A, B, C], {
         *         fixed: true,
         *         withLabel: true,
         *         strokeColor: 'black',
         *         strokeWidth: 2,
         *         fillColor: '#cccccc',
         *         fillOpacity: 0.3,
         *         highlightStrokeColor: 'red',
         *         highlightStrokeWidth: 3,
         *         name: '$1=\\frac{(x-h)^2}{a^2}+\\frac{(y-k)^2}{b^2}$',
         *         label: {useMathJax: true}
         *     });
         *
         * var nvect1 = board.create('text', [-4, -3, '\\[\\overrightarrow{V}\\]'],
         * {
         *   fontSize: 24, parse: false
         * });
         * var nvect1 = board.create('text', [-2, -4, function() {return '$\\overrightarrow{G}$';}],
         * {
         *   fontSize: 24, useMathJax: true
         * });
         *
         * </pre>
         * <script>
         * window.MathJax = {
         *   tex: {
         *     inlineMath: [ ['$','$'], ["\\(","\\)"] ],
         *     displayMath: [ ['$$','$$'], ["\\[","\\]"] ],
         *     packages: ['base', 'ams']
         *   },
         *   options: {
         *     ignoreHtmlClass: 'tex2jax_ignore',
         *     processHtmlClass: 'tex2jax_process'
         *   }
         * };
         * </script>
         * <script src="https://cdn.jsdelivr.net/npm/mathjax@3/es5/tex-chtml.js" id="MathJax-script"></script>
         * <div id="JXGe2a04876-5813-4db0-b7e8-e48bf4e220b9" class="jxgbox" style="width: 400px; height: 400px;"></div>
         * <script type="text/javascript">
         *     (function() {
         *         var board = JXG.JSXGraph.initBoard('JXGe2a04876-5813-4db0-b7e8-e48bf4e220b9',
         *             {boundingbox: [-5, 5, 5, -5], axis: true, showcopyright: false, shownavigation: false});
         *     // Display style
         *     board.create('text',[ 2,2,  function(){return '$$X=\\frac{2}{x}$$'}], {
         *         fontSize: 15, color:'green', useMathJax: true});
         *
         *     // Inline style
         *     board.create('text',[-2,2,  function(){return '$X_A=\\frac{2}{x}$'}], {
         *         fontSize: 15, color:'green', useMathJax: true});
         *
         *     var A = board.create('point', [-2, 0]);
         *     var B = board.create('point', [1, 0]);
         *     var C = board.create('point', [0, 1]);
         *
         *     var graph = board.create('ellipse', [A, B, C], {
         *             fixed: true,
         *             withLabel: true,
         *             strokeColor: 'black',
         *             strokeWidth: 2,
         *             fillColor: '#cccccc',
         *             fillOpacity: 0.3,
         *             highlightStrokeColor: 'red',
         *             highlightStrokeWidth: 3,
         *             name: '$1=\\frac{(x-h)^2}{a^2}+\\frac{(y-k)^2}{b^2}$',
         *             label: {useMathJax: true}
         *         });
         *
         *     var nvect1 = board.create('text', [-4, -3, '\\[\\overrightarrow{V}\\]'],
         *     {
         *       fontSize: 24, parse: false
         *     });
         *     var nvect1 = board.create('text', [-2, -4, function() {return '$\\overrightarrow{G}$';}],
         *     {
         *       fontSize: 24, useMathJax: true
         *     });
         *     })();
         *
         * </script><pre>
         *
         *
         * @example
         * // Load MathJax:
         * // &lt;script src="https://cdn.jsdelivr.net/npm/mathjax@3/es5/tex-chtml.js"&lt;&lt;/script&gt;
         *
         * // function and its derivative
         * var f1 = function(x) { return x * x * x; },
         * graph1 = board.create('functiongraph', [f1, -0.1, 1.1]),
         *
         * A = board.create('glider', [0.5, f1(0.5), graph1], {
         *             name: 'f(x)',
         *             color: 'black',
         *             face:'x',
         *             fixed: true,
         *             size: 3,
         *             label: {offset: [-30, 10], fontSize: 15}
         *         }),
         * B = board.create('glider', [0.7, f1(0.7), graph1], {
         *             name: 'f(x+&Delta;x)',
         *             size: 3,
         *             label: {offset: [-60, 10], fontSize: 15}
         *         }),
         *
         * secant_line = board.create('line', [A,B],{dash: 1, color: 'green'}),
         * a_h_segment = board.create('segment', [A, [
         *                     function(){ return B.X() > A.X() ? B.X() : A.X()},
         *                     function(){ return B.X() > A.X() ? A.Y() : B.Y()}
         *                 ]],{ name: '&Delta;x', dash: 1, color: 'black'});
         *
         * b_v_segment = board.create('segment', [B, [
         *                     function(){ return B.X() > A.X() ? B.X() : A.X()},
         *                     function(){ return B.X() > A.X() ? A.Y() : B.Y()}
         *                 ]],{ name: '&Delta;y', dash: 1, color: 'black'}),
         *
         * ma = board.create('midpoint', [a_h_segment.point1, a_h_segment.point2
         *     ], {visible: false});
         *
         * board.create('text', [0, 0, function() {return '\\[\\Delta_x='+(B.X()-A.X()).toFixed(4)+'\\]'}], {
         *     anchor: ma, useMathJax: true, fixed: true, color: 'green', anchorY: 'top'
         * });
         *
         * mb = board.create('midpoint', [b_v_segment.point1, b_v_segment.point2], {visible: false});
         * board.create('text', [0, 0, function() {return '\\[\\Delta_y='+(B.Y()-A.Y()).toFixed(4)+'\\]'}], {
         *     anchor: mb, useMathJax: true, fixed: true, color: 'green'
         * });
         *
         * dval = board.create('text',[0.1, 0.8,
         *     function(){
         *         return '\\[\\frac{\\Delta_y}{\\Delta_x}=\\frac{' + ((B.Y()-A.Y()).toFixed(4)) + '}{' + ((B.X()-A.X()).toFixed(4)) +
         *             '}=' + (((B.Y()-A.Y()).toFixed(4))/((B.X()-A.X()).toFixed(4))).toFixed(4) + '\\]';
         *     }],{fontSize: 15, useMathJax: true});
         *
         * </pre>
         * <script src="https://cdn.jsdelivr.net/npm/mathjax@3/es5/tex-chtml.js" id="MathJax-script"></script>
         * <div id="JXG8c2b65e7-4fc4-43f7-b23c-5076a7fa9621" class="jxgbox" style="width: 400px; height: 400px;"></div>
         * <script type="text/javascript">
         *     (function() {
         *         var board = JXG.JSXGraph.initBoard('JXG8c2b65e7-4fc4-43f7-b23c-5076a7fa9621',
         *             {boundingbox: [-0.1, 1.1, 1.1, -0.1], axis: true, showcopyright: false, shownavigation: false});
         *     // function and its derivative
         *     var f1 = function(x) { return x * x * x; },
         *     graph1 = board.create('functiongraph', [f1, -0.1, 1.1]),
         *
         *     A = board.create('glider', [0.5, f1(0.5), graph1], {
         *                 name: 'f(x)',
         *                 color: 'black',
         *                 face:'x',
         *                 fixed: true,
         *                 size: 3,
         *                 label: {offset: [-30, 10], fontSize: 15}
         *             }),
         *     B = board.create('glider', [0.7, f1(0.7), graph1], {
         *                 name: 'f(x+&Delta;x)',
         *                 size: 3,
         *                 label: {offset: [-60, 10], fontSize: 15}
         *             }),
         *
         *     secant_line = board.create('line', [A,B],{dash: 1, color: 'green'}),
         *     a_h_segment = board.create('segment', [A, [
         *                         function(){ return B.X() > A.X() ? B.X() : A.X()},
         *                         function(){ return B.X() > A.X() ? A.Y() : B.Y()}
         *                     ]],{ name: '&Delta;x', dash: 1, color: 'black'});
         *
         *     b_v_segment = board.create('segment', [B, [
         *                         function(){ return B.X() > A.X() ? B.X() : A.X()},
         *                         function(){ return B.X() > A.X() ? A.Y() : B.Y()}
         *                     ]],{ name: '&Delta;y', dash: 1, color: 'black'}),
         *
         *     ma = board.create('midpoint', [a_h_segment.point1, a_h_segment.point2
         *         ], {visible: false});
         *
         *     board.create('text', [0, 0, function() {return '\\[\\Delta_x='+(B.X()-A.X()).toFixed(4)+'\\]'}], {
         *         anchor: ma, useMathJax: true, fixed: true, color: 'green', anchorY: 'top'
         *     });
         *
         *     mb = board.create('midpoint', [b_v_segment.point1, b_v_segment.point2], {visible: false});
         *     board.create('text', [0, 0, function() {return '\\[\\Delta_y='+(B.Y()-A.Y()).toFixed(4)+'\\]'}], {
         *         anchor: mb, useMathJax: true, fixed: true, color: 'green'
         *     });
         *
         *     dval = board.create('text',[0.1, 0.8,
         *         function(){
         *             return '\\[\\frac{\\Delta_y}{\\Delta_x}=\\frac{' + ((B.Y()-A.Y()).toFixed(4)) + '}{' + ((B.X()-A.X()).toFixed(4)) +
         *                 '}=' + (((B.Y()-A.Y()).toFixed(4))/((B.X()-A.X()).toFixed(4))).toFixed(4) + '\\]';
         *         }],{fontSize: 15, useMathJax: true});
         *
         *     })();
         *
         * </script><pre>
         *
         * @example
         * var board = JXG.JSXGraph.initBoard('jxgbox', {boundingbox: [-1, 10, 11, -2], axis: true});
         * board.options.text.useMathjax = true;
         *
         * a = board.create('slider',[[-0.7,1.5],[5,1.5],[0,0.5,1]], {
         *     suffixlabel:'\\(t_1=\\)',
         *     unitLabel: ' \\(\\text{ ms}\\)',
         *     snapWidth:0.01}),
         *
         * func = board.create('functiongraph',[function(x){return (a.Value()*x*x)}], {strokeColor: "red"});
         * text1 = board.create('text', [5, 1, function(){
         *             return '\\(a(t)= { 1 \\over ' + a.Value().toFixed(3) + '}\\)';
         *         }], {fontSize: 15, fixed:true, strokeColor:'red', anchorY: 'top', parse: false});
         *
         * </pre><div id="JXGf8bd01db-fb6a-4a5c-9e7f-8823f7aa5ac6" class="jxgbox" style="width: 300px; height: 300px;"></div>
         * <script type="text/javascript">
         *     (function() {
         *         var board = JXG.JSXGraph.initBoard('JXGf8bd01db-fb6a-4a5c-9e7f-8823f7aa5ac6',
         *             {boundingbox: [-1, 10, 11, -2], axis: true, showcopyright: false, shownavigation: false});
         *     board.options.text.useMathjax = true;
         *
         *     a = board.create('slider',[[-0.7,1.5],[5,1.5],[0,0.5,1]], {
         *         suffixlabel:'\\(t_1=\\)',
         *         unitLabel: ' \\(\\text{ ms}\\)',
         *         snapWidth:0.01}),
         *
         *     func = board.create('functiongraph',[function(x){return (a.Value()*x*x)}], {strokeColor: "red"});
         *     text1 = board.create('text', [5, 1, function(){
         *                 return '\\(a(t)= { 1 \\over ' + a.Value().toFixed(3) + '}\\)';
         *             }], {fontSize: 15, fixed:true, strokeColor:'red', anchorY: 'top', parse: false});
         *
         *     })();
         *
         * </script><pre>
         *
         */
        useMathJax: false,

        /**
         *
         * If true, KaTeX will be used to render the input string.
         * For this feature, katex.min.js and katex.min.css have to be included.
         * <p>
         * The example below does not work, because there is a conflict with
         * the MathJax library which is used below.
         * </p>
         *
         * @name useKatex
         * @memberOf Text.prototype
         * @default false
         * @type Boolean
         *
         *
         * @example
         * JXG.Options.text.useKatex = true;
         *
         * const board = JXG.JSXGraph.initBoard('jxgbox', {
         *     boundingbox: [-2, 5, 8, -5], axis:true
         * });
         *
         * var a = board.create('slider',[[-0.7,1.5],[5,1.5],[0,0.5,1]], {
         *     suffixlabel:'t_1=',
         *     unitLabel: ' \\text{ ms}',
         *     snapWidth:0.01});
         *
         * func = board.create('functiongraph',[function(x){return (a.Value()*x*x)}], {strokeColor: "red"});
         * text1 = board.create('text', [5, 1, function(){
         *             return 'a(t)= { 1 \\over ' + a.Value().toFixed(3) + '}';
         *         }], {fontSize: 15, fixed:true, strokeColor:'red', anchorY: 'top'});
         *
         * </pre>
         * <link rel="stylesheet" href="https://cdn.jsdelivr.net/npm/katex@0.13.10/dist/katex.min.css" integrity="sha384-0cCFrwW/0bAk1Z/6IMgIyNU3kfTcNirlObr4WjrUU7+hZeD6ravdYJ3kPWSeC31M" crossorigin="anonymous">
         * <script src="https://cdn.jsdelivr.net/npm/katex@0.13.10/dist/katex.min.js" integrity="sha384-dtFDxK2tSkECx/6302Z4VN2ZRqt6Gis+b1IwCjJPrn0kMYFQT9rbtyQWg5NFWAF7" crossorigin="anonymous"></script>
         * <div id="JXG497f065c-cfc1-44c3-ba21-5fa581668869" class="jxgbox" style="width: 300px; height: 300px;"></div>
         * <script type="text/javascript">
         *     (function() {
         *         var board = JXG.JSXGraph.initBoard('JXG497f065c-cfc1-44c3-ba21-5fa581668869',
         *             {boundingbox: [-2, 5, 8, -5], axis: true, showcopyright: false, shownavigation: false});
         *     board.options.useKatex = true;
         *     var a = board.create('slider',[[-0.7,1.5],[5,1.5],[0,0.5,1]], {
         *         suffixlabel:'t_1=',
         *         unitLabel: ' \\text{ ms}',
         *         snapWidth:0.01});
         *
         *     func = board.create('functiongraph',[function(x){return (a.Value()*x*x)}], {strokeColor: "red"});
         *     text1 = board.create('text', [5, 1, function(){
         *                 return 'a(t)= { 1 \\over ' + a.Value().toFixed(3) + '}';
         *             }], {fontSize: 15, fixed:true, strokeColor:'red', anchorY: 'top'});
         *
         *     })();
         *
         * </script><pre>
         */
        useKatex: false,

        /**
         * Determines the rendering method of the text. Possible values
         * include <tt>'html'</tt> and <tt>'internal</tt>.
         *
         * @name display
         * @memberOf Text.prototype
         * @default 'html'
         * @type String
         */
        display: "html",

        /**
         * Anchor element {@link Point}, {@link Text} or {@link Image} of the text.
         * If it exists, the coordinates of the text are relative
         * to this anchor element. In this case, only numbers are possible coordinates,
         * functions are not supported.
         *
         * @name anchor
         * @memberOf Text.prototype
         * @default null
         * @type Object
         */
        anchor: null,

        /**
         * The horizontal alignment of the text. Possible values include <tt>'auto</tt>, <tt>'left'</tt>,
         * <tt>'middle'</tt>, and <tt>'right'</tt>.
         *
         * @name anchorX
         * @memberOf Text.prototype
         * @default 'left'
         * @type String
         */
        anchorX: "left",

        /**
         * The vertical alignment of the text. Possible values include <tt>'auto</tt>, <tt>'top'</tt>, <tt>'middle'</tt>, and
         * <tt>'bottom'</tt>.
         * For MathJax or KaTeX, 'top' is recommended.
         *
         * @name anchorY
         * @memberOf Text.prototype
         * @default 'middle'
         * @type String
         */
        anchorY: "middle",

        /**
         * CSS class of the text in non-highlighted view.
         *
         * @name cssClass
         * @memberOf Text.prototype
         * @type String
         * @default 'JXGtext'
         */
        cssClass: "JXGtext",

        /**
         * CSS class of the text in highlighted view.
         *
         * @name highlightCssClass
         * @memberOf Text.prototype
         * @type String
         * @default 'JXGtext'
         */
        highlightCssClass: "JXGtext",

        /**
         * Sensitive area for dragging the text.
         * Possible values are 'all', or something else.
         * If set to 'small', a sensitivity margin at the right and left border is taken.
         * This may be extended to left, right, ... in the future.
         *
         * @name Text#dragArea
         * @type String
         * @default 'all'
         */
        dragArea: "all",

        withLabel: false,

        /**
         * Text rotation in degrees.
         * Works for non-zero values only in combination with display=='internal'.
         *
         * @name Text#rotate
         * @type Number
         * @default 0
         */
        rotate: 0,

        visible: true,

        /**
         * Defines together with {@link Text#snapSizeY} the grid the text snaps on to.
         * The text will only snap on integer multiples to snapSizeX in x and snapSizeY in y direction.
         * If this value is equal to or less than <tt>0</tt>, it will use the grid displayed by the major ticks
         * of the default ticks of the default x axes of the board.
         *
         * @name snapSizeX
         * @memberOf Text.prototype
         *
         * @see Point#snapToGrid
         * @see Text#snapSizeY
         * @see JXG.Board#defaultAxes
         * @type Number
         * @default 1
         */
        snapSizeX: 1,

        /**
         * Defines together with {@link Text#snapSizeX} the grid the text snaps on to.
         * The text will only snap on integer multiples to snapSizeX in x and snapSizeY in y direction.
         * If this value is equal to or less than <tt>0</tt>, it will use the grid displayed by the major ticks
         * of the default ticks of the default y axes of the board.
         *
         * @name snapSizeY
         * @memberOf Text.prototype
         *
         * @see Point#snapToGrid
         * @see Text#snapSizeX
         * @see JXG.Board#defaultAxes
         * @type Number
         * @default 1
         */
        snapSizeY: 1,

        /**
         * List of attractor elements. If the distance of the text is less than
         * attractorDistance the text is made to glider of this element.
         *
         * @name attractors
         * @memberOf Text.prototype
         * @type Array
         * @default empty
         */
        attractors: []

        /**#@-*/
    },

    /* special options for trace curves */
    tracecurve: {
        /**#@+
         * @visprop
         */
        strokeColor: "#000000",
        fillColor: "none",

        /**
         * The number of evaluated data points.
         * @memberOf Tracecurve.prototype
         * @default 100
         * @name numberPoints
         * @type Number
         */
        numberPoints: 100

        /**#@-*/
    },

    /*special turtle options */
    turtle: {
        /**#@+
         * @visprop
         */

        strokeWidth: 1,
        fillColor: "none",
        strokeColor: "#000000",

        /**
         * Attributes for the turtle arrow.
         *
         * @type Curve
         * @name Turtle#arrow
         */
        arrow: {
            strokeWidth: 2,
            withLabel: false,
            strokeColor: Color.palette.red,
            lastArrow: true
        }
        /**#@-*/
    },

    /**
     * Abbreviations of attributes. Setting the shortcut means setting abbreviated properties
     * to the same value.
     * It is used in {@link JXG.GeometryElement#setAttribute} and in
     * the constructor {@link JXG.GeometryElement}.
     * Attention: In Options.js abbreviations are not allowed.
     * @type Object
     * @name JXG.Options#shortcuts
     *
     */
    shortcuts: {
        color: ["strokeColor", "fillColor"],
        opacity: ["strokeOpacity", "fillOpacity"],
        highlightColor: ["highlightStrokeColor", "highlightFillColor"],
        highlightOpacity: ["highlightStrokeOpacity", "highlightFillOpacity"],
        strokeWidth: ["strokeWidth", "highlightStrokeWidth"]
    }
};

/**
 * Holds all possible properties and the according validators for geometry elements.
 * A validator is either a function
 * which takes one parameter and returns true, if the value is valid for the property,
 * or it is false if no validator is required.
 */
JXG.Validator = (function () {
    var i,
        validatePixel = function (v) {
            return /^[0-9]+px$/.test(v);
        },
        validateDisplay = function (v) {
            return v === "html" || v === "internal";
        },
        validateColor = function (v) {
            // for now this should do it...
            return Type.isString(v);
        },
        validatePointFace = function (v) {
            return Type.exists(JXG.normalizePointFace(v));
        },
        validateInteger = function (v) {
            return Math.abs(v - Math.round(v)) < Mat.eps;
        },
        validateNotNegativeInteger = function (v) {
            return validateInteger(v) && v >= 0;
        },
        validatePositiveInteger = function (v) {
            return validateInteger(v) && v > 0;
        },
        validateScreenCoords = function (v) {
            return v.length >= 2 && validateInteger(v[0]) && validateInteger(v[1]);
        },
        validateRenderer = function (v) {
            return v === "vml" || v === "svg" || v === "canvas" || v === "no";
        },
        validatePositive = function (v) {
            return v > 0;
        },
        validateNotNegative = function (v) {
            return v >= 0;
        },
        v = {},
        validators = {
            attractorDistance: validateNotNegative,
            color: validateColor,
            defaultDistance: Type.isNumber,
            display: validateDisplay,
            doAdvancedPlot: false,
            draft: false,
            drawLabels: false,
            drawZero: false,
            face: validatePointFace,
            factor: Type.isNumber,
            fillColor: validateColor,
            fillOpacity: Type.isNumber,
            firstArrow: false,
            fontSize: validateInteger,
            dash: validateInteger,
            gridX: Type.isNumber,
            gridY: Type.isNumber,
            hasGrid: false,
            highlightFillColor: validateColor,
            highlightFillOpacity: Type.isNumber,
            highlightStrokeColor: validateColor,
            highlightStrokeOpacity: Type.isNumber,
            insertTicks: false,
            //: validateScreenCoords,
            lastArrow: false,
            layer: validateNotNegativeInteger,
            majorHeight: validateInteger,
            minorHeight: validateInteger,
            minorTicks: validateNotNegative,
            minTicksDistance: validatePositiveInteger,
            numberPointsHigh: validatePositiveInteger,
            numberPointsLow: validatePositiveInteger,
            opacity: Type.isNumber,
            radius: Type.isNumber,
            RDPsmoothing: false,
            renderer: validateRenderer,
            right: validatePixel,
            showCopyright: false,
            showInfobox: false,
            showNavigation: false,
            size: validateNotNegative, //validateInteger,
            snapSizeX: validatePositive,
            snapSizeY: validatePositive,
            snapWidth: Type.isNumber,
            snapToGrid: false,
            snatchDistance: validateNotNegative,
            straightFirst: false,
            straightLast: false,
            stretch: false,
            strokeColor: validateColor,
            strokeOpacity: Type.isNumber,
            strokeWidth: validateNotNegative, //validateInteger,
            takeFirst: false,
            takeSizeFromFile: false,
            to10: false,
            toOrigin: false,
            translateTo10: false,
            translateToOrigin: false,
            useASCIIMathML: false,
            useDirection: false,
            useMathJax: false,
            withLabel: false,
            withTicks: false,
            zoom: false
        };

    // this seems like a redundant step but it makes sure that
    // all properties in the validator object have lower case names
    // and the validator object is easier to read.
    for (i in validators) {
        if (validators.hasOwnProperty(i)) {
            v[i.toLowerCase()] = validators[i];
        }
    }

    return v;
})();

/**
 * All point faces can be defined with more than one name, e.g. a cross faced point can be given
 * by face equal to 'cross' or equal to 'x'. This method maps all possible values to fixed ones to
 * simplify if- and switch-clauses regarding point faces. The translation table is as follows:
 * <table>
 * <tr><th>Input</th><th>Output</th></tr>
 * <tr><td>cross, x</td><td>x</td></tr>
 * <tr><td>circle, o</td><td>o</td></tr>
 * <tr><td>square, []</td><td>[]</td></tr>
 * <tr><td>plus, +</td><td>+</td></tr>
 * <tr><td>diamond, &lt;&gt;</td><td>&lt;&gt;</td></tr>
 * <tr><td>triangleup, a, ^</td><td>A</td></tr>
 * <tr><td>triangledown, v</td><td>v</td></tr>
 * <tr><td>triangleleft, &lt;</td><td>&lt;</td></tr>
 * <tr><td>triangleright, &gt;</td><td>&gt;</td></tr>
 * </table>
 * @param {String} s A string which should determine a valid point face.
 * @returns {String} Returns a normalized string or undefined if the given string is not a valid
 * point face.
 */
JXG.normalizePointFace = function (s) {
    var map = {
        cross: "x",
        x: "x",
        circle: "o",
        o: "o",
        square: "[]",
        "[]": "[]",
        plus: "+",
        "+": "+",
        diamond: "<>",
        "<>": "<>",
        triangleup: "^",
        a: "^",
        "^": "^",
        triangledown: "v",
        v: "v",
        triangleleft: "<",
        "<": "<",
        triangleright: ">",
        ">": ">"
    };

    return map[s];
};

/**
 * Apply the options stored in this object to all objects on the given board.
 * @param {JXG.Board} board The board to which objects the options will be applied.
 */
JXG.useStandardOptions = function (board) {
    var el,
        t,
        p,
        copyProps,
        o = JXG.Options,
        boardHadGrid = board.hasGrid;

    board.options.grid.hasGrid = o.grid.hasGrid;
    board.options.grid.gridX = o.grid.gridX;
    board.options.grid.gridY = o.grid.gridY;
    board.options.grid.gridColor = o.grid.gridColor;
    board.options.grid.gridOpacity = o.grid.gridOpacity;
    board.options.grid.gridDash = o.grid.gridDash;
    board.options.grid.snapToGrid = o.grid.snapToGrid;
    board.options.grid.snapSizeX = o.grid.SnapSizeX;
    board.options.grid.snapSizeY = o.grid.SnapSizeY;
    board.takeSizeFromFile = o.takeSizeFromFile;

    copyProps = function (p, o) {
        p.visProp.fillcolor = o.fillColor;
        p.visProp.highlightfillcolor = o.highlightFillColor;
        p.visProp.strokecolor = o.strokeColor;
        p.visProp.highlightstrokecolor = o.highlightStrokeColor;
    };

    for (el in board.objects) {
        if (board.objects.hasOwnProperty(el)) {
            p = board.objects[el];
            if (p.elementClass === Const.OBJECT_CLASS_POINT) {
                copyProps(p, o.point);
            } else if (p.elementClass === Const.OBJECT_CLASS_LINE) {
                copyProps(p, o.line);

                for (t = 0; t < p.ticks.length; t++) {
                    p.ticks[t].majorTicks = o.line.ticks.majorTicks;
                    p.ticks[t].minTicksDistance = o.line.ticks.minTicksDistance;
                    p.ticks[t].visProp.minorheight = o.line.ticks.minorHeight;
                    p.ticks[t].visProp.majorheight = o.line.ticks.majorHeight;
                }
            } else if (p.elementClass === Const.OBJECT_CLASS_CIRCLE) {
                copyProps(p, o.circle);
            } else if (p.type === Const.OBJECT_TYPE_ANGLE) {
                copyProps(p, o.angle);
            } else if (p.type === Const.OBJECT_TYPE_ARC) {
                copyProps(p, o.arc);
            } else if (p.type === Const.OBJECT_TYPE_POLYGON) {
                copyProps(p, o.polygon);
            } else if (p.type === Const.OBJECT_TYPE_CONIC) {
                copyProps(p, o.conic);
            } else if (p.type === Const.OBJECT_TYPE_CURVE) {
                copyProps(p, o.curve);
            } else if (p.type === Const.OBJECT_TYPE_SECTOR) {
                p.arc.visProp.fillcolor = o.sector.fillColor;
                p.arc.visProp.highlightfillcolor = o.sector.highlightFillColor;
                p.arc.visProp.fillopacity = o.sector.fillOpacity;
                p.arc.visProp.highlightfillopacity = o.sector.highlightFillOpacity;
            }
        }
    }

    board.fullUpdate();
    if (boardHadGrid && !board.hasGrid) {
        board.removeGrids(board);
    } else if (!boardHadGrid && board.hasGrid) {
        board.create("grid", []);
    }
};

/**
 * Converts all color values to greyscale and calls useStandardOption to put them onto the board.
 * @param {JXG.Board} board The board to which objects the options will be applied.
 * @see #useStandardOptions
 */
JXG.useBlackWhiteOptions = function (board) {
    var o = JXG.Options;
    o.point.fillColor = Color.rgb2bw(o.point.fillColor);
    o.point.highlightFillColor = Color.rgb2bw(o.point.highlightFillColor);
    o.point.strokeColor = Color.rgb2bw(o.point.strokeColor);
    o.point.highlightStrokeColor = Color.rgb2bw(o.point.highlightStrokeColor);

    o.line.fillColor = Color.rgb2bw(o.line.fillColor);
    o.line.highlightFillColor = Color.rgb2bw(o.line.highlightFillColor);
    o.line.strokeColor = Color.rgb2bw(o.line.strokeColor);
    o.line.highlightStrokeColor = Color.rgb2bw(o.line.highlightStrokeColor);

    o.circle.fillColor = Color.rgb2bw(o.circle.fillColor);
    o.circle.highlightFillColor = Color.rgb2bw(o.circle.highlightFillColor);
    o.circle.strokeColor = Color.rgb2bw(o.circle.strokeColor);
    o.circle.highlightStrokeColor = Color.rgb2bw(o.circle.highlightStrokeColor);

    o.arc.fillColor = Color.rgb2bw(o.arc.fillColor);
    o.arc.highlightFillColor = Color.rgb2bw(o.arc.highlightFillColor);
    o.arc.strokeColor = Color.rgb2bw(o.arc.strokeColor);
    o.arc.highlightStrokeColor = Color.rgb2bw(o.arc.highlightStrokeColor);

    o.polygon.fillColor = Color.rgb2bw(o.polygon.fillColor);
    o.polygon.highlightFillColor = Color.rgb2bw(o.polygon.highlightFillColor);

    o.sector.fillColor = Color.rgb2bw(o.sector.fillColor);
    o.sector.highlightFillColor = Color.rgb2bw(o.sector.highlightFillColor);

    o.curve.strokeColor = Color.rgb2bw(o.curve.strokeColor);
    o.grid.gridColor = Color.rgb2bw(o.grid.gridColor);

    JXG.useStandardOptions(board);
};

// needs to be exported
JXG.Options.normalizePointFace = JXG.normalizePointFace;

export default JXG.Options;<|MERGE_RESOLUTION|>--- conflicted
+++ resolved
@@ -45,184 +45,161 @@
  * @name JXG.Options
  */
 JXG.Options = {
-    jc: {
-        enabled: true,
-        compile: true
-    },
-
-    /*
-     * Options that are used directly within the board class
-     */
-    board: {
-        /**#@+
-         * @visprop
+
+        jc: {
+            enabled: true,
+            compile: true
+        },
+
+        /*
+         * Options that are used directly within the board class
          */
-
-        //updateType: 'hierarchical', // 'all'
-
-        /**
-         * Bounding box of the visible area in user coordinates.
-         * It is an array consisting of four values:
-         * [x<sub>1</sub>, y<sub>1</sub>, x<sub>2</sub>, y<sub>2</sub>]
-         *
-         * The canvas will be spanned from the upper left corner (<sub>1</sub>, y<sub>1</sub>)
-         * to the lower right corner (x<sub>2</sub>, y<sub>2</sub>).
-         *
-         * @name JXG.Board#boundingbox
-         * @type Array
-         * @default [-5, 5, 5, -5]
-         * @example
-         * var board = JXG.JSXGraph.initBoard('jxgbox', {
-         *         boundingbox: [-5, 5, 5, -5],
-         *         axis: true
-         *     });
-         */
-        boundingBox: [-5, 5, 5, -5],
-
-        /**
-         * Maximal bounding box of the visible area in user coordinates.
-         * It is an array consisting of four values:
-         * [x<sub>1</sub>, y<sub>1</sub>, x<sub>2</sub>, y<sub>2</sub>]
-         *
-         * The bounding box of the canvas must be inside of this maximal
-         * boundings box.
-         * @name JXG.Board#maxboundingbox
-         * @type Array
-         * @see JXG.Board#boundingbox
-         * @default [-Infinity, Infinity, Infinity, -Infinity]
-         *
-         * @example
-         * var board = JXG.JSXGraph.initBoard('jxgbox', {
-         *         boundingbox: [-5, 5, 5, -5],
-         *         maxboundingbox: [-8, 8, 8, -8],
-         *         pan: {enabled: true},
-         *         axis: true
-         *     });
-         *
-         * </pre><div id="JXG065e2750-217c-48ed-a52b-7d7df6de7055" class="jxgbox" style="width: 300px; height: 300px;"></div>
-         * <script type="text/javascript">
-         *     (function() {
-         *         var board = JXG.JSXGraph.initBoard('JXG065e2750-217c-48ed-a52b-7d7df6de7055', {
-         *             showcopyright: false, shownavigation: false,
-         *             boundingbox: [-5,5,5,-5],
-         *             maxboundingbox: [-8,8,8,-8],
-         *             pan: {enabled: true},
-         *             axis:true
-         *         });
-         *
-         *     })();
-         *
-         * </script><pre>
-         *
-         */
-        maxBoundingBox: [-Infinity, Infinity, Infinity, -Infinity],
-
-        /**
-         * Additional zoom factor multiplied to {@link JXG.Board#zoomX} and {@link JXG.Board#zoomY}.
-         *
-         * @name JXG.Board#zoomFactor
-         * @type Number
-         * @default 1.0
-         */
-        zoomFactor: 1,
-
-        /**
-         * Zoom factor in horizontal direction.
-         *
-         * @name JXG.Board#zoomX
-         * @see JXG.Board#zoomY
-         * @type Number
-         * @default 1.0
-         */
-        zoomX: 1,
-
-        /**
-         * Zoom factor in vertical direction.
-         *
-         * @name JXG.Board#zoomY
-         * @see JXG.Board#zoomX
-         * @type Number
-         * @default 1.0
-         */
-        zoomY: 1,
-
-        /**
-         * Title string for the board.
-         * Primarily used in an invisible text element which is adressed by
-         * the attribute 'aria-labelledby' from the JSXGraph container.
-         * JSXGraph creates a new div-element with id "{containerid}_ARIAlabel"
-         * containing this string.
-         *
-         * @name JXG.Board#title
-         * @see JXG.Board#description
-         * @type String
-         * @default ''
-         *
-         */
-        title: "",
-
-        /**
-         * Description string for the board.
-         * Primarily used in an invisible text element which is adressed by
-         * the attribute 'aria-describedby' from the JSXGraph container.
-         * JSXGraph creates a new div-element with id "{containerid}_ARIAdescription"
-         * containing this string.
-         *
-         * @name JXG.Board#description
-         * @see JXG.Board#title
-         * @type String
-         * @default ''
-         *
-         */
-        description: "",
-
-        /**
-         * Show copyright string in canvas.
-         *
-         * @name JXG.Board#showCopyright
-         * @type Boolean
-         * @default true
-         */
-        showCopyright: true,
-
-        /**
-         * Show default axis.
-         * If shown, the horizontal axis can be accessed via JXG.Board.defaultAxes.x, the
-         * vertical axis can be accessed via JXG.Board.defaultAxes.y.
-         * Both axes have a sub-element "defaultTicks".
-         *
-         * Value can be Boolean or an object containing axis attributes.
-         *
-         * @name JXG.Board#axis
-         * @type Boolean
-         * @default false
-         */
-        axis: false,
-
-<<<<<<< HEAD
-        /**
-         * Attributes for the default axes in case of the attribute
-         * axis:true in {@link JXG.JSXGraph#initBoard}.
-         *
-         * @name JXG.Board#defaultAxes
-         * @type Object
-         * @default {x: {name:'x'}, y: {name: 'y'}}
-         *
-         */
-        defaultAxes: {
-            x: {
-                name: "x",
-                ticks: {
-                    label: {
-                        visible: "inherit",
-                        anchorX: "middle",
-                        anchorY: "top",
-                        fontSize: 12,
-                        offset: [0, -3]
-                    },
-                    drawZero: false,
-                    visible: "inherit"
-=======
+        board: {
+            /**#@+
+             * @visprop
+             */
+
+            //updateType: 'hierarchical', // 'all'
+
+            /**
+             * Bounding box of the visible area in user coordinates.
+             * It is an array consisting of four values:
+             * [x<sub>1</sub>, y<sub>1</sub>, x<sub>2</sub>, y<sub>2</sub>]
+             *
+             * The canvas will be spanned from the upper left corner (<sub>1</sub>, y<sub>1</sub>)
+             * to the lower right corner (x<sub>2</sub>, y<sub>2</sub>).
+             *
+             * @name JXG.Board#boundingbox
+             * @type Array
+             * @default [-5, 5, 5, -5]
+             * @example
+             * var board = JXG.JSXGraph.initBoard('jxgbox', {
+             *         boundingbox: [-5, 5, 5, -5],
+             *         axis: true
+             *     });
+             */
+            boundingBox: [-5, 5, 5, -5],
+
+            /**
+             * Maximal bounding box of the visible area in user coordinates.
+             * It is an array consisting of four values:
+             * [x<sub>1</sub>, y<sub>1</sub>, x<sub>2</sub>, y<sub>2</sub>]
+             *
+             * The bounding box of the canvas must be inside of this maximal
+             * boundings box.
+             * @name JXG.Board#maxboundingbox
+             * @type Array
+             * @see JXG.Board#boundingbox
+             * @default [-Infinity, Infinity, Infinity, -Infinity]
+             *
+             * @example
+             * var board = JXG.JSXGraph.initBoard('jxgbox', {
+             *         boundingbox: [-5, 5, 5, -5],
+             *         maxboundingbox: [-8, 8, 8, -8],
+             *         pan: {enabled: true},
+             *         axis: true
+             *     });
+             *
+             * </pre><div id="JXG065e2750-217c-48ed-a52b-7d7df6de7055" class="jxgbox" style="width: 300px; height: 300px;"></div>
+             * <script type="text/javascript">
+             *     (function() {
+             *         var board = JXG.JSXGraph.initBoard('JXG065e2750-217c-48ed-a52b-7d7df6de7055', {
+             *             showcopyright: false, shownavigation: false,
+             *             boundingbox: [-5,5,5,-5],
+             *             maxboundingbox: [-8,8,8,-8],
+             *             pan: {enabled: true},
+             *             axis:true
+             *         });
+             *
+             *     })();
+             *
+             * </script><pre>
+             *
+             */
+            maxBoundingBox: [-Infinity, Infinity, Infinity, -Infinity],
+
+            /**
+             * Additional zoom factor multiplied to {@link JXG.Board#zoomX} and {@link JXG.Board#zoomY}.
+             *
+             * @name JXG.Board#zoomFactor
+             * @type Number
+             * @default 1.0
+             */
+            zoomFactor: 1,
+
+            /**
+             * Zoom factor in horizontal direction.
+             *
+             * @name JXG.Board#zoomX
+             * @see JXG.Board#zoomY
+             * @type Number
+             * @default 1.0
+             */
+            zoomX: 1,
+
+            /**
+             * Zoom factor in vertical direction.
+             *
+             * @name JXG.Board#zoomY
+             * @see JXG.Board#zoomX
+             * @type Number
+             * @default 1.0
+             */
+            zoomY: 1,
+
+            /**
+             * Title string for the board.
+             * Primarily used in an invisible text element which is adressed by
+             * the attribute 'aria-labelledby' from the JSXGraph container.
+             * JSXGraph creates a new div-element with id "{containerid}_ARIAlabel"
+             * containing this string.
+             *
+             * @name JXG.Board#title
+             * @see JXG.Board#description
+             * @type String
+             * @default ''
+             *
+             */
+            title: '',
+
+            /**
+             * Description string for the board.
+             * Primarily used in an invisible text element which is adressed by
+             * the attribute 'aria-describedby' from the JSXGraph container.
+             * JSXGraph creates a new div-element with id "{containerid}_ARIAdescription"
+             * containing this string.
+             *
+             * @name JXG.Board#description
+             * @see JXG.Board#title
+             * @type String
+             * @default ''
+             *
+             */
+            description: '',
+
+            /**
+             * Show copyright string in canvas.
+             *
+             * @name JXG.Board#showCopyright
+             * @type Boolean
+             * @default true
+             */
+            showCopyright: true,
+
+            /**
+             * Show default axis.
+             * If shown, the horizontal axis can be accessed via JXG.Board.defaultAxes.x, the
+             * vertical axis can be accessed via JXG.Board.defaultAxes.y.
+             * Both axes have a sub-element "defaultTicks".
+             *
+             * Value can be Boolean or an object containing axis attributes.
+             *
+             * @name JXG.Board#axis
+             * @type Boolean
+             * @default false
+             */
+            axis: false,
+
             /**
              * Attributes for the default axes in case of the attribute
              * axis:true in {@link JXG.JSXGraph#initBoard}.
@@ -264,102 +241,84 @@
                         drawZero: false,
                         visible: 'inherit'
                     }
->>>>>>> 8c28c599
                 }
             },
-            y: {
-                name: "y",
-                ticks: {
-                    label: {
-                        visible: "inherit",
-                        anchorX: "right",
-                        anchorY: "middle",
-                        fontSize: 12,
-                        offset: [-6, 0]
-                    },
-                    tickEndings: [1, 0],
-                    drawZero: false,
-                    visible: "inherit"
-                }
-            }
-        },
-
-        /**
-         * Display of navigation arrows and zoom buttons in the navigation bar.
-         *
-         * @name JXG.Board#showNavigation
-         * @type Boolean
-         * @default true
-         * @see JXG.AbstractRenderer#drawZoomBar
-         */
-        showNavigation: true,
-
-        /**
-         * Display of zoom buttons in the navigation bar. To show zoom buttons, additionally
-         * showNavigation has to be set to true.
-         *
-         * @name JXG.Board#showZoom
-         * @type Boolean
-         * @default true
-         * @see JXG.AbstractRenderer#drawZoomBar
-         */
-        showZoom: true,
-
-        /**
-         * Show a button in the navigation bar to force reload of a construction.
-         * Works only with the JessieCode tag.
-         *
-         * @name JXG.Board#showReload
-         * @type Boolean
-         * @default false
-         * @see JXG.AbstractRenderer#drawZoomBar
-         */
-        showReload: false,
-
-        /**
-         * Show a button in the navigation bar to enable screenshots.
-         *
-         * @name JXG.Board#showScreenshot
-         * @type Boolean
-         * @default false
-         * @see JXG.AbstractRenderer#drawZoomBar
-         */
-        showScreenshot: false,
-
-        /**
-         * Attributes to control the screenshot function.
-         * The following attributes can be set:
-         * <ul>
-         *  <li>scale: scaling factor (default=1.0)
-         *  <li>type: format of the screenshot image. Default: png
-         *  <li>symbol: Unicode symbol which is shown in the navigation bar. Default: '\u2318'
-         *  <li>css: CSS rules to format the div element containing the screen shot image
-         *  <li>cssButton: CSS rules to format the close button of the div element containing the screen shot image
-         * </ul>
-         *
-         * @name JXG.Board#screenshot
-         * @type Object
-         */
-        screenshot: {
-            scale: 1.0,
-            type: "png",
-            symbol: "\u2318", //'\u22b9', //'\u26f6',
-            css: "background-color:#eeeeee; opacity:1.0; border:2px solid black; border-radius:10px; text-align:center",
-            cssButton:
-                "padding: 4px 10px; border: solid #356AA0 1px; border-radius: 5px; position: absolute; right: 2ex; top: 2ex; background-color: rgba(255, 255, 255, 0.3);"
-        },
-
-        /**
-         * Show a button in the navigation bar to start fullscreen mode.
-         *
-         * @name JXG.Board#showFullscreen
-         * @type Boolean
-         * @see JXG.Board#fullscreen
-         * @default false
-         * @see JXG.AbstractRenderer#drawZoomBar
-         * @see JXG.AbstractRenderer#drawZoomBar
-         */
-        showFullscreen: false,
+
+            /**
+             * Display of navigation arrows and zoom buttons in the navigation bar.
+             *
+             * @name JXG.Board#showNavigation
+             * @type Boolean
+             * @default true
+             * @see JXG.AbstractRenderer#drawZoomBar
+             */
+            showNavigation: true,
+
+            /**
+             * Display of zoom buttons in the navigation bar. To show zoom buttons, additionally
+             * showNavigation has to be set to true.
+             *
+             * @name JXG.Board#showZoom
+             * @type Boolean
+             * @default true
+             * @see JXG.AbstractRenderer#drawZoomBar
+             */
+            showZoom: true,
+
+            /**
+             * Show a button in the navigation bar to force reload of a construction.
+             * Works only with the JessieCode tag.
+             *
+             * @name JXG.Board#showReload
+             * @type Boolean
+             * @default false
+             * @see JXG.AbstractRenderer#drawZoomBar
+             */
+            showReload: false,
+
+            /**
+             * Show a button in the navigation bar to enable screenshots.
+             *
+             * @name JXG.Board#showScreenshot
+             * @type Boolean
+             * @default false
+             * @see JXG.AbstractRenderer#drawZoomBar
+             */
+            showScreenshot: false,
+
+            /**
+             * Attributes to control the screenshot function.
+             * The following attributes can be set:
+             * <ul>
+             *  <li>scale: scaling factor (default=1.0)
+             *  <li>type: format of the screenshot image. Default: png
+             *  <li>symbol: Unicode symbol which is shown in the navigation bar. Default: '\u2318'
+             *  <li>css: CSS rules to format the div element containing the screen shot image
+             *  <li>cssButton: CSS rules to format the close button of the div element containing the screen shot image
+             * </ul>
+             *
+             * @name JXG.Board#screenshot
+             * @type Object
+             */
+            screenshot: {
+                scale: 1.0,
+                type: 'png',
+                symbol: '\u2318', //'\u22b9', //'\u26f6',
+                css: 'background-color:#eeeeee; opacity:1.0; border:2px solid black; border-radius:10px; text-align:center',
+                cssButton:  'padding: 4px 10px; border: solid #356AA0 1px; border-radius: 5px; position: absolute; right: 2ex; top: 2ex; background-color: rgba(255, 255, 255, 0.3);'
+            },
+
+            /**
+             * Show a button in the navigation bar to start fullscreen mode.
+             *
+             * @name JXG.Board#showFullscreen
+             * @type Boolean
+             * @see JXG.Board#fullscreen
+             * @default false
+             * @see JXG.AbstractRenderer#drawZoomBar
+             * @see JXG.AbstractRenderer#drawZoomBar
+             */
+            showFullscreen: false,
 
             /**
              * Attribute(s) to control the fullscreen icon. The attribute "showFullscreen"
@@ -410,217 +369,217 @@
                 id: null
             },
 
-        /**
-         * Show a button which allows to clear all traces of a board.
-         *
-         * @name JXG.Board#showClearTraces
-         * @type Boolean
-         * @default false
-         * @see JXG.AbstractRenderer#drawZoomBar
-         */
-        showClearTraces: false,
-
-        /**
-         * If set to true the bounding box might be changed such that
-         * the ratio of width and height of the hosting HTML div is equal
-         * to the ratio of width and height of the bounding box.
-         *
-         * This is necessary if circles should look like circles and not
-         * like ellipses. It is recommended to set keepAspectRatio = true
-         * for geometric applets. For function plotting keepAspectRatio = false
-         * might be the better choice.
-         *
-         * @name JXG.Board#keepAspectRatio
-         * @see JXG.Board#boundingbox
-         * @see JXG.Board#setBoundingBox
-         * @type Boolean
-         * @default false
-         */
-        keepAspectRatio: false,
-
-        /**
-         * If set true and
-         * hasPoint() is true for both an element and it's label,
-         * the element (and not the label) is taken as drag element.
-         *
-         * If set false and hasPoint() is true for both an element and it's label,
-         * the label is taken (if it is on a higher layer than the element)
-         *
-         * @name JXG.Board#ignoreLabels
-         * @type Booelan
-         * @default true
-         */
-        ignoreLabels: true,
-
-        /**
-         * Maximum number of digits in automatic label generation.
-         * For example, if set to 1 automatic point labels end at "Z".
-         * If set to 2, point labels end at "ZZ".
-         *
-         * @name JXG.Board#maxNameLength
-         * @see JXG.Board#generateName
-         * @type Number
-         * @default 1
-         */
-        maxNameLength: 1,
-
-        /**
-         * Supply the document object. Defaults to window.document
-         *
-         * @name JXG.Board#document
-         * @type DOM object
-         * @default false (meaning window.document)
-         */
-        document: false,
-
-        /**
-         * If true the first element of the set JXG.board.objects having hasPoint==true is taken as drag element.
-         *
-         * @name JXG.Board#takeFirst
-         * @type Boolean
-         * @default false
-         */
-        takeFirst: false,
-
-        /**
-         * If true, when read from a file or string - the size of the div can be changed by the construction text.
-         *
-         * @name JXG.Board#takeSizeFromFile
-         * @type Boolean
-         * @default false
-         */
-        takeSizeFromFile: false,
-
-        /**
-         * Default rendering engine. Possible values are 'svg', 'canvas', 'vml', 'no', or 'auto'.
-         * If the rendering engine is not available JSXGraph tries to detect a different engine.
-         *
-         * <p>
-         * In case of 'canvas' it is advisable to call 'board.update()' after all elements have been
-         * constructed. This ensures that all elements are drawn with their intended visual appearance.
-         *
-         * @name JXG.Board#renderer
-         * @type String
-         * @default 'auto'
-         */
-        renderer: "auto",
-
-        /**
-         * Time (in msec) between two animation steps. Used in
-         * {@link JXG.CoordsElement#moveAlong}, {@link JXG.CoordsElement#moveTo} and
-         * {@link JXG.CoordsElement#visit}.
-         *
-         * @name JXG.Board#animationDelay
-         * @type Number
-         * @default 35
-         * @see JXG.CoordsElement#moveAlong
-         * @see JXG.CoordsElement#moveTo
-         * @see JXG.CoordsElement#visit
-         */
-        animationDelay: 35,
-
-        /**
-         * Maximum frame rate of the board, i.e. maximum number of updates per second
-         * triggered by move events.
-         *
-         * @name JXG.Board#maxFrameRate
-         * @type Number
-         * @default 40
-         */
-        maxFrameRate: 40,
-
-        /**
-         * Allow user interaction by registering mouse, pointer and touch events.
-         *
-         * @name JXG.Board#registerEvents
-         * @type Boolean
-         * @default true
-         */
-        registerEvents: true,
-
-        /**
-         * Change redraw strategy in SVG rendering engine.
-         * <p>
-         * This optimization seems to be <b>obsolete</b> in newer browsers (from 2021 on, at least)
-         * and even slow down the constructions. Therefore, the default is set to 'none' since v1.2.4.
-         * <p>
-         * If set to 'svg', before every redrawing of the JSXGraph construction
-         * the SVG sub-tree of the DOM tree is taken out of the DOM.
-         *
-         * If set to 'all', before every redrawing of the JSXGraph construction the
-         * complete DOM tree is taken out of the DOM.
-         * If set to 'none' the redrawing is done in-place.
-         *
-         * Using 'svg' or 'all' speeds up the update process considerably. The risk
-         * is that if there is an exception, only a white div or window is left.
-         *
-         *
-         * @name JXG.Board#minimizeReflow
-         * @type String
-         * @default 'none'
-         */
-        minimizeReflow: "none",
-
-        /**
-         * A number that will be added to the absolute position of the board used in mouse coordinate
-         * calculations in {@link JXG.Board#getCoordsTopLeftCorner}.
-         *
-         * @name JXG.Board#offsetX
-         * @see JXG.Board#offsetY
-         * @type Number
-         * @default 0
-         */
-        offsetX: 0,
-
-        /**
-         * A number that will be added to the absolute position of the board used in mouse coordinate
-         * calculations in {@link JXG.Board#getCoordsTopLeftCorner}.
-         *
-         * @name JXG.Board#offsetY
-         * @see JXG.Board#offsetX
-         * @type Number
-         * @default 0
-         */
-        offsetY: 0,
-
-        /**
-         * Control the possibilities for zoom interaction.
-         *
-         * Possible sub-attributes with default values are:
-         * <pre>
-         * zoom: {
-         *   factorX: 1.25,  // horizontal zoom factor (multiplied to {@link JXG.Board#zoomX})
-         *   factorY: 1.25,  // vertical zoom factor (multiplied to {@link JXG.Board#zoomY})
-         *   wheel: true,     // allow zooming by mouse wheel or
-         *   				   // by pinch-to-toom gesture on touch devices
-         *   needShift: true,   // mouse wheel zooming needs pressing of the shift key
-         *   min: 0.001,        // minimal values of {@link JXG.Board#zoomX} and {@link JXG.Board#zoomY}, limits zoomOut
-         *   max: 1000.0,       // maximal values of {@link JXG.Board#zoomX} and {@link JXG.Board#zoomY}, limits zoomIn
-         *
-         *   pinchHorizontal: true, // Allow pinch-to-zoom to zoom only horizontal axis
-         *   pinchVertical: true,   // Allow pinch-to-zoom to zoom only vertical axis
-         *   pinchSensitivity: 7    // Sensitivity (in degrees) for recognizing horizontal or vertical pinch-to-zoom gestures.
-         * }
-         * </pre>
-         *
-         * Deprecated: zoom.eps which is superseded by zoom.min
-         *
-         * @name JXG.Board#zoom
-         * @type Object
-         * @default
-         */
-        zoom: {
-            enabled: true,
-            factorX: 1.25,
-            factorY: 1.25,
-            wheel: true,
-            needShift: true,
-            min: 0.0001,
-            max: 10000.0,
-            pinchHorizontal: true,
-            pinchVertical: true,
-            pinchSensitivity: 7
-        },
+            /**
+             * Show a button which allows to clear all traces of a board.
+             *
+             * @name JXG.Board#showClearTraces
+             * @type Boolean
+             * @default false
+             * @see JXG.AbstractRenderer#drawZoomBar
+             */
+            showClearTraces: false,
+
+            /**
+             * If set to true the bounding box might be changed such that
+             * the ratio of width and height of the hosting HTML div is equal
+             * to the ratio of width and height of the bounding box.
+             *
+             * This is necessary if circles should look like circles and not
+             * like ellipses. It is recommended to set keepAspectRatio = true
+             * for geometric applets. For function plotting keepAspectRatio = false
+             * might be the better choice.
+             *
+             * @name JXG.Board#keepAspectRatio
+             * @see JXG.Board#boundingbox
+             * @see JXG.Board#setBoundingBox
+             * @type Boolean
+             * @default false
+             */
+            keepAspectRatio: false,
+
+            /**
+             * If set true and
+             * hasPoint() is true for both an element and it's label,
+             * the element (and not the label) is taken as drag element.
+             *
+             * If set false and hasPoint() is true for both an element and it's label,
+             * the label is taken (if it is on a higher layer than the element)
+             *
+             * @name JXG.Board#ignoreLabels
+             * @type Booelan
+             * @default true
+             */
+            ignoreLabels: true,
+
+            /**
+             * Maximum number of digits in automatic label generation.
+             * For example, if set to 1 automatic point labels end at "Z".
+             * If set to 2, point labels end at "ZZ".
+             *
+             * @name JXG.Board#maxNameLength
+             * @see JXG.Board#generateName
+             * @type Number
+             * @default 1
+             */
+            maxNameLength: 1,
+
+            /**
+             * Supply the document object. Defaults to window.document
+             *
+             * @name JXG.Board#document
+             * @type DOM object
+             * @default false (meaning window.document)
+             */
+            document: false,
+
+            /**
+             * If true the first element of the set JXG.board.objects having hasPoint==true is taken as drag element.
+             *
+             * @name JXG.Board#takeFirst
+             * @type Boolean
+             * @default false
+             */
+            takeFirst: false,
+
+            /**
+            * If true, when read from a file or string - the size of the div can be changed by the construction text.
+            *
+            * @name JXG.Board#takeSizeFromFile
+            * @type Boolean
+            * @default false
+            */
+            takeSizeFromFile: false,
+
+            /**
+             * Default rendering engine. Possible values are 'svg', 'canvas', 'vml', 'no', or 'auto'.
+             * If the rendering engine is not available JSXGraph tries to detect a different engine.
+             *
+             * <p>
+             * In case of 'canvas' it is advisable to call 'board.update()' after all elements have been
+             * constructed. This ensures that all elements are drawn with their intended visual appearance.
+             *
+             * @name JXG.Board#renderer
+             * @type String
+             * @default 'auto'
+             */
+            renderer: 'auto',
+
+            /**
+             * Time (in msec) between two animation steps. Used in
+             * {@link JXG.CoordsElement#moveAlong}, {@link JXG.CoordsElement#moveTo} and
+             * {@link JXG.CoordsElement#visit}.
+             *
+             * @name JXG.Board#animationDelay
+             * @type Number
+             * @default 35
+             * @see JXG.CoordsElement#moveAlong
+             * @see JXG.CoordsElement#moveTo
+             * @see JXG.CoordsElement#visit
+             */
+            animationDelay: 35,
+
+            /**
+             * Maximum frame rate of the board, i.e. maximum number of updates per second
+             * triggered by move events.
+             *
+             * @name JXG.Board#maxFrameRate
+             * @type Number
+             * @default 40
+             */
+            maxFrameRate: 40,
+
+            /**
+             * Allow user interaction by registering mouse, pointer and touch events.
+             *
+             * @name JXG.Board#registerEvents
+             * @type Boolean
+             * @default true
+             */
+            registerEvents: true,
+
+            /**
+             * Change redraw strategy in SVG rendering engine.
+             * <p>
+             * This optimization seems to be <b>obsolete</b> in newer browsers (from 2021 on, at least)
+             * and even slow down the constructions. Therefore, the default is set to 'none' since v1.2.4.
+             * <p>
+             * If set to 'svg', before every redrawing of the JSXGraph construction
+             * the SVG sub-tree of the DOM tree is taken out of the DOM.
+             *
+             * If set to 'all', before every redrawing of the JSXGraph construction the
+             * complete DOM tree is taken out of the DOM.
+             * If set to 'none' the redrawing is done in-place.
+             *
+             * Using 'svg' or 'all' speeds up the update process considerably. The risk
+             * is that if there is an exception, only a white div or window is left.
+             *
+             *
+             * @name JXG.Board#minimizeReflow
+             * @type String
+             * @default 'none'
+             */
+            minimizeReflow: 'none',
+
+            /**
+             * A number that will be added to the absolute position of the board used in mouse coordinate
+             * calculations in {@link JXG.Board#getCoordsTopLeftCorner}.
+             *
+             * @name JXG.Board#offsetX
+             * @see JXG.Board#offsetY
+             * @type Number
+             * @default 0
+             */
+            offsetX: 0,
+
+            /**
+             * A number that will be added to the absolute position of the board used in mouse coordinate
+             * calculations in {@link JXG.Board#getCoordsTopLeftCorner}.
+             *
+             * @name JXG.Board#offsetY
+             * @see JXG.Board#offsetX
+             * @type Number
+             * @default 0
+             */
+            offsetY: 0,
+
+            /**
+             * Control the possibilities for zoom interaction.
+             *
+             * Possible sub-attributes with default values are:
+             * <pre>
+             * zoom: {
+             *   factorX: 1.25,  // horizontal zoom factor (multiplied to {@link JXG.Board#zoomX})
+             *   factorY: 1.25,  // vertical zoom factor (multiplied to {@link JXG.Board#zoomY})
+             *   wheel: true,     // allow zooming by mouse wheel or
+             *   				   // by pinch-to-toom gesture on touch devices
+             *   needShift: true,   // mouse wheel zooming needs pressing of the shift key
+             *   min: 0.001,        // minimal values of {@link JXG.Board#zoomX} and {@link JXG.Board#zoomY}, limits zoomOut
+             *   max: 1000.0,       // maximal values of {@link JXG.Board#zoomX} and {@link JXG.Board#zoomY}, limits zoomIn
+             *
+             *   pinchHorizontal: true, // Allow pinch-to-zoom to zoom only horizontal axis
+             *   pinchVertical: true,   // Allow pinch-to-zoom to zoom only vertical axis
+             *   pinchSensitivity: 7    // Sensitivity (in degrees) for recognizing horizontal or vertical pinch-to-zoom gestures.
+             * }
+             * </pre>
+             *
+             * Deprecated: zoom.eps which is superseded by zoom.min
+             *
+             * @name JXG.Board#zoom
+             * @type Object
+             * @default
+             */
+            zoom: {
+                enabled: true,
+                factorX: 1.25,
+                factorY: 1.25,
+                wheel: true,
+                needShift: true,
+                min: 0.0001,
+                max: 10000.0,
+                pinchHorizontal: true,
+                pinchVertical: true,
+                pinchSensitivity: 7
+            },
 
             /**
              * Control the possibilities for panning interaction (i.e. moving the origin).
@@ -724,711 +683,712 @@
                 enabled: true
             },
 
+            /**
+             * Control using the keyboard to change the construction.
+             * <ul>
+             * <li> enabled: true / false
+             * <li> dx: horizontal shift amount per key press
+             * <li> dy: vertical shift amount per key press
+             * <li> panShift: zoom if shift key is pressed
+             * <li> panCtrl: zoom if ctrl key is pressed
+             * </ul>
+             *
+             * @example
+             * var board = JXG.JSXGraph.initBoard("jxgbox", {boundingbox: [-5,5,5,-5],
+             *     axis: true,
+             *     showCopyright:true,
+             *     showNavigation:true,
+             *     keyboard: {
+             *         enabled: true,
+             *         dy: 30,
+             *         panShift: true,
+             *         panCtrl: false
+             *     }
+             * });
+             *
+             * </pre><div id="JXGb1d3aab6-ced2-4fe9-8fa5-b0accc8c7266" class="jxgbox" style="width: 300px; height: 300px;"></div>
+             * <script type="text/javascript">
+             *     (function() {
+             *         var board = JXG.JSXGraph.initBoard('JXGb1d3aab6-ced2-4fe9-8fa5-b0accc8c7266',
+             *             {boundingbox: [-5,5,5,-5],
+             *         axis: true,
+             *         showCopyright:true,
+             *         showNavigation:true,
+             *         keyboard: {
+             *             enabled: true,
+             *             dy: 30,
+             *             panShift: true,
+             *             panCtrl: false
+             *         }
+             *     });
+             *
+             *     })();
+             *
+             * </script><pre>
+             *
+             *
+             * @see JXG.Board#keyDownListener
+             * @see JXG.Board#keyFocusInListener
+             * @see JXG.Board#keyFocusOutListener
+             *
+             * @name JXG.Board#keyboard
+             * @type Object
+             * @default {enabled: true, dx: 10, dy:10, panShift: true, panCtrl: false}
+             */
+            keyboard: {
+                enabled: true,
+                dx: 10,
+                dy: 10,
+                panShift: true,
+                panCtrl: false
+            },
+
+            /**
+             * Control if JSXGraph reacts to resizing of the JSXGraph container element
+             * by the user / browser.
+             * The attribute "throttle" determines the minimal time in msec between to
+             * resize calls.
+             *
+             * @see JXG.Board#startResizeObserver
+             * @see JXG.Board#resizeListener
+             *
+             * @name JXG.Board#resize
+             * @type Object
+             * @default {enabled: true, throttle: 10}
+             *
+             * @example
+             *     var board = JXG.JSXGraph.initBoard('jxgbox', {
+             *         boundingbox: [-5,5,5,-5],
+             *         keepAspectRatio: true,
+             *         axis: true,
+             *         resize: {enabled: true, throttle: 200}
+             *     });
+             *
+             * </pre><div id="JXGb55d4608-5d71-4bc3-b332-18c15fbda8c3" class="jxgbox" style="width: 300px; height: 300px;"></div>
+             * <script type="text/javascript">
+             *     (function() {
+             *         var board = JXG.JSXGraph.initBoard('JXGb55d4608-5d71-4bc3-b332-18c15fbda8c3', {
+             *             boundingbox: [-5,5,5,-5],
+             *             keepAspectRatio: true,
+             *             axis: true,
+             *             resize: {enabled: true, throttle: 200}
+             *         });
+             *
+             *     })();
+             *
+             * </script><pre>
+             *
+             *
+             */
+            resize: {
+                enabled: true,
+                throttle: 10
+            },
+
+            /**
+             * Element which listens to move events of the pointing device.
+             * This allows to drag elements of a JSXGraph construction outside of the board.
+             * Especially, on mobile devices this enhances the user experience.
+             * However, it is recommended to allow dragging outside of the JSXGraph board only
+             * in certain constructions where users may not "loose" points outside of the board.
+             * Then points may become unreachable.
+             * <p>
+             * A situation where dragging outside of the board is uncritical is for example if
+             * only sliders are used to interact with the construction.
+             * <p>
+             * Possible values for this attributes are:
+             * <ul>
+             * <li> an element specified by document.getElementById('some id');
+             * <li> null: to use the JSXgraph container div element
+             * <li> document
+             * </ul>
+             *
+             * @name JXG.Board#moveTarget
+             * @type HTML node or document
+             * @default null
+             *
+             * @example
+             *     var board = JXG.JSXGraph.initBoard('jxgbox', {
+             *         boundingbox: [-5,5,5,-5],
+             *         axis: true,
+             *         moveTarget: document
+             *     });
+             *
+             * </pre><div id="JXG973457e5-c63f-4516-8570-743f2cc560e1" class="jxgbox" style="width: 300px; height: 300px;"></div>
+             * <script type="text/javascript">
+             *     (function() {
+             *         var board = JXG.JSXGraph.initBoard('JXG973457e5-c63f-4516-8570-743f2cc560e1',
+             *             {boundingbox: [-5,5,5,-5],
+             *             axis: true,
+             *             moveTarget: document
+             *         });
+             *
+             *     })();
+             *
+             * </script><pre>
+             *
+             *
+             */
+            moveTarget: null,
+
+            /**
+             * Control the possibilities for a selection rectangle.
+             * Starting a selection event triggers the "startselecting" event.
+             * When the mouse pointer is released, the "stopselecting" event is fired.
+             * The "stopselecting" event must be supplied by the user.
+             * <p>
+             * Possible sub-attributes with default values are:
+             * <pre>
+             * selection: {
+             *   enabled: false,
+             *   name: 'selectionPolygon',
+             *   needShift: false,  // mouse selection needs pressing of the shift key
+             *   needCtrl: true,    // mouse selection needs pressing of the shift key
+             *   withLines: false,  // Selection polygon has border lines
+             *   vertices: {
+             *       visible: false
+             *   },
+             *   fillColor: '#ffff00',
+             *   visible: false      // Initial visibility. Should be set to false always
+             * }
+             * </pre>
+             * <p>
+             * Board events triggered by selection manipulation:
+             * 'startselecting', 'stopselecting', 'mousestartselecting', 'mousestopselecting',
+             * 'pointerstartselecting', 'pointerstopselecting', 'touchstartselecting', 'touchstopselecting'.
+             *
+             * @example
+             * board.on('stopselecting', function(){
+             *     var box = board.stopSelectionMode(),
+             *     // bbox has the coordinates of the selectionr rectangle.
+             *     // Attention: box[i].usrCoords have the form [1, x, y], i.e.
+             *     // are homogeneous coordinates.
+             *     bbox = box[0].usrCoords.slice(1).concat(box[1].usrCoords.slice(1));
+             *     // Set a new bounding box
+             *     board.setBoundingBox(bbox, false);
+             * });
+             *
+             * @name JXG.Board#selection
+             *
+             * @see JXG.Board#startSelectionMode
+             * @see JXG.Board#stopSelectionMode
+             *
+             * @type Object
+             * @default
+             */
+            selection: {
+                enabled: false,
+                name: 'selectionPolygon',
+                needShift: false,
+                needCtrl: true,
+                withLines: false,
+                vertices: {
+                    visible: false
+                },
+                fillColor: '#ffff00',
+                visible: false
+            },
+
+            /**
+             * If true, the infobox is shown on mouse/pen over for all points
+             * which have set their attribute showInfobox to 'inherit'.
+             * If a point has set its attribute showInfobox to false or true,
+             * that value will have priority over this value.
+             *
+             * @name JXG.Board#showInfobox
+             * @see Point#showInfobox
+             * @type Boolean
+             * @default true
+             */
+            showInfobox: true
+
+            /**#@-*/
+        },
+
         /**
-         * Control using the keyboard to change the construction.
-         * <ul>
-         * <li> enabled: true / false
-         * <li> dx: horizontal shift amount per key press
-         * <li> dy: vertical shift amount per key press
-         * <li> panShift: zoom if shift key is pressed
-         * <li> panCtrl: zoom if ctrl key is pressed
-         * </ul>
+         * Options that are used by the navigation bar.
          *
-         * @example
-         * var board = JXG.JSXGraph.initBoard("jxgbox", {boundingbox: [-5,5,5,-5],
-         *     axis: true,
-         *     showCopyright:true,
-         *     showNavigation:true,
-         *     keyboard: {
-         *         enabled: true,
-         *         dy: 30,
-         *         panShift: true,
-         *         panCtrl: false
-         *     }
-         * });
-         *
-         * </pre><div id="JXGb1d3aab6-ced2-4fe9-8fa5-b0accc8c7266" class="jxgbox" style="width: 300px; height: 300px;"></div>
-         * <script type="text/javascript">
-         *     (function() {
-         *         var board = JXG.JSXGraph.initBoard('JXGb1d3aab6-ced2-4fe9-8fa5-b0accc8c7266',
-         *             {boundingbox: [-5,5,5,-5],
-         *         axis: true,
-         *         showCopyright:true,
-         *         showNavigation:true,
-         *         keyboard: {
-         *             enabled: true,
-         *             dy: 30,
-         *             panShift: true,
-         *             panCtrl: false
-         *         }
-         *     });
-         *
-         *     })();
-         *
-         * </script><pre>
-         *
-         *
-         * @see JXG.Board#keyDownListener
-         * @see JXG.Board#keyFocusInListener
-         * @see JXG.Board#keyFocusOutListener
-         *
-         * @name JXG.Board#keyboard
+         * Default values are
+         * <pre>
+         * JXG.Option.navbar: {
+         *   strokeColor: '#333333',
+         *   fillColor: 'transparent',
+         *   highlightFillColor: '#aaaaaa',
+         *   padding: '2px',
+         *   position: 'absolute',
+         *   fontSize: '14px',
+         *   cursor: 'pointer',
+         *   zIndex: '100',
+         *   right: '5px',
+         *   bottom: '5px'
+         * },
+         * </pre>
+         * These settings are overruled by the CSS class 'JXG_navigation'.
+         * @deprecated
          * @type Object
-         * @default {enabled: true, dx: 10, dy:10, panShift: true, panCtrl: false}
-         */
-        keyboard: {
-            enabled: true,
-            dx: 10,
-            dy: 10,
-            panShift: true,
-            panCtrl: false
-        },
-
-        /**
-         * Control if JSXGraph reacts to resizing of the JSXGraph container element
-         * by the user / browser.
-         * The attribute "throttle" determines the minimal time in msec between to
-         * resize calls.
-         *
-         * @see JXG.Board#startResizeObserver
-         * @see JXG.Board#resizeListener
-         *
-         * @name JXG.Board#resize
-         * @type Object
-         * @default {enabled: true, throttle: 10}
-         *
-         * @example
-         *     var board = JXG.JSXGraph.initBoard('jxgbox', {
-         *         boundingbox: [-5,5,5,-5],
-         *         keepAspectRatio: true,
-         *         axis: true,
-         *         resize: {enabled: true, throttle: 200}
-         *     });
-         *
-         * </pre><div id="JXGb55d4608-5d71-4bc3-b332-18c15fbda8c3" class="jxgbox" style="width: 300px; height: 300px;"></div>
-         * <script type="text/javascript">
-         *     (function() {
-         *         var board = JXG.JSXGraph.initBoard('JXGb55d4608-5d71-4bc3-b332-18c15fbda8c3', {
-         *             boundingbox: [-5,5,5,-5],
-         *             keepAspectRatio: true,
-         *             axis: true,
-         *             resize: {enabled: true, throttle: 200}
-         *         });
-         *
-         *     })();
-         *
-         * </script><pre>
-         *
+         * @name JXG.Options#navbar
          *
          */
-        resize: {
-            enabled: true,
-            throttle: 10
-        },
-
-        /**
-         * Element which listens to move events of the pointing device.
-         * This allows to drag elements of a JSXGraph construction outside of the board.
-         * Especially, on mobile devices this enhances the user experience.
-         * However, it is recommended to allow dragging outside of the JSXGraph board only
-         * in certain constructions where users may not "loose" points outside of the board.
-         * Then points may become unreachable.
-         * <p>
-         * A situation where dragging outside of the board is uncritical is for example if
-         * only sliders are used to interact with the construction.
-         * <p>
-         * Possible values for this attributes are:
-         * <ul>
-         * <li> an element specified by document.getElementById('some id');
-         * <li> null: to use the JSXgraph container div element
-         * <li> document
-         * </ul>
-         *
-         * @name JXG.Board#moveTarget
-         * @type HTML node or document
-         * @default null
-         *
-         * @example
-         *     var board = JXG.JSXGraph.initBoard('jxgbox', {
-         *         boundingbox: [-5,5,5,-5],
-         *         axis: true,
-         *         moveTarget: document
-         *     });
-         *
-         * </pre><div id="JXG973457e5-c63f-4516-8570-743f2cc560e1" class="jxgbox" style="width: 300px; height: 300px;"></div>
-         * <script type="text/javascript">
-         *     (function() {
-         *         var board = JXG.JSXGraph.initBoard('JXG973457e5-c63f-4516-8570-743f2cc560e1',
-         *             {boundingbox: [-5,5,5,-5],
-         *             axis: true,
-         *             moveTarget: document
-         *         });
-         *
-         *     })();
-         *
-         * </script><pre>
-         *
-         *
-         */
-        moveTarget: null,
-
-        /**
-         * Control the possibilities for a selection rectangle.
-         * Starting a selection event triggers the "startselecting" event.
-         * When the mouse pointer is released, the "stopselecting" event is fired.
-         * The "stopselecting" event must be supplied by the user.
-         * <p>
-         * Possible sub-attributes with default values are:
-         * <pre>
-         * selection: {
-         *   enabled: false,
-         *   name: 'selectionPolygon',
-         *   needShift: false,  // mouse selection needs pressing of the shift key
-         *   needCtrl: true,    // mouse selection needs pressing of the shift key
-         *   withLines: false,  // Selection polygon has border lines
-         *   vertices: {
-         *       visible: false
-         *   },
-         *   fillColor: '#ffff00',
-         *   visible: false      // Initial visibility. Should be set to false always
-         * }
-         * </pre>
-         * <p>
-         * Board events triggered by selection manipulation:
-         * 'startselecting', 'stopselecting', 'mousestartselecting', 'mousestopselecting',
-         * 'pointerstartselecting', 'pointerstopselecting', 'touchstartselecting', 'touchstopselecting'.
-         *
-         * @example
-         * board.on('stopselecting', function(){
-         *     var box = board.stopSelectionMode(),
-         *     // bbox has the coordinates of the selectionr rectangle.
-         *     // Attention: box[i].usrCoords have the form [1, x, y], i.e.
-         *     // are homogeneous coordinates.
-         *     bbox = box[0].usrCoords.slice(1).concat(box[1].usrCoords.slice(1));
-         *     // Set a new bounding box
-         *     board.setBoundingBox(bbox, false);
-         * });
-         *
-         * @name JXG.Board#selection
-         *
-         * @see JXG.Board#startSelectionMode
-         * @see JXG.Board#stopSelectionMode
-         *
-         * @type Object
-         * @default
-         */
-        selection: {
-            enabled: false,
-            name: "selectionPolygon",
-            needShift: false,
-            needCtrl: true,
-            withLines: false,
-            vertices: {
-                visible: false
-            },
-            fillColor: "#ffff00",
-            visible: false
-        },
-
-        /**
-         * If true, the infobox is shown on mouse/pen over for all points
-         * which have set their attribute showInfobox to 'inherit'.
-         * If a point has set its attribute showInfobox to false or true,
-         * that value will have priority over this value.
-         *
-         * @name JXG.Board#showInfobox
-         * @see Point#showInfobox
-         * @type Boolean
-         * @default true
-         */
-        showInfobox: true
-
-        /**#@-*/
-    },
-
-    /**
-     * Options that are used by the navigation bar.
-     *
-     * Default values are
-     * <pre>
-     * JXG.Option.navbar: {
-     *   strokeColor: '#333333',
-     *   fillColor: 'transparent',
-     *   highlightFillColor: '#aaaaaa',
-     *   padding: '2px',
-     *   position: 'absolute',
-     *   fontSize: '14px',
-     *   cursor: 'pointer',
-     *   zIndex: '100',
-     *   right: '5px',
-     *   bottom: '5px'
-     * },
-     * </pre>
-     * These settings are overruled by the CSS class 'JXG_navigation'.
-     * @deprecated
-     * @type Object
-     * @name JXG.Options#navbar
-     *
-     */
-    navbar: {
-        strokeColor: "#333333", //'#aaaaaa',
-        fillColor: "transparent", //#f5f5f5',
-        highlightFillColor: "#aaaaaa",
-        padding: "2px",
-        position: "absolute",
-        fontSize: "14px",
-        cursor: "pointer",
-        zIndex: "100",
-        right: "5px",
-        bottom: "5px"
-        //border: 'none 1px black',
-        //borderRadius: '4px'
-    },
-
-    /*
-     *  Generic options used by {@link JXG.GeometryElement}
-     */
-    elements: {
-        // the following tag is a meta tag: http://code.google.com/p/jsdoc-toolkit/wiki/MetaTags
-
-        /**#@+
-         * @visprop
-         */
-
-        /**
-         * The stroke color of the given geometry element.
-         * @type String
-         * @name JXG.GeometryElement#strokeColor
-         * @see JXG.GeometryElement#highlightStrokeColor
-         * @see JXG.GeometryElement#strokeWidth
-         * @see JXG.GeometryElement#strokeOpacity
-         * @see JXG.GeometryElement#highlightStrokeOpacity
-         * @default {@link JXG.Options.elements.color#strokeColor}
-         */
-        strokeColor: Color.palette.blue,
-
-        /**
-         * The stroke color of the given geometry element when the user moves the mouse over it.
-         * @type String
-         * @name JXG.GeometryElement#highlightStrokeColor
-         * @see JXG.GeometryElement#strokeColor
-         * @see JXG.GeometryElement#strokeWidth
-         * @see JXG.GeometryElement#strokeOpacity
-         * @see JXG.GeometryElement#highlightStrokeOpacity
-         * @default {@link JXG.Options.elements.color#highlightStrokeColor}
-         */
-        highlightStrokeColor: "#c3d9ff",
-
-        /**
-         * The fill color of this geometry element.
-         * @type String
-         * @name JXG.GeometryElement#fillColor
-         * @see JXG.GeometryElement#highlightFillColor
-         * @see JXG.GeometryElement#fillOpacity
-         * @see JXG.GeometryElement#highlightFillOpacity
-         * @default {@link JXG.Options.elements.color#fillColor}
-         */
-        fillColor: Color.palette.red,
-
-        /**
-         * The fill color of the given geometry element when the mouse is pointed over it.
-         * @type String
-         * @name JXG.GeometryElement#highlightFillColor
-         * @see JXG.GeometryElement#fillColor
-         * @see JXG.GeometryElement#fillOpacity
-         * @see JXG.GeometryElement#highlightFillOpacity
-         * @default {@link JXG.Options.elements.color#highlightFillColor}
-         */
-        highlightFillColor: "none",
-
-        /**
-         * Opacity for element's stroke color.
-         * @type Number
-         * @name JXG.GeometryElement#strokeOpacity
-         * @see JXG.GeometryElement#strokeColor
-         * @see JXG.GeometryElement#highlightStrokeColor
-         * @see JXG.GeometryElement#strokeWidth
-         * @see JXG.GeometryElement#highlightStrokeOpacity
-         * @default {@link JXG.Options.elements#strokeOpacity}
-         */
-        strokeOpacity: 1,
-
-        /**
-         * Opacity for stroke color when the object is highlighted.
-         * @type Number
-         * @name JXG.GeometryElement#highlightStrokeOpacity
-         * @see JXG.GeometryElement#strokeColor
-         * @see JXG.GeometryElement#highlightStrokeColor
-         * @see JXG.GeometryElement#strokeWidth
-         * @see JXG.GeometryElement#strokeOpacity
-         * @default {@link JXG.Options.elements#highlightStrokeOpacity}
-         */
-        highlightStrokeOpacity: 1,
-
-        /**
-         * Opacity for fill color.
-         * @type Number
-         * @name JXG.GeometryElement#fillOpacity
-         * @see JXG.GeometryElement#fillColor
-         * @see JXG.GeometryElement#highlightFillColor
-         * @see JXG.GeometryElement#highlightFillOpacity
-         * @default {@link JXG.Options.elements.color#fillOpacity}
-         */
-        fillOpacity: 1,
-
-        /**
-         * Opacity for fill color when the object is highlighted.
-         * @type Number
-         * @name JXG.GeometryElement#highlightFillOpacity
-         * @see JXG.GeometryElement#fillColor
-         * @see JXG.GeometryElement#highlightFillColor
-         * @see JXG.GeometryElement#fillOpacity
-         * @default {@link JXG.Options.elements.color#highlightFillOpacity}
-         */
-        highlightFillOpacity: 1,
-
-        /**
-         * Gradient type. Possible values are 'linear'. 'radial' or null.
-         *
-         * @example
-         *     var a = board.create('slider', [[0, -0.2], [3.5, -0.2], [0, 0, 2 * Math.PI]], {name: 'angle'});
-         *     var b = board.create('slider', [[0, -0.4], [3.5, -0.4], [0, 0, 1]], {name: 'offset1'});
-         *     var c = board.create('slider', [[0, -0.6], [3.5, -0.6], [0, 1, 1]], {name: 'offset2'});
-         *
-         *     var pol = board.create('polygon', [[0, 0], [4, 0], [4,4], [0,4]], {
-         *                 fillOpacity: 1,
-         *                 fillColor: 'yellow',
-         *                 gradient: 'linear',
-         *                 gradientSecondColor: 'blue',
-         *                 gradientAngle: function() { return a.Value(); },
-         *                 gradientStartOffset: function() { return b.Value(); },
-         *                 gradientEndOffset: function() { return c.Value(); },
-         *                 hasInnerPoints: true
-         *         });
-         *
-         * </pre><div id="JXG3d04b5fd-0cd4-4f49-8c05-4e9686cd7ff0" class="jxgbox" style="width: 300px; height: 300px;"></div>
-         * <script type="text/javascript">
-         *     (function() {
-         *         var board = JXG.JSXGraph.initBoard('JXG3d04b5fd-0cd4-4f49-8c05-4e9686cd7ff0',
-         *             {boundingbox: [-1.5, 4.5, 5, -1.5], axis: true, showcopyright: false, shownavigation: false});
-         *         var a = board.create('slider', [[0, -0.2], [3.5, -0.2], [0, 0, 2 * Math.PI]], {name: 'angle'});
-         *         var b = board.create('slider', [[0, -0.4], [3.5, -0.4], [0, 0, 1]], {name: 'offset1'});
-         *         var c = board.create('slider', [[0, -0.6], [3.5, -0.6], [0, 1, 1]], {name: 'offset2'});
-         *
-         *         var pol = board.create('polygon', [[0, 0], [4, 0], [4,4], [0,4]], {
-         *                     fillOpacity: 1,
-         *                     fillColor: 'yellow',
-         *                     gradient: 'linear',
-         *                     gradientSecondColor: 'blue',
-         *                     gradientAngle: function() { return a.Value(); },
-         *                     gradientStartOffset: function() { return b.Value(); },
-         *                     gradientEndOffset: function() { return c.Value(); },
-         *                     hasInnerPoints: true
-         *             });
-         *
-         *     })();
-         *
-         * </script><pre>
-         *
-         * @example
-         *     var cx = board.create('slider', [[0, -.2], [3.5, -.2], [0, 0.5, 1]], {name: 'cx, cy'});
-         *     var fx = board.create('slider', [[0, -.4], [3.5, -.4], [0, 0.5, 1]], {name: 'fx, fy'});
-         *     var o1 = board.create('slider', [[0, -.6], [3.5, -.6], [0, 0.0, 1]], {name: 'offset1'});
-         *     var o2 = board.create('slider', [[0, -.8], [3.5, -.8], [0, 1, 1]], {name: 'offset2'});
-         *     var r = board.create('slider', [[0, -1], [3.5, -1], [0, 0.5, 1]], {name: 'r'});
-         *     var fr = board.create('slider', [[0, -1.2], [3.5, -1.2], [0, 0, 1]], {name: 'fr'});
-         *
-         *     var pol = board.create('polygon', [[0, 0], [4, 0], [4,4], [0,4]], {
-         *                 fillOpacity: 1,
-         *                 fillColor: 'yellow',
-         *                 gradient: 'radial',
-         *                 gradientSecondColor: 'blue',
-         *                 gradientCX: function() { return cx.Value(); },
-         *                 gradientCY: function() { return cx.Value(); },
-         *                 gradientR: function() { return r.Value(); },
-         *                 gradientFX: function() { return fx.Value(); },
-         *                 gradientFY: function() { return fx.Value(); },
-         *                 gradientFR: function() { return fr.Value(); },
-         *                 gradientStartOffset: function() { return o1.Value(); },
-         *                 gradientEndOffset: function() { return o2.Value(); },
-         *                 hasInnerPoints: true
-         *     });
-         *
-         * </pre><div id="JXG6081ca7f-0d09-4525-87ac-325a02fe2225" class="jxgbox" style="width: 300px; height: 300px;"></div>
-         * <script type="text/javascript">
-         *     (function() {
-         *         var board = JXG.JSXGraph.initBoard('JXG6081ca7f-0d09-4525-87ac-325a02fe2225',
-         *             {boundingbox: [-1.5, 4.5, 5, -1.5], axis: true, showcopyright: false, shownavigation: false});
-         *         var cx = board.create('slider', [[0, -.2], [3.5, -.2], [0, 0.5, 1]], {name: 'cx, cy'});
-         *         var fx = board.create('slider', [[0, -.4], [3.5, -.4], [0, 0.5, 1]], {name: 'fx, fy'});
-         *         var o1 = board.create('slider', [[0, -.6], [3.5, -.6], [0, 0.0, 1]], {name: 'offset1'});
-         *         var o2 = board.create('slider', [[0, -.8], [3.5, -.8], [0, 1, 1]], {name: 'offset2'});
-         *         var r = board.create('slider', [[0, -1], [3.5, -1], [0, 0.5, 1]], {name: 'r'});
-         *         var fr = board.create('slider', [[0, -1.2], [3.5, -1.2], [0, 0, 1]], {name: 'fr'});
-         *
-         *         var pol = board.create('polygon', [[0, 0], [4, 0], [4,4], [0,4]], {
-         *                     fillOpacity: 1,
-         *                     fillColor: 'yellow',
-         *                     gradient: 'radial',
-         *                     gradientSecondColor: 'blue',
-         *                     gradientCX: function() { return cx.Value(); },
-         *                     gradientCY: function() { return cx.Value(); },
-         *                     gradientR: function() { return r.Value(); },
-         *                     gradientFX: function() { return fx.Value(); },
-         *                     gradientFY: function() { return fx.Value(); },
-         *                     gradientFR: function() { return fr.Value(); },
-         *                     gradientStartOffset: function() { return o1.Value(); },
-         *                     gradientEndOffset: function() { return o2.Value(); },
-         *                     hasInnerPoints: true
-         *         });
-         *
-         *     })();
-         *
-         * </script><pre>
-         *
-         *
-         * @type String
-         * @name JXG.GeometryElement#gradient
-         * @see JXG.GeometryElement#gradientSecondColor
-         * @see JXG.GeometryElement#gradientSecondOpacity
-         * @default null
-         */
-        gradient: null,
-
-        /**
-         * Second color for gradient.
-         * @type String
-         * @name JXG.GeometryElement#gradientSecondColor
-         * @see JXG.GeometryElement#gradient
-         * @see JXG.GeometryElement#gradientSecondOpacity
-         * @default '#ffffff'
-         */
-        gradientSecondColor: "#ffffff",
-
-        /**
-         * Opacity of second gradient color. Takes a value between 0 and 1.
-         * @type Number
-         * @name JXG.GeometryElement#gradientSecondOpacity
-         * @see JXG.GeometryElement#gradient
-         * @see JXG.GeometryElement#gradientSecondColor
-         * @default 1
-         */
-        gradientSecondOpacity: 1,
-
-        /**
-         * The gradientStartOffset attribute is a number (ranging from 0 to 1) which indicates where the first gradient stop is placed,
-         * see the SVG specification for more information.
-         * For linear gradients, this attribute represents a location along the gradient vector.
-         * For radial gradients, it represents a percentage distance from (fx,fy) to the edge of the outermost/largest circle.
-         * @type Number
-         * @name JXG.GeometryElement#gradientStartOffset
-         * @see JXG.GeometryElement#gradient
-         * @see JXG.GeometryElement#gradientEndOffset
-         * @default 0.0
-         */
-        gradientStartOffset: 0.0,
-
-        /**
-         * The gradientEndOffset attribute is a number (ranging from 0 to 1) which indicates where the second gradient stop is placed,
-         * see the SVG specification for more information.
-         * For linear gradients, this attribute represents a location along the gradient vector.
-         * For radial gradients, it represents a percentage distance from (fx,fy) to the edge of the outermost/largest circle.
-         * @type Number
-         * @name JXG.GeometryElement#gradientEndOffset
-         * @see JXG.GeometryElement#gradient
-         * @see JXG.GeometryElement#gradientStartOffset
-         * @default 1.0
-         */
-        gradientEndOffset: 1.0,
-
-        /**
-         * Angle (in radians) of the gradiant in case the gradient is of type 'linear'.
-         * If the angle is 0, the first color is on the left and the second color is on the right.
-         * If the angle is pi/4 the first color is on top and the second color at the
-         * bottom.
-         * @type Number
-         * @name JXG.GeometryElement#gradientAngle
-         * @see JXG.GeometryElement#gradient
-         * @default 0
-         */
-        gradientAngle: 0,
-
-        /**
-         * From the SVG specification: ‘cx’, ‘cy’ and ‘r’ define the largest (i.e., outermost) circle for the radial gradient.
-         * The gradient will be drawn such that the 100% gradient stop is mapped to the perimeter of this largest (i.e., outermost) circle.
-         * For radial gradients in canvas this is the value 'x1'.
-         * Takes a value between 0 and 1.
-         * @type Number
-         * @name JXG.GeometryElement#gradientCX
-         * @see JXG.GeometryElement#gradient
-         * @see JXG.GeometryElement#gradientCY
-         * @see JXG.GeometryElement#gradientR
-         * @default 0.5
-         */
-        gradientCX: 0.5,
-
-        /**
-         * From the SVG specification: ‘cx’, ‘cy’ and ‘r’ define the largest (i.e., outermost) circle for the radial gradient.
-         * The gradient will be drawn such that the 100% gradient stop is mapped to the perimeter of this largest (i.e., outermost) circle.
-         * For radial gradients in canvas this is the value 'y1'.
-         * Takes a value between 0 and 1.
-         * @type Number
-         * @name JXG.GeometryElement#gradientCY
-         * @see JXG.GeometryElement#gradient
-         * @see JXG.GeometryElement#gradientCX
-         * @see JXG.GeometryElement#gradientR
-         * @default 0.5
-         */
-        gradientCY: 0.5,
-
-        /**
-         * From the SVG specification: ‘cx’, ‘cy’ and ‘r’ define the largest (i.e., outermost) circle for the radial gradient.
-         * The gradient will be drawn such that the 100% gradient stop is mapped to the perimeter of this largest (i.e., outermost) circle.
-         * For radial gradients in canvas this is the value 'r1'.
-         * Takes a value between 0 and 1.
-         * @type Number
-         * @name JXG.GeometryElement#gradientR
-         * @see JXG.GeometryElement#gradient
-         * @see JXG.GeometryElement#gradientCX
-         * @see JXG.GeometryElement#gradientCY
-         * @default 0.5
-         */
-        gradientR: 0.5,
-
-        /**
-         * ‘fx’ and ‘fy’ define the focal point for the radial gradient.
-         * The gradient will be drawn such that the 0% gradient stop is mapped to (fx, fy).
-         * For radial gradients in canvas this is the value 'x0'.
-         * Takes a value between 0 and 1.
-         * @type Number
-         * @name JXG.GeometryElement#gradientFX
-         * @see JXG.GeometryElement#gradient
-         * @see JXG.GeometryElement#gradientFY
-         * @see JXG.GeometryElement#gradientFR
-         * @default 0.5
-         */
-        gradientFX: 0.5,
-
-        /**
-         * y-coordinate of the circle center for the second color in case of gradient 'radial'. (The attribute fy in SVG)
-         * For radial gradients in canvas this is the value 'y0'.
-         * Takes a value between 0 and 1.
-         * @type Number
-         * @name JXG.GeometryElement#gradientFY
-         * @see JXG.GeometryElement#gradient
-         * @see JXG.GeometryElement#gradientFX
-         * @see JXG.GeometryElement#gradientFR
-         * @default 0.5
-         */
-        gradientFY: 0.5,
-
-        /**
-         * This attribute defines the radius of the start circle of the radial gradient.
-         * The gradient will be drawn such that the 0% &lt;stop&gt; is mapped to the perimeter of the start circle.
-         * For radial gradients in canvas this is the value 'r0'.
-         * Takes a value between 0 and 1.
-         * @type Number
-         * @name JXG.GeometryElement#gradientFR
-         * @see JXG.GeometryElement#gradient
-         * @see JXG.GeometryElement#gradientFX
-         * @see JXG.GeometryElement#gradientFY
-         * @default 0.0
-         */
-        gradientFR: 0.0,
-
-        /**
-         * Transition duration (in milliseconds) for color and opacity
-         * changes. Works in SVG renderer, only.
-         * @type Number
-         * @name JXG.GeometryElement#transitionDuration
-         * @see JXG.GeometryElement#strokeColor
-         * @see JXG.GeometryElement#highlightStrokeColor
-         * @see JXG.GeometryElement#strokeOpacity
-         * @see JXG.GeometryElement#highlightStrokeOpacity
-         * @see JXG.GeometryElement#fillColor
-         * @see JXG.GeometryElement#highlightFillColor
-         * @see JXG.GeometryElement#fillOpacity
-         * @see JXG.GeometryElement#highlightFillOpacity
-         * @default {@link JXG.Options.elements#transitionDuration}
-         */
-        transitionDuration: 100,
-
-        /**
-         * Width of the element's stroke.
-         * @type Number
-         * @name JXG.GeometryElement#strokeWidth
-         * @see JXG.GeometryElement#strokeColor
-         * @see JXG.GeometryElement#highlightStrokeColor
-         * @see JXG.GeometryElement#strokeOpacity
-         * @see JXG.GeometryElement#highlightStrokeOpacity
-         * @default {@link JXG.Options.elements#strokeWidth}
-         */
-        strokeWidth: 2,
-
-        /**
-         * Width of the element's stroke when the mouse is pointed over it.
-         * @type Number
-         * @name JXG.GeometryElement#highlightStrokeWidth
-         * @see JXG.GeometryElement#strokeColor
-         * @see JXG.GeometryElement#highlightStrokeColor
-         * @see JXG.GeometryElement#strokeOpacity
-         * @see JXG.GeometryElement#highlightStrokeOpacity
-         * @see JXG.GeometryElement#highlightFillColor
-         * @default {@link JXG.Options.elements#strokeWidth}
-         */
-        highlightStrokeWidth: 2,
-
-        /**
-         * If true the element is fixed and can not be dragged around. The element
-         * will be repositioned on zoom and moveOrigin events.
-         * @type Boolean
-         * @default false
-         * @name JXG.GeometryElement#fixed
-         */
-        fixed: false,
-
-        /**
-         * If true the element is fixed and can not be dragged around. The element
-         * will even stay at its position on zoom and moveOrigin events.
-         * Only free elements like points, texts, curves can be frozen.
-         * @type Boolean
-         * @default false
-         * @name JXG.GeometryElement#frozen
-         */
-        frozen: false,
-
-        /**
-         * If true a label will display the element's name.
-         * @type Boolean
-         * @default false
-         * @name JXG.GeometryElement#withLabel
-         */
-        withLabel: false,
-
-        /**
-         * If false the element won't be visible on the board, otherwise it is shown.
-         * @type Boolean
-         * @name JXG.GeometryElement#visible
-         * @see JXG.GeometryElement#hideElement
-         * @see JXG.GeometryElement#showElement
-         * @default true
-         */
-        visible: true,
-
-        /**
-         * A private element will be inaccessible in certain environments, e.g. a graphical user interface.
-         * @default false
-         */
-        priv: false,
-
-        /**
-         * Display layer which will contain the element.
-         * @see JXG.Options#layer
-         * @default See {@link JXG.Options#layer}
-         */
-        layer: 0,
-
-        /**
+        navbar: {
+            strokeColor: '#333333', //'#aaaaaa',
+            fillColor: 'transparent', //#f5f5f5',
+            highlightFillColor: '#aaaaaa',
+            padding: '2px',
+            position: 'absolute',
+            fontSize: '14px',
+            cursor: 'pointer',
+            zIndex: '100',
+            right: '5px',
+            bottom: '5px'
+            //border: 'none 1px black',
+            //borderRadius: '4px'
+        },
+
+         /*
+          *  Generic options used by {@link JXG.GeometryElement}
+          */
+        elements: {
+            // the following tag is a meta tag: http://code.google.com/p/jsdoc-toolkit/wiki/MetaTags
+
+            /**#@+
+             * @visprop
+             */
+
+            /**
+             * The stroke color of the given geometry element.
+             * @type String
+             * @name JXG.GeometryElement#strokeColor
+             * @see JXG.GeometryElement#highlightStrokeColor
+             * @see JXG.GeometryElement#strokeWidth
+             * @see JXG.GeometryElement#strokeOpacity
+             * @see JXG.GeometryElement#highlightStrokeOpacity
+             * @default {@link JXG.Options.elements.color#strokeColor}
+             */
+            strokeColor: Color.palette.blue,
+
+            /**
+             * The stroke color of the given geometry element when the user moves the mouse over it.
+             * @type String
+             * @name JXG.GeometryElement#highlightStrokeColor
+             * @see JXG.GeometryElement#strokeColor
+             * @see JXG.GeometryElement#strokeWidth
+             * @see JXG.GeometryElement#strokeOpacity
+             * @see JXG.GeometryElement#highlightStrokeOpacity
+             * @default {@link JXG.Options.elements.color#highlightStrokeColor}
+             */
+            highlightStrokeColor: '#c3d9ff',
+
+            /**
+             * The fill color of this geometry element.
+             * @type String
+             * @name JXG.GeometryElement#fillColor
+             * @see JXG.GeometryElement#highlightFillColor
+             * @see JXG.GeometryElement#fillOpacity
+             * @see JXG.GeometryElement#highlightFillOpacity
+             * @default {@link JXG.Options.elements.color#fillColor}
+             */
+            fillColor: Color.palette.red,
+
+            /**
+             * The fill color of the given geometry element when the mouse is pointed over it.
+             * @type String
+             * @name JXG.GeometryElement#highlightFillColor
+             * @see JXG.GeometryElement#fillColor
+             * @see JXG.GeometryElement#fillOpacity
+             * @see JXG.GeometryElement#highlightFillOpacity
+             * @default {@link JXG.Options.elements.color#highlightFillColor}
+             */
+            highlightFillColor: 'none',
+
+            /**
+             * Opacity for element's stroke color.
+             * @type Number
+             * @name JXG.GeometryElement#strokeOpacity
+             * @see JXG.GeometryElement#strokeColor
+             * @see JXG.GeometryElement#highlightStrokeColor
+             * @see JXG.GeometryElement#strokeWidth
+             * @see JXG.GeometryElement#highlightStrokeOpacity
+             * @default {@link JXG.Options.elements#strokeOpacity}
+             */
+            strokeOpacity: 1,
+
+            /**
+             * Opacity for stroke color when the object is highlighted.
+             * @type Number
+             * @name JXG.GeometryElement#highlightStrokeOpacity
+             * @see JXG.GeometryElement#strokeColor
+             * @see JXG.GeometryElement#highlightStrokeColor
+             * @see JXG.GeometryElement#strokeWidth
+             * @see JXG.GeometryElement#strokeOpacity
+             * @default {@link JXG.Options.elements#highlightStrokeOpacity}
+             */
+            highlightStrokeOpacity: 1,
+
+            /**
+             * Opacity for fill color.
+             * @type Number
+             * @name JXG.GeometryElement#fillOpacity
+             * @see JXG.GeometryElement#fillColor
+             * @see JXG.GeometryElement#highlightFillColor
+             * @see JXG.GeometryElement#highlightFillOpacity
+             * @default {@link JXG.Options.elements.color#fillOpacity}
+             */
+            fillOpacity: 1,
+
+            /**
+             * Opacity for fill color when the object is highlighted.
+             * @type Number
+             * @name JXG.GeometryElement#highlightFillOpacity
+             * @see JXG.GeometryElement#fillColor
+             * @see JXG.GeometryElement#highlightFillColor
+             * @see JXG.GeometryElement#fillOpacity
+             * @default {@link JXG.Options.elements.color#highlightFillOpacity}
+             */
+            highlightFillOpacity: 1,
+
+            /**
+             * Gradient type. Possible values are 'linear'. 'radial' or null.
+             *
+             * @example
+             *     var a = board.create('slider', [[0, -0.2], [3.5, -0.2], [0, 0, 2 * Math.PI]], {name: 'angle'});
+             *     var b = board.create('slider', [[0, -0.4], [3.5, -0.4], [0, 0, 1]], {name: 'offset1'});
+             *     var c = board.create('slider', [[0, -0.6], [3.5, -0.6], [0, 1, 1]], {name: 'offset2'});
+             *
+             *     var pol = board.create('polygon', [[0, 0], [4, 0], [4,4], [0,4]], {
+             *                 fillOpacity: 1,
+             *                 fillColor: 'yellow',
+             *                 gradient: 'linear',
+             *                 gradientSecondColor: 'blue',
+             *                 gradientAngle: function() { return a.Value(); },
+             *                 gradientStartOffset: function() { return b.Value(); },
+             *                 gradientEndOffset: function() { return c.Value(); },
+             *                 hasInnerPoints: true
+             *         });
+             *
+             * </pre><div id="JXG3d04b5fd-0cd4-4f49-8c05-4e9686cd7ff0" class="jxgbox" style="width: 300px; height: 300px;"></div>
+             * <script type="text/javascript">
+             *     (function() {
+             *         var board = JXG.JSXGraph.initBoard('JXG3d04b5fd-0cd4-4f49-8c05-4e9686cd7ff0',
+             *             {boundingbox: [-1.5, 4.5, 5, -1.5], axis: true, showcopyright: false, shownavigation: false});
+             *         var a = board.create('slider', [[0, -0.2], [3.5, -0.2], [0, 0, 2 * Math.PI]], {name: 'angle'});
+             *         var b = board.create('slider', [[0, -0.4], [3.5, -0.4], [0, 0, 1]], {name: 'offset1'});
+             *         var c = board.create('slider', [[0, -0.6], [3.5, -0.6], [0, 1, 1]], {name: 'offset2'});
+             *
+             *         var pol = board.create('polygon', [[0, 0], [4, 0], [4,4], [0,4]], {
+             *                     fillOpacity: 1,
+             *                     fillColor: 'yellow',
+             *                     gradient: 'linear',
+             *                     gradientSecondColor: 'blue',
+             *                     gradientAngle: function() { return a.Value(); },
+             *                     gradientStartOffset: function() { return b.Value(); },
+             *                     gradientEndOffset: function() { return c.Value(); },
+             *                     hasInnerPoints: true
+             *             });
+             *
+             *     })();
+             *
+             * </script><pre>
+             *
+             * @example
+             *     var cx = board.create('slider', [[0, -.2], [3.5, -.2], [0, 0.5, 1]], {name: 'cx, cy'});
+             *     var fx = board.create('slider', [[0, -.4], [3.5, -.4], [0, 0.5, 1]], {name: 'fx, fy'});
+             *     var o1 = board.create('slider', [[0, -.6], [3.5, -.6], [0, 0.0, 1]], {name: 'offset1'});
+             *     var o2 = board.create('slider', [[0, -.8], [3.5, -.8], [0, 1, 1]], {name: 'offset2'});
+             *     var r = board.create('slider', [[0, -1], [3.5, -1], [0, 0.5, 1]], {name: 'r'});
+             *     var fr = board.create('slider', [[0, -1.2], [3.5, -1.2], [0, 0, 1]], {name: 'fr'});
+             *
+             *     var pol = board.create('polygon', [[0, 0], [4, 0], [4,4], [0,4]], {
+             *                 fillOpacity: 1,
+             *                 fillColor: 'yellow',
+             *                 gradient: 'radial',
+             *                 gradientSecondColor: 'blue',
+             *                 gradientCX: function() { return cx.Value(); },
+             *                 gradientCY: function() { return cx.Value(); },
+             *                 gradientR: function() { return r.Value(); },
+             *                 gradientFX: function() { return fx.Value(); },
+             *                 gradientFY: function() { return fx.Value(); },
+             *                 gradientFR: function() { return fr.Value(); },
+             *                 gradientStartOffset: function() { return o1.Value(); },
+             *                 gradientEndOffset: function() { return o2.Value(); },
+             *                 hasInnerPoints: true
+             *     });
+             *
+             * </pre><div id="JXG6081ca7f-0d09-4525-87ac-325a02fe2225" class="jxgbox" style="width: 300px; height: 300px;"></div>
+             * <script type="text/javascript">
+             *     (function() {
+             *         var board = JXG.JSXGraph.initBoard('JXG6081ca7f-0d09-4525-87ac-325a02fe2225',
+             *             {boundingbox: [-1.5, 4.5, 5, -1.5], axis: true, showcopyright: false, shownavigation: false});
+             *         var cx = board.create('slider', [[0, -.2], [3.5, -.2], [0, 0.5, 1]], {name: 'cx, cy'});
+             *         var fx = board.create('slider', [[0, -.4], [3.5, -.4], [0, 0.5, 1]], {name: 'fx, fy'});
+             *         var o1 = board.create('slider', [[0, -.6], [3.5, -.6], [0, 0.0, 1]], {name: 'offset1'});
+             *         var o2 = board.create('slider', [[0, -.8], [3.5, -.8], [0, 1, 1]], {name: 'offset2'});
+             *         var r = board.create('slider', [[0, -1], [3.5, -1], [0, 0.5, 1]], {name: 'r'});
+             *         var fr = board.create('slider', [[0, -1.2], [3.5, -1.2], [0, 0, 1]], {name: 'fr'});
+             *
+             *         var pol = board.create('polygon', [[0, 0], [4, 0], [4,4], [0,4]], {
+             *                     fillOpacity: 1,
+             *                     fillColor: 'yellow',
+             *                     gradient: 'radial',
+             *                     gradientSecondColor: 'blue',
+             *                     gradientCX: function() { return cx.Value(); },
+             *                     gradientCY: function() { return cx.Value(); },
+             *                     gradientR: function() { return r.Value(); },
+             *                     gradientFX: function() { return fx.Value(); },
+             *                     gradientFY: function() { return fx.Value(); },
+             *                     gradientFR: function() { return fr.Value(); },
+             *                     gradientStartOffset: function() { return o1.Value(); },
+             *                     gradientEndOffset: function() { return o2.Value(); },
+             *                     hasInnerPoints: true
+             *         });
+             *
+             *     })();
+             *
+             * </script><pre>
+             *
+             *
+             * @type String
+             * @name JXG.GeometryElement#gradient
+             * @see JXG.GeometryElement#gradientSecondColor
+             * @see JXG.GeometryElement#gradientSecondOpacity
+             * @default null
+             */
+            gradient: null,
+
+            /**
+             * Second color for gradient.
+             * @type String
+             * @name JXG.GeometryElement#gradientSecondColor
+             * @see JXG.GeometryElement#gradient
+             * @see JXG.GeometryElement#gradientSecondOpacity
+             * @default '#ffffff'
+             */
+            gradientSecondColor: '#ffffff',
+
+            /**
+             * Opacity of second gradient color. Takes a value between 0 and 1.
+             * @type Number
+             * @name JXG.GeometryElement#gradientSecondOpacity
+             * @see JXG.GeometryElement#gradient
+             * @see JXG.GeometryElement#gradientSecondColor
+             * @default 1
+             */
+            gradientSecondOpacity: 1,
+
+            /**
+             * The gradientStartOffset attribute is a number (ranging from 0 to 1) which indicates where the first gradient stop is placed,
+             * see the SVG specification for more information.
+             * For linear gradients, this attribute represents a location along the gradient vector.
+             * For radial gradients, it represents a percentage distance from (fx,fy) to the edge of the outermost/largest circle.
+             * @type Number
+             * @name JXG.GeometryElement#gradientStartOffset
+             * @see JXG.GeometryElement#gradient
+             * @see JXG.GeometryElement#gradientEndOffset
+             * @default 0.0
+             */
+            gradientStartOffset: 0.0,
+
+            /**
+             * The gradientEndOffset attribute is a number (ranging from 0 to 1) which indicates where the second gradient stop is placed,
+             * see the SVG specification for more information.
+             * For linear gradients, this attribute represents a location along the gradient vector.
+             * For radial gradients, it represents a percentage distance from (fx,fy) to the edge of the outermost/largest circle.
+             * @type Number
+             * @name JXG.GeometryElement#gradientEndOffset
+             * @see JXG.GeometryElement#gradient
+             * @see JXG.GeometryElement#gradientStartOffset
+             * @default 1.0
+             */
+            gradientEndOffset: 1.0,
+
+
+            /**
+             * Angle (in radians) of the gradiant in case the gradient is of type 'linear'.
+             * If the angle is 0, the first color is on the left and the second color is on the right.
+             * If the angle is pi/4 the first color is on top and the second color at the
+             * bottom.
+             * @type Number
+             * @name JXG.GeometryElement#gradientAngle
+             * @see JXG.GeometryElement#gradient
+             * @default 0
+             */
+            gradientAngle: 0,
+
+            /**
+             * From the SVG specification: ‘cx’, ‘cy’ and ‘r’ define the largest (i.e., outermost) circle for the radial gradient.
+             * The gradient will be drawn such that the 100% gradient stop is mapped to the perimeter of this largest (i.e., outermost) circle.
+             * For radial gradients in canvas this is the value 'x1'.
+             * Takes a value between 0 and 1.
+             * @type Number
+             * @name JXG.GeometryElement#gradientCX
+             * @see JXG.GeometryElement#gradient
+             * @see JXG.GeometryElement#gradientCY
+             * @see JXG.GeometryElement#gradientR
+             * @default 0.5
+             */
+            gradientCX: 0.5,
+
+            /**
+             * From the SVG specification: ‘cx’, ‘cy’ and ‘r’ define the largest (i.e., outermost) circle for the radial gradient.
+             * The gradient will be drawn such that the 100% gradient stop is mapped to the perimeter of this largest (i.e., outermost) circle.
+             * For radial gradients in canvas this is the value 'y1'.
+             * Takes a value between 0 and 1.
+             * @type Number
+             * @name JXG.GeometryElement#gradientCY
+             * @see JXG.GeometryElement#gradient
+             * @see JXG.GeometryElement#gradientCX
+             * @see JXG.GeometryElement#gradientR
+             * @default 0.5
+             */
+            gradientCY: 0.5,
+
+            /**
+             * From the SVG specification: ‘cx’, ‘cy’ and ‘r’ define the largest (i.e., outermost) circle for the radial gradient.
+             * The gradient will be drawn such that the 100% gradient stop is mapped to the perimeter of this largest (i.e., outermost) circle.
+             * For radial gradients in canvas this is the value 'r1'.
+             * Takes a value between 0 and 1.
+             * @type Number
+             * @name JXG.GeometryElement#gradientR
+             * @see JXG.GeometryElement#gradient
+             * @see JXG.GeometryElement#gradientCX
+             * @see JXG.GeometryElement#gradientCY
+             * @default 0.5
+             */
+            gradientR: 0.5,
+
+            /**
+             * ‘fx’ and ‘fy’ define the focal point for the radial gradient.
+             * The gradient will be drawn such that the 0% gradient stop is mapped to (fx, fy).
+             * For radial gradients in canvas this is the value 'x0'.
+             * Takes a value between 0 and 1.
+             * @type Number
+             * @name JXG.GeometryElement#gradientFX
+             * @see JXG.GeometryElement#gradient
+             * @see JXG.GeometryElement#gradientFY
+             * @see JXG.GeometryElement#gradientFR
+             * @default 0.5
+             */
+            gradientFX: 0.5,
+
+            /**
+             * y-coordinate of the circle center for the second color in case of gradient 'radial'. (The attribute fy in SVG)
+             * For radial gradients in canvas this is the value 'y0'.
+             * Takes a value between 0 and 1.
+             * @type Number
+             * @name JXG.GeometryElement#gradientFY
+             * @see JXG.GeometryElement#gradient
+             * @see JXG.GeometryElement#gradientFX
+             * @see JXG.GeometryElement#gradientFR
+             * @default 0.5
+             */
+            gradientFY: 0.5,
+
+            /**
+             * This attribute defines the radius of the start circle of the radial gradient.
+             * The gradient will be drawn such that the 0% &lt;stop&gt; is mapped to the perimeter of the start circle.
+             * For radial gradients in canvas this is the value 'r0'.
+             * Takes a value between 0 and 1.
+             * @type Number
+             * @name JXG.GeometryElement#gradientFR
+             * @see JXG.GeometryElement#gradient
+             * @see JXG.GeometryElement#gradientFX
+             * @see JXG.GeometryElement#gradientFY
+             * @default 0.0
+             */
+            gradientFR: 0.0,
+
+            /**
+             * Transition duration (in milliseconds) for color and opacity
+             * changes. Works in SVG renderer, only.
+             * @type Number
+             * @name JXG.GeometryElement#transitionDuration
+             * @see JXG.GeometryElement#strokeColor
+             * @see JXG.GeometryElement#highlightStrokeColor
+             * @see JXG.GeometryElement#strokeOpacity
+             * @see JXG.GeometryElement#highlightStrokeOpacity
+             * @see JXG.GeometryElement#fillColor
+             * @see JXG.GeometryElement#highlightFillColor
+             * @see JXG.GeometryElement#fillOpacity
+             * @see JXG.GeometryElement#highlightFillOpacity
+             * @default {@link JXG.Options.elements#transitionDuration}
+             */
+            transitionDuration: 100,
+
+            /**
+             * Width of the element's stroke.
+             * @type Number
+             * @name JXG.GeometryElement#strokeWidth
+             * @see JXG.GeometryElement#strokeColor
+             * @see JXG.GeometryElement#highlightStrokeColor
+             * @see JXG.GeometryElement#strokeOpacity
+             * @see JXG.GeometryElement#highlightStrokeOpacity
+             * @default {@link JXG.Options.elements#strokeWidth}
+             */
+            strokeWidth: 2,
+
+            /**
+             * Width of the element's stroke when the mouse is pointed over it.
+             * @type Number
+             * @name JXG.GeometryElement#highlightStrokeWidth
+             * @see JXG.GeometryElement#strokeColor
+             * @see JXG.GeometryElement#highlightStrokeColor
+             * @see JXG.GeometryElement#strokeOpacity
+             * @see JXG.GeometryElement#highlightStrokeOpacity
+             * @see JXG.GeometryElement#highlightFillColor
+             * @default {@link JXG.Options.elements#strokeWidth}
+             */
+            highlightStrokeWidth: 2,
+
+            /**
+             * If true the element is fixed and can not be dragged around. The element
+             * will be repositioned on zoom and moveOrigin events.
+             * @type Boolean
+             * @default false
+             * @name JXG.GeometryElement#fixed
+             */
+            fixed: false,
+
+            /**
+             * If true the element is fixed and can not be dragged around. The element
+             * will even stay at its position on zoom and moveOrigin events.
+             * Only free elements like points, texts, curves can be frozen.
+             * @type Boolean
+             * @default false
+             * @name JXG.GeometryElement#frozen
+             */
+            frozen: false,
+
+            /**
+             * If true a label will display the element's name.
+             * @type Boolean
+             * @default false
+             * @name JXG.GeometryElement#withLabel
+             */
+            withLabel: false,
+
+            /**
+             * If false the element won't be visible on the board, otherwise it is shown.
+             * @type Boolean
+             * @name JXG.GeometryElement#visible
+             * @see JXG.GeometryElement#hideElement
+             * @see JXG.GeometryElement#showElement
+             * @default true
+             */
+            visible: true,
+
+            /**
+             * A private element will be inaccessible in certain environments, e.g. a graphical user interface.
+             * @default false
+             */
+            priv: false,
+
+            /**
+             * Display layer which will contain the element.
+             * @see JXG.Options#layer
+             * @default See {@link JXG.Options#layer}
+             */
+            layer: 0,
+
+            /**
              * Determines the elements border-style.
              * Possible values are:
              * <ul><li>0 for a solid line</li>
@@ -1444,7 +1404,7 @@
              * @name JXG.GeometryElement#dash
              * @default 0
              */
-        dash: 0,
+            dash: 0,
 
             /**
              * If enabled:true the element will get a shadow.
@@ -1554,363 +1514,372 @@
              */
             trace: false,
 
-        /**
-         * Extra visual properties for traces of an element
-         * @type Object
-         * @see JXG.GeometryElement#trace
-         * @name JXG.GeometryElement#traceAttributes
-         */
-        traceAttributes: {},
-
-        /**
-         *
-         * @type Boolean
-         * @default true
-         * @name JXG.GeometryElement#highlight
-         */
-        highlight: true,
-
-        /**
-         * If this is set to true, the element is updated in every update
-         * call of the board. If set to false, the element is updated only after
-         * zoom events or more generally, when the bounding box has been changed.
-         * Examples for the latter behaviour should be axes.
-         * @type Boolean
-         * @default true
-         * @see JXG.GeometryElement#needsRegularUpdate
-         * @name JXG.GeometryElement#needsRegularUpdate
-         */
-        needsRegularUpdate: true,
-
-        /**
-         * Snaps the element or its parents to the grid. Currently only relevant for points, circles,
-         * and lines. Points are snapped to grid directly, on circles and lines it's only the parent
-         * points that are snapped
-         * @type Boolean
-         * @default false
-         * @name JXG.GeometryElement#snapToGrid
-         */
-        snapToGrid: false,
-
-        /**
-         * Determines whether two-finger manipulation of this object may change its size.
-         * If set to false, the object is only rotated and translated.
-         * <p>
-         * In case the element is a horizontal or vertical line having ticks, "scalable:true"
-         * enables zooming of the board by dragging ticks lines. This feature is enabled,
-         * for the ticks element of the line element the attribute "fixed" has to be false
-         * and the line element's scalable attribute has to be true.
-         * <p>
-         * In case the element is a polygon or line and it has the attribute "scalable:false",
-         * moving the element with two fingers results in a rotation or translation.
-         * <p>
-         * If an element is set to be neither scalable nor rotatable, it can only be translated.
-         *
-         * @type Boolean
-         * @default true
-         * @name JXG.GeometryElement#scalable
-         * @see JXG.Ticks#fixed
-         * @see JXG.GeometryElement#rotatable
-         */
-        scalable: true,
-
-        /**
-         * Determines whether two-finger manipulation may rotate this object.
-         * If set to false, the object can only be scaled and translated.
-         * <p>
-         * In case the element is a polygon or line and it has the attribute "rotatable:false",
-         * moving the element with two fingers results in a rotation or translation.
-         * <p>
-         * If an element is set to be neither scalable nor rotatable, it can only be translated.
-         *
-         * @type Boolean
-         * @default true
-         * @name JXG.GeometryElement#rotatable
-         * @see JXG.GeometryElement#scalable
-         */
-        rotatable: true,
-
-        /**
-         * If the element is dragged it will be moved on mousedown or touchstart to the
-         * top of its layer. Works only for SVG renderer and for simple elements
-         * consisting of one SVG node.
-         * @example
-         * var li1 = board.create('line', [1, 1, 1], {strokeWidth: 20, dragToTopOfLayer: true});
-         * var li2 = board.create('line', [1, -1, 1], {strokeWidth: 20, strokeColor: 'red'});
-         *
-         * </pre><div id="JXG38449fee-1ab4-44de-b7d1-43caa1f50f86" class="jxgbox" style="width: 300px; height: 300px;"></div>
-         * <script type="text/javascript">
-         *     (function() {
-         *         var board = JXG.JSXGraph.initBoard('JXG38449fee-1ab4-44de-b7d1-43caa1f50f86',
-         *             {boundingbox: [-8, 8, 8,-8], axis: true, showcopyright: false, shownavigation: false});
-         *     var li1 = board.create('line', [1, 1, 1], {strokeWidth: 20, dragToTopOfLayer: true});
-         *     var li2 = board.create('line', [1, -1, 1], {strokeWidth: 20, strokeColor: 'red'});
-         *
-         *     })();
-         *
-         * </script><pre>
-         *
-         * @type Boolean
-         * @default false
-         * @name JXG.GeometryElement#dragToTopOfLayer
-         */
-        dragToTopOfLayer: false,
-
-        /**
-         * Precision options for JSXGraph elements.
-         * This attributes takes either the value 'inherit' or an object of the form:
-         * <pre>
-         * precision: {
-         *      touch: 30,
-         *      mouse: 4,
-         *      pen: 4
-         * }
-         * </pre>
-         *
-         * In the first case, the global, JSXGraph-wide values of JXGraph.Options.precision
-         * are taken.
-         *
-         * @type {String|Object}
-         * @name JXG.GeometryElement#precision
-         * @see JXG.Options#precision
-         * @default 'inherit'
-         */
-        precision: "inherit",
-
-        /*draft options */
-        draft: {
-            /**
-             * If true the element will be drawn in grey scale colors to visualize that it's only a draft.
-             * @type Boolean
-             * @name JXG.GeometryElement#draft
-             * @default {@link JXG.Options.elements.draft#draft}
-             */
-            draft: false,
-            strokeColor: "#565656",
-            fillColor: "#565656",
-            strokeOpacity: 0.8,
-            fillOpacity: 0.8,
-            strokeWidth: 1
-        },
-
-        /**
-         * @private
-         * By default, an element is not a label. Do not change this.
-         */
-        isLabel: false,
-
-        /**
-         * Controls if an element can get the focus with the tab key.
-         * tabindex corresponds to the HTML attribute of the same name.
-         * See <a href="https://developer.mozilla.org/en-US/docs/Web/HTML/Global_attributes/tabindex">descriptiona at MDN</a>.
-         * The additional value null completely disables focus of an element.
-         * The value will be ignored if keyboard control of the board is not enabled or
-         * the element is fixed or not visible.
-         *
-         * @name JXG.GeometryElement#tabindex
-         * @type Number
-         * @default 0
-         * @see JXG.Board#keyboard
-         * @see JXG.GeometryElement#fixed
-         * @see JXG.GeometryElement#visible
-         */
-        tabindex: 0
-
-        // close the meta tag
-        /**#@-*/
-    },
-
-    /*
-     *  Generic options used by {@link JXG.Ticks}
-     */
-    ticks: {
-        /**#@+
-         * @visprop
-         */
-
-        /**
-         * A function that expects two {@link JXG.Coords}, the first one representing the coordinates of the
-         * tick that is to be labeled, the second one the coordinates of the center (the tick with position 0).
-         * The third parameter is a null, number or a string. In the latter two cases, this value is taken.
-         * Returns a string.
-         *
-         * @type function
-         * @name Ticks#generateLabelText
-         */
-        generateLabelText: null,
-
-        /**
-         * A function that expects two {@link JXG.Coords}, the first one representing the coordinates of the
-         * tick that is to be labeled, the second one the coordinates of the center (the tick with position 0).
-         *
-         * @deprecated Use {@link JGX.Options@generateLabelText}
-         * @type function
-         * @name Ticks#generateLabelValue
-         */
-        generateLabelValue: null,
-
-        /**
-         * Draw labels yes/no
-         *
-         * @type Boolean
-         * @name Ticks#drawLabels
-         * @default false
-         */
-        drawLabels: false,
-
-        /**
-         * Attributes for the ticks labels
-         *
-         * @name Ticks#label
-         * @type Object
-         * @default {}
-         *
-         */
-        label: {},
-
-        /**
-         * Format tick labels that were going to have scientific notation
-         * like 5.00e+6 to look like 5•10⁶.
-         *
-         * @example
-         * var board = JXG.JSXGraph.initBoard("jxgbox", {
-         *     boundingbox: [-500000, 500000, 500000, -500000],
-         *     axis: true,
-         *     defaultAxes: {
-         *         x: {
-         *             scalable: true,
-         *             ticks: {
-         *                 beautifulScientificTickLabels: true
-         *           },
-         *         },
-         *         y: {
-         *             scalable: true,
-         *             ticks: {
-         *                 beautifulScientificTickLabels: true
-         *           },
-         *         }
-         *     },
-         * });
-         *
-         * </pre><div id="JXGc1e46cd1-e025-4002-80aa-b450869fdaa2" class="jxgbox" style="width: 300px; height: 300px;"></div>
-         * <script type="text/javascript">
-         *     (function() {
-         *     var board = JXG.JSXGraph.initBoard('JXGc1e46cd1-e025-4002-80aa-b450869fdaa2', {
-         *         boundingbox: [-500000, 500000, 500000, -500000],
-         *         showcopyright: false, shownavigation: false,
-         *         axis: true,
-         *         defaultAxes: {
-         *             x: {
-         *                 scalable: true,
-         *                 ticks: {
-         *                     beautifulScientificTickLabels: true
-         *               },
-         *             },
-         *             y: {
-         *                 scalable: true,
-         *                 ticks: {
-         *                     beautifulScientificTickLabels: true
-         *               },
-         *             }
-         *         },
-         *     });
-         *
-         *     })();
-         *
-         * </script><pre>
-         *
-         * @name Ticks#beautifulScientificTickLabels
-         * @type Boolean
-         * @default false
-         */
-        beautifulScientificTickLabels: false,
-
-        /**
-         * Use the unicode character 0x2212, i.e. the HTML entity &amp;minus; as minus sign.
-         * That is &minus;1 instead of -1.
-         *
-         * @type Boolean
-         * @name Ticks#useUnicodeMinus
-         * @default true
-         */
-        useUnicodeMinus: true,
-
-        /**
-         * Determine the position of the tick with value 0. 'left' means point1 of the line, 'right' means point2,
-         * and 'middle' is equivalent to the midpoint of the defining points. This attribute is ignored if the parent
-         * line is of type axis.
-         *
-         * @type String
-         * @name Ticks#anchor
-         * @default 'left'
-         */
-        anchor: "left",
-
-        /**
-         * Draw the zero tick, that lies at line.point1?
-         *
-         * @type Boolean
-         * @name Ticks#drawZero
-         * @default false
-         */
-        drawZero: false,
-
-        /**
-         * If the distance between two ticks is too big we could insert new ticks. If insertTicks
-         * is <tt>true</tt>, we'll do so, otherwise we leave the distance as is.
-         * This option is ignored if equidistant is false. In the example below the distance between
-         * two ticks is given as <tt>1</tt> but because insertTicks is set to true many ticks will
-         * be omitted in the rendering process to keep the display clear.
-         *
-         * @type Boolean
-         * @name Ticks#insertTicks
-         * @see Ticks#minTicksDistance
-         * @default false
-         * @example
-         * // Create an axis providing two coord pairs.
-         *   var p1 = board.create('point', [0, 0]);
-         *   var p2 = board.create('point', [50, 25]);
-         *   var l1 = board.create('line', [p1, p2]);
-         *   var t = board.create('ticks', [l1, 1], {
-         *      insertTicks: true,
-         *      majorHeight: -1,
-         *      label: {
-         *          offset: [4, -9]
-         *      },
-         *      drawLabels: true
-         *  });
-         * </pre><div class="jxgbox" id="JXG2f6fb842-40bd-4223-aa28-3e9369d2097f" style="width: 300px; height: 300px;"></div>
-         * <script type="text/javascript">
-         * (function () {
-         *   var board = JXG.JSXGraph.initBoard('JXG2f6fb842-40bd-4223-aa28-3e9369d2097f', {boundingbox: [-100, 70, 70, -100], showcopyright: false, shownavigation: false});
-         *   var p1 = board.create('point', [0, 0]);
-         *   var p2 = board.create('point', [50, 25]);
-         *   var l1 = board.create('line', [p1, p2]);
-         *   var t = board.create('ticks', [l1, 1], {insertTicks: true, majorHeight: -1, label: {offset: [4, -9]}, drawLabels: true});
-         * })();
-         * </script><pre>
-         */
-        insertTicks: false,
-
-<<<<<<< HEAD
-        /**
-         * Minimum distance in pixel of equidistant ticks in case insertTicks==true.
-         * @name Ticks#minTicksDistance
-         * @type: Number
-         * @default: 10
-         * @see Ticks#insertTicks
-         */
-        minTicksDistance: 10,
-
-        /**
-         * Total height of a minor tick. If negative the full height of the board is taken.
-         *
-         * @type Number
-         * @name Ticks#minorHeight
-         * @default 4
-         */
-        minorHeight: 4,
-=======
+            /**
+             * Extra visual properties for traces of an element
+             * @type Object
+             * @see JXG.GeometryElement#trace
+             * @name JXG.GeometryElement#traceAttributes
+             */
+            traceAttributes: {},
+
+            /**
+             *
+             * @type Boolean
+             * @default true
+             * @name JXG.GeometryElement#highlight
+             */
+            highlight: true,
+
+            /**
+             * If this is set to true, the element is updated in every update
+             * call of the board. If set to false, the element is updated only after
+             * zoom events or more generally, when the bounding box has been changed.
+             * Examples for the latter behaviour should be axes.
+             * @type Boolean
+             * @default true
+             * @see JXG.GeometryElement#needsRegularUpdate
+             * @name JXG.GeometryElement#needsRegularUpdate
+             */
+            needsRegularUpdate: true,
+
+            /**
+             * Snaps the element or its parents to the grid. Currently only relevant for points, circles,
+             * and lines. Points are snapped to grid directly, on circles and lines it's only the parent
+             * points that are snapped
+             * @type Boolean
+             * @default false
+             * @name JXG.GeometryElement#snapToGrid
+             */
+            snapToGrid: false,
+
+            /**
+             * Determines whether two-finger manipulation of this object may change its size.
+             * If set to false, the object is only rotated and translated.
+             * <p>
+             * In case the element is a horizontal or vertical line having ticks, "scalable:true"
+             * enables zooming of the board by dragging ticks lines. This feature is enabled,
+             * for the ticks element of the line element the attribute "fixed" has to be false
+             * and the line element's scalable attribute has to be true.
+             * <p>
+             * In case the element is a polygon or line and it has the attribute "scalable:false",
+             * moving the element with two fingers results in a rotation or translation.
+             * <p>
+             * If an element is set to be neither scalable nor rotatable, it can only be translated.
+             *
+             * @type Boolean
+             * @default true
+             * @name JXG.GeometryElement#scalable
+             * @see JXG.Ticks#fixed
+             * @see JXG.GeometryElement#rotatable
+             */
+            scalable: true,
+
+            /**
+             * Determines whether two-finger manipulation may rotate this object.
+             * If set to false, the object can only be scaled and translated.
+             * <p>
+             * In case the element is a polygon or line and it has the attribute "rotatable:false",
+             * moving the element with two fingers results in a rotation or translation.
+             * <p>
+             * If an element is set to be neither scalable nor rotatable, it can only be translated.
+             *
+             * @type Boolean
+             * @default true
+             * @name JXG.GeometryElement#rotatable
+             * @see JXG.GeometryElement#scalable
+             */
+            rotatable: true,
+
+            /**
+             * If the element is dragged it will be moved on mousedown or touchstart to the
+             * top of its layer. Works only for SVG renderer and for simple elements
+             * consisting of one SVG node.
+             * @example
+             * var li1 = board.create('line', [1, 1, 1], {strokeWidth: 20, dragToTopOfLayer: true});
+             * var li2 = board.create('line', [1, -1, 1], {strokeWidth: 20, strokeColor: 'red'});
+             *
+             * </pre><div id="JXG38449fee-1ab4-44de-b7d1-43caa1f50f86" class="jxgbox" style="width: 300px; height: 300px;"></div>
+             * <script type="text/javascript">
+             *     (function() {
+             *         var board = JXG.JSXGraph.initBoard('JXG38449fee-1ab4-44de-b7d1-43caa1f50f86',
+             *             {boundingbox: [-8, 8, 8,-8], axis: true, showcopyright: false, shownavigation: false});
+             *     var li1 = board.create('line', [1, 1, 1], {strokeWidth: 20, dragToTopOfLayer: true});
+             *     var li2 = board.create('line', [1, -1, 1], {strokeWidth: 20, strokeColor: 'red'});
+             *
+             *     })();
+             *
+             * </script><pre>
+             *
+             * @type Boolean
+             * @default false
+             * @name JXG.GeometryElement#dragToTopOfLayer
+             */
+            dragToTopOfLayer: false,
+
+            /**
+             * Precision options for JSXGraph elements.
+             * This attributes takes either the value 'inherit' or an object of the form:
+             * <pre>
+             * precision: {
+             *      touch: 30,
+             *      mouse: 4,
+             *      pen: 4
+             * }
+             * </pre>
+             *
+             * In the first case, the global, JSXGraph-wide values of JXGraph.Options.precision
+             * are taken.
+             *
+             * @type {String|Object}
+             * @name JXG.GeometryElement#precision
+             * @see JXG.Options#precision
+             * @default 'inherit'
+             */
+            precision: 'inherit',
+
+            /*draft options */
+            draft: {
+                /**
+                 * If true the element will be drawn in grey scale colors to visualize that it's only a draft.
+                 * @type Boolean
+                 * @name JXG.GeometryElement#draft
+                 * @default {@link JXG.Options.elements.draft#draft}
+                 */
+                draft: false,
+                strokeColor: '#565656',
+                fillColor: '#565656',
+                strokeOpacity: 0.8,
+                fillOpacity: 0.8,
+                strokeWidth: 1
+            },
+
+            /**
+             * @private
+             * By default, an element is not a label. Do not change this.
+             */
+            isLabel: false,
+
+            /**
+             * Controls if an element can get the focus with the tab key.
+             * tabindex corresponds to the HTML attribute of the same name.
+             * See <a href="https://developer.mozilla.org/en-US/docs/Web/HTML/Global_attributes/tabindex">descriptiona at MDN</a>.
+             * The additional value null completely disables focus of an element.
+             * The value will be ignored if keyboard control of the board is not enabled or
+             * the element is fixed or not visible.
+             *
+             * @name JXG.GeometryElement#tabindex
+             * @type Number
+             * @default 0
+             * @see JXG.Board#keyboard
+             * @see JXG.GeometryElement#fixed
+             * @see JXG.GeometryElement#visible
+             */
+            tabindex: 0
+
+            // close the meta tag
+            /**#@-*/
+        },
+
+         /*
+          *  Generic options used by {@link JXG.Ticks}
+          */
+        ticks: {
+            /**#@+
+             * @visprop
+             */
+
+            /**
+             * A function that expects two {@link JXG.Coords}, the first one representing the coordinates of the
+             * tick that is to be labeled, the second one the coordinates of the center (the tick with position 0).
+             * The third parameter is a null, number or a string. In the latter two cases, this value is taken.
+             * Returns a string.
+             *
+             * @type function
+             * @name Ticks#generateLabelText
+             */
+            generateLabelText: null,
+
+            /**
+             * A function that expects two {@link JXG.Coords}, the first one representing the coordinates of the
+             * tick that is to be labeled, the second one the coordinates of the center (the tick with position 0).
+             *
+             * @deprecated Use {@link JGX.Options@generateLabelText}
+             * @type function
+             * @name Ticks#generateLabelValue
+             */
+            generateLabelValue: null,
+
+            /**
+             * Draw labels yes/no
+             *
+             * @type Boolean
+             * @name Ticks#drawLabels
+             * @default false
+             */
+            drawLabels: false,
+
+            /**
+             * Attributes for the ticks labels
+             *
+             * @name Ticks#label
+             * @type Object
+             * @default {}
+             *
+             */
+            label: {
+            },
+
+            /**
+            * Format tick labels that were going to have scientific notation
+            * like 5.00e+6 to look like 5•10⁶.
+            *
+            * @example
+            * var board = JXG.JSXGraph.initBoard("jxgbox", {
+            *     boundingbox: [-500000, 500000, 500000, -500000],
+            *     axis: true,
+            *     defaultAxes: {
+            *         x: {
+            *             scalable: true,
+            *             ticks: {
+            *                 beautifulScientificTickLabels: true
+            *           },
+            *         },
+            *         y: {
+            *             scalable: true,
+            *             ticks: {
+            *                 beautifulScientificTickLabels: true
+            *           },
+            *         }
+            *     },
+            * });
+            *
+            * </pre><div id="JXGc1e46cd1-e025-4002-80aa-b450869fdaa2" class="jxgbox" style="width: 300px; height: 300px;"></div>
+            * <script type="text/javascript">
+            *     (function() {
+            *     var board = JXG.JSXGraph.initBoard('JXGc1e46cd1-e025-4002-80aa-b450869fdaa2', {
+            *         boundingbox: [-500000, 500000, 500000, -500000],
+            *         showcopyright: false, shownavigation: false,
+            *         axis: true,
+            *         defaultAxes: {
+            *             x: {
+            *                 scalable: true,
+            *                 ticks: {
+            *                     beautifulScientificTickLabels: true
+            *               },
+            *             },
+            *             y: {
+            *                 scalable: true,
+            *                 ticks: {
+            *                     beautifulScientificTickLabels: true
+            *               },
+            *             }
+            *         },
+            *     });
+            *
+            *     })();
+            *
+            * </script><pre>
+            *
+            * @name Ticks#beautifulScientificTickLabels
+            * @type Boolean
+            * @default false
+            */
+            beautifulScientificTickLabels: false,
+
+            /**
+             * Use the unicode character 0x2212, i.e. the HTML entity &amp;minus; as minus sign.
+             * That is &minus;1 instead of -1.
+             *
+             * @type Boolean
+             * @name Ticks#useUnicodeMinus
+             * @default true
+             */
+            useUnicodeMinus: true,
+
+            /**
+             * Determine the position of the tick with value 0. 'left' means point1 of the line, 'right' means point2,
+             * and 'middle' is equivalent to the midpoint of the defining points. This attribute is ignored if the parent
+             * line is of type axis.
+             *
+             * @type String
+             * @name Ticks#anchor
+             * @default 'left'
+             */
+            anchor: 'left',
+
+            /**
+             * Draw the zero tick, that lies at line.point1?
+             *
+             * @type Boolean
+             * @name Ticks#drawZero
+             * @default false
+             */
+            drawZero: false,
+
+            /**
+             * If the distance between two ticks is too big we could insert new ticks. If insertTicks
+             * is <tt>true</tt>, we'll do so, otherwise we leave the distance as is.
+             * This option is ignored if equidistant is false. In the example below the distance between
+             * two ticks is given as <tt>1</tt> but because insertTicks is set to true many ticks will
+             * be omitted in the rendering process to keep the display clear.
+             *
+             * @type Boolean
+             * @name Ticks#insertTicks
+             * @see Ticks#minTicksDistance
+             * @default false
+             * @example
+             * // Create an axis providing two coord pairs.
+             *   var p1 = board.create('point', [0, 0]);
+             *   var p2 = board.create('point', [50, 25]);
+             *   var l1 = board.create('line', [p1, p2]);
+             *   var t = board.create('ticks', [l1, 1], {
+             *      insertTicks: true,
+             *      majorHeight: -1,
+             *      label: {
+             *          offset: [4, -9]
+             *      },
+             *      drawLabels: true
+             *  });
+             * </pre><div class="jxgbox" id="JXG2f6fb842-40bd-4223-aa28-3e9369d2097f" style="width: 300px; height: 300px;"></div>
+             * <script type="text/javascript">
+             * (function () {
+             *   var board = JXG.JSXGraph.initBoard('JXG2f6fb842-40bd-4223-aa28-3e9369d2097f', {boundingbox: [-100, 70, 70, -100], showcopyright: false, shownavigation: false});
+             *   var p1 = board.create('point', [0, 0]);
+             *   var p2 = board.create('point', [50, 25]);
+             *   var l1 = board.create('line', [p1, p2]);
+             *   var t = board.create('ticks', [l1, 1], {insertTicks: true, majorHeight: -1, label: {offset: [4, -9]}, drawLabels: true});
+             * })();
+             * </script><pre>
+             */
+            insertTicks: false,
+
+            /**
+             * Minimum distance in pixel of equidistant ticks in case insertTicks==true.
+             * @name Ticks#minTicksDistance
+             * @type: Number
+             * @default: 10
+             * @see Ticks#insertTicks
+             */
+            minTicksDistance: 10,
+
+            /**
+             * Total height of a minor tick. If negative the full height of the board is taken.
+             *
+             * @type Number
+             * @name Ticks#minorHeight
+             * @default 4
+             */
+            minorHeight: 4,
+
+            /**
+             * Total height of a major tick. If negative the full height of the board is taken.
+             *
+             * @type Number
+             * @name Ticks#majorHeight
+             * @default 10
+             */
+            majorHeight: 10,
+
             /**
              * Decides in which direction minor ticks are visible. Possible values are either the constants
              * 0=false or 1=true or a function returning 0 or 1.
@@ -1946,237 +1915,206 @@
              * @default 4
              */
             minorTicks: 4,
->>>>>>> 8c28c599
-
-        /**
-         * Total height of a major tick. If negative the full height of the board is taken.
-         *
-         * @type Number
-         * @name Ticks#majorHeight
-         * @default 10
-         */
-        majorHeight: 10,
-
-        /**
-         * Decides in which direction ticks are visible. Possible values are either the constants
-         * 0=false or 1=true or a function returning 0 or 1.
-         *
-         * In case of [0,1] the tick is only visible to the right of the line. In case of
-         * [1,0] the tick is only visible to the left of the line.
-         *
-         * @type Array
-         * @name Ticks#tickEndings
-         * @default [1, 1]
-         */
-        tickEndings: [1, 1],
-
-        /**
-         * The number of minor ticks between two major ticks.
-         * @type Number
-         * @name Ticks#minorTicks
-         * @default 4
-         */
-        minorTicks: 4,
-
-        /**
-         * By default, i.e. if ticksPerLabel==false, labels are generated for major ticks, only.
-         * If ticksPerLabel is set to a(n integer) number, this denotes the number of minor ticks
-         * between two labels.
-         *
-         * @type {Number|Boolean}
-         * @name Ticks#ticksPerLabel
-         * @default false
-         *
-         * @example
-         * const board = JXG.JSXGraph.initBoard('jxgbox', {
-         *     boundingbox: [-4, 4, 4, -4],
-         *     axis: true,
-         *     defaultAxes: {
-         *         x: {
-         *             ticks: {
-         *                 minorTicks: 7,
-         *                 ticksPerLabel: 4,
-         *                 minorHeight: 20,
-         *             }
-         *         },
-         *         y: {
-         *             ticks: {
-         *                 minorTicks: 3,
-         *                 ticksPerLabel: 2,
-         *                 minorHeight: 20
-         *             }
-         *         }
-         *     }
-         * });
-         *
-         * </pre><div id="JXGbc45a421-c867-4b0a-9b8d-2b2576020690" class="jxgbox" style="width: 300px; height: 300px;"></div>
-         * <script type="text/javascript">
-         *     (function() {
-         *         var board = JXG.JSXGraph.initBoard('JXGbc45a421-c867-4b0a-9b8d-2b2576020690',
-         *             {showcopyright: false, shownavigation: false,
-         *              boundingbox: [-4, 4, 4, -4],
-         *         axis: true,
-         *         defaultAxes: {
-         *             x: {
-         *                 ticks: {
-         *                     minorTicks: 7,
-         *                     ticksPerLabel: 4,
-         *                     minorHeight: 20,
-         *                 }
-         *             },
-         *             y: {
-         *                 ticks: {
-         *                     minorTicks: 3,
-         *                     ticksPerLabel: 2,
-         *                     minorHeight: 20
-         *                 }
-         *             }
-         *         }
-         *     });
-         *     })();
-         *
-         * </script><pre>
-         */
-        ticksPerLabel: false,
-
-        /**
-         * Scale the ticks but not the tick labels.
-         * @type Number
-         * @default 1
-         * @name Ticks#scale
-         * @see Ticks#scaleSymbol
-         */
-        scale: 1,
-
-        /**
-         * A string that is appended to every tick, used to represent the scale
-         * factor given in {@link Ticks#scaleSymbol}.
-         *
-         * @type String
-         * @default ''
-         * @name Ticks#scaleSymbol
-         * @see Ticks#scale
-         */
-        scaleSymbol: "",
-
-        /**
-         * User defined labels for special ticks. Instead of the i-th tick's position, the i-th string stored in this array
-         * is shown. If the number of strings in this array is less than the number of special ticks, the tick's position is
-         * shown as a fallback.
-         *
-         * @type Array
-         * @name Ticks#labels
-         * @default []
-         */
-        labels: [],
-
-        /**
-         * The maximum number of characters a tick label can use.
-         *
-         * @type Number
-         * @name Ticks#maxLabelLength
-         * @see Ticks#precision
-         * @default 5
-         */
-        maxLabelLength: 5,
-
-        /**
-         * If a label exceeds {@link Ticks#maxLabelLength} this determines the precision used to shorten the tick label.
-         * Replaced by the digits attribute.
-         *
-         * @type Number
-         * @name Ticks#precision
-         * @see Ticks#maxLabelLength
-         * @see Ticks#digits
-         * @deprecated
-         * @default 3
-         */
-        precision: 3,
-
-        /**
-         * If a label exceeds {@link Ticks#maxLabelLength} this determines the number of digits used to shorten the tick label.
-         *
-         * @type Number
-         * @name Ticks#digits
-         * @see Ticks#maxLabelLength
-         * @deprecated
-         * @default 3
-         */
-        digits: 3,
-
-        /**
-         * The default distance (in user coordinates, not  pixels) between two ticks. Please be aware that this value does not have
-         * to be used if {@link Ticks#insertTicks} is set to true.
-         *
-         * @type Number
-         * @name Ticks#ticksDistance
-         * @see Ticks#insertTicks
-         * @default 1
-         */
-        ticksDistance: 1,
-
-        /**
-         * Tick face for ticks of finite length.  By default (face: '|') this is a straight line.
-         * Possible other values are '<' and '>'. These faces are used in
-         * {@link JXG.Hatch} for hatch marking parallel lines.
-         * @type String
-         * @name{Ticks#face}
-         * @see hatch
-         * @default '|'
-         * @example
-         *   var p1 = board.create('point', [0, 3]);
-         *   var p2 = board.create('point', [1, 3]);
-         *   var l1 = board.create('line', [p1, p2]);
-         *   var t = board.create('ticks', [l1], {ticksDistance: 2, face: '>'});
-         *
-         * </pre><div id="JXG950a568a-1264-4e3a-b61d-b6881feecf4b" class="jxgbox" style="width: 300px; height: 300px;"></div>
-         * <script type="text/javascript">
-         *     (function() {
-         *         var board = JXG.JSXGraph.initBoard('JXG950a568a-1264-4e3a-b61d-b6881feecf4b',
-         *             {boundingbox: [-8, 8, 8,-8], axis: true, showcopyright: false, shownavigation: false});
-         *       var p1 = board.create('point', [0, 3]);
-         *       var p2 = board.create('point', [1, 3]);
-         *       var l1 = board.create('line', [p1, p2]);
-         *       var t = board.create('ticks', [l1], {ticksDistance: 2, face: '>'});
-         *
-         *     })();
-         *
-         * </script><pre>
-         *
-         */
-        face: "|",
-
-        strokeOpacity: 1,
-        strokeWidth: 1,
-        strokeColor: "#000000",
-        highlightStrokeColor: "#888888",
-        fillColor: "none",
-        highlightFillColor: "none",
-        visible: "inherit",
-
-        /**
-         * Whether line boundaries should be counted or not in the lower and upper bounds when
-         * creating ticks.
-         *
-         * @type Boolean
-         * @name Ticks#includeBoundaries
-         * @default false
-         */
-        includeBoundaries: false,
-
-        /**
-         * Set the ticks type.
-         * Possible values are 'linear' or 'polar'.
-         *
-         * @type String
-         * @name Ticks#type
-         * @default 'linear'
-         */
-        type: "linear"
-
-        // close the meta tag
-        /**#@-*/
-    },
+
+            /**
+             * By default, i.e. if ticksPerLabel==false, labels are generated for major ticks, only.
+             * If ticksPerLabel is set to a(n integer) number, this denotes the number of minor ticks
+             * between two labels.
+             *
+             * @type {Number|Boolean}
+             * @name Ticks#ticksPerLabel
+             * @default false
+             *
+             * @example
+             * const board = JXG.JSXGraph.initBoard('jxgbox', {
+             *     boundingbox: [-4, 4, 4, -4],
+             *     axis: true,
+             *     defaultAxes: {
+             *         x: {
+             *             ticks: {
+             *                 minorTicks: 7,
+             *                 ticksPerLabel: 4,
+             *                 minorHeight: 20,
+             *             }
+             *         },
+             *         y: {
+             *             ticks: {
+             *                 minorTicks: 3,
+             *                 ticksPerLabel: 2,
+             *                 minorHeight: 20
+             *             }
+             *         }
+             *     }
+             * });
+             *
+             * </pre><div id="JXGbc45a421-c867-4b0a-9b8d-2b2576020690" class="jxgbox" style="width: 300px; height: 300px;"></div>
+             * <script type="text/javascript">
+             *     (function() {
+             *         var board = JXG.JSXGraph.initBoard('JXGbc45a421-c867-4b0a-9b8d-2b2576020690',
+             *             {showcopyright: false, shownavigation: false,
+             *              boundingbox: [-4, 4, 4, -4],
+             *         axis: true,
+             *         defaultAxes: {
+             *             x: {
+             *                 ticks: {
+             *                     minorTicks: 7,
+             *                     ticksPerLabel: 4,
+             *                     minorHeight: 20,
+             *                 }
+             *             },
+             *             y: {
+             *                 ticks: {
+             *                     minorTicks: 3,
+             *                     ticksPerLabel: 2,
+             *                     minorHeight: 20
+             *                 }
+             *             }
+             *         }
+             *     });
+             *     })();
+             *
+             * </script><pre>
+             */
+            ticksPerLabel: false,
+
+            /**
+             * Scale the ticks but not the tick labels.
+             * @type Number
+             * @default 1
+             * @name Ticks#scale
+             * @see Ticks#scaleSymbol
+             */
+            scale: 1,
+
+            /**
+             * A string that is appended to every tick, used to represent the scale
+             * factor given in {@link Ticks#scaleSymbol}.
+             *
+             * @type String
+             * @default ''
+             * @name Ticks#scaleSymbol
+             * @see Ticks#scale
+             */
+            scaleSymbol: '',
+
+            /**
+             * User defined labels for special ticks. Instead of the i-th tick's position, the i-th string stored in this array
+             * is shown. If the number of strings in this array is less than the number of special ticks, the tick's position is
+             * shown as a fallback.
+             *
+             * @type Array
+             * @name Ticks#labels
+             * @default []
+             */
+            labels: [],
+
+            /**
+             * The maximum number of characters a tick label can use.
+             *
+             * @type Number
+             * @name Ticks#maxLabelLength
+             * @see Ticks#precision
+             * @default 5
+             */
+            maxLabelLength: 5,
+
+            /**
+             * If a label exceeds {@link Ticks#maxLabelLength} this determines the precision used to shorten the tick label.
+             * Replaced by the digits attribute.
+             *
+             * @type Number
+             * @name Ticks#precision
+             * @see Ticks#maxLabelLength
+             * @see Ticks#digits
+             * @deprecated
+             * @default 3
+             */
+            precision: 3,
+
+            /**
+             * If a label exceeds {@link Ticks#maxLabelLength} this determines the number of digits used to shorten the tick label.
+             *
+             * @type Number
+             * @name Ticks#digits
+             * @see Ticks#maxLabelLength
+             * @deprecated
+             * @default 3
+             */
+            digits: 3,
+
+            /**
+             * The default distance (in user coordinates, not  pixels) between two ticks. Please be aware that this value does not have
+             * to be used if {@link Ticks#insertTicks} is set to true.
+             *
+             * @type Number
+             * @name Ticks#ticksDistance
+             * @see Ticks#insertTicks
+             * @default 1
+             */
+            ticksDistance: 1,
+
+            /**
+             * Tick face for ticks of finite length.  By default (face: '|') this is a straight line.
+             * Possible other values are '<' and '>'. These faces are used in
+             * {@link JXG.Hatch} for hatch marking parallel lines.
+             * @type String
+             * @name{Ticks#face}
+             * @see hatch
+             * @default '|'
+             * @example
+             *   var p1 = board.create('point', [0, 3]);
+             *   var p2 = board.create('point', [1, 3]);
+             *   var l1 = board.create('line', [p1, p2]);
+             *   var t = board.create('ticks', [l1], {ticksDistance: 2, face: '>'});
+             *
+             * </pre><div id="JXG950a568a-1264-4e3a-b61d-b6881feecf4b" class="jxgbox" style="width: 300px; height: 300px;"></div>
+             * <script type="text/javascript">
+             *     (function() {
+             *         var board = JXG.JSXGraph.initBoard('JXG950a568a-1264-4e3a-b61d-b6881feecf4b',
+             *             {boundingbox: [-8, 8, 8,-8], axis: true, showcopyright: false, shownavigation: false});
+             *       var p1 = board.create('point', [0, 3]);
+             *       var p2 = board.create('point', [1, 3]);
+             *       var l1 = board.create('line', [p1, p2]);
+             *       var t = board.create('ticks', [l1], {ticksDistance: 2, face: '>'});
+             *
+             *     })();
+             *
+             * </script><pre>
+             *
+             */
+            face: '|',
+
+            strokeOpacity: 1,
+            strokeWidth: 1,
+            strokeColor: '#000000',
+            highlightStrokeColor: '#888888',
+            fillColor: 'none',
+            highlightFillColor: 'none',
+            visible: 'inherit',
+
+            /**
+             * Whether line boundaries should be counted or not in the lower and upper bounds when
+             * creating ticks.
+             *
+             * @type Boolean
+             * @name Ticks#includeBoundaries
+             * @default false
+             */
+            includeBoundaries: false,
+
+            /**
+             * Set the ticks type.
+             * Possible values are 'linear' or 'polar'.
+             *
+             * @type String
+             * @name Ticks#type
+             * @default 'linear'
+             */
+            type: 'linear'
+
+            // close the meta tag
+            /**#@-*/
+        },
 
          /*
           *  Generic options used by {@link JXG.Hatch}
@@ -2199,332 +2137,299 @@
              ticksDistance: 0.2
         },
 
-    /**
-     * Precision options, defining how close a pointer device (mouse, finger, pen) has to be
-     * to an object such that the object is highlighted or can be dragged.
-     * These values are board-wide and can be overwritten for individual elements by
-     * changing their precision attribute.
-     *
-     * The default values are
-     * <pre>
-     * JXG.Options.precision: {
-     *   touch: 30,
-     *   touchMax: 100,
-     *   mouse: 4,
-     *   pen: 4,
-     *   epsilon: 0.0001,
-     *   hasPoint: 4
-     * }
-     * </pre>
-     *
-     * @type Object
-     * @name JXG.Options#precision
-     * @see JXG.GeometryElement#precision
-     */
-    precision: {
-        touch: 30,
-        touchMax: 100,
-        mouse: 4,
-        pen: 4,
-        epsilon: 0.0001, // Unused
-        hasPoint: 4
-    },
-
-    /**
-     * Default ordering of the layers.
-     * The numbering starts from 0 and the highest layer number is numlayers-1.
-     *
-     * The default values are
-     * <pre>
-     * JXG.Options.layer: {
-     *   numlayers: 20, // only important in SVG
-     *   text: 9,
-     *   point: 9,
-     *   glider: 9,
-     *   arc: 8,
-     *   line: 7,
-     *   circle: 6,
-     *   curve: 5,
-     *   turtle: 5,
-     *   polygon: 3,
-     *   sector: 3,
-     *   angle: 3,
-     *   integral: 3,
-     *   axis: 2,
-     *   ticks: 2,
-     *   grid: 1,
-     *   image: 0,
-     *   trace: 0
-     * }
-     * </pre>
-     * @type Object
-     * @name JXG.Options#layer
-     */
-    layer: {
-        numlayers: 20, // only important in SVG
-        unused9: 19,
-        unused8: 18,
-        unused7: 17,
-        unused6: 16,
-        unused5: 15,
-        unused4: 14,
-        unused3: 13,
-        unused2: 12,
-        unused1: 11,
-        unused0: 10,
-        text: 9,
-        point: 9,
-        glider: 9,
-        arc: 8,
-        line: 7,
-        circle: 6,
-        curve: 5,
-        turtle: 5,
-        polygon: 3,
-        sector: 3,
-        angle: 3,
-        integral: 3,
-        axis: 2,
-        ticks: 2,
-        grid: 1,
-        image: 0,
-        trace: 0
-    },
-
-    /* special angle options */
-    angle: {
-        /**#@+
-         * @visprop
+        /**
+         * Precision options, defining how close a pointer device (mouse, finger, pen) has to be
+         * to an object such that the object is highlighted or can be dragged.
+         * These values are board-wide and can be overwritten for individual elements by
+         * changing their precision attribute.
+         *
+         * The default values are
+         * <pre>
+         * JXG.Options.precision: {
+         *   touch: 30,
+         *   touchMax: 100,
+         *   mouse: 4,
+         *   pen: 4,
+         *   epsilon: 0.0001,
+         *   hasPoint: 4
+         * }
+         * </pre>
+         *
+         * @type Object
+         * @name JXG.Options#precision
+         * @see JXG.GeometryElement#precision
          */
-
-        withLabel: true,
+        precision: {
+            touch: 30,
+            touchMax: 100,
+            mouse: 4,
+            pen: 4,
+            epsilon: 0.0001, // Unused
+            hasPoint: 4
+        },
 
         /**
-         * Radius of the sector, displaying the angle.
-         * The radius can be given as number (in user coordinates)
-         * or as string 'auto'. In the latter case, the angle
-         * is set to an value between 20 and 50 px.
+         * Default ordering of the layers.
+         * The numbering starts from 0 and the highest layer number is numlayers-1.
          *
-         * @type {Number|String}
-         * @name Angle#radius
-         * @default 'auto'
-         * @visprop
+         * The default values are
+         * <pre>
+         * JXG.Options.layer: {
+         *   numlayers: 20, // only important in SVG
+         *   text: 9,
+         *   point: 9,
+         *   glider: 9,
+         *   arc: 8,
+         *   line: 7,
+         *   circle: 6,
+         *   curve: 5,
+         *   turtle: 5,
+         *   polygon: 3,
+         *   sector: 3,
+         *   angle: 3,
+         *   integral: 3,
+         *   axis: 2,
+         *   ticks: 2,
+         *   grid: 1,
+         *   image: 0,
+         *   trace: 0
+         * }
+         * </pre>
+         * @type Object
+         * @name JXG.Options#layer
          */
-        radius: "auto",
-
-        /**
-         * Display type of the angle field. Possible values are
-         * 'sector' or 'sectordot' or 'square' or 'none'.
-         *
-         * @type String
-         * @default 'sector'
-         * @name Angle#type
-         * @visprop
-         */
-        type: "sector",
-
-        /**
-         * Display type of the angle field in case of a right angle. Possible values are
-         * 'sector' or 'sectordot' or 'square' or 'none'.
-         *
-         * @type String
-         * @default square
-         * @name Angle#orthoType
-         * @see Angle#orthoSensitivity
-         * @visprop
-         */
-        orthoType: "square",
-
-        /**
-         * Sensitivity (in degrees) to declare an angle as right angle.
-         * If the angle measure is inside this distance from a rigth angle, the orthoType
-         * of the angle is used for display.
-         *
-         * @type Number
-         * @default 1.0
-         * @name Angle#orthoSensitivity
-         * @see Angle#orthoType
-         * @visprop
-         */
-        orthoSensitivity: 1.0,
-
-        fillColor: Color.palette.orange,
-        highlightFillColor: Color.palette.orange,
-        strokeColor: Color.palette.orange,
-        // fillColor: '#ff7f00',
-        // highlightFillColor: '#ff7f00',
-        // strokeColor: '#ff7f00',
-
-        fillOpacity: 0.3,
-        highlightFillOpacity: 0.3,
-
-        /**
-         * @deprecated
-         */
-        radiuspoint: {
-            withLabel: false,
-            visible: false,
-            name: ""
-        },
-
-        /**
-         * @deprecated
-         */
-        pointsquare: {
-            withLabel: false,
-            visible: false,
-            name: ""
-        },
-
-        dot: {
-            visible: false,
-            strokeColor: "none",
-            fillColor: "#000000",
-            size: 2,
-            face: "o",
-            withLabel: false,
-            name: ""
-        },
-
-        label: {
-            position: "top",
-            offset: [0, 0],
-            strokeColor: Color.palette.blue
-        },
-
-        /**
-         * Attributes for sub-element arc. In general, the arc will run through the first point and
-         * thus will not have the same radius as the angle sector.
-         *
-         * @type Arc
-         * @name Angle#arc
-         * @default '{visible:false}'
-         */
+        layer: {
+            numlayers: 20, // only important in SVG
+            unused9: 19,
+            unused8: 18,
+            unused7: 17,
+            unused6: 16,
+            unused5: 15,
+            unused4: 14,
+            unused3: 13,
+            unused2: 12,
+            unused1: 11,
+            unused0: 10,
+            text: 9,
+            point: 9,
+            glider: 9,
+            arc: 8,
+            line: 7,
+            circle: 6,
+            curve: 5,
+            turtle: 5,
+            polygon: 3,
+            sector: 3,
+            angle: 3,
+            integral: 3,
+            axis: 2,
+            ticks: 2,
+            grid: 1,
+            image: 0,
+            trace: 0
+        },
+
+        /* special angle options */
+        angle: {
+            /**#@+
+             * @visprop
+             */
+
+            withLabel: true,
+
+            /**
+             * Radius of the sector, displaying the angle.
+             * The radius can be given as number (in user coordinates)
+             * or as string 'auto'. In the latter case, the angle
+             * is set to an value between 20 and 50 px.
+             *
+             * @type {Number|String}
+             * @name Angle#radius
+             * @default 'auto'
+             * @visprop
+             */
+            radius: 'auto',
+
+            /**
+             * Display type of the angle field. Possible values are
+             * 'sector' or 'sectordot' or 'square' or 'none'.
+             *
+             * @type String
+             * @default 'sector'
+             * @name Angle#type
+             * @visprop
+             */
+            type: 'sector',
+
+            /**
+             * Display type of the angle field in case of a right angle. Possible values are
+             * 'sector' or 'sectordot' or 'square' or 'none'.
+             *
+             * @type String
+             * @default square
+             * @name Angle#orthoType
+             * @see Angle#orthoSensitivity
+             * @visprop
+             */
+            orthoType: 'square',
+
+            /**
+             * Sensitivity (in degrees) to declare an angle as right angle.
+             * If the angle measure is inside this distance from a rigth angle, the orthoType
+             * of the angle is used for display.
+             *
+             * @type Number
+             * @default 1.0
+             * @name Angle#orthoSensitivity
+             * @see Angle#orthoType
+             * @visprop
+             */
+            orthoSensitivity: 1.0,
+
+            fillColor: Color.palette.orange,
+            highlightFillColor: Color.palette.orange,
+            strokeColor: Color.palette.orange,
+            // fillColor: '#ff7f00',
+            // highlightFillColor: '#ff7f00',
+            // strokeColor: '#ff7f00',
+
+            fillOpacity: 0.3,
+            highlightFillOpacity: 0.3,
+
+            /**
+             * @deprecated
+             */
+            radiuspoint: {
+                withLabel: false,
+                visible: false,
+                name: ''
+            },
+
+            /**
+             * @deprecated
+             */
+            pointsquare: {
+                withLabel: false,
+                visible: false,
+                name: ''
+            },
+
+            dot: {
+                visible: false,
+                strokeColor: 'none',
+                fillColor: '#000000',
+                size: 2,
+                face: 'o',
+                withLabel: false,
+                name: ''
+            },
+
+            label: {
+                position: 'top',
+                offset: [0, 0],
+                strokeColor: Color.palette.blue
+            },
+
+            /**
+             * Attributes for sub-element arc. In general, the arc will run through the first point and
+             * thus will not have the same radius as the angle sector.
+             *
+             * @type Arc
+             * @name Angle#arc
+             * @default '{visible:false}'
+             */
+            arc: {
+                visible: false,
+                fillColor: 'none'
+            },
+
+            /**#@-*/
+        },
+
+        /* special arc options */
         arc: {
-            visible: false,
-            fillColor: "none"
-        }
-
-        /**#@-*/
-    },
-
-    /* special arc options */
-    arc: {
-        /**#@+
-         * @visprop
-         */
-
-        /**
-         * Type of arc. Possible values are 'minor', 'major', and 'auto'.
-         *
-         * @type String
-         * @name Arc#selection
-         * @default 'auto'
-         */
-        selection: "auto",
-
-        /**
-         * If <tt>true</tt>, moving the mouse over inner points triggers hasPoint.
-         *
-         * @see JXG.GeometryElement#hasPoint
-         * @name Arc#hasInnerPoints
-         * @type Boolean
-         * @default false
-         */
-        hasInnerPoints: false,
-
-        label: {
-            anchorX: "auto",
-            anchorY: "auto"
-        },
-        firstArrow: false,
-        lastArrow: false,
-        fillColor: "none",
-        highlightFillColor: "none",
-        strokeColor: Color.palette.blue,
-        highlightStrokeColor: "#c3d9ff",
-        useDirection: false,
-
-        /**
-         * Attributes for center point.
-         *
-         * @type Point
-         * @name Arc#center
-         */
-        center: {},
-
-        /**
-         * Attributes for radius point.
-         *
-         * @type Point
-         * @name Arc#radiusPoint
-         */
-        radiusPoint: {},
-
-        /**
-         * Attributes for angle point.
-         *
-         * @type Point
-         * @name Arc#anglePoint
-         */
-        anglePoint: {}
-
-        /**#@-*/
-    },
-
-    /* special arrow options */
-    arrow: {
-        /**#@+
-         * @visprop
-         */
-
-        firstArrow: false,
-
-        lastArrow: {
-            type: 1,
-            highlightSize: 6,
-            size: 6
-        }
-
-        /**#@-*/
-    },
-
-    /* special axis options */
-    axis: {
-        /**#@+
-         * @visprop
-         */
-
-        name: "", // By default, do not generate names for axes.
-        needsRegularUpdate: false, // Axes only updated after zooming and moving of the origin.
-        strokeWidth: 1,
-        lastArrow: {
-            type: 1,
-            highlightSize: 8,
-            size: 8
-        },
-        strokeColor: "#666666",
-        highlightStrokeWidth: 1,
-        highlightStrokeColor: "#888888",
-
-<<<<<<< HEAD
-        /**
-         * Show / hide ticks.
-         *
-         * Deprecated. Suggested alternative is "ticks: {visible: false}"
-         *
-         * @type Boolean
-         * @name Axis#withTicks
-         * @default true
-         * @deprecated
-         */
-        withTicks: true,
-        straightFirst: true,
-        straightLast: true,
-        margin: -4,
-        withLabel: false,
-        scalable: false,
-=======
+            /**#@+
+             * @visprop
+             */
+
+            /**
+             * Type of arc. Possible values are 'minor', 'major', and 'auto'.
+             *
+             * @type String
+             * @name Arc#selection
+             * @default 'auto'
+             */
+            selection: 'auto',
+
+            /**
+             * If <tt>true</tt>, moving the mouse over inner points triggers hasPoint.
+             *
+             * @see JXG.GeometryElement#hasPoint
+             * @name Arc#hasInnerPoints
+             * @type Boolean
+             * @default false
+             */
+            hasInnerPoints: false,
+
+            label: {
+                anchorX: 'auto',
+                anchorY: 'auto'
+            },
+            firstArrow: false,
+            lastArrow: false,
+            fillColor: 'none',
+            highlightFillColor: 'none',
+            strokeColor: Color.palette.blue,
+            highlightStrokeColor: '#c3d9ff',
+            useDirection: false,
+
+            /**
+             * Attributes for center point.
+             *
+             * @type Point
+             * @name Arc#center
+             */
+            center: {
+            },
+
+            /**
+             * Attributes for radius point.
+             *
+             * @type Point
+             * @name Arc#radiusPoint
+             */
+            radiusPoint: {
+            },
+
+            /**
+             * Attributes for angle point.
+             *
+             * @type Point
+             * @name Arc#anglePoint
+             */
+            anglePoint: {
+            }
+
+            /**#@-*/
+        },
+
+        /* special arrow options */
+        arrow: {
+            /**#@+
+             * @visprop
+             */
+
+            firstArrow: false,
+
+            lastArrow: {
+                type: 1,
+                highlightSize: 6,
+                size: 6
+            }
+
+            /**#@-*/
+        },
+
         /* special axis options */
         axis: {
             /**#@+
@@ -2604,2549 +2509,2535 @@
                 needsRegularUpdate: false,
                 visible: false
             },
->>>>>>> 8c28c599
-
-        /**
-         * Attributes for ticks of the axis.
-         *
-         * @type Ticks
-         * @name Axis#ticks
-         */
-        ticks: {
+
+            /**
+             * Attributes for second point the axis.
+             *
+             * @type Point
+             * @name Axis#point2
+             */
+            point2: {                  // Default values for point2 if created by line
+                needsRegularUpdate: false,
+                visible: false
+            },
+
+            tabindex: -1,
+
+            /**
+             * Attributes for the axis label.
+             *
+             * @type Label
+             * @name Axis#label
+             */
             label: {
-                offset: [4, -12 + 3], // This seems to be a good offset for 12 point fonts
-                parse: false,
-                needsRegularUpdate: false,
-                display: "internal",
-                visible: "inherit",
+                position: 'lft',
+                offset: [10, 10]
+            }
+            /**#@-*/
+        },
+
+        /* special options for angle bisector of 3 points */
+        bisector: {
+            /**#@+
+             * @visprop
+             */
+
+            strokeColor: '#000000', // Bisector line
+
+            /**
+             * Attributes for the helper point of the bisector.
+             *
+             * @type Point
+             * @name Bisector#point
+             */
+            point: {               // Bisector point
+                visible: false,
+                fixed: false,
+                withLabel: false,
+                name: ''
+            }
+
+            /**#@-*/
+        },
+
+        /* special options for the 2 bisectors of 2 lines */
+        bisectorlines: {
+            /**#@+
+             * @visprop
+             */
+
+            /**
+             * Attributes for first line.
+             *
+             * @type Line
+             * @name Bisectorlines#line1
+             */
+            line1: {               //
+                strokeColor: '#000000'
+            },
+
+            /**
+             * Attributes for second line.
+             *
+             * @type Line
+             * @name Bisectorlines#line2
+             */
+            line2: {               //
+                strokeColor: '#000000'
+            }
+
+            /**#@-*/
+        },
+
+        /* special options for boxplot curves */
+        boxplot: {
+            /**#@+
+             * @visprop
+             */
+
+            /**
+             *  Direction of the box plot: 'vertical' or 'horizontal'
+             *
+             * @type String
+             * @name Boxplot#dir
+             * @default: 'vertical'
+             */
+            dir: 'vertical',
+
+            /**
+             * Relative width of the maximum and minimum quantile
+             *
+             * @type Number
+             * @name Boxplot#smallWidth
+             * @default: 0.5
+             */
+            smallWidth: 0.5,
+
+            strokeWidth: 2,
+            strokeColor: Color.palette.blue,
+            fillColor: Color.palette.blue,
+            fillOpacity: 0.2,
+            highlightStrokeWidth: 2,
+            highlightStrokeColor: Color.palette.blue,
+            highlightFillColor: Color.palette.blue,
+            highlightFillOpacity: 0.1
+
+            /**#@-*/
+        },
+
+        /* special button options */
+        button: {
+            /**#@+
+             * @visprop
+             */
+
+            /**
+             * Control the attribute "disabled" of the HTML button.
+             *
+             * @name disabled
+             * @memberOf Button.prototype
+             *
+             * @type Boolean
+             * @default false
+             */
+            disabled: false,
+
+            display: 'html'
+
+            /**#@-*/
+        },
+
+        /* special cardinal spline options */
+        cardinalspline: {
+            /**#@+
+             * @visprop
+             */
+
+             /**
+              * Controls if the data points of the cardinal spline when given as
+              * arrays should be converted into {@link JXG.Points}.
+              *
+              * @name createPoints
+              * @memberOf Cardinalspline.prototype
+              *
+              * @see Cardinalspline#points
+              *
+              * @type Boolean
+              * @default true
+              */
+            createPoints: true,
+
+            /**
+             * If set to true, the supplied coordinates are interpreted as
+             * [[x_0, y_0], [x_1, y_1], p, ...].
+             * Otherwise, if the data consists of two arrays of equal length,
+             * it is interpreted as
+             * [[x_o x_1, ..., x_n], [y_0, y_1, ..., y_n]]
+             *
+             * @name isArrayOfCoordinates
+             * @memberOf Cardinalspline.prototype
+             * @type Boolean
+             * @default false
+             */
+            isArrayOfCoordinates: false,
+
+            /**
+             * Attributes for the points generated by Cardinalspline in cases
+             * {@link createPoints} is set to true
+             *
+             * @name points
+             * @memberOf Cardinalspline.prototype
+             *
+             * @see Cardinalspline#createPoints
+             * @type Object
+             */
+            points: {
+                strokeOpacity: 0.05,
+                fillOpacity: 0.05,
+                highlightStrokeOpacity: 1.0,
+                highlightFillOpacity: 1.0,
+                withLabel: false,
+                name: '',
+                fixed: false
+            }
+
+            /**#@-*/
+        },
+
+        /* special chart options */
+        chart: {
+            /**#@+
+             * @visprop
+             */
+
+            chartStyle: 'line',
+            colors: ['#B02B2C', '#3F4C6B', '#C79810', '#D15600', '#FFFF88', '#c3d9ff', '#4096EE', '#008C00'],
+            highlightcolors: null,
+            fillcolor: null,
+            highlightonsector: false,
+            highlightbysize: false,
+
+            fillOpacity: 0.6,
+            withLines:  false,
+
+            label: {
+            }
+            /**#@-*/
+        },
+
+        /* special html slider options */
+        checkbox: {
+            /**#@+
+             * @visprop
+             */
+
+            /**
+             * Control the attribute "disabled" of the HTML checkbox.
+             *
+             * @name disabled
+             * @memberOf Checkbox.prototype
+             *
+             * @type Boolean
+             * @default false
+             */
+            disabled: false,
+
+            /**
+             * Control the attribute "checked" of the HTML checkbox.
+             *
+             * @name checked
+             * @memberOf Checkbox.prototype
+             *
+             * @type Boolean
+             * @default false
+             */
+            checked: false,
+
+            display: 'html'
+
+            /**#@-*/
+        },
+
+        /*special circle options */
+        circle: {
+            /**#@+
+             * @visprop
+             */
+
+            /**
+             * If <tt>true</tt>, moving the mouse over inner points triggers hasPoint.
+             *
+             * @see JXG.GeometryElement#hasPoint
+             * @name Circle#hasInnerPoints
+             * @type Boolean
+             * @default false
+             */
+            hasInnerPoints: false,
+
+            fillColor: 'none',
+            highlightFillColor: 'none',
+            strokeColor: Color.palette.blue,
+            highlightStrokeColor: '#c3d9ff',
+
+            /**
+             * Attributes for center point.
+             *
+             * @type Point
+             * @name Circle#center
+             */
+            center: {
+                visible: false,
+                withLabel: false,
+                fixed: false,
+
+                fillColor: Color.palette.red,
+                strokeColor: Color.palette.red,
+                highlightFillColor: '#c3d9ff',
+                highlightStrokeColor: '#c3d9ff',
+
+                name: ''
+            },
+
+            /**
+             * Attributes for center point.
+             *
+             * @type Point
+             * @name Circle#center
+             */
+            point2: {
+                visible: false,
+                withLabel: false,
+                fixed: false,
+                name: ''
+            },
+
+            /**
+             * Attributes for circle label.
+             *
+             * @type Label
+             * @name Circle#label
+             */
+            label: {
+                position: 'urt'
+            }
+            /**#@-*/
+        },
+
+        /* special options for circumcircle of 3 points */
+        circumcircle: {
+            /**#@+
+             * @visprop
+             */
+
+            fillColor: 'none',
+            highlightFillColor: 'none',
+            strokeColor: Color.palette.blue,
+            highlightStrokeColor: '#c3d9ff',
+
+            /**
+             * Attributes for center point.
+             *
+             * @type Point
+             * @name Circumcircle#center
+             */
+            center: {               // center point
+                visible: false,
+                fixed: false,
+                withLabel: false,
+                fillColor: Color.palette.red,
+                strokeColor: Color.palette.red,
+                highlightFillColor: '#c3d9ff',
+                highlightStrokeColor: '#c3d9ff',
+                name: ''
+            }
+            /**#@-*/
+        },
+
+        circumcirclearc: {
+            /**#@+
+             * @visprop
+             */
+
+            fillColor: 'none',
+            highlightFillColor: 'none',
+            strokeColor: Color.palette.blue,
+            highlightStrokeColor: '#c3d9ff',
+
+            /**
+             * Attributes for center point.
+             *
+             * @type Point
+             * @name CircumcircleArc#center
+             */
+            center: {
+                visible: false,
+                withLabel: false,
+                fixed: false,
+                name: ''
+            }
+            /**#@-*/
+        },
+
+        /* special options for circumcircle sector of 3 points */
+        circumcirclesector: {
+            /**#@+
+             * @visprop
+             */
+
+            useDirection: true,
+            fillColor: Color.palette.yellow,
+            highlightFillColor: Color.palette.yellow,
+            fillOpacity: 0.3,
+            highlightFillOpacity: 0.3,
+            strokeColor: Color.palette.blue,
+            highlightStrokeColor: '#c3d9ff',
+
+            /**
+             * Attributes for center point.
+             *
+             * @type Point
+             * @name Circle#point
+             */
+            point: {
+                visible: false,
+                fixed: false,
+                withLabel: false,
+                name: ''
+            }
+            /**#@-*/
+        },
+
+        /* special conic options */
+        conic: {
+            /**#@+
+             * @visprop
+             */
+
+            fillColor: 'none',
+            highlightFillColor: 'none',
+            strokeColor: Color.palette.blue,
+            highlightStrokeColor: '#c3d9ff',
+
+            /**
+             * Attributes for foci points.
+             *
+             * @type Point
+             * @name Conic#foci
+             */
+            foci: {
+                // points
+                fixed: false,
+                visible: false,
+                withLabel: false,
+                name: ''
+            },
+
+            /**
+             * Attributes for center point.
+             *
+             * @type Point
+             * @name Conic#center
+             */
+            center: {
+                visible: false,
+                withLabel: false,
+                name: ''
+            },
+
+            /**
+             * Attributes for five points defining the conic, if some of them are given as coordinates.
+             *
+             * @type Point
+             * @name Conic#point
+             */
+            point: {
+                withLabel: false,
+                name: ''
+            },
+
+            /**
+             * Attributes for parabola line in case the line is given by two
+             * points or coordinate pairs.
+             *
+             * @type Line
+             * @name Conic#line
+             */
+            line: {
+                visible: false
+            }
+
+            /**#@-*/
+        },
+
+        /* special curve options */
+        curve: {
+            strokeWidth: 1,
+            strokeColor: Color.palette.blue,
+            fillColor: 'none',
+            fixed: true,
+
+            useQDT: false,
+
+            /**#@+
+             * @visprop
+             */
+
+            /**
+             * The data points of the curve are not connected with straight lines but with bezier curves.
+             * @name Curve#handDrawing
+             * @type Boolean
+             * @default false
+             */
+            handDrawing: false,
+
+            /**
+             * The curveType is set in {@link JXG.Curve#generateTerm} and used in {@link JXG.Curve#updateCurve}.
+             * Possible values are <ul>
+             * <li>'none'</li>
+             * <li>'plot': Data plot</li>
+             * <li>'parameter': we can not distinguish function graphs and parameter curves</li>
+             * <li>'functiongraph': function graph</li>
+             * <li>'polar'</li>
+             * <li>'implicit' (not yet)</li></ul>
+             * Only parameter and plot are set directly. Polar is set with {@link JXG.GeometryElement#setAttribute} only.
+             * @name Curve#curveType
+             * @type String
+             * @default null
+             */
+            curveType: null,
+
+            /**
+             * Apply Ramer-Douglas-Peuker smoothing.
+             *
+             * @type Boolean
+             * @name Curve#RDPsmoothing
+             * @default false
+             */
+            RDPsmoothing: false,     // Apply the Ramer-Douglas-Peuker algorithm
+
+            /**
+             * Number of points used for plotting triggered by up events
+             * (i.e. high quality plotting) in case
+             * {@link Curve#doAdvancedPlot} is false.
+             *
+             * @name Curve#numberPointsHigh
+             * @see Curve#doAdvancedPlot
+             * @type Number
+             * @default 1600
+             */
+            numberPointsHigh: 1600,  // Number of points on curves after mouseUp
+
+            /**
+             * Number of points used for plotting triggered by move events
+             * (i.e. lower quality plotting but fast) in case
+             * {@link Curve#doAdvancedPlot} is false.
+             *
+             * @name Curve#numberPointsLow
+             * @see Curve#doAdvancedPlot
+             * @type Number
+             * @default 400
+             */
+            numberPointsLow: 400,    // Number of points on curves after mousemove
+
+            /**
+             * If true use a recursive bisection algorithm.
+             * It is slower, but usually the result is better. It tries to detect jumps
+             * and singularities.
+             *
+             * @name Curve#doAdvancedPlot
+             * @type Boolean
+             * @default true
+             */
+            doAdvancedPlot: true,
+
+            /**
+             *
+             * Recursion depth used for plotting triggered by up events
+             * (i.e. high quality plotting) in case
+             * {@link Curve#doAdvancedPlot} is true.
+             *
+             * @name Curve#recursionDepthHigh
+             * @see Curve#doAdvancedPlot
+             * @type Number
+             * @default 17
+             */
+             recursionDepthHigh: 17,
+
+            /**
+             * Number of points used for plotting triggered by move events in case
+             * (i.e. lower quality plotting but fast)
+             * {@link Curve#doAdvancedPlot} is true.
+             *
+             * @name Curve#recursionDepthLow
+             * @see Curve#doAdvancedPlot
+             * @type Number
+             * @default 13
+             */
+             recursionDepthLow: 15,
+
+            /**
+             * If true use the algorithm by Gillam and Hohenwarter, which was default until version 0.98.
+             *
+             * @name Curve#doAdvancedPlotOld
+             * @see Curve#doAdvancedPlot
+             * @type Boolean
+             * @default false
+             * @deprecated
+             */
+            doAdvancedPlotOld: false,   // v1
+
+            /**
+             * Select the version of the plot algorithm.
+             * <ul>
+             * <li> Version 1 is very outdated
+             * <li> Version 2 is the default version in JSXGraph v0.99.*, v1.0, and v1.1, v1.2.0
+             * <li> Version 3 is an internal version that was never published in  a stable version.
+             * <li> Version 4 is available since JSXGraph v1.2.0
+             * </ul>
+             * Version 4 plots correctly logarithms if the function term is supplied as string (i.e. as JessieCode)
+             *
+             * @example
+             *   var c = board.create('functiongraph', ["log(x)"]);
+             *
+             * @name Curve#plotVersion
+             * @type Number
+             * @default 2
+             */
+            plotVersion: 2,
+
+            /**
+             * Attributes for circle label.
+             *
+             * @type Label
+             * @name Circle#label
+             */
+            label: {
+                position: 'lft'
+            },
+
+            /**
+             * Configure arrow head at the start position for curve.
+             * Recommended arrow head type is 7.
+             *
+             * @name Curve#firstArrow
+             * @type Boolean / Object
+             * @default false
+             * @see Line#firstArrow for options
+             */
+            firstArrow: false,
+
+            /**
+             * Configure arrow head at the end position for curve.
+             * Recommended arrow head type is 7.
+             *
+             * @name Curve#lastArrow
+             * @see Line#lastArrow for options
+             * @type Boolean / Object
+             * @default false
+             */
+            lastArrow: false
+
+            /**#@-*/
+        },
+
+        /* special foreignObject options */
+        foreignobject: {
+
+            /**#@+
+             * @visprop
+             */
+            attractors: [],
+            fixed: true,
+            visible: true
+
+            /**#@-*/
+        },
+
+        glider: {
+            /**#@+
+             * @visprop
+             */
+
+            label: {}
+            /**#@-*/
+        },
+
+        /* special grid options */
+        grid: {
+            /**#@+
+             * @visprop
+             */
+
+            /* grid styles */
+            needsRegularUpdate: false,
+            hasGrid: false,
+            gridX: 1,
+            gridY: 1,
+            //strokeColor: '#c0c0c0',
+            strokeColor: '#c0c0c0',
+            strokeOpacity: 0.5,
+            strokeWidth: 1,
+            dash: 0,    // dashed grids slow down the iPad considerably
+            /* snap to grid options */
+
+            /**
+             * @deprecated
+             */
+            snapToGrid: false,
+            /**
+             * @deprecated
+             */
+            snapSizeX: 10,
+            /**
+             * @deprecated
+             */
+            snapSizeY: 10
+
+            /**#@-*/
+        },
+
+        group: {
+            needsRegularUpdate: true
+        },
+
+        /* special html slider options */
+        htmlslider: {
+            /**#@+
+             * @visprop
+             */
+
+            /**
+             *
+             * These affect the DOM element input type="range".
+             * The other attributes affect the DOM element div containing the range element.
+             */
+            widthRange: 100,
+            widthOut: 34,
+            step: 0.01,
+
+            frozen: true,
+            isLabel: false,
+            strokeColor: '#000000',
+            display: 'html',
+            anchorX: 'left',
+            anchorY: 'middle',
+            withLabel: false
+
+            /**#@-*/
+        },
+
+        /* special image options */
+        image: {
+            /**#@+
+             * @visprop
+             */
+
+            imageString: null,
+            fillOpacity: 1.0,
+            highlightFillOpacity: 0.6,
+
+
+            /**
+             * Defines the CSS class used by the image. CSS attributes defined in
+             * this class will overwrite the corresponding JSXGraph attributes, e.g.
+             * opacity.
+             * The default CSS class is defined in jsxgraph.css.
+             *
+             * @name Image#cssClass
+             *
+             * @see Image#highlightCssClass
+             * @type String
+             * @default 'JXGimage'
+             */
+            cssClass: 'JXGimage',
+
+            /**
+             * Defines the CSS class used by the image when highlighted.
+             * CSS attributes defined in this class will overwrite the
+             * corresponding JSXGraph attributes, e.g. highlightFillOpacity.
+             * The default CSS class is defined in jsxgraph.css.
+             *
+             * @name Image#highlightCssClass
+             *
+             * @see Image#cssClass
+             * @type String
+             * @default 'JXGimageHighlight'
+             */
+            highlightCssClass: 'JXGimageHighlight',
+
+            /**
+             * Image rotation in degrees.
+             *
+             * @name Image#rotate
+             * @type Number
+             * @default 0
+             */
+            rotate: 0,
+
+            /**
+             * Defines together with {@link Image#snapSizeY} the grid the image snaps on to.
+             * The image will only snap on user coordinates which are
+             * integer multiples to snapSizeX in x and snapSizeY in y direction.
+             * If this value is equal to or less than <tt>0</tt>, it will use the grid displayed by the major ticks
+             * of the default ticks of the default x axes of the board.
+             *
+             * @name Image#snapSizeX
+             *
+             * @see Point#snapToGrid
+             * @see Image#snapSizeY
+             * @see JXG.Board#defaultAxes
+             * @type Number
+             * @default 1
+             */
+            snapSizeX: 1,
+
+            /**
+             * Defines together with {@link Image#snapSizeX} the grid the image snaps on to.
+             * The image will only snap on integer multiples to snapSizeX in x and snapSizeY in y direction.
+             * If this value is equal to or less than <tt>0</tt>, it will use the grid displayed by the major ticks
+             * of the default ticks of the default y axes of the board.
+             *
+             * @name Image#snapSizeY
+             *
+             * @see Point#snapToGrid
+             * @see Image#snapSizeX
+             * @see JXG.Board#defaultAxes
+             * @type Number
+             * @default 1
+             */
+            snapSizeY: 1,
+
+            /**
+             * List of attractor elements. If the distance of the image is less than
+             * attractorDistance the image is made to glider of this element.
+             *
+             * @name Image#attractors
+             *
+             * @type Array
+             * @default empty
+             */
+            attractors: []
+
+            /**#@-*/
+        },
+
+        /* special options for incircle of 3 points */
+        incircle: {
+            /**#@+
+             * @visprop
+             */
+
+            fillColor: 'none',
+            highlightFillColor: 'none',
+            strokeColor: Color.palette.blue,
+            highlightStrokeColor: '#c3d9ff',
+
+            /**
+             * Attributes of circle center.
+             *
+             * @type Point
+             * @name Incircle#center
+             */
+            center: {               // center point
+                visible: false,
+                fixed: false,
+                withLabel: false,
+                fillColor: Color.palette.red,
+                strokeColor: Color.palette.red,
+                highlightFillColor: '#c3d9ff',
+                highlightStrokeColor: '#c3d9ff',
+                name: ''
+            }
+            /**#@-*/
+        },
+
+        inequality: {
+            /**#@+
+             * @visprop
+             */
+
+            fillColor: Color.palette.red,
+            fillOpacity: 0.2,
+            strokeColor: 'none',
+
+            /**
+             * By default an inequality is less (or equal) than. Set inverse to <tt>true</tt> will consider the inequality
+             * greater (or equal) than.
+             *
+             * @type Boolean
+             * @default false
+             * @name Inequality#inverse
+             * @visprop
+             */
+            inverse: false
+            /**#@-*/
+        },
+
+        infobox: {
+            /**#@+
+             * @visprop
+             */
+
+            fontSize: 12,
+            isLabel: false,
+            strokeColor: '#bbbbbb',
+            display: 'html',             // 'html' or 'internal'
+            anchorX: 'left',             //  'left', 'middle', or 'right': horizontal alignment
+                                         //  of the text.
+            anchorY: 'middle',           //  'top', 'middle', or 'bottom': vertical alignment
+                                         //  of the text.
+            cssClass: 'JXGinfobox',
+            rotate: 0,                   // works for non-zero values only in combination
+                                         // with display=='internal'
+            visible: true,
+            parse: false,
+            transitionDuration: 0,
+            needsRegularUpdate: false
+
+            /**#@-*/
+        },
+
+        /* special options for integral */
+        integral: {
+            /**#@+
+             * @visprop
+             */
+
+            axis: 'x',        // 'x' or 'y'
+            withLabel: true,    // Show integral value as text
+            fixed: true,
+            strokeWidth: 0,
+            strokeOpacity: 0,
+            fillColor: Color.palette.red,
+            fillOpacity: 0.3,
+            highlightFillColor: Color.palette.red,
+            highlightFillOpacity: 0.2,
+
+            /**
+             * Attributes of the (left) starting point of the integral.
+             *
+             * @type Point
+             * @name Integral#curveLeft
+             * @see Integral#baseLeft
+             */
+            curveLeft: {    // Start point
+                visible: true,
+                withLabel: false,
+                color: Color.palette.red,
+                fillOpacity: 0.8,
                 layer: 9
             },
-            visible: "inherit",
-            needsRegularUpdate: false,
-            strokeWidth: 1,
-            strokeColor: "#666666",
-            highlightStrokeColor: "#888888",
-            drawLabels: true,
-            drawZero: false,
-            insertTicks: true,
-            minTicksDistance: 5,
-            minorHeight: 10, // if <0: full width and height
-            majorHeight: -1, // if <0: full width and height
-            tickEndings: [0, 1],
-            minorTicks: 4,
-            ticksDistance: 1, // TODO doc
-            strokeOpacity: 0.25
-        },
-
-        /**
-         * Attributes for first point the axis.
-         *
-         * @type Point
-         * @name Axis#point1
-         */
-        point1: {
-            // Default values for point1 if created by line
-            needsRegularUpdate: false,
-            visible: false
-        },
-
-        /**
-         * Attributes for second point the axis.
-         *
-         * @type Point
-         * @name Axis#point2
-         */
-        point2: {
-            // Default values for point2 if created by line
-            needsRegularUpdate: false,
-            visible: false
-        },
-
-        tabindex: -1,
-
-        /**
-         * Attributes for the axis label.
-         *
-         * @type Label
-         * @name Axis#label
-         */
+
+            /**
+             * Attributes of the (left) base point of the integral.
+             *
+             * @type Point
+             * @name Integral#baseLeft
+             * @see Integral#curveLeft
+             */
+            baseLeft: {    // Start point
+                visible: false,
+                fixed: false,
+                withLabel: false,
+                name: ''
+            },
+
+            /**
+             * Attributes of the (right) end point of the integral.
+             *
+             * @type Point
+             * @name Integral#curveRight
+             * @see Integral#baseRight
+             */
+            curveRight: {      // End point
+                visible: true,
+                withLabel: false,
+                color: Color.palette.red,
+                fillOpacity: 0.8,
+                layer: 9
+            },
+
+            /**
+             * Attributes of the (right) base point of the integral.
+             *
+             * @type Point
+             * @name Integral#baseRight
+             * @see Integral#curveRight
+             */
+            baseRight: {      // End point
+                visible: false,
+                fixed: false,
+                withLabel: false,
+                name: ''
+            },
+
+            /**
+             * Attributes for integral label.
+             *
+             * @type Label
+             * @name Integral#label
+             */
+            label: {
+                fontSize: 20
+            }
+            /**#@-*/
+        },
+
+        /* special input options */
+        input: {
+            /**#@+
+             * @visprop
+             */
+
+            /**
+             * Control the attribute "disabled" of the HTML input field.
+             *
+             * @name disabled
+             * @memberOf Input.prototype
+             *
+             * @type Boolean
+             * @default false
+             */
+            disabled: false,
+
+            /**
+             * Control the attribute "maxlength" of the HTML input field.
+             *
+             * @name maxlength
+             * @memberOf Input.prototype
+             *
+             * @type Number
+             * @default 524288 (as in HTML)
+             */
+            maxlength: 524288,
+
+            display: 'html'
+
+            /**#@-*/
+        },
+
+        /* special intersection point options */
+        intersection: {
+            /**#@+
+             * @visprop
+             */
+
+            /**
+             * Used in {@link JXG.Intersection}.
+             * This flag sets the behaviour of intersection points of e.g.
+             * two segments. If true, the intersection is treated as intersection of lines. If false
+             * the intersection point exists if the segments intersect setwise.
+             *
+             * @name Intersection.alwaysIntersect
+             * @type Boolean
+             * @default true
+             */
+            alwaysIntersect: true
+
+            /**#@-*/
+        },
+
+        /* special label options */
         label: {
-            position: "lft",
-            offset: [10, 10]
-        }
-        /**#@-*/
-    },
-
-    /* special options for angle bisector of 3 points */
-    bisector: {
-        /**#@+
-         * @visprop
-         */
-
-        strokeColor: "#000000", // Bisector line
-
-        /**
-         * Attributes for the helper point of the bisector.
-         *
-         * @type Point
-         * @name Bisector#point
-         */
+            /**#@+
+             * @visprop
+             */
+
+            visible: 'inherit',
+            strokeColor: '#000000',
+            strokeOpacity: 1,
+            highlightStrokeOpacity: 0.666666,
+            highlightStrokeColor: '#000000',
+
+            fixed: true,
+
+            /**
+             * Possible string values for the position of a label for
+             * label anchor points are:
+             * <ul>
+             * <li> 'lft'
+             * <li> 'rt'
+             * <li> 'top'
+             * <li> 'bot'
+             * <li> 'ulft'
+             * <li> 'urt'
+             * <li> 'llft'
+             * <li> 'lrt'
+             * </ul>
+             * This is relevant for non-points: line, circle, curve.
+             *
+             * The names have been borrowed from <a href="https://www.tug.org/metapost.html">MetaPost</a>.
+             *
+             * @name Label#position
+             * @see Label#offset
+             * @type String
+             * @default 'urt'
+             */
+            position: 'urt',
+
+            /**
+             *  Label offset from label anchor.
+             *  The label anchor is determined by {@link Label#position}
+             *
+             * @name Label#offset
+             * @see Label#position
+             * @type Array
+             * @default [10,10]
+             */
+            offset: [10, 10],
+
+            /**
+             * Automatic position of label text. When called first, the positioning algorithm
+             * starts at the position defined by offset.
+             * The algorithm tries to find a position with the least number of
+             * overlappings with other elements, while retaining the distance
+             * to the anchor element.
+             *
+             * @name Label#autoPosition
+             * @see Label#offset
+             * @type Boolean
+             * @default false
+             *
+             * @example
+             * 	var p1 = board.create('point', [-2, 1], {id: 'A'});
+             * 	var p2 = board.create('point', [-0.85, 1], {
+             *      name: 'B', id: 'B', label:{autoPosition: true, offset:[10, 10]}
+             *  });
+             * 	var p3 = board.create('point', [-1, 1.2], {
+             *      name: 'C', id: 'C', label:{autoPosition: true, offset:[10, 10]}
+             *  });
+             *  var c = board.create('circle', [p1, p2]);
+             * 	var l = board.create('line', [p1, p2]);
+             *
+             * </pre><div id="JXG7d4dafe7-1a07-4d3f-95cb-bfed9d96dea2" class="jxgbox" style="width: 300px; height: 300px;"></div>
+             * <script type="text/javascript">
+             *     (function() {
+             *         var board = JXG.JSXGraph.initBoard('JXG7d4dafe7-1a07-4d3f-95cb-bfed9d96dea2',
+             *             {boundingbox: [-8, 8, 8,-8], axis: true, showcopyright: false, shownavigation: false});
+             *     	var p1 = board.create('point', [-2, 1], {id: 'A'});
+             *     	var p2 = board.create('point', [-0.85, 1], {name: 'B', id: 'B', label:{autoPosition: true, offset:[10, 10]}});
+             *     	var p3 = board.create('point', [-1, 1.2], {name: 'C', id: 'C', label:{autoPosition: true, offset:[10, 10]}});
+             *      var c = board.create('circle', [p1, p2]);
+             *     	var l = board.create('line', [p1, p2]);
+             *
+             *     })();
+             *
+             * </script><pre>
+             *
+             *
+             */
+            autoPosition: false
+
+            /**#@-*/
+        },
+
+        /* special legend options */
+        legend: {
+            /**
+             * @visprop
+             */
+
+             /**
+              * Default style of a legend element. The only possible value is 'vertical'.
+              * @name: Legend#style
+              * @type String
+              * @default 'vertical'
+              */
+            style: 'vertical',
+
+            /**
+             * Label names of a legend element.
+             * @name: Legend#labels
+             * @type Array
+             * @default "['1', '2', '3', '4', '5', '6', '7', '8']"
+             */
+            labels: ['1', '2', '3', '4', '5', '6', '7', '8'],
+
+            /**
+             * (Circular) array of label colors.
+             * @name: Legend#colors
+             * @type Array
+             * @default "['#B02B2C', '#3F4C6B', '#C79810', '#D15600', '#FFFF88', '#c3d9ff', '#4096EE', '#008C00']"
+             */
+            colors: ['#B02B2C', '#3F4C6B', '#C79810', '#D15600', '#FFFF88', '#c3d9ff', '#4096EE', '#008C00'],
+
+            /**
+             * Height (in px) of one legend entry
+             * @name: Legend#rowHeight
+             * @type Number
+             * @default 20
+             *
+             */
+            rowHeight: 20,
+
+            strokeWidth: 5
+
+            /**#@-*/
+        },
+
+        /* special line options */
+        line: {
+            /**#@+
+             * @visprop
+             */
+
+            /**
+             * Configure the arrow head at the position of its first point or the corresponding
+             * intersection with the canvas border
+             *
+             * In case firstArrow is an object it has the sub-attributes:
+             * <pre>
+             * {
+             *      type: 1, // possible values are 1, 2, ..., 7. Default value is 1.
+             *      size: 6, // size of the arrow head. Default value is 6.
+             *               // This value is multiplied with the strokeWidth of the line
+             *               // Exception: for type=7 size is ignored
+             *      highlightSize: 6, // size of the arrow head in case the element is highlighted. Default value
+             * }
+             * </pre>
+             * type=7 is the default for curves if firstArrow: true
+             *
+             * @example
+             *     board.options.line.lastArrow = false;
+             *     board.options.line.firstArrow = {size: 10, highlightSize: 10};
+             *     board.options.line.point1 = {visible: false, withLabel: true, label: {visible: true, anchorX: 'right'}};
+             *     board.options.line.strokeWidth = 4;
+             *     board.options.line.highlightStrokeWidth = 4;
+             *
+             *     board.create('segment', [[-5,4], [3,4]], {firstArrow: {type: 1}, point1: {name: 'type:1'}});
+             *     board.create('segment', [[-5,3], [3,3]], {firstArrow: {type: 2}, point1: {name: 'type:2'}});
+             *     board.create('segment', [[-5,2], [3,2]], {firstArrow: {type: 3}, point1: {name: 'type:3'}});
+             *     board.create('segment', [[-5,1], [3,1]], {firstArrow: {type: 4}, point1: {name: 'type:4'}});
+             *     board.create('segment', [[-5,0], [3,0]], {firstArrow: {type: 5}, point1: {name: 'type:5'}});
+             *     board.create('segment', [[-5,-1], [3,-1]], {firstArrow: {type: 6}, point1: {name: 'type:6'}});
+             *     board.create('segment', [[-5,-2], [3,-2]], {firstArrow: {type: 7}, point1: {name: 'type:7'}});
+             *
+             * </pre><div id="JXGc94a93da-c942-4204-8bb6-b39726cbb09b" class="jxgbox" style="width: 300px; height: 300px;"></div>
+             * <script type="text/javascript">
+             *     (function() {
+             *         var board = JXG.JSXGraph.initBoard('JXGc94a93da-c942-4204-8bb6-b39726cbb09b',
+             *             {boundingbox: [-8, 8, 8,-8], axis: false, showcopyright: false, shownavigation: false});
+             *         board.options.line.lastArrow = false;
+             *         board.options.line.firstArrow = {size: 10, highlightSize: 10};
+             *         board.options.line.point1 = {visible: false, withLabel: true, label: {visible: true, anchorX: 'right'}};
+             *         board.options.line.strokeWidth = 4;
+             *         board.options.line.highlightStrokeWidth = 4;
+             *
+             *         board.create('segment', [[-5,4], [3,4]], {firstArrow: {type: 1}, point1: {name: 'type:1'}});
+             *         board.create('segment', [[-5,3], [3,3]], {firstArrow: {type: 2}, point1: {name: 'type:2'}});
+             *         board.create('segment', [[-5,2], [3,2]], {firstArrow: {type: 3}, point1: {name: 'type:3'}});
+             *         board.create('segment', [[-5,1], [3,1]], {firstArrow: {type: 4}, point1: {name: 'type:4'}});
+             *         board.create('segment', [[-5,0], [3,0]], {firstArrow: {type: 5}, point1: {name: 'type:5'}});
+             *         board.create('segment', [[-5,-1], [3,-1]], {firstArrow: {type: 6}, point1: {name: 'type:6'}});
+             *         board.create('segment', [[-5,-2], [3,-2]], {firstArrow: {type: 7}, point1: {name: 'type:7'}});
+             *
+             *     })();
+             *
+             * </script><pre>
+             *
+             * @name Line#firstArrow
+             * @see Line#lastArrow
+             * @see Line#touchFirstPoint
+             * @type Boolean / Object
+             * @default false
+             */
+            firstArrow: false,
+
+            /**
+             * Configute the arrow head at the position of its second point or the corresponding
+             * intersection with the canvas border.
+             *
+             * In case lastArrow is an object it has the sub-attributes:
+             * <pre>
+             * {
+             *      type: 1, // possible values are 1, 2, ..., 7. Default value is 1.
+             *      size: 6, // size of the arrow head. Default value is 6.
+             *               // This value is multiplied with the strokeWidth of the line.
+             *               // Exception: for type=7 size is ignored
+             *      highlightSize: 6, // size of the arrow head in case the element is highlighted. Default value is 6.
+             * }
+             * </pre>
+             * type=7 is the default for curves if lastArrow: true
+             *
+             * @example
+             *     var p1 = board.create('point', [-5, 2], {size:1});
+             *     var p2 = board.create('point', [5, 2], {size:10});
+             *     var li = board.create('segment', ['A','B'],
+             *         {name:'seg',
+             *          strokeColor:'#000000',
+             *          strokeWidth:1,
+             *          highlightStrokeWidth: 5,
+             *          lastArrow: {type: 2, size: 8, highlightSize: 6},
+             *          touchLastPoint: true,
+             *          firstArrow: {type: 3, size: 8}
+             *         });
+             *
+             * </pre><div id="JXG184e915c-c2ef-11e8-bece-04d3b0c2aad3" class="jxgbox" style="width: 300px; height: 300px;"></div>
+             * <script type="text/javascript">
+             *     (function() {
+             *         var board = JXG.JSXGraph.initBoard('JXG184e915c-c2ef-11e8-bece-04d3b0c2aad3',
+             *             {boundingbox: [-8, 8, 8,-8], axis: true, showcopyright: false, shownavigation: false});
+             *         var p1 = board.create('point', [-5, 2], {size:1});
+             *         var p2 = board.create('point', [5, 2], {size:10});
+             *         var li = board.create('segment', ['A','B'],
+             *             {name:'seg',
+             *              strokeColor:'#000000',
+             *              strokeWidth:1,
+             *              highlightStrokeWidth: 5,
+             *              lastArrow: {type: 2, size: 8, highlightSize: 6},
+             *              touchLastPoint: true,
+             *              firstArrow: {type: 3, size: 8}
+             *             });
+             *     })();
+             *
+             * </script>
+             *
+             * @example
+             *     board.options.line.strokeWidth = 4;
+             *     board.options.line.highlightStrokeWidth = 4;
+             *     board.options.line.firstArrow = false;
+             *     board.options.line.lastArrow = {size: 10, highlightSize: 10};
+             *     board.options.line.point2 = {visible: false, withLabel: true, label: {visible: true}};
+             *
+             *     board.create('segment', [[-5,4], [3,4]], {lastArrow: {type: 1}, point2: {name: 'type:1'}});
+             *     board.create('segment', [[-5,3], [3,3]], {lastArrow: {type: 2}, point2: {name: 'type:2'}});
+             *     board.create('segment', [[-5,2], [3,2]], {lastArrow: {type: 3}, point2: {name: 'type:3'}});
+             *     board.create('segment', [[-5,1], [3,1]], {lastArrow: {type: 4}, point2: {name: 'type:4'}});
+             *     board.create('segment', [[-5,0], [3,0]], {lastArrow: {type: 5}, point2: {name: 'type:5'}});
+             *     board.create('segment', [[-5,-1], [3,-1]], {lastArrow: {type: 6}, point2: {name: 'type:6'}});
+             *     board.create('segment', [[-5,-2], [3,-2]], {lastArrow: {type: 7}, point2: {name: 'type:7'}});
+             *
+             * </pre><div id="JXGca206b1c-e319-4899-8b90-778f53fd926d" class="jxgbox" style="width: 300px; height: 300px;"></div>
+             * <script type="text/javascript">
+             *     (function() {
+             *         var board = JXG.JSXGraph.initBoard('JXGca206b1c-e319-4899-8b90-778f53fd926d',
+             *             {boundingbox: [-8, 8, 8,-8], axis: false, showcopyright: false, shownavigation: false});
+             *         board.options.line.strokeWidth = 4;
+             *         board.options.line.highlightStrokeWidth = 4;
+             *         board.options.line.firstArrow = false;
+             *         board.options.line.lastArrow = {size: 10, highlightSize: 10};
+             *         board.options.line.point2 = {visible: false, withLabel: true, label: {visible: true}};
+             *
+             *         board.create('segment', [[-5,4], [3,4]], {lastArrow: {type: 1}, point2: {name: 'type:1'}});
+             *         board.create('segment', [[-5,3], [3,3]], {lastArrow: {type: 2}, point2: {name: 'type:2'}});
+             *         board.create('segment', [[-5,2], [3,2]], {lastArrow: {type: 3}, point2: {name: 'type:3'}});
+             *         board.create('segment', [[-5,1], [3,1]], {lastArrow: {type: 4}, point2: {name: 'type:4'}});
+             *         board.create('segment', [[-5,0], [3,0]], {lastArrow: {type: 5}, point2: {name: 'type:5'}});
+             *         board.create('segment', [[-5,-1], [3,-1]], {lastArrow: {type: 6}, point2: {name: 'type:6'}});
+             *         board.create('segment', [[-5,-2], [3,-2]], {lastArrow: {type: 7}, point2: {name: 'type:7'}});
+             *     })();
+             *
+             * </script><pre>
+             *
+             * @name Line#lastArrow
+             * @see Line#firstArrow
+             * @see Line#touchLastPoint
+             * @type Boolean / Object
+             * @default false
+             */
+            lastArrow: false,
+
+            /**
+             * This number (pixel value) controls where infinite lines end at the canvas border. If zero, the line
+             * ends exactly at the border, if negative there is a margin to the inside, if positive the line
+             * ends outside of the canvas (which is invisible).
+             *
+             * @name: Line#margin
+             * @type Number
+             * @default 0
+             */
+            margin: 0,
+
+            /**
+             * If true, line stretches infinitely in direction of its first point.
+             * Otherwise it ends at point1.
+             *
+             * @name Line#straightFirst
+             * @see Line#straightLast
+             * @type Boolean
+             * @default true
+             */
+            straightFirst: true,
+
+            /**
+             * If true, line stretches infinitely in direction of its second point.
+             * Otherwise it ends at point2.
+             *
+             * @name Line#straightLast
+             * @see Line#straightFirst
+             * @type Boolean
+             * @default true
+             */
+            straightLast: true,
+
+            fillColor: 'none',               // Important for VML on IE
+            highlightFillColor: 'none',  // Important for VML on IE
+            strokeColor: Color.palette.blue,
+            highlightStrokeColor: '#c3d9ff',
+            withTicks: false,
+
+            /**
+             * Attributes for first defining point of the line.
+             *
+             * @type Point
+             * @name Line#point1
+             */
+            point1: {                  // Default values for point1 if created by line
+                visible: false,
+                withLabel: false,
+                fixed: false,
+                name: ''
+            },
+
+            /**
+             * Attributes for second defining point of the line.
+             *
+             * @type Point
+             * @name Line#point2
+             */
+            point2: {                  // Default values for point2 if created by line
+                visible: false,
+                withLabel: false,
+                fixed: false,
+                name: ''
+            },
+
+            /**
+             * Attributes for ticks of the line.
+             *
+             * @type Ticks
+             * @name Line#ticks
+             */
+            ticks: {
+                drawLabels: true,
+                label: {
+                    offset: [4, -12 + 3] // This seems to be a good offset for 12 point fonts
+                },
+                drawZero: false,
+                insertTicks: false,
+                minTicksDistance: 50,
+                minorHeight: 4,          // if <0: full width and height
+                majorHeight: -1,         // if <0: full width and height
+                minorTicks: 4,
+                defaultDistance: 1,
+                strokeOpacity: 0.3,
+                visible: 'inherit'
+            },
+
+            /**
+             * Attributes for the line label.
+             *
+             * @type Label
+             * @name Line#label
+             */
+            label: {
+                position: 'llft'
+            },
+
+            /**
+             * If set to true, the point will snap to a grid defined by
+             * {@link Point#snapSizeX} and {@link Point#snapSizeY}.
+             *
+             * @see Point#snapSizeX
+             * @see Point#snapSizeY
+             * @type Boolean
+             * @name Line#snapToGrid
+             * @default false
+             */
+            snapToGrid: false,
+
+            /**
+             * Defines together with {@link Point#snapSizeY} the grid the point snaps on to.
+             * The point will only snap on integer multiples to snapSizeX in x and snapSizeY in y direction.
+             * If this value is equal to or less than <tt>0</tt>, it will use the grid displayed by the major ticks
+             * of the default ticks of the default x axes of the board.
+             *
+             * @see Point#snapToGrid
+             * @see Point#snapSizeY
+             * @see JXG.Board#defaultAxes
+             * @type Number
+             * @name Line#snapSizeX
+             * @default 1
+             */
+            snapSizeX: 1,
+
+            /**
+             * Defines together with {@link Point#snapSizeX} the grid the point snaps on to.
+             * The point will only snap on integer multiples to snapSizeX in x and snapSizeY in y direction.
+             * If this value is equal to or less than <tt>0</tt>, it will use the grid displayed by the major ticks
+             * of the default ticks of the default y axes of the board.
+             *
+             * @see Point#snapToGrid
+             * @see Point#snapSizeX
+             * @see JXG.Board#defaultAxes
+             * @type Number
+             * @name Line#snapSizeY
+             * @default 1
+             */
+            snapSizeY: 1,
+
+            /**
+             * If set to true and {@link Line#firstArrow} is set to true, the arrow head will just touch
+             * the circle line of the start point of the line.
+             *
+             * @see Line#firstArrow
+             * @type Boolean
+             * @name Line#touchFirstPoint
+             * @default false
+             */
+            touchFirstPoint: false,
+
+            /**
+             * If set to true and {@link Line#lastArrow} is set to true, the arrow head will just touch
+             * the circle line of the start point of the line.
+             * @see Line#firstArrow
+             * @type Boolean
+             * @name Line#touchLastPoint
+             * @default false
+             */
+            touchLastPoint: false,
+
+            /**
+             * Line endings (linecap) of a straight line.
+             * Possible values are:
+             * <ul>
+             * <li> 'butt',
+             * <li> 'round',
+             * <li> 'square'.
+             * </ul>
+             * Not available for VML renderer.
+             * [lineCap description]
+             * @name Line#lineCap
+             * @type String
+             * @default 'butt'
+             */
+            lineCap: 'butt'
+
+            /**#@-*/
+        },
+
+        /* special options for locus curves */
+        locus: {
+            /**#@+
+             * @visprop
+             */
+
+            translateToOrigin: false,
+            translateTo10: false,
+            stretch: false,
+            toOrigin: null,
+            to10: null
+            /**#@-*/
+        },
+
+        /* special cardinal spline options */
+        metapostspline: {
+            /**#@+
+             * @visprop
+             */
+
+             /**
+              * Controls if the data points of the cardinal spline when given as
+              * arrays should be converted into {@link JXG.Points}.
+              *
+              * @name createPoints
+              * @memberOf Metapostspline.prototype
+              *
+              * @see Metapostspline#points
+              *
+              * @type Boolean
+              * @default true
+              */
+            createPoints: true,
+
+            /**
+             * If set to true, the supplied coordinates are interpreted as
+             * [[x_0, y_0], [x_1, y_1], p, ...].
+             * Otherwise, if the data consists of two arrays of equal length,
+             * it is interpreted as
+             * [[x_o x_1, ..., x_n], [y_0, y_1, ..., y_n]]
+             *
+             * @name isArrayOfCoordinates
+             * @memberOf Metapostspline.prototype
+             * @type Boolean
+             * @default false
+             */
+            isArrayOfCoordinates: false,
+
+            /**
+             * Attributes for the points generated by Metapostspline in cases
+             * {@link createPoints} is set to true
+             *
+             * @name points
+             * @memberOf Metapostspline.prototype
+             *
+             * @see Metapostspline#createPoints
+             * @type Object
+             */
+            points: {
+                strokeOpacity: 0.05,
+                fillOpacity: 0.05,
+                highlightStrokeOpacity: 1.0,
+                highlightFillOpacity: 1.0,
+                withLabel: false,
+                name: '',
+                fixed: false
+            }
+
+            /**#@-*/
+        },
+
+        /* special mirrorelement options */
+        mirrorelement: {
+            /**#@+
+             * @visprop
+             */
+
+            fixed: true,
+
+            /**
+             * Attributes of mirror point, i.e. the point along which the element is mirrored.
+             *
+             * @type Point
+             * @name mirrorelement#point
+             */
+            point: {},
+
+            /**
+             * Attributes of circle center, i.e. the center of the circle,
+             * if a circle is the mirror element and the transformation type is 'Euclidean'
+             *
+             * @type Point
+             * @name mirrorelement#center
+             */
+            center: {},
+
+            /**
+             * Type of transformation. Possible values are 'Euclidean', 'projective'.
+             *
+             * If the value is 'Euclidean', the mirror element of a circle is again a circle,
+             * otherwise it is a conic section.
+             *
+             * @type String
+             * @name mirrorelement#type
+             * @default 'Euclidean'
+             */
+            type: 'Euclidean'
+
+            /**#@-*/
+        },
+
+        // /* special options for Msector of 3 points */
+        // msector: {
+        //     strokeColor: '#000000', // Msector line
+        //     point: {               // Msector point
+        //         visible: false,
+        //         fixed: false,
+        //         withLabel: false,
+        //         name: ''
+        //     }
+        // },
+
+        /* special options for normal lines */
+        normal: {
+            /**#@+
+             * @visprop
+             */
+
+            strokeColor: '#000000', //  normal line
+
+            /**
+             * Attributes of helper point of normal.
+             *
+             * @type Point
+             * @name Normal#point
+             */
+            point: {
+                visible: false,
+                fixed: false,
+                withLabel: false,
+                name: ''
+            }
+            /**#@-*/
+        },
+
+        /* special options for orthogonal projection points */
+        orthogonalprojection: {
+            /**#@+
+             * @visprop
+             */
+
+
+            /**#@-*/
+        },
+
+        /* special options for parallel lines */
+        parallel: {
+            /**#@+
+             * @visprop
+             */
+
+            strokeColor: '#000000', // Parallel line
+
+            /**
+             * Attributes of helper point of normal.
+             *
+             * @type Point
+             * @name Parallel#point
+             */
+            point: {
+                visible: false,
+                fixed: false,
+                withLabel: false,
+                name: ''
+            },
+
+            label: {
+                position: 'llft'
+            }
+            /**#@-*/
+        },
+
+        /* special perpendicular options */
+        perpendicular: {
+            /**#@+
+             * @visprop
+             */
+
+            strokeColor: '#000000', // Perpendicular line
+            straightFirst: true,
+            straightLast: true
+            /**#@-*/
+        },
+
+        /* special perpendicular options */
+        perpendicularsegment: {
+            /**#@+
+             * @visprop
+             */
+
+            strokeColor: '#000000', // Perpendicular segment
+            straightFirst: false,
+            straightLast: false,
+            point: {               // Perpendicular point
+                visible: false,
+                fixed: true,
+                withLabel: false,
+                name: ''
+            }
+            /**#@-*/
+        },
+
+        /* special point options */
         point: {
-            // Bisector point
-            visible: false,
-            fixed: false,
-            withLabel: false,
-            name: ""
-        }
-
-        /**#@-*/
-    },
-
-    /* special options for the 2 bisectors of 2 lines */
-    bisectorlines: {
-        /**#@+
-         * @visprop
-         */
-
-        /**
-         * Attributes for first line.
-         *
-         * @type Line
-         * @name Bisectorlines#line1
-         */
-        line1: {
-            //
-            strokeColor: "#000000"
-        },
-
-        /**
-         * Attributes for second line.
-         *
-         * @type Line
-         * @name Bisectorlines#line2
-         */
-        line2: {
-            //
-            strokeColor: "#000000"
-        }
-
-        /**#@-*/
-    },
-
-    /* special options for boxplot curves */
-    boxplot: {
-        /**#@+
-         * @visprop
-         */
-
-        /**
-         *  Direction of the box plot: 'vertical' or 'horizontal'
-         *
-         * @type String
-         * @name Boxplot#dir
-         * @default: 'vertical'
-         */
-        dir: "vertical",
-
-        /**
-         * Relative width of the maximum and minimum quantile
-         *
-         * @type Number
-         * @name Boxplot#smallWidth
-         * @default: 0.5
-         */
-        smallWidth: 0.5,
-
-        strokeWidth: 2,
-        strokeColor: Color.palette.blue,
-        fillColor: Color.palette.blue,
-        fillOpacity: 0.2,
-        highlightStrokeWidth: 2,
-        highlightStrokeColor: Color.palette.blue,
-        highlightFillColor: Color.palette.blue,
-        highlightFillOpacity: 0.1
-
-        /**#@-*/
-    },
-
-    /* special button options */
-    button: {
-        /**#@+
-         * @visprop
-         */
-
-        /**
-         * Control the attribute "disabled" of the HTML button.
-         *
-         * @name disabled
-         * @memberOf Button.prototype
-         *
-         * @type Boolean
-         * @default false
-         */
-        disabled: false,
-
-        display: "html"
-
-        /**#@-*/
-    },
-
-    /* special cardinal spline options */
-    cardinalspline: {
-        /**#@+
-         * @visprop
-         */
-
-        /**
-         * Controls if the data points of the cardinal spline when given as
-         * arrays should be converted into {@link JXG.Points}.
-         *
-         * @name createPoints
-         * @memberOf Cardinalspline.prototype
-         *
-         * @see Cardinalspline#points
-         *
-         * @type Boolean
-         * @default true
-         */
-        createPoints: true,
-
-        /**
-         * If set to true, the supplied coordinates are interpreted as
-         * [[x_0, y_0], [x_1, y_1], p, ...].
-         * Otherwise, if the data consists of two arrays of equal length,
-         * it is interpreted as
-         * [[x_o x_1, ..., x_n], [y_0, y_1, ..., y_n]]
-         *
-         * @name isArrayOfCoordinates
-         * @memberOf Cardinalspline.prototype
-         * @type Boolean
-         * @default false
-         */
-        isArrayOfCoordinates: false,
-
-        /**
-         * Attributes for the points generated by Cardinalspline in cases
-         * {@link createPoints} is set to true
-         *
-         * @name points
-         * @memberOf Cardinalspline.prototype
-         *
-         * @see Cardinalspline#createPoints
-         * @type Object
-         */
-        points: {
-            strokeOpacity: 0.05,
-            fillOpacity: 0.05,
-            highlightStrokeOpacity: 1.0,
-            highlightFillOpacity: 1.0,
-            withLabel: false,
-            name: "",
-            fixed: false
-        }
-
-        /**#@-*/
-    },
-
-    /* special chart options */
-    chart: {
-        /**#@+
-         * @visprop
-         */
-
-        chartStyle: "line",
-        colors: [
-            "#B02B2C",
-            "#3F4C6B",
-            "#C79810",
-            "#D15600",
-            "#FFFF88",
-            "#c3d9ff",
-            "#4096EE",
-            "#008C00"
-        ],
-        highlightcolors: null,
-        fillcolor: null,
-        highlightonsector: false,
-        highlightbysize: false,
-
-        fillOpacity: 0.6,
-        withLines: false,
-
-        label: {}
-        /**#@-*/
-    },
-
-    /* special html slider options */
-    checkbox: {
-        /**#@+
-         * @visprop
-         */
-
-        /**
-         * Control the attribute "disabled" of the HTML checkbox.
-         *
-         * @name disabled
-         * @memberOf Checkbox.prototype
-         *
-         * @type Boolean
-         * @default false
-         */
-        disabled: false,
-
-        /**
-         * Control the attribute "checked" of the HTML checkbox.
-         *
-         * @name checked
-         * @memberOf Checkbox.prototype
-         *
-         * @type Boolean
-         * @default false
-         */
-        checked: false,
-
-        display: "html"
-
-        /**#@-*/
-    },
-
-    /*special circle options */
-    circle: {
-        /**#@+
-         * @visprop
-         */
-
-        /**
-         * If <tt>true</tt>, moving the mouse over inner points triggers hasPoint.
-         *
-         * @see JXG.GeometryElement#hasPoint
-         * @name Circle#hasInnerPoints
-         * @type Boolean
-         * @default false
-         */
-        hasInnerPoints: false,
-
-        fillColor: "none",
-        highlightFillColor: "none",
-        strokeColor: Color.palette.blue,
-        highlightStrokeColor: "#c3d9ff",
-
-        /**
-         * Attributes for center point.
-         *
-         * @type Point
-         * @name Circle#center
-         */
-        center: {
-            visible: false,
-            withLabel: false,
-            fixed: false,
+            /**#@+
+             * @visprop
+             */
+
+            withLabel: true,
+            label: {},
+
+            /**
+             * This attribute was used to determined the point layout. It was derived from GEONExT and was
+             * replaced by {@link Point#face} and {@link Point#size}.
+             *
+             * @name Point#style
+             *
+             * @see Point#face
+             * @see Point#size
+             * @type Number
+             * @default 5
+             * @deprecated
+             */
+            style: 5,
+
+            /**
+             * There are different point styles which differ in appearance.
+             * Posssible values are
+             * <table><tr><th>Value</th></tr>
+             * <tr><td>cross</td></tr>
+             * <tr><td>circle</td></tr>
+             * <tr><td>square</td></tr>
+             * <tr><td>plus</td></tr>
+             * <tr><td>diamond</td></tr>
+             * <tr><td>triangleUp</td></tr>
+             * <tr><td>triangleDown</td></tr>
+             * <tr><td>triangleLeft</td></tr>
+             * <tr><td>triangleRight</td></tr>
+             * </table>
+             *
+             * @name Point#face
+             *
+             * @type String
+             * @see JXG.Point#setStyle
+             * @default circle
+             */
+            face: 'o',
+
+            /**
+             * Size of a point, either in pixel or user coordinates.
+             * Means radius resp. half the width of a point (depending on the face).
+             *
+             * @name Point#size
+             *
+             * @see Point#face
+             * @see JXG.Point#setStyle
+             * @see Point#sizeUnit
+             * @type Number
+             * @default 3
+             */
+            size: 3,
+
+            /**
+             * Unit for size.
+             * Possible values are 'screen' and 'user.
+             *
+             * @name Point#sizeUnit
+             *
+             * @see Point#size
+             * @type String
+             * @default 'screen'
+             */
+            sizeUnit: 'screen',
+
+            strokeWidth: 2,
 
             fillColor: Color.palette.red,
             strokeColor: Color.palette.red,
-            highlightFillColor: "#c3d9ff",
-            highlightStrokeColor: "#c3d9ff",
-
-            name: ""
-        },
-
-        /**
-         * Attributes for center point.
-         *
-         * @type Point
-         * @name Circle#center
-         */
-        point2: {
-            visible: false,
+            highlightFillColor:'#c3d9ff',
+            highlightStrokeColor: '#c3d9ff',
+            // strokeOpacity: 1.0,
+            // fillOpacity: 1.0,
+            // highlightFillOpacity: 0.5,
+            // highlightStrokeOpacity: 0.5,
+
+            // fillColor: '#ff0000',
+            // highlightFillColor: '#eeeeee',
+            // strokeWidth: 2,
+            // strokeColor: '#ff0000',
+            // highlightStrokeColor: '#c3d9ff',
+
+            /**
+             * If true, the point size changes on zoom events.
+             *
+             * @type Boolean
+             * @name Point#zoom
+             * @default false
+             *
+             */
+            zoom: false,             // Change the point size on zoom
+
+            /**
+             * If true, the infobox is shown on mouse/pen over, if false not.
+             * If the value is 'inherit', the value of
+             * {@link JXG.Board#showInfobox} is taken.
+             *
+             * @name Point#showInfobox
+             * @see JXG.Board#showInfobox
+             * @type {Boolean|String} true | false | 'inherit'
+             * @default true
+             */
+            showInfobox: 'inherit',
+
+            /**
+             * Truncating rule for the digits in the infobox.
+             * <ul>
+             * <li>'auto': done automatically by JXG.autoDigits()
+             * <li>'none': no truncation
+             * <li>number: truncate after "number digits" with JXG.toFixed()
+             * </ul>
+             *
+             * @name Point#infoboxDigits
+             *
+             * @type String, Number
+             * @default 'auto'
+             * @see JXG#autoDigits
+             * @see JXG#toFixed
+             */
+            infoboxDigits: 'auto',
+
+            draft: false,
+
+            /**
+             * List of attractor elements. If the distance of the point is less than
+             * attractorDistance the point is made to glider of this element.
+             *
+             * @name Point#attractors
+             *
+             * @type Array
+             * @default empty
+             */
+            attractors: [],
+
+            /**
+             * Unit for attractorDistance and snatchDistance, used for magnetized points and for snapToPoints.
+             * Possible values are 'screen' and 'user'.
+             *
+             * @name Point#attractorUnit
+             *
+             * @see Point#attractorDistance
+             * @see Point#snatchDistance
+             * @see Point#snapToPoints
+             * @see Point#attractors
+             * @type String
+             * @default 'user'
+             */
+            attractorUnit: 'user',    // 'screen', 'user'
+
+            /**
+             * If the distance of the point to one of its attractors is less
+             * than this number the point will be a glider on this
+             * attracting element.
+             * If set to zero nothing happens.
+             *
+             * @name Point#attractorDistance
+             *
+             * @type Number
+             * @default 0.0
+             */
+            attractorDistance: 0.0,
+
+            /**
+             * If the distance of the point to one of its attractors is at least
+             * this number the point will be released from being a glider on the
+             * attracting element.
+             * If set to zero nothing happens.
+             *
+             * @name Point#snatchDistance
+             *
+             * @type Number
+             * @default 0.0
+             */
+            snatchDistance: 0.0,
+
+            /**
+             * If set to true, the point will snap to a grid of integer multiples of
+             * {@link Point#snapSizeX} and {@link Point#snapSizeY} (in user coordinates).
+             * <p>
+             * The coordinates of the grid points are either integer multiples of snapSizeX and snapSizeY
+             * (given in user coordinates, not pixels) or are the intersection points
+             * of the major ticks of the boards default axes in case that snapSizeX, snapSizeY are negative.
+             *
+             * @name Point#snapToGrid
+             *
+             * @see Point#snapSizeX
+             * @see Point#snapSizeY
+             * @type Boolean
+             * @default false
+             */
+            snapToGrid: false,
+
+            /**
+             * If set to true, the point will only snap to (possibly invisibly) grid points
+             * when within {@link Point#attractorDistance} of such a grid point.
+             * <p>
+             * The coordinates of the grid points are either integer multiples of snapSizeX and snapSizeY
+             * (given in user coordinates, not pixels) or are the intersection points
+             * of the major ticks of the boards default axes in case that snapSizeX, snapSizeY are negative.
+             *
+             * @name Point#attractToGrid
+             *
+             * @see Point#attractorDistance
+             * @see Point#attractorUnit
+             * @see Point#snapToGrid
+             * @see Point#snapSizeX
+             * @see Point#snapSizeY
+             * @type Boolean
+             * @default false
+             *
+             * @example
+             * board.create('point', [3, 3], { attractToGrid: true, attractorDistance: 10, attractorunit: 'screen' });
+             *
+             * </pre><div id="JXG397ab787-cd40-449c-a7e7-a3f7bab1d4f6" class="jxgbox" style="width: 300px; height: 300px;"></div>
+             * <script type="text/javascript">
+             *     (function() {
+             *         var board = JXG.JSXGraph.initBoard('JXG397ab787-cd40-449c-a7e7-a3f7bab1d4f6',
+             *             {boundingbox: [-1, 4, 7,-4], axis: true, showcopyright: false, shownavigation: false});
+             *     board.create('point', [3, 3], { attractToGrid: true, attractorDistance: 10, attractorunit: 'screen' });
+             *
+             *     })();
+             *
+             * </script><pre>
+             *
+             */
+            attractToGrid: false,
+
+            /**
+             * Defines together with {@link Point#snapSizeY} the grid the point snaps on to.
+             * It is given in user coordinates, not in pixels.
+             * The point will only snap on integer multiples to snapSizeX in x and snapSizeY in y direction.
+             * If this value is equal to or less than <tt>0</tt>, it will use the grid displayed by the major ticks
+             * of the default ticks of the default x axes of the board.
+             *
+             * @name Point#snapSizeX
+             *
+             * @see Point#snapToGrid
+             * @see Point#snapSizeY
+             * @see JXG.Board#defaultAxes
+             * @type Number
+             * @default 1
+             */
+            snapSizeX: 1,
+
+            /**
+             * Defines together with {@link Point#snapSizeX} the grid the point snaps on to.
+             * It is given in user coordinates, not in pixels.
+             * The point will only snap on integer multiples to snapSizeX in x and snapSizeY in y direction.
+             * If this value is equal to or less than <tt>0</tt>, it will use the grid displayed by the major ticks
+             * of the default ticks of the default y axes of the board.
+             *
+             * @name Point#snapSizeY
+             *
+             * @see Point#snapToGrid
+             * @see Point#snapSizeX
+             * @see JXG.Board#defaultAxes
+             * @type Number
+             * @default 1
+             */
+            snapSizeY: 1,
+
+            /**
+             * If set to true, the point will snap to the nearest point in distance of
+             * {@link Point#attractorDistance}.
+             *
+             * @name Point#snapToPoints
+             *
+             * @see Point#attractorDistance
+             * @type Boolean
+             * @default false
+             */
+            snapToPoints: false,
+
+            /**
+             * List of elements which are ignored by snapToPoints.
+             * @name Point#ignoredSnapToPoints
+             *
+             * @type Array
+             * @default empty
+             */
+            ignoredSnapToPoints: []
+
+            /**#@-*/
+        },
+
+        /* special polygon options */
+        polygon: {
+            /**#@+
+             * @visprop
+             */
+
+            /**
+             * If <tt>true</tt>, moving the mouse over inner points triggers hasPoint.
+             *
+             * @see JXG.GeometryElement#hasPoint
+             * @name Polygon#hasInnerPoints
+             * @type Boolean
+             * @default false
+             */
+            hasInnerPoints: false,
+
+            fillColor: Color.palette.yellow,
+            highlightFillColor: Color.palette.yellow,
+            // fillColor: '#00ff00',
+            // highlightFillColor: '#00ff00',
+            fillOpacity: 0.3,
+            highlightFillOpacity: 0.2,
+
+            /**
+             * Is the polygon bordered by lines?
+             *
+             * @type Boolean
+             * @name Polygon#withLines
+             * @default true
+             */
+            withLines: true,
+
+            /**
+             * Attributes for the polygon border lines.
+             *
+             * @type Line
+             * @name Polygon#borders
+             */
+            borders: {
+                withLabel: false,
+                strokeWidth: 1,
+                highlightStrokeWidth: 1,
+                // Polygon layer + 1
+                layer: 5,
+                label: {
+                    position: 'top'
+                },
+                visible: 'inherit'
+            },
+
+            /**
+             * Attributes for the polygon vertices.
+             *
+             * @type Point
+             * @name Polygon#vertices
+             */
+            vertices: {
+                layer: 9,
+                withLabel: false,
+                name: '',
+                strokeColor: Color.palette.red,
+                fillColor: Color.palette.red,
+                fixed: false,
+                visible: 'inherit'
+            },
+
+            /**
+             * Attributes for the polygon label.
+             *
+             * @type Label
+             * @name Polygon#label
+             */
+            label: {
+                offset: [0, 0]
+            }
+
+            /**#@-*/
+        },
+
+        /* special polygonal chain options
+        */
+        polygonalchain: {
+            /**#@+
+             * @visprop
+             */
+
+            fillColor: 'none',
+            highlightFillColor: 'none'
+
+            /**#@-*/
+        },
+
+        /* special prescribed angle options
+        * Not yet implemented. But angle.setAngle(val) is implemented.
+        */
+        prescribedangle: {
+            /**#@+
+             * @visprop
+             */
+
+            /**
+             * Attributes for the helper point of the prescribed angle.
+             *
+             * @type Point
+             * @name PrescribedAngle#anglePoint
+             */
+            anglePoint: {
+                size: 2,
+                visible: false,
+                withLabel: false
+            }
+
+            /**#@-*/
+        },
+
+        /* special reflection options */
+        reflection: {
+            /**#@+
+             * @visprop
+             */
+
+            fixed: true,
+
+            /**
+             * Attributes of circle center, i.e. the center of the circle,
+             * if a circle is the mirror element and the transformation type is 'Euclidean'
+             *
+             * @type Point
+             * @name mirrorelement#center
+             */
+            center: {},
+
+            /**
+             * Type of transformation. Possible values are 'Euclidean', 'projective'.
+             *
+             * If the value is 'Euclidean', the reflected element of a circle is again a circle,
+             * otherwise it is a conic section.
+             *
+             * @type String
+             * @name reflection#type
+             * @default 'Euclidean'
+             */
+            type: 'Euclidean'
+
+            /**#@-*/
+        },
+
+        /* special regular polygon options */
+        regularpolygon: {
+            /**#@+
+             * @visprop
+             */
+
+            /**
+             * If <tt>true</tt>, moving the mouse over inner points triggers hasPoint.
+             * @see JXG.GeometryElement#hasPoint
+             *
+             * @name RegularPolygon#hasInnerPoints
+             * @type Boolean
+             * @default false
+             */
+            hasInnerPoints: false,
+            fillColor: Color.palette.yellow,
+            highlightFillColor: Color.palette.yellow,
+            fillOpacity: 0.3,
+            highlightFillOpacity: 0.2,
+
+            /**
+             * Is the polygon bordered by lines?
+             *
+             * @type Boolean
+             * @name RegularPolygon#withLines
+             * @default true
+             */
+            withLines: true,
+
+            /**
+             * Attributes for the polygon border lines.
+             *
+             * @type Line
+             * @name RegularPolygon#borders
+             */
+            borders: {
+                withLabel: false,
+                strokeWidth: 1,
+                highlightStrokeWidth: 1,
+                // Polygon layer + 1
+                layer: 5,
+                label: {
+                    position: 'top'
+                }
+            },
+
+            /**
+             * Attributes for the polygon vertices.
+             *
+             * @type Point
+             * @name RegularPolygon#vertices
+             */
+            vertices: {
+                layer: 9,
+                withLabel: true,
+                strokeColor: Color.palette.red,
+                fillColor: Color.palette.red,
+                fixed: false
+            },
+
+            /**
+             * Attributes for the polygon label.
+             *
+             * @type Label
+             * @name Polygon#label
+             */
+            label: {
+                offset: [0, 0]
+            }
+
+            /**#@-*/
+        },
+
+        /* special options for riemann sums */
+        riemannsum: {
+            /**#@+
+             * @visprop
+             */
+
             withLabel: false,
-            fixed: false,
-            name: ""
-        },
-
-        /**
-         * Attributes for circle label.
-         *
-         * @type Label
-         * @name Circle#label
-         */
-        label: {
-            position: "urt"
-        }
-        /**#@-*/
-    },
-
-    /* special options for circumcircle of 3 points */
-    circumcircle: {
-        /**#@+
-         * @visprop
-         */
-
-        fillColor: "none",
-        highlightFillColor: "none",
-        strokeColor: Color.palette.blue,
-        highlightStrokeColor: "#c3d9ff",
-
-        /**
-         * Attributes for center point.
-         *
-         * @type Point
-         * @name Circumcircle#center
-         */
-        center: {
-            // center point
-            visible: false,
-            fixed: false,
-            withLabel: false,
-            fillColor: Color.palette.red,
-            strokeColor: Color.palette.red,
-            highlightFillColor: "#c3d9ff",
-            highlightStrokeColor: "#c3d9ff",
-            name: ""
-        }
-        /**#@-*/
-    },
-
-    circumcirclearc: {
-        /**#@+
-         * @visprop
-         */
-
-        fillColor: "none",
-        highlightFillColor: "none",
-        strokeColor: Color.palette.blue,
-        highlightStrokeColor: "#c3d9ff",
-
-        /**
-         * Attributes for center point.
-         *
-         * @type Point
-         * @name CircumcircleArc#center
-         */
-        center: {
-            visible: false,
-            withLabel: false,
-            fixed: false,
-            name: ""
-        }
-        /**#@-*/
-    },
-
-    /* special options for circumcircle sector of 3 points */
-    circumcirclesector: {
-        /**#@+
-         * @visprop
-         */
-
-        useDirection: true,
-        fillColor: Color.palette.yellow,
-        highlightFillColor: Color.palette.yellow,
-        fillOpacity: 0.3,
-        highlightFillOpacity: 0.3,
-        strokeColor: Color.palette.blue,
-        highlightStrokeColor: "#c3d9ff",
-
-        /**
-         * Attributes for center point.
-         *
-         * @type Point
-         * @name Circle#point
-         */
-        point: {
-            visible: false,
-            fixed: false,
-            withLabel: false,
-            name: ""
-        }
-        /**#@-*/
-    },
-
-    /* special conic options */
-    conic: {
-        /**#@+
-         * @visprop
-         */
-
-        fillColor: "none",
-        highlightFillColor: "none",
-        strokeColor: Color.palette.blue,
-        highlightStrokeColor: "#c3d9ff",
-
-        /**
-         * Attributes for foci points.
-         *
-         * @type Point
-         * @name Conic#foci
-         */
-        foci: {
-            // points
-            fixed: false,
-            visible: false,
-            withLabel: false,
-            name: ""
-        },
-
-        /**
-         * Attributes for center point.
-         *
-         * @type Point
-         * @name Conic#center
-         */
-        center: {
-            visible: false,
-            withLabel: false,
-            name: ""
-        },
-
-        /**
-         * Attributes for five points defining the conic, if some of them are given as coordinates.
-         *
-         * @type Point
-         * @name Conic#point
-         */
-        point: {
-            withLabel: false,
-            name: ""
-        },
-
-        /**
-         * Attributes for parabola line in case the line is given by two
-         * points or coordinate pairs.
-         *
-         * @type Line
-         * @name Conic#line
-         */
-        line: {
-            visible: false
-        }
-
-        /**#@-*/
-    },
-
-    /* special curve options */
-    curve: {
-        strokeWidth: 1,
-        strokeColor: Color.palette.blue,
-        fillColor: "none",
-        fixed: true,
-
-        useQDT: false,
-
-        /**#@+
-         * @visprop
-         */
-
-        /**
-         * The data points of the curve are not connected with straight lines but with bezier curves.
-         * @name Curve#handDrawing
-         * @type Boolean
-         * @default false
-         */
-        handDrawing: false,
-
-        /**
-         * The curveType is set in {@link JXG.Curve#generateTerm} and used in {@link JXG.Curve#updateCurve}.
-         * Possible values are <ul>
-         * <li>'none'</li>
-         * <li>'plot': Data plot</li>
-         * <li>'parameter': we can not distinguish function graphs and parameter curves</li>
-         * <li>'functiongraph': function graph</li>
-         * <li>'polar'</li>
-         * <li>'implicit' (not yet)</li></ul>
-         * Only parameter and plot are set directly. Polar is set with {@link JXG.GeometryElement#setAttribute} only.
-         * @name Curve#curveType
-         * @type String
-         * @default null
-         */
-        curveType: null,
-
-        /**
-         * Apply Ramer-Douglas-Peuker smoothing.
-         *
-         * @type Boolean
-         * @name Curve#RDPsmoothing
-         * @default false
-         */
-        RDPsmoothing: false, // Apply the Ramer-Douglas-Peuker algorithm
-
-        /**
-         * Number of points used for plotting triggered by up events
-         * (i.e. high quality plotting) in case
-         * {@link Curve#doAdvancedPlot} is false.
-         *
-         * @name Curve#numberPointsHigh
-         * @see Curve#doAdvancedPlot
-         * @type Number
-         * @default 1600
-         */
-        numberPointsHigh: 1600, // Number of points on curves after mouseUp
-
-        /**
-         * Number of points used for plotting triggered by move events
-         * (i.e. lower quality plotting but fast) in case
-         * {@link Curve#doAdvancedPlot} is false.
-         *
-         * @name Curve#numberPointsLow
-         * @see Curve#doAdvancedPlot
-         * @type Number
-         * @default 400
-         */
-        numberPointsLow: 400, // Number of points on curves after mousemove
-
-        /**
-         * If true use a recursive bisection algorithm.
-         * It is slower, but usually the result is better. It tries to detect jumps
-         * and singularities.
-         *
-         * @name Curve#doAdvancedPlot
-         * @type Boolean
-         * @default true
-         */
-        doAdvancedPlot: true,
-
-        /**
-         *
-         * Recursion depth used for plotting triggered by up events
-         * (i.e. high quality plotting) in case
-         * {@link Curve#doAdvancedPlot} is true.
-         *
-         * @name Curve#recursionDepthHigh
-         * @see Curve#doAdvancedPlot
-         * @type Number
-         * @default 17
-         */
-        recursionDepthHigh: 17,
-
-        /**
-         * Number of points used for plotting triggered by move events in case
-         * (i.e. lower quality plotting but fast)
-         * {@link Curve#doAdvancedPlot} is true.
-         *
-         * @name Curve#recursionDepthLow
-         * @see Curve#doAdvancedPlot
-         * @type Number
-         * @default 13
-         */
-        recursionDepthLow: 15,
-
-        /**
-         * If true use the algorithm by Gillam and Hohenwarter, which was default until version 0.98.
-         *
-         * @name Curve#doAdvancedPlotOld
-         * @see Curve#doAdvancedPlot
-         * @type Boolean
-         * @default false
-         * @deprecated
-         */
-        doAdvancedPlotOld: false, // v1
-
-        /**
-         * Select the version of the plot algorithm.
-         * <ul>
-         * <li> Version 1 is very outdated
-         * <li> Version 2 is the default version in JSXGraph v0.99.*, v1.0, and v1.1, v1.2.0
-         * <li> Version 3 is an internal version that was never published in  a stable version.
-         * <li> Version 4 is available since JSXGraph v1.2.0
-         * </ul>
-         * Version 4 plots correctly logarithms if the function term is supplied as string (i.e. as JessieCode)
-         *
-         * @example
-         *   var c = board.create('functiongraph', ["log(x)"]);
-         *
-         * @name Curve#plotVersion
-         * @type Number
-         * @default 2
-         */
-        plotVersion: 2,
-
-        /**
-         * Attributes for circle label.
-         *
-         * @type Label
-         * @name Circle#label
-         */
-        label: {
-            position: "lft"
-        },
-
-        /**
-         * Configure arrow head at the start position for curve.
-         * Recommended arrow head type is 7.
-         *
-         * @name Curve#firstArrow
-         * @type Boolean / Object
-         * @default false
-         * @see Line#firstArrow for options
-         */
-        firstArrow: false,
-
-        /**
-         * Configure arrow head at the end position for curve.
-         * Recommended arrow head type is 7.
-         *
-         * @name Curve#lastArrow
-         * @see Line#lastArrow for options
-         * @type Boolean / Object
-         * @default false
-         */
-        lastArrow: false
-
-        /**#@-*/
-    },
-
-    /* special foreignObject options */
-    foreignobject: {
-        /**#@+
-         * @visprop
-         */
-        attractors: [],
-        fixed: true,
-        visible: true
-
-        /**#@-*/
-    },
-
-    glider: {
-        /**#@+
-         * @visprop
-         */
-
-        label: {}
-        /**#@-*/
-    },
-
-    /* special grid options */
-    grid: {
-        /**#@+
-         * @visprop
-         */
-
-        /* grid styles */
-        needsRegularUpdate: false,
-        hasGrid: false,
-        gridX: 1,
-        gridY: 1,
-        //strokeColor: '#c0c0c0',
-        strokeColor: "#c0c0c0",
-        strokeOpacity: 0.5,
-        strokeWidth: 1,
-        dash: 0, // dashed grids slow down the iPad considerably
-        /* snap to grid options */
-
-        /**
-         * @deprecated
-         */
-        snapToGrid: false,
-        /**
-         * @deprecated
-         */
-        snapSizeX: 10,
-        /**
-         * @deprecated
-         */
-        snapSizeY: 10
-
-        /**#@-*/
-    },
-
-    group: {
-        needsRegularUpdate: true
-    },
-
-    /* special html slider options */
-    htmlslider: {
-        /**#@+
-         * @visprop
-         */
-
-        /**
-         *
-         * These affect the DOM element input type="range".
-         * The other attributes affect the DOM element div containing the range element.
-         */
-        widthRange: 100,
-        widthOut: 34,
-        step: 0.01,
-
-        frozen: true,
-        isLabel: false,
-        strokeColor: "#000000",
-        display: "html",
-        anchorX: "left",
-        anchorY: "middle",
-        withLabel: false
-
-        /**#@-*/
-    },
-
-    /* special image options */
-    image: {
-        /**#@+
-         * @visprop
-         */
-
-        imageString: null,
-        fillOpacity: 1.0,
-        highlightFillOpacity: 0.6,
-
-        /**
-         * Defines the CSS class used by the image. CSS attributes defined in
-         * this class will overwrite the corresponding JSXGraph attributes, e.g.
-         * opacity.
-         * The default CSS class is defined in jsxgraph.css.
-         *
-         * @name Image#cssClass
-         *
-         * @see Image#highlightCssClass
-         * @type String
-         * @default 'JXGimage'
-         */
-        cssClass: "JXGimage",
-
-        /**
-         * Defines the CSS class used by the image when highlighted.
-         * CSS attributes defined in this class will overwrite the
-         * corresponding JSXGraph attributes, e.g. highlightFillOpacity.
-         * The default CSS class is defined in jsxgraph.css.
-         *
-         * @name Image#highlightCssClass
-         *
-         * @see Image#cssClass
-         * @type String
-         * @default 'JXGimageHighlight'
-         */
-        highlightCssClass: "JXGimageHighlight",
-
-        /**
-         * Image rotation in degrees.
-         *
-         * @name Image#rotate
-         * @type Number
-         * @default 0
-         */
-        rotate: 0,
-
-        /**
-         * Defines together with {@link Image#snapSizeY} the grid the image snaps on to.
-         * The image will only snap on user coordinates which are
-         * integer multiples to snapSizeX in x and snapSizeY in y direction.
-         * If this value is equal to or less than <tt>0</tt>, it will use the grid displayed by the major ticks
-         * of the default ticks of the default x axes of the board.
-         *
-         * @name Image#snapSizeX
-         *
-         * @see Point#snapToGrid
-         * @see Image#snapSizeY
-         * @see JXG.Board#defaultAxes
-         * @type Number
-         * @default 1
-         */
-        snapSizeX: 1,
-
-        /**
-         * Defines together with {@link Image#snapSizeX} the grid the image snaps on to.
-         * The image will only snap on integer multiples to snapSizeX in x and snapSizeY in y direction.
-         * If this value is equal to or less than <tt>0</tt>, it will use the grid displayed by the major ticks
-         * of the default ticks of the default y axes of the board.
-         *
-         * @name Image#snapSizeY
-         *
-         * @see Point#snapToGrid
-         * @see Image#snapSizeX
-         * @see JXG.Board#defaultAxes
-         * @type Number
-         * @default 1
-         */
-        snapSizeY: 1,
-
-        /**
-         * List of attractor elements. If the distance of the image is less than
-         * attractorDistance the image is made to glider of this element.
-         *
-         * @name Image#attractors
-         *
-         * @type Array
-         * @default empty
-         */
-        attractors: []
-
-        /**#@-*/
-    },
-
-    /* special options for incircle of 3 points */
-    incircle: {
-        /**#@+
-         * @visprop
-         */
-
-        fillColor: "none",
-        highlightFillColor: "none",
-        strokeColor: Color.palette.blue,
-        highlightStrokeColor: "#c3d9ff",
-
-        /**
-         * Attributes of circle center.
-         *
-         * @type Point
-         * @name Incircle#center
-         */
-        center: {
-            // center point
-            visible: false,
-            fixed: false,
-            withLabel: false,
-            fillColor: Color.palette.red,
-            strokeColor: Color.palette.red,
-            highlightFillColor: "#c3d9ff",
-            highlightStrokeColor: "#c3d9ff",
-            name: ""
-        }
-        /**#@-*/
-    },
-
-    inequality: {
-        /**#@+
-         * @visprop
-         */
-
-        fillColor: Color.palette.red,
-        fillOpacity: 0.2,
-        strokeColor: "none",
-
-        /**
-         * By default an inequality is less (or equal) than. Set inverse to <tt>true</tt> will consider the inequality
-         * greater (or equal) than.
-         *
-         * @type Boolean
-         * @default false
-         * @name Inequality#inverse
-         * @visprop
-         */
-        inverse: false
-        /**#@-*/
-    },
-
-    infobox: {
-        /**#@+
-         * @visprop
-         */
-
-        fontSize: 12,
-        isLabel: false,
-        strokeColor: "#bbbbbb",
-        display: "html", // 'html' or 'internal'
-        anchorX: "left", //  'left', 'middle', or 'right': horizontal alignment
-        //  of the text.
-        anchorY: "middle", //  'top', 'middle', or 'bottom': vertical alignment
-        //  of the text.
-        cssClass: "JXGinfobox",
-        rotate: 0, // works for non-zero values only in combination
-        // with display=='internal'
-        visible: true,
-        parse: false,
-        transitionDuration: 0,
-        needsRegularUpdate: false
-
-        /**#@-*/
-    },
-
-    /* special options for integral */
-    integral: {
-        /**#@+
-         * @visprop
-         */
-
-        axis: "x", // 'x' or 'y'
-        withLabel: true, // Show integral value as text
-        fixed: true,
-        strokeWidth: 0,
-        strokeOpacity: 0,
-        fillColor: Color.palette.red,
-        fillOpacity: 0.3,
-        highlightFillColor: Color.palette.red,
-        highlightFillOpacity: 0.2,
-
-        /**
-         * Attributes of the (left) starting point of the integral.
-         *
-         * @type Point
-         * @name Integral#curveLeft
-         * @see Integral#baseLeft
-         */
-        curveLeft: {
-            // Start point
+            fillOpacity: 0.3,
+            fillColor: Color.palette.yellow
+
+            /**#@-*/
+        },
+
+        /* special sector options */
+        sector: {
+            /**#@+
+             * @visprop
+             */
+
+            fillColor: Color.palette.yellow,
+            highlightFillColor: Color.palette.yellow,
+            // fillColor: '#00ff00',
+            // highlightFillColor: '#00ff00',
+
+            fillOpacity: 0.3,
+            highlightFillOpacity: 0.3,
+            highlightOnSector: false,
+            highlightStrokeWidth: 0,
+
+            /**
+             * Type of sector. Possible values are 'minor', 'major', and 'auto'.
+             *
+             * @type String
+             * @name Sector#selection
+             * @default 'auto'
+             */
+            selection: 'auto',
+
+            /**
+             * Attributes for sub-element arc. It is only available, if the sector is defined by three points.
+             *
+             * @type Arc
+             * @name Sector#arc
+             * @default '{visible:false}'
+             */
+            arc: {
+                visible: false,
+                fillColor: 'none'
+            },
+
+            /**
+             * Attributes for helper point radiuspoint in case it is provided by coordinates.
+             *
+             * @type Point
+             * @name Sector#radiusPoint
+             */
+            radiusPoint: {
+                visible: false,
+                withLabel: false
+            },
+
+            /**
+             * Attributes for helper point center in case it is provided by coordinates.
+             *
+             * @type Point
+             * @name Sector#center
+             */
+            center: {
+                visible: false,
+                withLabel: false
+            },
+
+            /**
+             * Attributes for helper point anglepoint in case it is provided by coordinates.
+             *
+             * @type Point
+             * @name Sector#anglePoint
+             */
+            anglePoint: {
+                visible: false,
+                withLabel: false
+            },
+
+            /**
+             * Attributes for the sector label.
+             *
+             * @type Label
+             * @name Sector#label
+             */
+            label: {
+                offset: [0, 0],
+                anchorX: 'auto',
+                anchorY: 'auto'
+            }
+
+            /**#@-*/
+        },
+
+        /* special segment options */
+        segment: {
+            /**#@+
+             * @visprop
+             */
+
+            label: {
+                position: 'top'
+            }
+            /**#@-*/
+        },
+
+        semicircle: {
+            /**#@+
+             * @visprop
+             */
+
+            /**
+             * Attributes for center point of the semicircle.
+             *
+             * @type Point
+             * @name Semicircle#center
+             */
+            center: {
+                visible: false,
+                withLabel: false,
+                fixed: false,
+                fillColor: Color.palette.red,
+                strokeColor: Color.palette.red,
+                highlightFillColor:'#eeeeee',
+                highlightStrokeColor: Color.palette.red,
+                name: ''
+            }
+
+            /**#@-*/
+        },
+
+        /* special slider options */
+        slider: {
+            /**#@+
+             * @visprop
+             */
+
+            /**
+             * The slider only returns integer multiples of this value, e.g. for discrete values set this property to <tt>1</tt>. For
+             * continuous results set this to <tt>-1</tt>.
+             *
+             * @memberOf Slider.prototype
+             * @name snapWidth
+             * @type Number
+             */
+            snapWidth: -1,      // -1 = deactivated
+
+            /**
+             * The precision of the slider value displayed in the optional text.
+             * Replaced by the attribute "digits".
+             *
+             * @memberOf Slider.prototype
+             * @name precision
+             * @type Number
+             * @deprecated
+             * @see Slider#digits
+             * @default 2
+             */
+            precision: 2,
+
+            /**
+             * The number of digits of the slider value displayed in the optional text.
+             *
+             * @memberOf Slider.prototype
+             * @name digits
+             * @type Number
+             * @default 2
+             */
+            digits: 2,
+
+            firstArrow: false,
+            lastArrow: false,
+
+            /**
+             * Show slider ticks.
+             *
+             * @type Boolean
+             * @name Slider#withTicks
+             * @default true
+             */
+            withTicks: true,
+
+            /**
+             * Show slider label.
+             *
+             * @type Boolean
+             * @name Slider#withLabel
+             * @default true
+             */
+            withLabel: true,
+
+            /**
+             * If not null, this replaces the part "name = " in the slider label.
+             * Possible types: string, number or function.
+             * @type String
+             * @name suffixLabel
+             * @memberOf Slider.prototype
+             * @default null
+             * @see JXG.Slider#unitLabel
+             * @see JXG.Slider#postLabel
+             */
+            suffixLabel: null,
+
+            /**
+             * If not null, this is appended to the value in the slider label.
+             * Possible types: string, number or function.
+             * @type String
+             * @name unitLabel
+             * @memberOf Slider.prototype
+             * @default null
+             * @see JXG.Slider#suffixLabel
+             * @see JXG.Slider#postLabel
+             */
+            unitLabel: null,
+
+            /**
+             * If not null, this is appended to the value and to unitLabel in the slider label.
+             * Possible types: string, number or function.
+             * @type String
+             * @name postLabel
+             * @memberOf Slider.prototype
+             * @default null
+             * @see JXG.Slider#suffixLabel
+             * @see JXG.Slider#unitLabel
+             */
+            postLabel: null,
+
+            layer: 9,
+            showInfobox: false,
+            name: '',
             visible: true,
-            withLabel: false,
-            color: Color.palette.red,
-            fillOpacity: 0.8,
-            layer: 9
-        },
-
-        /**
-         * Attributes of the (left) base point of the integral.
-         *
-         * @type Point
-         * @name Integral#baseLeft
-         * @see Integral#curveLeft
-         */
-        baseLeft: {
-            // Start point
-            visible: false,
-            fixed: false,
-            withLabel: false,
-            name: ""
-        },
-
-        /**
-         * Attributes of the (right) end point of the integral.
-         *
-         * @type Point
-         * @name Integral#curveRight
-         * @see Integral#baseRight
-         */
-        curveRight: {
-            // End point
-            visible: true,
-            withLabel: false,
-            color: Color.palette.red,
-            fillOpacity: 0.8,
-            layer: 9
-        },
-
-        /**
-         * Attributes of the (right) base point of the integral.
-         *
-         * @type Point
-         * @name Integral#baseRight
-         * @see Integral#curveRight
-         */
-        baseRight: {
-            // End point
-            visible: false,
-            fixed: false,
-            withLabel: false,
-            name: ""
-        },
-
-        /**
-         * Attributes for integral label.
-         *
-         * @type Label
-         * @name Integral#label
-         */
-        label: {
-            fontSize: 20
-        }
-        /**#@-*/
-    },
-
-    /* special input options */
-    input: {
-        /**#@+
-         * @visprop
-         */
-
-        /**
-         * Control the attribute "disabled" of the HTML input field.
-         *
-         * @name disabled
-         * @memberOf Input.prototype
-         *
-         * @type Boolean
-         * @default false
-         */
-        disabled: false,
-
-        /**
-         * Control the attribute "maxlength" of the HTML input field.
-         *
-         * @name maxlength
-         * @memberOf Input.prototype
-         *
-         * @type Number
-         * @default 524288 (as in HTML)
-         */
-        maxlength: 524288,
-
-        display: "html"
-
-        /**#@-*/
-    },
-
-    /* special intersection point options */
-    intersection: {
-        /**#@+
-         * @visprop
-         */
-
-        /**
-         * Used in {@link JXG.Intersection}.
-         * This flag sets the behaviour of intersection points of e.g.
-         * two segments. If true, the intersection is treated as intersection of lines. If false
-         * the intersection point exists if the segments intersect setwise.
-         *
-         * @name Intersection.alwaysIntersect
-         * @type Boolean
-         * @default true
-         */
-        alwaysIntersect: true
-
-        /**#@-*/
-    },
-
-    /* special label options */
-    label: {
-        /**#@+
-         * @visprop
-         */
-
-        visible: "inherit",
-        strokeColor: "#000000",
-        strokeOpacity: 1,
-        highlightStrokeOpacity: 0.666666,
-        highlightStrokeColor: "#000000",
-
-        fixed: true,
-
-        /**
-         * Possible string values for the position of a label for
-         * label anchor points are:
-         * <ul>
-         * <li> 'lft'
-         * <li> 'rt'
-         * <li> 'top'
-         * <li> 'bot'
-         * <li> 'ulft'
-         * <li> 'urt'
-         * <li> 'llft'
-         * <li> 'lrt'
-         * </ul>
-         * This is relevant for non-points: line, circle, curve.
-         *
-         * The names have been borrowed from <a href="https://www.tug.org/metapost.html">MetaPost</a>.
-         *
-         * @name Label#position
-         * @see Label#offset
-         * @type String
-         * @default 'urt'
-         */
-        position: "urt",
-
-        /**
-         *  Label offset from label anchor.
-         *  The label anchor is determined by {@link Label#position}
-         *
-         * @name Label#offset
-         * @see Label#position
-         * @type Array
-         * @default [10,10]
-         */
-        offset: [10, 10],
-
-        /**
-         * Automatic position of label text. When called first, the positioning algorithm
-         * starts at the position defined by offset.
-         * The algorithm tries to find a position with the least number of
-         * overlappings with other elements, while retaining the distance
-         * to the anchor element.
-         *
-         * @name Label#autoPosition
-         * @see Label#offset
-         * @type Boolean
-         * @default false
-         *
-         * @example
-         * 	var p1 = board.create('point', [-2, 1], {id: 'A'});
-         * 	var p2 = board.create('point', [-0.85, 1], {
-         *      name: 'B', id: 'B', label:{autoPosition: true, offset:[10, 10]}
-         *  });
-         * 	var p3 = board.create('point', [-1, 1.2], {
-         *      name: 'C', id: 'C', label:{autoPosition: true, offset:[10, 10]}
-         *  });
-         *  var c = board.create('circle', [p1, p2]);
-         * 	var l = board.create('line', [p1, p2]);
-         *
-         * </pre><div id="JXG7d4dafe7-1a07-4d3f-95cb-bfed9d96dea2" class="jxgbox" style="width: 300px; height: 300px;"></div>
-         * <script type="text/javascript">
-         *     (function() {
-         *         var board = JXG.JSXGraph.initBoard('JXG7d4dafe7-1a07-4d3f-95cb-bfed9d96dea2',
-         *             {boundingbox: [-8, 8, 8,-8], axis: true, showcopyright: false, shownavigation: false});
-         *     	var p1 = board.create('point', [-2, 1], {id: 'A'});
-         *     	var p2 = board.create('point', [-0.85, 1], {name: 'B', id: 'B', label:{autoPosition: true, offset:[10, 10]}});
-         *     	var p3 = board.create('point', [-1, 1.2], {name: 'C', id: 'C', label:{autoPosition: true, offset:[10, 10]}});
-         *      var c = board.create('circle', [p1, p2]);
-         *     	var l = board.create('line', [p1, p2]);
-         *
-         *     })();
-         *
-         * </script><pre>
-         *
-         *
-         */
-        autoPosition: false
-
-        /**#@-*/
-    },
-
-    /* special legend options */
-    legend: {
-        /**
-         * @visprop
-         */
-
-        /**
-         * Default style of a legend element. The only possible value is 'vertical'.
-         * @name: Legend#style
-         * @type String
-         * @default 'vertical'
-         */
-        style: "vertical",
-
-        /**
-         * Label names of a legend element.
-         * @name: Legend#labels
-         * @type Array
-         * @default "['1', '2', '3', '4', '5', '6', '7', '8']"
-         */
-        labels: ["1", "2", "3", "4", "5", "6", "7", "8"],
-
-        /**
-         * (Circular) array of label colors.
-         * @name: Legend#colors
-         * @type Array
-         * @default "['#B02B2C', '#3F4C6B', '#C79810', '#D15600', '#FFFF88', '#c3d9ff', '#4096EE', '#008C00']"
-         */
-        colors: [
-            "#B02B2C",
-            "#3F4C6B",
-            "#C79810",
-            "#D15600",
-            "#FFFF88",
-            "#c3d9ff",
-            "#4096EE",
-            "#008C00"
-        ],
-
-        /**
-         * Height (in px) of one legend entry
-         * @name: Legend#rowHeight
-         * @type Number
-         * @default 20
-         *
-         */
-        rowHeight: 20,
-
-        strokeWidth: 5
-
-        /**#@-*/
-    },
-
-    /* special line options */
-    line: {
-        /**#@+
-         * @visprop
-         */
-
-        /**
-         * Configure the arrow head at the position of its first point or the corresponding
-         * intersection with the canvas border
-         *
-         * In case firstArrow is an object it has the sub-attributes:
-         * <pre>
-         * {
-         *      type: 1, // possible values are 1, 2, ..., 7. Default value is 1.
-         *      size: 6, // size of the arrow head. Default value is 6.
-         *               // This value is multiplied with the strokeWidth of the line
-         *               // Exception: for type=7 size is ignored
-         *      highlightSize: 6, // size of the arrow head in case the element is highlighted. Default value
-         * }
-         * </pre>
-         * type=7 is the default for curves if firstArrow: true
-         *
-         * @example
-         *     board.options.line.lastArrow = false;
-         *     board.options.line.firstArrow = {size: 10, highlightSize: 10};
-         *     board.options.line.point1 = {visible: false, withLabel: true, label: {visible: true, anchorX: 'right'}};
-         *     board.options.line.strokeWidth = 4;
-         *     board.options.line.highlightStrokeWidth = 4;
-         *
-         *     board.create('segment', [[-5,4], [3,4]], {firstArrow: {type: 1}, point1: {name: 'type:1'}});
-         *     board.create('segment', [[-5,3], [3,3]], {firstArrow: {type: 2}, point1: {name: 'type:2'}});
-         *     board.create('segment', [[-5,2], [3,2]], {firstArrow: {type: 3}, point1: {name: 'type:3'}});
-         *     board.create('segment', [[-5,1], [3,1]], {firstArrow: {type: 4}, point1: {name: 'type:4'}});
-         *     board.create('segment', [[-5,0], [3,0]], {firstArrow: {type: 5}, point1: {name: 'type:5'}});
-         *     board.create('segment', [[-5,-1], [3,-1]], {firstArrow: {type: 6}, point1: {name: 'type:6'}});
-         *     board.create('segment', [[-5,-2], [3,-2]], {firstArrow: {type: 7}, point1: {name: 'type:7'}});
-         *
-         * </pre><div id="JXGc94a93da-c942-4204-8bb6-b39726cbb09b" class="jxgbox" style="width: 300px; height: 300px;"></div>
-         * <script type="text/javascript">
-         *     (function() {
-         *         var board = JXG.JSXGraph.initBoard('JXGc94a93da-c942-4204-8bb6-b39726cbb09b',
-         *             {boundingbox: [-8, 8, 8,-8], axis: false, showcopyright: false, shownavigation: false});
-         *         board.options.line.lastArrow = false;
-         *         board.options.line.firstArrow = {size: 10, highlightSize: 10};
-         *         board.options.line.point1 = {visible: false, withLabel: true, label: {visible: true, anchorX: 'right'}};
-         *         board.options.line.strokeWidth = 4;
-         *         board.options.line.highlightStrokeWidth = 4;
-         *
-         *         board.create('segment', [[-5,4], [3,4]], {firstArrow: {type: 1}, point1: {name: 'type:1'}});
-         *         board.create('segment', [[-5,3], [3,3]], {firstArrow: {type: 2}, point1: {name: 'type:2'}});
-         *         board.create('segment', [[-5,2], [3,2]], {firstArrow: {type: 3}, point1: {name: 'type:3'}});
-         *         board.create('segment', [[-5,1], [3,1]], {firstArrow: {type: 4}, point1: {name: 'type:4'}});
-         *         board.create('segment', [[-5,0], [3,0]], {firstArrow: {type: 5}, point1: {name: 'type:5'}});
-         *         board.create('segment', [[-5,-1], [3,-1]], {firstArrow: {type: 6}, point1: {name: 'type:6'}});
-         *         board.create('segment', [[-5,-2], [3,-2]], {firstArrow: {type: 7}, point1: {name: 'type:7'}});
-         *
-         *     })();
-         *
-         * </script><pre>
-         *
-         * @name Line#firstArrow
-         * @see Line#lastArrow
-         * @see Line#touchFirstPoint
-         * @type Boolean / Object
-         * @default false
-         */
-        firstArrow: false,
-
-        /**
-         * Configute the arrow head at the position of its second point or the corresponding
-         * intersection with the canvas border.
-         *
-         * In case lastArrow is an object it has the sub-attributes:
-         * <pre>
-         * {
-         *      type: 1, // possible values are 1, 2, ..., 7. Default value is 1.
-         *      size: 6, // size of the arrow head. Default value is 6.
-         *               // This value is multiplied with the strokeWidth of the line.
-         *               // Exception: for type=7 size is ignored
-         *      highlightSize: 6, // size of the arrow head in case the element is highlighted. Default value is 6.
-         * }
-         * </pre>
-         * type=7 is the default for curves if lastArrow: true
-         *
-         * @example
-         *     var p1 = board.create('point', [-5, 2], {size:1});
-         *     var p2 = board.create('point', [5, 2], {size:10});
-         *     var li = board.create('segment', ['A','B'],
-         *         {name:'seg',
-         *          strokeColor:'#000000',
-         *          strokeWidth:1,
-         *          highlightStrokeWidth: 5,
-         *          lastArrow: {type: 2, size: 8, highlightSize: 6},
-         *          touchLastPoint: true,
-         *          firstArrow: {type: 3, size: 8}
-         *         });
-         *
-         * </pre><div id="JXG184e915c-c2ef-11e8-bece-04d3b0c2aad3" class="jxgbox" style="width: 300px; height: 300px;"></div>
-         * <script type="text/javascript">
-         *     (function() {
-         *         var board = JXG.JSXGraph.initBoard('JXG184e915c-c2ef-11e8-bece-04d3b0c2aad3',
-         *             {boundingbox: [-8, 8, 8,-8], axis: true, showcopyright: false, shownavigation: false});
-         *         var p1 = board.create('point', [-5, 2], {size:1});
-         *         var p2 = board.create('point', [5, 2], {size:10});
-         *         var li = board.create('segment', ['A','B'],
-         *             {name:'seg',
-         *              strokeColor:'#000000',
-         *              strokeWidth:1,
-         *              highlightStrokeWidth: 5,
-         *              lastArrow: {type: 2, size: 8, highlightSize: 6},
-         *              touchLastPoint: true,
-         *              firstArrow: {type: 3, size: 8}
-         *             });
-         *     })();
-         *
-         * </script>
-         *
-         * @example
-         *     board.options.line.strokeWidth = 4;
-         *     board.options.line.highlightStrokeWidth = 4;
-         *     board.options.line.firstArrow = false;
-         *     board.options.line.lastArrow = {size: 10, highlightSize: 10};
-         *     board.options.line.point2 = {visible: false, withLabel: true, label: {visible: true}};
-         *
-         *     board.create('segment', [[-5,4], [3,4]], {lastArrow: {type: 1}, point2: {name: 'type:1'}});
-         *     board.create('segment', [[-5,3], [3,3]], {lastArrow: {type: 2}, point2: {name: 'type:2'}});
-         *     board.create('segment', [[-5,2], [3,2]], {lastArrow: {type: 3}, point2: {name: 'type:3'}});
-         *     board.create('segment', [[-5,1], [3,1]], {lastArrow: {type: 4}, point2: {name: 'type:4'}});
-         *     board.create('segment', [[-5,0], [3,0]], {lastArrow: {type: 5}, point2: {name: 'type:5'}});
-         *     board.create('segment', [[-5,-1], [3,-1]], {lastArrow: {type: 6}, point2: {name: 'type:6'}});
-         *     board.create('segment', [[-5,-2], [3,-2]], {lastArrow: {type: 7}, point2: {name: 'type:7'}});
-         *
-         * </pre><div id="JXGca206b1c-e319-4899-8b90-778f53fd926d" class="jxgbox" style="width: 300px; height: 300px;"></div>
-         * <script type="text/javascript">
-         *     (function() {
-         *         var board = JXG.JSXGraph.initBoard('JXGca206b1c-e319-4899-8b90-778f53fd926d',
-         *             {boundingbox: [-8, 8, 8,-8], axis: false, showcopyright: false, shownavigation: false});
-         *         board.options.line.strokeWidth = 4;
-         *         board.options.line.highlightStrokeWidth = 4;
-         *         board.options.line.firstArrow = false;
-         *         board.options.line.lastArrow = {size: 10, highlightSize: 10};
-         *         board.options.line.point2 = {visible: false, withLabel: true, label: {visible: true}};
-         *
-         *         board.create('segment', [[-5,4], [3,4]], {lastArrow: {type: 1}, point2: {name: 'type:1'}});
-         *         board.create('segment', [[-5,3], [3,3]], {lastArrow: {type: 2}, point2: {name: 'type:2'}});
-         *         board.create('segment', [[-5,2], [3,2]], {lastArrow: {type: 3}, point2: {name: 'type:3'}});
-         *         board.create('segment', [[-5,1], [3,1]], {lastArrow: {type: 4}, point2: {name: 'type:4'}});
-         *         board.create('segment', [[-5,0], [3,0]], {lastArrow: {type: 5}, point2: {name: 'type:5'}});
-         *         board.create('segment', [[-5,-1], [3,-1]], {lastArrow: {type: 6}, point2: {name: 'type:6'}});
-         *         board.create('segment', [[-5,-2], [3,-2]], {lastArrow: {type: 7}, point2: {name: 'type:7'}});
-         *     })();
-         *
-         * </script><pre>
-         *
-         * @name Line#lastArrow
-         * @see Line#firstArrow
-         * @see Line#touchLastPoint
-         * @type Boolean / Object
-         * @default false
-         */
-        lastArrow: false,
-
-        /**
-         * This number (pixel value) controls where infinite lines end at the canvas border. If zero, the line
-         * ends exactly at the border, if negative there is a margin to the inside, if positive the line
-         * ends outside of the canvas (which is invisible).
-         *
-         * @name: Line#margin
-         * @type Number
-         * @default 0
-         */
-        margin: 0,
-
-        /**
-         * If true, line stretches infinitely in direction of its first point.
-         * Otherwise it ends at point1.
-         *
-         * @name Line#straightFirst
-         * @see Line#straightLast
-         * @type Boolean
-         * @default true
-         */
-        straightFirst: true,
-
-        /**
-         * If true, line stretches infinitely in direction of its second point.
-         * Otherwise it ends at point2.
-         *
-         * @name Line#straightLast
-         * @see Line#straightFirst
-         * @type Boolean
-         * @default true
-         */
-        straightLast: true,
-
-        fillColor: "none", // Important for VML on IE
-        highlightFillColor: "none", // Important for VML on IE
-        strokeColor: Color.palette.blue,
-        highlightStrokeColor: "#c3d9ff",
-        withTicks: false,
-
-        /**
-         * Attributes for first defining point of the line.
-         *
-         * @type Point
-         * @name Line#point1
-         */
-        point1: {
-            // Default values for point1 if created by line
-            visible: false,
-            withLabel: false,
-            fixed: false,
-            name: ""
-        },
-
-        /**
-         * Attributes for second defining point of the line.
-         *
-         * @type Point
-         * @name Line#point2
-         */
-        point2: {
-            // Default values for point2 if created by line
-            visible: false,
-            withLabel: false,
-            fixed: false,
-            name: ""
-        },
-
-        /**
-         * Attributes for ticks of the line.
-         *
-         * @type Ticks
-         * @name Line#ticks
-         */
-        ticks: {
-            drawLabels: true,
-            label: {
-                offset: [4, -12 + 3] // This seems to be a good offset for 12 point fonts
-            },
-            drawZero: false,
-            insertTicks: false,
-            minTicksDistance: 50,
-            minorHeight: 4, // if <0: full width and height
-            majorHeight: -1, // if <0: full width and height
-            minorTicks: 4,
-            defaultDistance: 1,
-            strokeOpacity: 0.3,
-            visible: "inherit"
-        },
-
-        /**
-         * Attributes for the line label.
-         *
-         * @type Label
-         * @name Line#label
-         */
-        label: {
-            position: "llft"
-        },
-
-        /**
-         * If set to true, the point will snap to a grid defined by
-         * {@link Point#snapSizeX} and {@link Point#snapSizeY}.
-         *
-         * @see Point#snapSizeX
-         * @see Point#snapSizeY
-         * @type Boolean
-         * @name Line#snapToGrid
-         * @default false
-         */
-        snapToGrid: false,
-
-        /**
-         * Defines together with {@link Point#snapSizeY} the grid the point snaps on to.
-         * The point will only snap on integer multiples to snapSizeX in x and snapSizeY in y direction.
-         * If this value is equal to or less than <tt>0</tt>, it will use the grid displayed by the major ticks
-         * of the default ticks of the default x axes of the board.
-         *
-         * @see Point#snapToGrid
-         * @see Point#snapSizeY
-         * @see JXG.Board#defaultAxes
-         * @type Number
-         * @name Line#snapSizeX
-         * @default 1
-         */
-        snapSizeX: 1,
-
-        /**
-         * Defines together with {@link Point#snapSizeX} the grid the point snaps on to.
-         * The point will only snap on integer multiples to snapSizeX in x and snapSizeY in y direction.
-         * If this value is equal to or less than <tt>0</tt>, it will use the grid displayed by the major ticks
-         * of the default ticks of the default y axes of the board.
-         *
-         * @see Point#snapToGrid
-         * @see Point#snapSizeX
-         * @see JXG.Board#defaultAxes
-         * @type Number
-         * @name Line#snapSizeY
-         * @default 1
-         */
-        snapSizeY: 1,
-
-        /**
-         * If set to true and {@link Line#firstArrow} is set to true, the arrow head will just touch
-         * the circle line of the start point of the line.
-         *
-         * @see Line#firstArrow
-         * @type Boolean
-         * @name Line#touchFirstPoint
-         * @default false
-         */
-        touchFirstPoint: false,
-
-        /**
-         * If set to true and {@link Line#lastArrow} is set to true, the arrow head will just touch
-         * the circle line of the start point of the line.
-         * @see Line#firstArrow
-         * @type Boolean
-         * @name Line#touchLastPoint
-         * @default false
-         */
-        touchLastPoint: false,
-
-        /**
-         * Line endings (linecap) of a straight line.
-         * Possible values are:
-         * <ul>
-         * <li> 'butt',
-         * <li> 'round',
-         * <li> 'square'.
-         * </ul>
-         * Not available for VML renderer.
-         * [lineCap description]
-         * @name Line#lineCap
-         * @type String
-         * @default 'butt'
-         */
-        lineCap: "butt"
-
-        /**#@-*/
-    },
-
-    /* special options for locus curves */
-    locus: {
-        /**#@+
-         * @visprop
-         */
-
-        translateToOrigin: false,
-        translateTo10: false,
-        stretch: false,
-        toOrigin: null,
-        to10: null
-        /**#@-*/
-    },
-
-    /* special cardinal spline options */
-    metapostspline: {
-        /**#@+
-         * @visprop
-         */
-
-        /**
-         * Controls if the data points of the cardinal spline when given as
-         * arrays should be converted into {@link JXG.Points}.
-         *
-         * @name createPoints
-         * @memberOf Metapostspline.prototype
-         *
-         * @see Metapostspline#points
-         *
-         * @type Boolean
-         * @default true
-         */
-        createPoints: true,
-
-        /**
-         * If set to true, the supplied coordinates are interpreted as
-         * [[x_0, y_0], [x_1, y_1], p, ...].
-         * Otherwise, if the data consists of two arrays of equal length,
-         * it is interpreted as
-         * [[x_o x_1, ..., x_n], [y_0, y_1, ..., y_n]]
-         *
-         * @name isArrayOfCoordinates
-         * @memberOf Metapostspline.prototype
-         * @type Boolean
-         * @default false
-         */
-        isArrayOfCoordinates: false,
-
-        /**
-         * Attributes for the points generated by Metapostspline in cases
-         * {@link createPoints} is set to true
-         *
-         * @name points
-         * @memberOf Metapostspline.prototype
-         *
-         * @see Metapostspline#createPoints
-         * @type Object
-         */
-        points: {
-            strokeOpacity: 0.05,
-            fillOpacity: 0.05,
-            highlightStrokeOpacity: 1.0,
-            highlightFillOpacity: 1.0,
-            withLabel: false,
-            name: "",
-            fixed: false
-        }
-
-        /**#@-*/
-    },
-
-    /* special mirrorelement options */
-    mirrorelement: {
-        /**#@+
-         * @visprop
-         */
-
-        fixed: true,
-
-        /**
-         * Attributes of mirror point, i.e. the point along which the element is mirrored.
-         *
-         * @type Point
-         * @name mirrorelement#point
-         */
-        point: {},
-
-        /**
-         * Attributes of circle center, i.e. the center of the circle,
-         * if a circle is the mirror element and the transformation type is 'Euclidean'
-         *
-         * @type Point
-         * @name mirrorelement#center
-         */
-        center: {},
-
-        /**
-         * Type of transformation. Possible values are 'Euclidean', 'projective'.
-         *
-         * If the value is 'Euclidean', the mirror element of a circle is again a circle,
-         * otherwise it is a conic section.
-         *
-         * @type String
-         * @name mirrorelement#type
-         * @default 'Euclidean'
-         */
-        type: "Euclidean"
-
-        /**#@-*/
-    },
-
-    // /* special options for Msector of 3 points */
-    // msector: {
-    //     strokeColor: '#000000', // Msector line
-    //     point: {               // Msector point
-    //         visible: false,
-    //         fixed: false,
-    //         withLabel: false,
-    //         name: ''
-    //     }
-    // },
-
-    /* special options for normal lines */
-    normal: {
-        /**#@+
-         * @visprop
-         */
-
-        strokeColor: "#000000", //  normal line
-
-        /**
-         * Attributes of helper point of normal.
-         *
-         * @type Point
-         * @name Normal#point
-         */
-        point: {
-            visible: false,
-            fixed: false,
-            withLabel: false,
-            name: ""
-        }
-        /**#@-*/
-    },
-
-    /* special options for orthogonal projection points */
-    orthogonalprojection: {
-        /**#@+
-         * @visprop
-         */
-        /**#@-*/
-    },
-
-    /* special options for parallel lines */
-    parallel: {
-        /**#@+
-         * @visprop
-         */
-
-        strokeColor: "#000000", // Parallel line
-
-        /**
-         * Attributes of helper point of normal.
-         *
-         * @type Point
-         * @name Parallel#point
-         */
-        point: {
-            visible: false,
-            fixed: false,
-            withLabel: false,
-            name: ""
-        },
-
-        label: {
-            position: "llft"
-        }
-        /**#@-*/
-    },
-
-    /* special perpendicular options */
-    perpendicular: {
-        /**#@+
-         * @visprop
-         */
-
-        strokeColor: "#000000", // Perpendicular line
-        straightFirst: true,
-        straightLast: true
-        /**#@-*/
-    },
-
-    /* special perpendicular options */
-    perpendicularsegment: {
-        /**#@+
-         * @visprop
-         */
-
-        strokeColor: "#000000", // Perpendicular segment
-        straightFirst: false,
-        straightLast: false,
-        point: {
-            // Perpendicular point
-            visible: false,
-            fixed: true,
-            withLabel: false,
-            name: ""
-        }
-        /**#@-*/
-    },
-
-    /* special point options */
-    point: {
-        /**#@+
-         * @visprop
-         */
-
-        withLabel: true,
-        label: {},
-
-        /**
-         * This attribute was used to determined the point layout. It was derived from GEONExT and was
-         * replaced by {@link Point#face} and {@link Point#size}.
-         *
-         * @name Point#style
-         *
-         * @see Point#face
-         * @see Point#size
-         * @type Number
-         * @default 5
-         * @deprecated
-         */
-        style: 5,
-
-        /**
-         * There are different point styles which differ in appearance.
-         * Posssible values are
-         * <table><tr><th>Value</th></tr>
-         * <tr><td>cross</td></tr>
-         * <tr><td>circle</td></tr>
-         * <tr><td>square</td></tr>
-         * <tr><td>plus</td></tr>
-         * <tr><td>diamond</td></tr>
-         * <tr><td>triangleUp</td></tr>
-         * <tr><td>triangleDown</td></tr>
-         * <tr><td>triangleLeft</td></tr>
-         * <tr><td>triangleRight</td></tr>
-         * </table>
-         *
-         * @name Point#face
-         *
-         * @type String
-         * @see JXG.Point#setStyle
-         * @default circle
-         */
-        face: "o",
-
-        /**
-         * Size of a point, either in pixel or user coordinates.
-         * Means radius resp. half the width of a point (depending on the face).
-         *
-         * @name Point#size
-         *
-         * @see Point#face
-         * @see JXG.Point#setStyle
-         * @see Point#sizeUnit
-         * @type Number
-         * @default 3
-         */
-        size: 3,
-
-        /**
-         * Unit for size.
-         * Possible values are 'screen' and 'user.
-         *
-         * @name Point#sizeUnit
-         *
-         * @see Point#size
-         * @type String
-         * @default 'screen'
-         */
-        sizeUnit: "screen",
-
-        strokeWidth: 2,
-
-        fillColor: Color.palette.red,
-        strokeColor: Color.palette.red,
-        highlightFillColor: "#c3d9ff",
-        highlightStrokeColor: "#c3d9ff",
-        // strokeOpacity: 1.0,
-        // fillOpacity: 1.0,
-        // highlightFillOpacity: 0.5,
-        // highlightStrokeOpacity: 0.5,
-
-        // fillColor: '#ff0000',
-        // highlightFillColor: '#eeeeee',
-        // strokeWidth: 2,
-        // strokeColor: '#ff0000',
-        // highlightStrokeColor: '#c3d9ff',
-
-        /**
-         * If true, the point size changes on zoom events.
-         *
-         * @type Boolean
-         * @name Point#zoom
-         * @default false
-         *
-         */
-        zoom: false, // Change the point size on zoom
-
-        /**
-         * If true, the infobox is shown on mouse/pen over, if false not.
-         * If the value is 'inherit', the value of
-         * {@link JXG.Board#showInfobox} is taken.
-         *
-         * @name Point#showInfobox
-         * @see JXG.Board#showInfobox
-         * @type {Boolean|String} true | false | 'inherit'
-         * @default true
-         */
-        showInfobox: "inherit",
-
-        /**
-         * Truncating rule for the digits in the infobox.
-         * <ul>
-         * <li>'auto': done automatically by JXG.autoDigits()
-         * <li>'none': no truncation
-         * <li>number: truncate after "number digits" with JXG.toFixed()
-         * </ul>
-         *
-         * @name Point#infoboxDigits
-         *
-         * @type String, Number
-         * @default 'auto'
-         * @see JXG#autoDigits
-         * @see JXG#toFixed
-         */
-        infoboxDigits: "auto",
-
-        draft: false,
-
-        /**
-         * List of attractor elements. If the distance of the point is less than
-         * attractorDistance the point is made to glider of this element.
-         *
-         * @name Point#attractors
-         *
-         * @type Array
-         * @default empty
-         */
-        attractors: [],
-
-        /**
-         * Unit for attractorDistance and snatchDistance, used for magnetized points and for snapToPoints.
-         * Possible values are 'screen' and 'user'.
-         *
-         * @name Point#attractorUnit
-         *
-         * @see Point#attractorDistance
-         * @see Point#snatchDistance
-         * @see Point#snapToPoints
-         * @see Point#attractors
-         * @type String
-         * @default 'user'
-         */
-        attractorUnit: "user", // 'screen', 'user'
-
-        /**
-         * If the distance of the point to one of its attractors is less
-         * than this number the point will be a glider on this
-         * attracting element.
-         * If set to zero nothing happens.
-         *
-         * @name Point#attractorDistance
-         *
-         * @type Number
-         * @default 0.0
-         */
-        attractorDistance: 0.0,
-
-        /**
-         * If the distance of the point to one of its attractors is at least
-         * this number the point will be released from being a glider on the
-         * attracting element.
-         * If set to zero nothing happens.
-         *
-         * @name Point#snatchDistance
-         *
-         * @type Number
-         * @default 0.0
-         */
-        snatchDistance: 0.0,
-
-        /**
-         * If set to true, the point will snap to a grid of integer multiples of
-         * {@link Point#snapSizeX} and {@link Point#snapSizeY} (in user coordinates).
-         * <p>
-         * The coordinates of the grid points are either integer multiples of snapSizeX and snapSizeY
-         * (given in user coordinates, not pixels) or are the intersection points
-         * of the major ticks of the boards default axes in case that snapSizeX, snapSizeY are negative.
-         *
-         * @name Point#snapToGrid
-         *
-         * @see Point#snapSizeX
-         * @see Point#snapSizeY
-         * @type Boolean
-         * @default false
-         */
-        snapToGrid: false,
-
-        /**
-         * If set to true, the point will only snap to (possibly invisibly) grid points
-         * when within {@link Point#attractorDistance} of such a grid point.
-         * <p>
-         * The coordinates of the grid points are either integer multiples of snapSizeX and snapSizeY
-         * (given in user coordinates, not pixels) or are the intersection points
-         * of the major ticks of the boards default axes in case that snapSizeX, snapSizeY are negative.
-         *
-         * @name Point#attractToGrid
-         *
-         * @see Point#attractorDistance
-         * @see Point#attractorUnit
-         * @see Point#snapToGrid
-         * @see Point#snapSizeX
-         * @see Point#snapSizeY
-         * @type Boolean
-         * @default false
-         *
-         * @example
-         * board.create('point', [3, 3], { attractToGrid: true, attractorDistance: 10, attractorunit: 'screen' });
-         *
-         * </pre><div id="JXG397ab787-cd40-449c-a7e7-a3f7bab1d4f6" class="jxgbox" style="width: 300px; height: 300px;"></div>
-         * <script type="text/javascript">
-         *     (function() {
-         *         var board = JXG.JSXGraph.initBoard('JXG397ab787-cd40-449c-a7e7-a3f7bab1d4f6',
-         *             {boundingbox: [-1, 4, 7,-4], axis: true, showcopyright: false, shownavigation: false});
-         *     board.create('point', [3, 3], { attractToGrid: true, attractorDistance: 10, attractorunit: 'screen' });
-         *
-         *     })();
-         *
-         * </script><pre>
-         *
-         */
-        attractToGrid: false,
-
-        /**
-         * Defines together with {@link Point#snapSizeY} the grid the point snaps on to.
-         * It is given in user coordinates, not in pixels.
-         * The point will only snap on integer multiples to snapSizeX in x and snapSizeY in y direction.
-         * If this value is equal to or less than <tt>0</tt>, it will use the grid displayed by the major ticks
-         * of the default ticks of the default x axes of the board.
-         *
-         * @name Point#snapSizeX
-         *
-         * @see Point#snapToGrid
-         * @see Point#snapSizeY
-         * @see JXG.Board#defaultAxes
-         * @type Number
-         * @default 1
-         */
-        snapSizeX: 1,
-
-        /**
-         * Defines together with {@link Point#snapSizeX} the grid the point snaps on to.
-         * It is given in user coordinates, not in pixels.
-         * The point will only snap on integer multiples to snapSizeX in x and snapSizeY in y direction.
-         * If this value is equal to or less than <tt>0</tt>, it will use the grid displayed by the major ticks
-         * of the default ticks of the default y axes of the board.
-         *
-         * @name Point#snapSizeY
-         *
-         * @see Point#snapToGrid
-         * @see Point#snapSizeX
-         * @see JXG.Board#defaultAxes
-         * @type Number
-         * @default 1
-         */
-        snapSizeY: 1,
-
-        /**
-         * If set to true, the point will snap to the nearest point in distance of
-         * {@link Point#attractorDistance}.
-         *
-         * @name Point#snapToPoints
-         *
-         * @see Point#attractorDistance
-         * @type Boolean
-         * @default false
-         */
-        snapToPoints: false,
-
-        /**
-         * List of elements which are ignored by snapToPoints.
-         * @name Point#ignoredSnapToPoints
-         *
-         * @type Array
-         * @default empty
-         */
-        ignoredSnapToPoints: []
-
-        /**#@-*/
-    },
-
-    /* special polygon options */
-    polygon: {
-        /**#@+
-         * @visprop
-         */
-
-        /**
-         * If <tt>true</tt>, moving the mouse over inner points triggers hasPoint.
-         *
-         * @see JXG.GeometryElement#hasPoint
-         * @name Polygon#hasInnerPoints
-         * @type Boolean
-         * @default false
-         */
-        hasInnerPoints: false,
-
-        fillColor: Color.palette.yellow,
-        highlightFillColor: Color.palette.yellow,
-        // fillColor: '#00ff00',
-        // highlightFillColor: '#00ff00',
-        fillOpacity: 0.3,
-        highlightFillOpacity: 0.2,
-
-        /**
-         * Is the polygon bordered by lines?
-         *
-         * @type Boolean
-         * @name Polygon#withLines
-         * @default true
-         */
-        withLines: true,
-
-        /**
-         * Attributes for the polygon border lines.
-         *
-         * @type Line
-         * @name Polygon#borders
-         */
-        borders: {
-            withLabel: false,
-            strokeWidth: 1,
-            highlightStrokeWidth: 1,
-            // Polygon layer + 1
-            layer: 5,
-            label: {
-                position: "top"
-            },
-            visible: "inherit"
-        },
-
-        /**
-         * Attributes for the polygon vertices.
-         *
-         * @type Point
-         * @name Polygon#vertices
-         */
-        vertices: {
-            layer: 9,
-            withLabel: false,
-            name: "",
-            strokeColor: Color.palette.red,
-            fillColor: Color.palette.red,
-            fixed: false,
-            visible: "inherit"
-        },
-
-        /**
-         * Attributes for the polygon label.
-         *
-         * @type Label
-         * @name Polygon#label
-         */
-        label: {
-            offset: [0, 0]
-        }
-
-        /**#@-*/
-    },
-
-    /* special polygonal chain options
-     */
-    polygonalchain: {
-        /**#@+
-         * @visprop
-         */
-
-        fillColor: "none",
-        highlightFillColor: "none"
-
-        /**#@-*/
-    },
-
-    /* special prescribed angle options
-     * Not yet implemented. But angle.setAngle(val) is implemented.
-     */
-    prescribedangle: {
-        /**#@+
-         * @visprop
-         */
-
-        /**
-         * Attributes for the helper point of the prescribed angle.
-         *
-         * @type Point
-         * @name PrescribedAngle#anglePoint
-         */
-        anglePoint: {
-            size: 2,
-            visible: false,
-            withLabel: false
-        }
-
-        /**#@-*/
-    },
-
-    /* special reflection options */
-    reflection: {
-        /**#@+
-         * @visprop
-         */
-
-        fixed: true,
-
-        /**
-         * Attributes of circle center, i.e. the center of the circle,
-         * if a circle is the mirror element and the transformation type is 'Euclidean'
-         *
-         * @type Point
-         * @name mirrorelement#center
-         */
-        center: {},
-
-        /**
-         * Type of transformation. Possible values are 'Euclidean', 'projective'.
-         *
-         * If the value is 'Euclidean', the reflected element of a circle is again a circle,
-         * otherwise it is a conic section.
-         *
-         * @type String
-         * @name reflection#type
-         * @default 'Euclidean'
-         */
-        type: "Euclidean"
-
-        /**#@-*/
-    },
-
-    /* special regular polygon options */
-    regularpolygon: {
-        /**#@+
-         * @visprop
-         */
-
-        /**
-         * If <tt>true</tt>, moving the mouse over inner points triggers hasPoint.
-         * @see JXG.GeometryElement#hasPoint
-         *
-         * @name RegularPolygon#hasInnerPoints
-         * @type Boolean
-         * @default false
-         */
-        hasInnerPoints: false,
-        fillColor: Color.palette.yellow,
-        highlightFillColor: Color.palette.yellow,
-        fillOpacity: 0.3,
-        highlightFillOpacity: 0.2,
-
-        /**
-         * Is the polygon bordered by lines?
-         *
-         * @type Boolean
-         * @name RegularPolygon#withLines
-         * @default true
-         */
-        withLines: true,
-
-        /**
-         * Attributes for the polygon border lines.
-         *
-         * @type Line
-         * @name RegularPolygon#borders
-         */
-        borders: {
-            withLabel: false,
-            strokeWidth: 1,
-            highlightStrokeWidth: 1,
-            // Polygon layer + 1
-            layer: 5,
-            label: {
-                position: "top"
-            }
-        },
-
-        /**
-         * Attributes for the polygon vertices.
-         *
-         * @type Point
-         * @name RegularPolygon#vertices
-         */
-        vertices: {
-            layer: 9,
-            withLabel: true,
-            strokeColor: Color.palette.red,
-            fillColor: Color.palette.red,
-            fixed: false
-        },
-
-        /**
-         * Attributes for the polygon label.
-         *
-         * @type Label
-         * @name Polygon#label
-         */
-        label: {
-            offset: [0, 0]
-        }
-
-        /**#@-*/
-    },
-
-    /* special options for riemann sums */
-    riemannsum: {
-        /**#@+
-         * @visprop
-         */
-
-        withLabel: false,
-        fillOpacity: 0.3,
-        fillColor: Color.palette.yellow
-
-        /**#@-*/
-    },
-
-    /* special sector options */
-    sector: {
-        /**#@+
-         * @visprop
-         */
-
-        fillColor: Color.palette.yellow,
-        highlightFillColor: Color.palette.yellow,
-        // fillColor: '#00ff00',
-        // highlightFillColor: '#00ff00',
-
-        fillOpacity: 0.3,
-        highlightFillOpacity: 0.3,
-        highlightOnSector: false,
-        highlightStrokeWidth: 0,
-
-        /**
-         * Type of sector. Possible values are 'minor', 'major', and 'auto'.
-         *
-         * @type String
-         * @name Sector#selection
-         * @default 'auto'
-         */
-        selection: "auto",
-
-        /**
-         * Attributes for sub-element arc. It is only available, if the sector is defined by three points.
-         *
-         * @type Arc
-         * @name Sector#arc
-         * @default '{visible:false}'
-         */
-        arc: {
-            visible: false,
-            fillColor: "none"
-        },
-
-        /**
-         * Attributes for helper point radiuspoint in case it is provided by coordinates.
-         *
-         * @type Point
-         * @name Sector#radiusPoint
-         */
-        radiusPoint: {
-            visible: false,
-            withLabel: false
-        },
-
-        /**
-         * Attributes for helper point center in case it is provided by coordinates.
-         *
-         * @type Point
-         * @name Sector#center
-         */
-        center: {
-            visible: false,
-            withLabel: false
-        },
-
-        /**
-         * Attributes for helper point anglepoint in case it is provided by coordinates.
-         *
-         * @type Point
-         * @name Sector#anglePoint
-         */
-        anglePoint: {
-            visible: false,
-            withLabel: false
-        },
-
-        /**
-         * Attributes for the sector label.
-         *
-         * @type Label
-         * @name Sector#label
-         */
-        label: {
-            offset: [0, 0],
-            anchorX: "auto",
-            anchorY: "auto"
-        }
-
-        /**#@-*/
-    },
-
-    /* special segment options */
-    segment: {
-        /**#@+
-         * @visprop
-         */
-
-        label: {
-            position: "top"
-        }
-        /**#@-*/
-    },
-
-    semicircle: {
-        /**#@+
-         * @visprop
-         */
-
-        /**
-         * Attributes for center point of the semicircle.
-         *
-         * @type Point
-         * @name Semicircle#center
-         */
-        center: {
-            visible: false,
-            withLabel: false,
-            fixed: false,
-            fillColor: Color.palette.red,
-            strokeColor: Color.palette.red,
-            highlightFillColor: "#eeeeee",
-            highlightStrokeColor: Color.palette.red,
-            name: ""
-        }
-
-        /**#@-*/
-    },
-
-    /* special slider options */
-    slider: {
-        /**#@+
-         * @visprop
-         */
-
-        /**
-         * The slider only returns integer multiples of this value, e.g. for discrete values set this property to <tt>1</tt>. For
-         * continuous results set this to <tt>-1</tt>.
-         *
-         * @memberOf Slider.prototype
-         * @name snapWidth
-         * @type Number
-         */
-        snapWidth: -1, // -1 = deactivated
-
-        /**
-         * The precision of the slider value displayed in the optional text.
-         * Replaced by the attribute "digits".
-         *
-         * @memberOf Slider.prototype
-         * @name precision
-         * @type Number
-         * @deprecated
-         * @see Slider#digits
-         * @default 2
-         */
-        precision: 2,
-
-        /**
-         * The number of digits of the slider value displayed in the optional text.
-         *
-         * @memberOf Slider.prototype
-         * @name digits
-         * @type Number
-         * @default 2
-         */
-        digits: 2,
-
-        firstArrow: false,
-        lastArrow: false,
-
-        /**
-         * Show slider ticks.
-         *
-         * @type Boolean
-         * @name Slider#withTicks
-         * @default true
-         */
-        withTicks: true,
-
-        /**
-         * Show slider label.
-         *
-         * @type Boolean
-         * @name Slider#withLabel
-         * @default true
-         */
-        withLabel: true,
-
-        /**
-         * If not null, this replaces the part "name = " in the slider label.
-         * Possible types: string, number or function.
-         * @type String
-         * @name suffixLabel
-         * @memberOf Slider.prototype
-         * @default null
-         * @see JXG.Slider#unitLabel
-         * @see JXG.Slider#postLabel
-         */
-        suffixLabel: null,
-
-        /**
-         * If not null, this is appended to the value in the slider label.
-         * Possible types: string, number or function.
-         * @type String
-         * @name unitLabel
-         * @memberOf Slider.prototype
-         * @default null
-         * @see JXG.Slider#suffixLabel
-         * @see JXG.Slider#postLabel
-         */
-        unitLabel: null,
-
-        /**
-         * If not null, this is appended to the value and to unitLabel in the slider label.
-         * Possible types: string, number or function.
-         * @type String
-         * @name postLabel
-         * @memberOf Slider.prototype
-         * @default null
-         * @see JXG.Slider#suffixLabel
-         * @see JXG.Slider#unitLabel
-         */
-        postLabel: null,
-
-<<<<<<< HEAD
-        layer: 9,
-        showInfobox: false,
-        name: "",
-        visible: true,
-        strokeColor: "#000000",
-        highlightStrokeColor: "#888888",
-        fillColor: "#ffffff",
-        highlightFillColor: "none",
-=======
+            strokeColor: '#000000',
+            highlightStrokeColor: '#888888',
+            fillColor: '#ffffff',
+            highlightFillColor: 'none',
+
+            /**
+             * Size of slider point.
+             *
+             * @type Number
+             * @name Slider#size
+             * @default 6
+             * @see Point#size
+             */
+            size: 6,
+
+            /**
+             * Attributes for first (left) helper point defining the slider position.
+             *
+             * @type Point
+             * @name Slider#point1
+             */
+            point1: {
+                needsRegularUpdate: false,
+                showInfobox: false,
+                withLabel: false,
+                visible: false,
+                fixed: true,
+                name: ''
+            },
+
+            /**
+             * Attributes for second (right) helper point defining the slider position.
+             *
+             * @type Point
+             * @name Slider#point2
+             */
+            point2: {
+                needsRegularUpdate: false,
+                showInfobox: false,
+                withLabel: false,
+                visible: false,
+                fixed: true,
+                name: ''
+            },
+
+            /**
+             * Attributes for the base line of the slider.
+             *
+             * @type Line
+             * @name Slider#baseline
+             */
+            baseline: {
+                needsRegularUpdate: false,
+                visible: 'inherit',
+                fixed: true,
+                scalable: false,
+                tabindex: null,
+                name: '',
+                strokeWidth: 1,
+                strokeColor: '#000000',
+                highlightStrokeColor: '#888888'
+            },
+
             /**
              * Attributes for the ticks of the base line of the slider.
              *
@@ -5180,326 +5071,320 @@
                 strokeColor: '#000000',
                 visible: 'inherit'
             },
->>>>>>> 8c28c599
-
-        /**
-         * Size of slider point.
-         *
-         * @type Number
-         * @name Slider#size
-         * @default 6
-         * @see Point#size
-         */
-        size: 6,
-
-        /**
-         * Attributes for first (left) helper point defining the slider position.
-         *
-         * @type Point
-         * @name Slider#point1
-         */
-        point1: {
-            needsRegularUpdate: false,
-            showInfobox: false,
-            withLabel: false,
-            visible: false,
-            fixed: true,
-            name: ""
-        },
-
-        /**
-         * Attributes for second (right) helper point defining the slider position.
-         *
-         * @type Point
-         * @name Slider#point2
-         */
-        point2: {
-            needsRegularUpdate: false,
-            showInfobox: false,
-            withLabel: false,
-            visible: false,
-            fixed: true,
-            name: ""
-        },
-
-        /**
-         * Attributes for the base line of the slider.
-         *
-         * @type Line
-         * @name Slider#baseline
-         */
-        baseline: {
-            needsRegularUpdate: false,
-            visible: "inherit",
-            fixed: true,
-            scalable: false,
-            tabindex: null,
-            name: "",
-            strokeWidth: 1,
-            strokeColor: "#000000",
-            highlightStrokeColor: "#888888"
-        },
-
-        /**
-         * Attributes for the ticks of the base line of the slider.
-         *
-         * @type Ticks
-         * @name Slider#ticks
-         */
-        ticks: {
-            needsRegularUpdate: false,
-            fixed: true,
-
-            // Label drawing
-            drawLabels: false,
+
+            /**
+             * Attributes for the highlighting line of the slider.
+             *
+             * @type Line
+             * @name Slider#highline
+             */
+            highline: {
+                strokeWidth: 3,
+                visible: 'inherit',
+                fixed: true,
+                tabindex: null,
+                name: '',
+                strokeColor: '#000000',
+                highlightStrokeColor: '#888888'
+            },
+
+            /**
+             * Attributes for the slider label.
+             *
+             * @type Label
+             * @name Slider#label
+             */
+            label: {
+                visible: 'inherit',
+                strokeColor: '#000000'
+            },
+
+            /**
+             * If true, 'up' events on the baseline will trigger slider moves.
+             *
+             * @type: Boolean
+             * @name Slider#moveOnUp
+             * @default: true
+             */
+            moveOnUp: true
+
+            /**#@-*/
+        },
+
+        /* special options for comb */
+        comb: {
+            /**#@+
+             * @visprop
+             */
+
+            /**
+             * Frequency of comb elements.
+             *
+             * @type Number
+             * @name Comb#frequency
+             * @default 0.2
+             */
+            frequency: 0.2,
+
+            /**
+             * Width of the comb.
+             *
+             * @type Number
+             * @name Comb#width
+             * @default 0.4
+             */
+            width: 0.4,
+
+            /**
+             * Angle under which comb elements are positioned.
+             *
+             * @type Number
+             * @name Comb#angle
+             * @default 60 degrees
+             */
+            angle: Math.PI / 3,
+
+            /**
+             * Should the comb go right to left instead of left to right.
+             *
+             * @type Boolean
+             * @name Comb#reverse
+             * @default false
+             */
+            reverse: false,
+
+            /**
+             * Attributes for first defining point of the comb.
+             *
+             * @type Point
+             * @name Comb#point1
+             */
+            point1: {
+                visible: false,
+                withLabel: false,
+                fixed: false,
+                name: ''
+            },
+
+            /**
+             * Attributes for second defining point of the comb.
+             *
+             * @type Point
+             * @name Comb#point2
+             */
+            point2: {
+                visible: false,
+                withLabel: false,
+                fixed: false,
+                name: ''
+            },
+
+            /**
+             * Attributes for the curve displaying the comb.
+             *
+             * @type Curve
+             * @name Comb#curve
+             */
+            curve: {
+                strokeWidth: 1,
+                strokeColor: '#000000',
+                fillColor: 'none'
+            }
+        },
+
+        /* special options for slope triangle */
+        slopetriangle: {
+            /**#@+
+             * @visprop
+             */
+
+            fillColor: Color.palette.red,
+            fillOpacity: 0.4,
+            highlightFillColor: Color.palette.red,
+            highlightFillOpacity: 0.3,
+
+            borders: {
+                lastArrow: {
+                    type: 1,
+                    size: 6
+                }
+            },
+
+            /**
+             * Attributes for the gliding helper point.
+             *
+             * @type Point
+             * @name Slopetriangle#glider
+             */
+            glider: {
+                fixed: true,
+                visible: false,
+                withLabel: false
+            },
+
+            /**
+             * Attributes for the base line.
+             *
+             * @type Line
+             * @name Slopetriangle#baseline
+             */
+            baseline: {
+                visible: false,
+                withLabel: false,
+                name: ''
+            },
+
+            /**
+             * Attributes for the base point.
+             *
+             * @type Point
+             * @name Slopetriangle#basepoint
+             */
+            basepoint: {
+                visible: false,
+                withLabel: false,
+                name: ''
+            },
+
+            /**
+             * Attributes for the tangent.
+             * The tangent is constructed by slop triangle if the construction
+             * is based on a glider, solely.
+             *
+             * @type Line
+             * @name Slopetriangle#tangent
+             */
+            tangent: {
+                visible: false,
+                withLabel: false,
+                name: ''
+            },
+
+            /**
+             * Attributes for the top point.
+             *
+             * @type Point
+             * @name Slopetriangle#toppoint
+             */
+            toppoint: {
+                visible: false,
+                withLabel: false,
+                name: ''
+            },
+
+            /**
+             * Attributes for the slope triangle label.
+             *
+             * @type Label
+             * @name Slopetriangle#label
+             */
+            label: {
+                visible: true
+            }
+            /**#@-*/
+        },
+
+        /* special options for step functions */
+        stepfunction: {
+            /**#@+
+             * @visprop
+             */
+
+            /**#@-*/
+        },
+
+        /* special tape measure options */
+        tapemeasure: {
+            /**#@+
+             * @visprop
+             */
+
+            strokeColor: '#000000',
+            strokeWidth: 2,
+            highlightStrokeColor: '#000000',
+
+            /**
+             * Show tape measure ticks.
+             *
+             * @type Boolean
+             * @name Tapemeasure#withTicks
+             * @default true
+             */
+            withTicks: true,
+
+            /**
+             * Show tape measure label.
+             *
+             * @type Boolean
+             * @name Tapemeasure#withLabel
+             * @default true
+             */
+            withLabel: true,
+
+            /**
+             * The precision of the tape measure value displayed in the optional text.
+             * Replaced by the attribute digits
+             *
+             * @memberOf Tapemeasure.prototype
+             * @name precision
+             * @type Number
+             * @deprecated
+             * @see Tapemeasure#digits
+             * @default 2
+             */
+            precision: 2,
+
+            /**
+             * The precision of the tape measure value displayed in the optional text.
+             * @memberOf Tapemeasure.prototype
+             * @name precision
+             * @type Number
+             * @default 2
+             */
             digits: 2,
-            includeBoundaries: 1,
-            drawZero: true,
-            label: {
-                offset: [-4, -14],
-                display: "internal"
-            },
-
-            minTicksDistance: 30,
-            insertTicks: true,
-            minorHeight: 4, // if <0: full width and height
-            majorHeight: 5, // if <0: full width and height
-            minorTicks: 0,
-            defaultDistance: 1,
-            strokeOpacity: 1,
-            strokeWidth: 1,
-            tickEndings: [0, 1],
-            strokeColor: "#000000",
-            visible: "inherit"
-        },
-
-        /**
-         * Attributes for the highlighting line of the slider.
-         *
-         * @type Line
-         * @name Slider#highline
-         */
-        highline: {
-            strokeWidth: 3,
-            visible: "inherit",
-            fixed: true,
-            tabindex: null,
-            name: "",
-            strokeColor: "#000000",
-            highlightStrokeColor: "#888888"
-        },
-
-        /**
-         * Attributes for the slider label.
-         *
-         * @type Label
-         * @name Slider#label
-         */
-        label: {
-            visible: "inherit",
-            strokeColor: "#000000"
-        },
-
-        /**
-         * If true, 'up' events on the baseline will trigger slider moves.
-         *
-         * @type: Boolean
-         * @name Slider#moveOnUp
-         * @default: true
-         */
-        moveOnUp: true
-
-        /**#@-*/
-    },
-
-    /* special options for comb */
-    comb: {
-        /**#@+
-         * @visprop
-         */
-
-        /**
-         * Frequency of comb elements.
-         *
-         * @type Number
-         * @name Comb#frequency
-         * @default 0.2
-         */
-        frequency: 0.2,
-
-        /**
-         * Width of the comb.
-         *
-         * @type Number
-         * @name Comb#width
-         * @default 0.4
-         */
-        width: 0.4,
-
-        /**
-         * Angle under which comb elements are positioned.
-         *
-         * @type Number
-         * @name Comb#angle
-         * @default 60 degrees
-         */
-        angle: Math.PI / 3,
-
-        /**
-         * Should the comb go right to left instead of left to right.
-         *
-         * @type Boolean
-         * @name Comb#reverse
-         * @default false
-         */
-        reverse: false,
-
-        /**
-         * Attributes for first defining point of the comb.
-         *
-         * @type Point
-         * @name Comb#point1
-         */
-        point1: {
-            visible: false,
-            withLabel: false,
-            fixed: false,
-            name: ""
-        },
-
-        /**
-         * Attributes for second defining point of the comb.
-         *
-         * @type Point
-         * @name Comb#point2
-         */
-        point2: {
-            visible: false,
-            withLabel: false,
-            fixed: false,
-            name: ""
-        },
-
-        /**
-         * Attributes for the curve displaying the comb.
-         *
-         * @type Curve
-         * @name Comb#curve
-         */
-        curve: {
-            strokeWidth: 1,
-            strokeColor: "#000000",
-            fillColor: "none"
-        }
-    },
-
-    /* special options for slope triangle */
-    slopetriangle: {
-        /**#@+
-         * @visprop
-         */
-
-        fillColor: Color.palette.red,
-        fillOpacity: 0.4,
-        highlightFillColor: Color.palette.red,
-        highlightFillOpacity: 0.3,
-
-        borders: {
-            lastArrow: {
-                type: 1,
-                size: 6
-            }
-        },
-
-        /**
-         * Attributes for the gliding helper point.
-         *
-         * @type Point
-         * @name Slopetriangle#glider
-         */
-        glider: {
-            fixed: true,
-            visible: false,
-            withLabel: false
-        },
-
-        /**
-         * Attributes for the base line.
-         *
-         * @type Line
-         * @name Slopetriangle#baseline
-         */
-        baseline: {
-            visible: false,
-            withLabel: false,
-            name: ""
-        },
-
-        /**
-         * Attributes for the base point.
-         *
-         * @type Point
-         * @name Slopetriangle#basepoint
-         */
-        basepoint: {
-            visible: false,
-            withLabel: false,
-            name: ""
-        },
-
-        /**
-         * Attributes for the tangent.
-         * The tangent is constructed by slop triangle if the construction
-         * is based on a glider, solely.
-         *
-         * @type Line
-         * @name Slopetriangle#tangent
-         */
-        tangent: {
-            visible: false,
-            withLabel: false,
-            name: ""
-        },
-
-        /**
-         * Attributes for the top point.
-         *
-         * @type Point
-         * @name Slopetriangle#toppoint
-         */
-        toppoint: {
-            visible: false,
-            withLabel: false,
-            name: ""
-        },
-
-        /**
-         * Attributes for the slope triangle label.
-         *
-         * @type Label
-         * @name Slopetriangle#label
-         */
-        label: {
-            visible: true
-        }
-        /**#@-*/
-    },
-
-    /* special options for step functions */
-    stepfunction: {
-        /**#@+
-         * @visprop
-         */
-        /**#@-*/
-    },
-
-<<<<<<< HEAD
-    /* special tape measure options */
-    tapemeasure: {
-        /**#@+
-         * @visprop
-         */
-=======
+
+            /**
+             * Attributes for first helper point defining the tape measure position.
+             *
+             * @type Point
+             * @name Tapemeasure#point1
+             */
+            point1: {
+                visible: 'inherit',
+                strokeColor: '#000000',
+                fillColor: '#ffffff',
+                fillOpacity: 0.0,
+                highlightFillOpacity: 0.1,
+                size: 6,
+                snapToPoints: true,
+                attractorUnit: 'screen',
+                attractorDistance: 20,
+                showInfobox: false,
+                withLabel: false,
+                name: ''
+            },
+
+            /**
+             * Attributes for second helper point defining the tape measure position.
+             *
+             * @type Point
+             * @name Tapemeasure#point2
+             */
+            point2: {
+                visible: 'inherit',
+                strokeColor: '#000000',
+                fillColor: '#ffffff',
+                fillOpacity: 0.0,
+                highlightFillOpacity: 0.1,
+                size: 6,
+                snapToPoints: true,
+                attractorUnit: 'screen',
+                attractorDistance: 20,
+                showInfobox: false,
+                withLabel: false,
+                name: ''
+            },
+
             /**
              * Attributes for the ticks of the tape measure.
              *
@@ -5521,1135 +5406,1025 @@
                 strokeColor: '#000000',
                 visible: 'inherit'
             },
->>>>>>> 8c28c599
-
-        strokeColor: "#000000",
-        strokeWidth: 2,
-        highlightStrokeColor: "#000000",
+
+            /**
+             * Attributes for the tape measure label.
+             *
+             * @type Label
+             * @name Tapemeasure#label
+             */
+            label: {
+                position: 'top'
+            }
+            /**#@-*/
+        },
+
+        /* special text options */
+        text: {
+            /**#@+
+             * @visprop
+             */
+
+            /**
+             * The font size in pixels.
+             *
+             * @name fontSize
+             * @memberOf Text.prototype
+             * @default 12
+             * @type Number
+             * @see Text#fontUnit
+             */
+            fontSize: 12,
+
+            /**
+             * CSS unit for the font size of a text element. Usually, this will be the default value 'px' but
+             * for responsive application, also 'vw', 'vh', vmax', 'vmin' or 'rem' might be useful.
+             *
+             * @name fontUnit
+             * @memberOf Text.prototype
+             * @default 'px'
+             * @type String
+             * @see Text#fontSize
+             *
+             * @example
+             * var txt = board.create('text', [2, 2, "hello"], {fontSize: 8, fontUnit: 'vmin'});
+             *
+             * </pre><div id="JXG2da7e972-ac62-416b-a94b-32559c9ec9f9" class="jxgbox" style="width: 300px; height: 300px;"></div>
+             * <script type="text/javascript">
+             *     (function() {
+             *         var board = JXG.JSXGraph.initBoard('JXG2da7e972-ac62-416b-a94b-32559c9ec9f9',
+             *             {boundingbox: [-8, 8, 8,-8], axis: true, showcopyright: false, shownavigation: false});
+             *     var txt = board.create('text', [2, 2, "hello"], {fontSize: 8, fontUnit: 'vmin'});
+             *
+             *     })();
+             *
+             * </script><pre>
+             *
+             */
+            fontUnit: 'px',
+
+            /**
+             * Used to round texts given by a number.
+             *
+             * @name digits
+             * @memberOf Text.prototype
+             * @default 2
+             * @type Number
+             */
+            digits: 2,
+
+            /**
+             * If set to true, the text is parsed and evaluated.
+             * For labels parse==true results in converting names of the form k_a to subscripts.
+             * If the text is given by string and parse==true, the string is parsed as
+             * JessieCode expression.
+             *
+             * @name parse
+             * @memberOf Text.prototype
+             * @default true
+             * @type Boolean
+             */
+            parse: true,
+
+            /**
+             * If set to true and caja's sanitizeHTML function can be found it
+             * will be used to sanitize text output.
+             *
+             * @name useCaja
+             * @memberOf Text.prototype
+             * @default false
+             * @type Boolean
+             */
+            useCaja: false,
+
+            /**
+             * If enabled, the text will be handled as label. Intended for internal use.
+             *
+             * @name isLabel
+             * @memberOf Text.prototype
+             * @default false
+             * @type Boolean
+             */
+            isLabel: false,
+
+            strokeColor: '#000000',
+            highlightStrokeColor: '#000000',
+            highlightStrokeOpacity: 0.666666,
+
+            /**
+             * Default CSS properties of the HTML text element.
+             * <p>
+             * The CSS properties which are set here, are handed over to the style property
+             * of the HTML text element. That means, they have higher property than any
+             * CSS class.
+             * <p>
+             * If a property which is set here should be overruled by a CSS class
+             * then this property should be removed here.
+             * <p>
+             * The reason, why this attribute should be kept to its default value at all,
+             * is that screen dumps of SVG boards with <tt>board.renderer.dumpToCanvas()</tt>
+             * will ignore the font-family if it is set in a CSS class.
+             * It has to be set explicitly as style attribute.
+             * <p>
+             * In summary, the order of priorities from high to low is
+             * <ol>
+             *  <li> JXG.Options.text.cssStyle
+             *  <li> JXG.Options.text.cssDefaultStyle
+             *  <li> JXG.Options.text.cssClass
+             * </ol>
+             * @example
+             * If all texts should get its font-family from the default CSS class
+             * before initializing the board
+             * <pre>
+             *   JXG.Options.text.cssDefaultStyle = '';
+             *   JXG.Options.text.highlightCssDefaultStyle = '';
+             * </pre>
+             * should be called.
+             *
+             * @name cssDefaultStyle
+             * @memberOf Text.prototype
+             * @default  'font-family: Arial, Helvetica, Geneva, sans-serif;'
+             * @type String
+             * @see Text#highlightCssDefaultStyle
+             * @see Text#cssStyle
+             * @see Text#highlightCssStyle
+             */
+            cssDefaultStyle: 'font-family: Arial, Helvetica, Geneva, sans-serif;',
+
+            /**
+             * Default CSS properties of the HTML text element in case of highlighting.
+             * <p>
+             * The CSS properties which are set here, are handed over to the style property
+             * of the HTML text element. That means, they have higher property than any
+             * CSS class.
+             * @example
+             * If all texts should get its font-family from the default CSS class
+             * before initializing the board
+             * <pre>
+             *   JXG.Options.text.cssDefaultStyle = '';
+             *   JXG.Options.text.highlightCssDefaultStyle = '';
+             * </pre>
+             * should be called.
+             *
+             * @name highlightCssDefaultStyle
+             * @memberOf Text.prototype
+             * @default  'font-family: Arial, Helvetica, Geneva, sans-serif;'
+             * @type String
+             * @see Text#cssDefaultStyle
+             * @see Text#cssStyle
+             * @see Text#highlightCssStyle
+            */
+            highlightCssDefaultStyle: 'font-family: Arial, Helvetica, Geneva, sans-serif;',
+
+            /**
+             * CSS properties of the HTML text element.
+             * <p>
+             * The CSS properties which are set here, are handed over to the style property
+             * of the HTML text element. That means, they have higher property than any
+             * CSS class.
+             *
+             * @name cssStyle
+             * @memberOf Text.prototype
+             * @default  ''
+             * @type String
+             * @see Text#cssDefaultStyle
+             * @see Text#highlightCssDefaultStyle
+             * @see Text#highlightCssStyle
+            */
+            cssStyle: '',
+
+            /**
+             * CSS properties of the HTML text element in case of highlighting.
+             * <p>
+             * The CSS properties which are set here, are handed over to the style property
+             * of the HTML text element. That means, they have higher property than any
+             * CSS class.
+             *
+             * @name highlightCssStyle
+             * @memberOf Text.prototype
+             * @default  ''
+             * @type String
+             * @see Text#cssDefaultStyle
+             * @see Text#highlightCssDefaultStyle
+             * @see Text#cssStyle
+            */
+            highlightCssStyle: '',
+
+            /**
+             * If true, the input will be given to ASCIIMathML before rendering.
+             *
+             * @name useASCIIMathML
+             * @memberOf Text.prototype
+             * @default false
+             * @type Boolean
+             */
+            useASCIIMathML: false,
+
+            /**
+             * If true, MathJax will be used to render the input string.
+             * Supports MathJax 2 as well as Mathjax 3.
+             * It is recommended to use this option together with the option
+             * "parse: false". Otherwise, 4 backslashes (e.g. \\\\alpha) are needed
+             * instead of two (e.g. \\alpha).
+             *
+             * @name useMathJax
+             * @memberOf Text.prototype
+             * @default false
+             * @type Boolean
+             * @see Text#parse
+             *
+             * @example
+             *  // Before loading MathJax, it has to be configured something like this:
+             * window.MathJax = {
+             *   tex: {
+             *     inlineMath: [ ['$','$'], ["\\(","\\)"] ],
+             *     displayMath: [ ['$$','$$'], ["\\[","\\]"] ],
+             *     packages: ['base', 'ams']
+             *   },
+             *   options: {
+             *     ignoreHtmlClass: 'tex2jax_ignore',
+             *     processHtmlClass: 'tex2jax_process'
+             *   }
+             * };
+             *
+             * // Display style
+             * board.create('text',[ 2,2,  function(){return '$$X=\\frac{2}{x}$$'}], {
+             *     fontSize: 15, color:'green', useMathJax: true});
+             *
+             * // Inline style
+             * board.create('text',[-2,2,  function(){return '$X_A=\\frac{2}{x}$'}], {
+             *     fontSize: 15, color:'green', useMathJax: true});
+             *
+             * var A = board.create('point', [-2, 0]);
+             * var B = board.create('point', [1, 0]);
+             * var C = board.create('point', [0, 1]);
+             *
+             * var graph = board.create('ellipse', [A, B, C], {
+             *         fixed: true,
+             *         withLabel: true,
+             *         strokeColor: 'black',
+             *         strokeWidth: 2,
+             *         fillColor: '#cccccc',
+             *         fillOpacity: 0.3,
+             *         highlightStrokeColor: 'red',
+             *         highlightStrokeWidth: 3,
+             *         name: '$1=\\frac{(x-h)^2}{a^2}+\\frac{(y-k)^2}{b^2}$',
+             *         label: {useMathJax: true}
+             *     });
+             *
+             * var nvect1 = board.create('text', [-4, -3, '\\[\\overrightarrow{V}\\]'],
+             * {
+             *   fontSize: 24, parse: false
+             * });
+             * var nvect1 = board.create('text', [-2, -4, function() {return '$\\overrightarrow{G}$';}],
+             * {
+             *   fontSize: 24, useMathJax: true
+             * });
+             *
+             * </pre>
+             * <script>
+             * window.MathJax = {
+             *   tex: {
+             *     inlineMath: [ ['$','$'], ["\\(","\\)"] ],
+             *     displayMath: [ ['$$','$$'], ["\\[","\\]"] ],
+             *     packages: ['base', 'ams']
+             *   },
+             *   options: {
+             *     ignoreHtmlClass: 'tex2jax_ignore',
+             *     processHtmlClass: 'tex2jax_process'
+             *   }
+             * };
+             * </script>
+             * <script src="https://cdn.jsdelivr.net/npm/mathjax@3/es5/tex-chtml.js" id="MathJax-script"></script>
+             * <div id="JXGe2a04876-5813-4db0-b7e8-e48bf4e220b9" class="jxgbox" style="width: 400px; height: 400px;"></div>
+             * <script type="text/javascript">
+             *     (function() {
+             *         var board = JXG.JSXGraph.initBoard('JXGe2a04876-5813-4db0-b7e8-e48bf4e220b9',
+             *             {boundingbox: [-5, 5, 5, -5], axis: true, showcopyright: false, shownavigation: false});
+             *     // Display style
+             *     board.create('text',[ 2,2,  function(){return '$$X=\\frac{2}{x}$$'}], {
+             *         fontSize: 15, color:'green', useMathJax: true});
+             *
+             *     // Inline style
+             *     board.create('text',[-2,2,  function(){return '$X_A=\\frac{2}{x}$'}], {
+             *         fontSize: 15, color:'green', useMathJax: true});
+             *
+             *     var A = board.create('point', [-2, 0]);
+             *     var B = board.create('point', [1, 0]);
+             *     var C = board.create('point', [0, 1]);
+             *
+             *     var graph = board.create('ellipse', [A, B, C], {
+             *             fixed: true,
+             *             withLabel: true,
+             *             strokeColor: 'black',
+             *             strokeWidth: 2,
+             *             fillColor: '#cccccc',
+             *             fillOpacity: 0.3,
+             *             highlightStrokeColor: 'red',
+             *             highlightStrokeWidth: 3,
+             *             name: '$1=\\frac{(x-h)^2}{a^2}+\\frac{(y-k)^2}{b^2}$',
+             *             label: {useMathJax: true}
+             *         });
+             *
+             *     var nvect1 = board.create('text', [-4, -3, '\\[\\overrightarrow{V}\\]'],
+             *     {
+             *       fontSize: 24, parse: false
+             *     });
+             *     var nvect1 = board.create('text', [-2, -4, function() {return '$\\overrightarrow{G}$';}],
+             *     {
+             *       fontSize: 24, useMathJax: true
+             *     });
+             *     })();
+             *
+             * </script><pre>
+             *
+             *
+             * @example
+             * // Load MathJax:
+             * // &lt;script src="https://cdn.jsdelivr.net/npm/mathjax@3/es5/tex-chtml.js"&lt;&lt;/script&gt;
+             *
+             * // function and its derivative
+             * var f1 = function(x) { return x * x * x; },
+             * graph1 = board.create('functiongraph', [f1, -0.1, 1.1]),
+             *
+             * A = board.create('glider', [0.5, f1(0.5), graph1], {
+             *             name: 'f(x)',
+             *             color: 'black',
+             *             face:'x',
+             *             fixed: true,
+             *             size: 3,
+             *             label: {offset: [-30, 10], fontSize: 15}
+             *         }),
+             * B = board.create('glider', [0.7, f1(0.7), graph1], {
+             *             name: 'f(x+&Delta;x)',
+             *             size: 3,
+             *             label: {offset: [-60, 10], fontSize: 15}
+             *         }),
+             *
+             * secant_line = board.create('line', [A,B],{dash: 1, color: 'green'}),
+             * a_h_segment = board.create('segment', [A, [
+             *                     function(){ return B.X() > A.X() ? B.X() : A.X()},
+             *                     function(){ return B.X() > A.X() ? A.Y() : B.Y()}
+             *                 ]],{ name: '&Delta;x', dash: 1, color: 'black'});
+             *
+             * b_v_segment = board.create('segment', [B, [
+             *                     function(){ return B.X() > A.X() ? B.X() : A.X()},
+             *                     function(){ return B.X() > A.X() ? A.Y() : B.Y()}
+             *                 ]],{ name: '&Delta;y', dash: 1, color: 'black'}),
+             *
+             * ma = board.create('midpoint', [a_h_segment.point1, a_h_segment.point2
+             *     ], {visible: false});
+             *
+             * board.create('text', [0, 0, function() {return '\\[\\Delta_x='+(B.X()-A.X()).toFixed(4)+'\\]'}], {
+             *     anchor: ma, useMathJax: true, fixed: true, color: 'green', anchorY: 'top'
+             * });
+             *
+             * mb = board.create('midpoint', [b_v_segment.point1, b_v_segment.point2], {visible: false});
+             * board.create('text', [0, 0, function() {return '\\[\\Delta_y='+(B.Y()-A.Y()).toFixed(4)+'\\]'}], {
+             *     anchor: mb, useMathJax: true, fixed: true, color: 'green'
+             * });
+             *
+             * dval = board.create('text',[0.1, 0.8,
+             *     function(){
+             *         return '\\[\\frac{\\Delta_y}{\\Delta_x}=\\frac{' + ((B.Y()-A.Y()).toFixed(4)) + '}{' + ((B.X()-A.X()).toFixed(4)) +
+             *             '}=' + (((B.Y()-A.Y()).toFixed(4))/((B.X()-A.X()).toFixed(4))).toFixed(4) + '\\]';
+             *     }],{fontSize: 15, useMathJax: true});
+             *
+             * </pre>
+             * <script src="https://cdn.jsdelivr.net/npm/mathjax@3/es5/tex-chtml.js" id="MathJax-script"></script>
+             * <div id="JXG8c2b65e7-4fc4-43f7-b23c-5076a7fa9621" class="jxgbox" style="width: 400px; height: 400px;"></div>
+             * <script type="text/javascript">
+             *     (function() {
+             *         var board = JXG.JSXGraph.initBoard('JXG8c2b65e7-4fc4-43f7-b23c-5076a7fa9621',
+             *             {boundingbox: [-0.1, 1.1, 1.1, -0.1], axis: true, showcopyright: false, shownavigation: false});
+             *     // function and its derivative
+             *     var f1 = function(x) { return x * x * x; },
+             *     graph1 = board.create('functiongraph', [f1, -0.1, 1.1]),
+             *
+             *     A = board.create('glider', [0.5, f1(0.5), graph1], {
+             *                 name: 'f(x)',
+             *                 color: 'black',
+             *                 face:'x',
+             *                 fixed: true,
+             *                 size: 3,
+             *                 label: {offset: [-30, 10], fontSize: 15}
+             *             }),
+             *     B = board.create('glider', [0.7, f1(0.7), graph1], {
+             *                 name: 'f(x+&Delta;x)',
+             *                 size: 3,
+             *                 label: {offset: [-60, 10], fontSize: 15}
+             *             }),
+             *
+             *     secant_line = board.create('line', [A,B],{dash: 1, color: 'green'}),
+             *     a_h_segment = board.create('segment', [A, [
+             *                         function(){ return B.X() > A.X() ? B.X() : A.X()},
+             *                         function(){ return B.X() > A.X() ? A.Y() : B.Y()}
+             *                     ]],{ name: '&Delta;x', dash: 1, color: 'black'});
+             *
+             *     b_v_segment = board.create('segment', [B, [
+             *                         function(){ return B.X() > A.X() ? B.X() : A.X()},
+             *                         function(){ return B.X() > A.X() ? A.Y() : B.Y()}
+             *                     ]],{ name: '&Delta;y', dash: 1, color: 'black'}),
+             *
+             *     ma = board.create('midpoint', [a_h_segment.point1, a_h_segment.point2
+             *         ], {visible: false});
+             *
+             *     board.create('text', [0, 0, function() {return '\\[\\Delta_x='+(B.X()-A.X()).toFixed(4)+'\\]'}], {
+             *         anchor: ma, useMathJax: true, fixed: true, color: 'green', anchorY: 'top'
+             *     });
+             *
+             *     mb = board.create('midpoint', [b_v_segment.point1, b_v_segment.point2], {visible: false});
+             *     board.create('text', [0, 0, function() {return '\\[\\Delta_y='+(B.Y()-A.Y()).toFixed(4)+'\\]'}], {
+             *         anchor: mb, useMathJax: true, fixed: true, color: 'green'
+             *     });
+             *
+             *     dval = board.create('text',[0.1, 0.8,
+             *         function(){
+             *             return '\\[\\frac{\\Delta_y}{\\Delta_x}=\\frac{' + ((B.Y()-A.Y()).toFixed(4)) + '}{' + ((B.X()-A.X()).toFixed(4)) +
+             *                 '}=' + (((B.Y()-A.Y()).toFixed(4))/((B.X()-A.X()).toFixed(4))).toFixed(4) + '\\]';
+             *         }],{fontSize: 15, useMathJax: true});
+             *
+             *     })();
+             *
+             * </script><pre>
+             *
+             * @example
+             * var board = JXG.JSXGraph.initBoard('jxgbox', {boundingbox: [-1, 10, 11, -2], axis: true});
+             * board.options.text.useMathjax = true;
+             *
+             * a = board.create('slider',[[-0.7,1.5],[5,1.5],[0,0.5,1]], {
+             *     suffixlabel:'\\(t_1=\\)',
+             *     unitLabel: ' \\(\\text{ ms}\\)',
+             *     snapWidth:0.01}),
+             *
+             * func = board.create('functiongraph',[function(x){return (a.Value()*x*x)}], {strokeColor: "red"});
+             * text1 = board.create('text', [5, 1, function(){
+             *             return '\\(a(t)= { 1 \\over ' + a.Value().toFixed(3) + '}\\)';
+             *         }], {fontSize: 15, fixed:true, strokeColor:'red', anchorY: 'top', parse: false});
+             *
+             * </pre><div id="JXGf8bd01db-fb6a-4a5c-9e7f-8823f7aa5ac6" class="jxgbox" style="width: 300px; height: 300px;"></div>
+             * <script type="text/javascript">
+             *     (function() {
+             *         var board = JXG.JSXGraph.initBoard('JXGf8bd01db-fb6a-4a5c-9e7f-8823f7aa5ac6',
+             *             {boundingbox: [-1, 10, 11, -2], axis: true, showcopyright: false, shownavigation: false});
+             *     board.options.text.useMathjax = true;
+             *
+             *     a = board.create('slider',[[-0.7,1.5],[5,1.5],[0,0.5,1]], {
+             *         suffixlabel:'\\(t_1=\\)',
+             *         unitLabel: ' \\(\\text{ ms}\\)',
+             *         snapWidth:0.01}),
+             *
+             *     func = board.create('functiongraph',[function(x){return (a.Value()*x*x)}], {strokeColor: "red"});
+             *     text1 = board.create('text', [5, 1, function(){
+             *                 return '\\(a(t)= { 1 \\over ' + a.Value().toFixed(3) + '}\\)';
+             *             }], {fontSize: 15, fixed:true, strokeColor:'red', anchorY: 'top', parse: false});
+             *
+             *     })();
+             *
+             * </script><pre>
+             *
+             */
+            useMathJax: false,
+
+            /**
+             *
+             * If true, KaTeX will be used to render the input string.
+             * For this feature, katex.min.js and katex.min.css have to be included.
+             * <p>
+             * The example below does not work, because there is a conflict with
+             * the MathJax library which is used below.
+             * </p>
+             *
+             * @name useKatex
+             * @memberOf Text.prototype
+             * @default false
+             * @type Boolean
+             *
+             *
+             * @example
+             * JXG.Options.text.useKatex = true;
+             *
+             * const board = JXG.JSXGraph.initBoard('jxgbox', {
+             *     boundingbox: [-2, 5, 8, -5], axis:true
+             * });
+             *
+             * var a = board.create('slider',[[-0.7,1.5],[5,1.5],[0,0.5,1]], {
+             *     suffixlabel:'t_1=',
+             *     unitLabel: ' \\text{ ms}',
+             *     snapWidth:0.01});
+             *
+             * func = board.create('functiongraph',[function(x){return (a.Value()*x*x)}], {strokeColor: "red"});
+             * text1 = board.create('text', [5, 1, function(){
+             *             return 'a(t)= { 1 \\over ' + a.Value().toFixed(3) + '}';
+             *         }], {fontSize: 15, fixed:true, strokeColor:'red', anchorY: 'top'});
+             *
+             * </pre>
+             * <link rel="stylesheet" href="https://cdn.jsdelivr.net/npm/katex@0.13.10/dist/katex.min.css" integrity="sha384-0cCFrwW/0bAk1Z/6IMgIyNU3kfTcNirlObr4WjrUU7+hZeD6ravdYJ3kPWSeC31M" crossorigin="anonymous">
+             * <script src="https://cdn.jsdelivr.net/npm/katex@0.13.10/dist/katex.min.js" integrity="sha384-dtFDxK2tSkECx/6302Z4VN2ZRqt6Gis+b1IwCjJPrn0kMYFQT9rbtyQWg5NFWAF7" crossorigin="anonymous"></script>
+             * <div id="JXG497f065c-cfc1-44c3-ba21-5fa581668869" class="jxgbox" style="width: 300px; height: 300px;"></div>
+             * <script type="text/javascript">
+             *     (function() {
+             *         var board = JXG.JSXGraph.initBoard('JXG497f065c-cfc1-44c3-ba21-5fa581668869',
+             *             {boundingbox: [-2, 5, 8, -5], axis: true, showcopyright: false, shownavigation: false});
+             *     board.options.useKatex = true;
+             *     var a = board.create('slider',[[-0.7,1.5],[5,1.5],[0,0.5,1]], {
+             *         suffixlabel:'t_1=',
+             *         unitLabel: ' \\text{ ms}',
+             *         snapWidth:0.01});
+             *
+             *     func = board.create('functiongraph',[function(x){return (a.Value()*x*x)}], {strokeColor: "red"});
+             *     text1 = board.create('text', [5, 1, function(){
+             *                 return 'a(t)= { 1 \\over ' + a.Value().toFixed(3) + '}';
+             *             }], {fontSize: 15, fixed:true, strokeColor:'red', anchorY: 'top'});
+             *
+             *     })();
+             *
+             * </script><pre>
+             */
+            useKatex: false,
+
+            /**
+             * Determines the rendering method of the text. Possible values
+             * include <tt>'html'</tt> and <tt>'internal</tt>.
+             *
+             * @name display
+             * @memberOf Text.prototype
+             * @default 'html'
+             * @type String
+             */
+            display: 'html',
+
+            /**
+             * Anchor element {@link Point}, {@link Text} or {@link Image} of the text.
+             * If it exists, the coordinates of the text are relative
+             * to this anchor element. In this case, only numbers are possible coordinates,
+             * functions are not supported.
+             *
+             * @name anchor
+             * @memberOf Text.prototype
+             * @default null
+             * @type Object
+             */
+            anchor: null,
+
+            /**
+             * The horizontal alignment of the text. Possible values include <tt>'auto</tt>, <tt>'left'</tt>,
+             * <tt>'middle'</tt>, and <tt>'right'</tt>.
+             *
+             * @name anchorX
+             * @memberOf Text.prototype
+             * @default 'left'
+             * @type String
+             */
+            anchorX: 'left',
+
+            /**
+             * The vertical alignment of the text. Possible values include <tt>'auto</tt>, <tt>'top'</tt>, <tt>'middle'</tt>, and
+             * <tt>'bottom'</tt>.
+             * For MathJax or KaTeX, 'top' is recommended.
+             *
+             * @name anchorY
+             * @memberOf Text.prototype
+             * @default 'middle'
+             * @type String
+             */
+            anchorY: 'middle',
+
+            /**
+             * CSS class of the text in non-highlighted view.
+             *
+             * @name cssClass
+             * @memberOf Text.prototype
+             * @type String
+             * @default 'JXGtext'
+             */
+            cssClass: 'JXGtext',
+
+            /**
+             * CSS class of the text in highlighted view.
+             *
+             * @name highlightCssClass
+             * @memberOf Text.prototype
+             * @type String
+             * @default 'JXGtext'
+             */
+            highlightCssClass: 'JXGtext',
+
+            /**
+             * Sensitive area for dragging the text.
+             * Possible values are 'all', or something else.
+             * If set to 'small', a sensitivity margin at the right and left border is taken.
+             * This may be extended to left, right, ... in the future.
+             *
+             * @name Text#dragArea
+             * @type String
+             * @default 'all'
+             */
+            dragArea: 'all',
+
+            withLabel: false,
+
+            /**
+             * Text rotation in degrees.
+             * Works for non-zero values only in combination with display=='internal'.
+             *
+             * @name Text#rotate
+             * @type Number
+             * @default 0
+             */
+            rotate: 0,
+
+            visible: true,
+
+            /**
+             * Defines together with {@link Text#snapSizeY} the grid the text snaps on to.
+             * The text will only snap on integer multiples to snapSizeX in x and snapSizeY in y direction.
+             * If this value is equal to or less than <tt>0</tt>, it will use the grid displayed by the major ticks
+             * of the default ticks of the default x axes of the board.
+             *
+             * @name snapSizeX
+             * @memberOf Text.prototype
+             *
+             * @see Point#snapToGrid
+             * @see Text#snapSizeY
+             * @see JXG.Board#defaultAxes
+             * @type Number
+             * @default 1
+             */
+            snapSizeX: 1,
+
+            /**
+             * Defines together with {@link Text#snapSizeX} the grid the text snaps on to.
+             * The text will only snap on integer multiples to snapSizeX in x and snapSizeY in y direction.
+             * If this value is equal to or less than <tt>0</tt>, it will use the grid displayed by the major ticks
+             * of the default ticks of the default y axes of the board.
+             *
+             * @name snapSizeY
+             * @memberOf Text.prototype
+             *
+             * @see Point#snapToGrid
+             * @see Text#snapSizeX
+             * @see JXG.Board#defaultAxes
+             * @type Number
+             * @default 1
+             */
+            snapSizeY: 1,
+
+            /**
+             * List of attractor elements. If the distance of the text is less than
+             * attractorDistance the text is made to glider of this element.
+             *
+             * @name attractors
+             * @memberOf Text.prototype
+             * @type Array
+             * @default empty
+             */
+            attractors: []
+
+            /**#@-*/
+        },
+
+        /* special options for trace curves */
+        tracecurve: {
+            /**#@+
+             * @visprop
+             */
+            strokeColor: '#000000',
+            fillColor: 'none',
+
+            /**
+             * The number of evaluated data points.
+             * @memberOf Tracecurve.prototype
+             * @default 100
+             * @name numberPoints
+             * @type Number
+             */
+            numberPoints: 100
+
+            /**#@-*/
+        },
+
+        /*special turtle options */
+        turtle: {
+            /**#@+
+             * @visprop
+             */
+
+            strokeWidth: 1,
+            fillColor: 'none',
+            strokeColor: '#000000',
+
+            /**
+             * Attributes for the turtle arrow.
+             *
+             * @type Curve
+             * @name Turtle#arrow
+             */
+            arrow: {
+                strokeWidth: 2,
+                withLabel: false,
+                strokeColor: Color.palette.red,
+                lastArrow: true
+            }
+            /**#@-*/
+        },
 
         /**
-         * Show tape measure ticks.
-         *
-         * @type Boolean
-         * @name Tapemeasure#withTicks
-         * @default true
-         */
-        withTicks: true,
-
-        /**
-         * Show tape measure label.
-         *
-         * @type Boolean
-         * @name Tapemeasure#withLabel
-         * @default true
-         */
-        withLabel: true,
-
-        /**
-         * The precision of the tape measure value displayed in the optional text.
-         * Replaced by the attribute digits
-         *
-         * @memberOf Tapemeasure.prototype
-         * @name precision
-         * @type Number
-         * @deprecated
-         * @see Tapemeasure#digits
-         * @default 2
-         */
-        precision: 2,
-
-        /**
-         * The precision of the tape measure value displayed in the optional text.
-         * @memberOf Tapemeasure.prototype
-         * @name precision
-         * @type Number
-         * @default 2
-         */
-        digits: 2,
-
-        /**
-         * Attributes for first helper point defining the tape measure position.
-         *
-         * @type Point
-         * @name Tapemeasure#point1
-         */
-        point1: {
-            visible: "inherit",
-            strokeColor: "#000000",
-            fillColor: "#ffffff",
-            fillOpacity: 0.0,
-            highlightFillOpacity: 0.1,
-            size: 6,
-            snapToPoints: true,
-            attractorUnit: "screen",
-            attractorDistance: 20,
-            showInfobox: false,
-            withLabel: false,
-            name: ""
-        },
-
-        /**
-         * Attributes for second helper point defining the tape measure position.
-         *
-         * @type Point
-         * @name Tapemeasure#point2
-         */
-        point2: {
-            visible: "inherit",
-            strokeColor: "#000000",
-            fillColor: "#ffffff",
-            fillOpacity: 0.0,
-            highlightFillOpacity: 0.1,
-            size: 6,
-            snapToPoints: true,
-            attractorUnit: "screen",
-            attractorDistance: 20,
-            showInfobox: false,
-            withLabel: false,
-            name: ""
-        },
-
-        /**
-         * Attributes for the ticks of the tape measure.
-         *
-         * @type Ticks
-         * @name Tapemeasure#ticks
-         */
-        ticks: {
-            drawLabels: false,
-            drawZero: true,
-            insertTicks: true,
-            minorHeight: 8,
-            majorHeight: 16,
-            minorTicks: 4,
-            tickEndings: [0, 1],
-            defaultDistance: 0.1,
-            strokeOpacity: 1,
-            strokeWidth: 1,
-            strokeColor: "#000000",
-            visible: "inherit"
-        },
-
-        /**
-         * Attributes for the tape measure label.
-         *
-         * @type Label
-         * @name Tapemeasure#label
-         */
-        label: {
-            position: "top"
-        }
-        /**#@-*/
-    },
-
-    /* special text options */
-    text: {
-        /**#@+
-         * @visprop
-         */
-
-        /**
-         * The font size in pixels.
-         *
-         * @name fontSize
-         * @memberOf Text.prototype
-         * @default 12
-         * @type Number
-         * @see Text#fontUnit
-         */
-        fontSize: 12,
-
-        /**
-         * CSS unit for the font size of a text element. Usually, this will be the default value 'px' but
-         * for responsive application, also 'vw', 'vh', vmax', 'vmin' or 'rem' might be useful.
-         *
-         * @name fontUnit
-         * @memberOf Text.prototype
-         * @default 'px'
-         * @type String
-         * @see Text#fontSize
-         *
-         * @example
-         * var txt = board.create('text', [2, 2, "hello"], {fontSize: 8, fontUnit: 'vmin'});
-         *
-         * </pre><div id="JXG2da7e972-ac62-416b-a94b-32559c9ec9f9" class="jxgbox" style="width: 300px; height: 300px;"></div>
-         * <script type="text/javascript">
-         *     (function() {
-         *         var board = JXG.JSXGraph.initBoard('JXG2da7e972-ac62-416b-a94b-32559c9ec9f9',
-         *             {boundingbox: [-8, 8, 8,-8], axis: true, showcopyright: false, shownavigation: false});
-         *     var txt = board.create('text', [2, 2, "hello"], {fontSize: 8, fontUnit: 'vmin'});
-         *
-         *     })();
-         *
-         * </script><pre>
+         * Abbreviations of attributes. Setting the shortcut means setting abbreviated properties
+         * to the same value.
+         * It is used in {@link JXG.GeometryElement#setAttribute} and in
+         * the constructor {@link JXG.GeometryElement}.
+         * Attention: In Options.js abbreviations are not allowed.
+         * @type Object
+         * @name JXG.Options#shortcuts
          *
          */
-        fontUnit: "px",
-
-        /**
-         * Used to round texts given by a number.
-         *
-         * @name digits
-         * @memberOf Text.prototype
-         * @default 2
-         * @type Number
-         */
-        digits: 2,
-
-        /**
-         * If set to true, the text is parsed and evaluated.
-         * For labels parse==true results in converting names of the form k_a to subscripts.
-         * If the text is given by string and parse==true, the string is parsed as
-         * JessieCode expression.
-         *
-         * @name parse
-         * @memberOf Text.prototype
-         * @default true
-         * @type Boolean
-         */
-        parse: true,
-
-        /**
-         * If set to true and caja's sanitizeHTML function can be found it
-         * will be used to sanitize text output.
-         *
-         * @name useCaja
-         * @memberOf Text.prototype
-         * @default false
-         * @type Boolean
-         */
-        useCaja: false,
-
-        /**
-         * If enabled, the text will be handled as label. Intended for internal use.
-         *
-         * @name isLabel
-         * @memberOf Text.prototype
-         * @default false
-         * @type Boolean
-         */
-        isLabel: false,
-
-        strokeColor: "#000000",
-        highlightStrokeColor: "#000000",
-        highlightStrokeOpacity: 0.666666,
-
-        /**
-         * Default CSS properties of the HTML text element.
-         * <p>
-         * The CSS properties which are set here, are handed over to the style property
-         * of the HTML text element. That means, they have higher property than any
-         * CSS class.
-         * <p>
-         * If a property which is set here should be overruled by a CSS class
-         * then this property should be removed here.
-         * <p>
-         * The reason, why this attribute should be kept to its default value at all,
-         * is that screen dumps of SVG boards with <tt>board.renderer.dumpToCanvas()</tt>
-         * will ignore the font-family if it is set in a CSS class.
-         * It has to be set explicitly as style attribute.
-         * <p>
-         * In summary, the order of priorities from high to low is
-         * <ol>
-         *  <li> JXG.Options.text.cssStyle
-         *  <li> JXG.Options.text.cssDefaultStyle
-         *  <li> JXG.Options.text.cssClass
-         * </ol>
-         * @example
-         * If all texts should get its font-family from the default CSS class
-         * before initializing the board
-         * <pre>
-         *   JXG.Options.text.cssDefaultStyle = '';
-         *   JXG.Options.text.highlightCssDefaultStyle = '';
-         * </pre>
-         * should be called.
-         *
-         * @name cssDefaultStyle
-         * @memberOf Text.prototype
-         * @default  'font-family: Arial, Helvetica, Geneva, sans-serif;'
-         * @type String
-         * @see Text#highlightCssDefaultStyle
-         * @see Text#cssStyle
-         * @see Text#highlightCssStyle
-         */
-        cssDefaultStyle: "font-family: Arial, Helvetica, Geneva, sans-serif;",
-
-        /**
-         * Default CSS properties of the HTML text element in case of highlighting.
-         * <p>
-         * The CSS properties which are set here, are handed over to the style property
-         * of the HTML text element. That means, they have higher property than any
-         * CSS class.
-         * @example
-         * If all texts should get its font-family from the default CSS class
-         * before initializing the board
-         * <pre>
-         *   JXG.Options.text.cssDefaultStyle = '';
-         *   JXG.Options.text.highlightCssDefaultStyle = '';
-         * </pre>
-         * should be called.
-         *
-         * @name highlightCssDefaultStyle
-         * @memberOf Text.prototype
-         * @default  'font-family: Arial, Helvetica, Geneva, sans-serif;'
-         * @type String
-         * @see Text#cssDefaultStyle
-         * @see Text#cssStyle
-         * @see Text#highlightCssStyle
-         */
-        highlightCssDefaultStyle: "font-family: Arial, Helvetica, Geneva, sans-serif;",
-
-        /**
-         * CSS properties of the HTML text element.
-         * <p>
-         * The CSS properties which are set here, are handed over to the style property
-         * of the HTML text element. That means, they have higher property than any
-         * CSS class.
-         *
-         * @name cssStyle
-         * @memberOf Text.prototype
-         * @default  ''
-         * @type String
-         * @see Text#cssDefaultStyle
-         * @see Text#highlightCssDefaultStyle
-         * @see Text#highlightCssStyle
-         */
-        cssStyle: "",
-
-        /**
-         * CSS properties of the HTML text element in case of highlighting.
-         * <p>
-         * The CSS properties which are set here, are handed over to the style property
-         * of the HTML text element. That means, they have higher property than any
-         * CSS class.
-         *
-         * @name highlightCssStyle
-         * @memberOf Text.prototype
-         * @default  ''
-         * @type String
-         * @see Text#cssDefaultStyle
-         * @see Text#highlightCssDefaultStyle
-         * @see Text#cssStyle
-         */
-        highlightCssStyle: "",
-
-        /**
-         * If true, the input will be given to ASCIIMathML before rendering.
-         *
-         * @name useASCIIMathML
-         * @memberOf Text.prototype
-         * @default false
-         * @type Boolean
-         */
-        useASCIIMathML: false,
-
-        /**
-         * If true, MathJax will be used to render the input string.
-         * Supports MathJax 2 as well as Mathjax 3.
-         * It is recommended to use this option together with the option
-         * "parse: false". Otherwise, 4 backslashes (e.g. \\\\alpha) are needed
-         * instead of two (e.g. \\alpha).
-         *
-         * @name useMathJax
-         * @memberOf Text.prototype
-         * @default false
-         * @type Boolean
-         * @see Text#parse
-         *
-         * @example
-         *  // Before loading MathJax, it has to be configured something like this:
-         * window.MathJax = {
-         *   tex: {
-         *     inlineMath: [ ['$','$'], ["\\(","\\)"] ],
-         *     displayMath: [ ['$$','$$'], ["\\[","\\]"] ],
-         *     packages: ['base', 'ams']
-         *   },
-         *   options: {
-         *     ignoreHtmlClass: 'tex2jax_ignore',
-         *     processHtmlClass: 'tex2jax_process'
-         *   }
-         * };
-         *
-         * // Display style
-         * board.create('text',[ 2,2,  function(){return '$$X=\\frac{2}{x}$$'}], {
-         *     fontSize: 15, color:'green', useMathJax: true});
-         *
-         * // Inline style
-         * board.create('text',[-2,2,  function(){return '$X_A=\\frac{2}{x}$'}], {
-         *     fontSize: 15, color:'green', useMathJax: true});
-         *
-         * var A = board.create('point', [-2, 0]);
-         * var B = board.create('point', [1, 0]);
-         * var C = board.create('point', [0, 1]);
-         *
-         * var graph = board.create('ellipse', [A, B, C], {
-         *         fixed: true,
-         *         withLabel: true,
-         *         strokeColor: 'black',
-         *         strokeWidth: 2,
-         *         fillColor: '#cccccc',
-         *         fillOpacity: 0.3,
-         *         highlightStrokeColor: 'red',
-         *         highlightStrokeWidth: 3,
-         *         name: '$1=\\frac{(x-h)^2}{a^2}+\\frac{(y-k)^2}{b^2}$',
-         *         label: {useMathJax: true}
-         *     });
-         *
-         * var nvect1 = board.create('text', [-4, -3, '\\[\\overrightarrow{V}\\]'],
-         * {
-         *   fontSize: 24, parse: false
-         * });
-         * var nvect1 = board.create('text', [-2, -4, function() {return '$\\overrightarrow{G}$';}],
-         * {
-         *   fontSize: 24, useMathJax: true
-         * });
-         *
-         * </pre>
-         * <script>
-         * window.MathJax = {
-         *   tex: {
-         *     inlineMath: [ ['$','$'], ["\\(","\\)"] ],
-         *     displayMath: [ ['$$','$$'], ["\\[","\\]"] ],
-         *     packages: ['base', 'ams']
-         *   },
-         *   options: {
-         *     ignoreHtmlClass: 'tex2jax_ignore',
-         *     processHtmlClass: 'tex2jax_process'
-         *   }
-         * };
-         * </script>
-         * <script src="https://cdn.jsdelivr.net/npm/mathjax@3/es5/tex-chtml.js" id="MathJax-script"></script>
-         * <div id="JXGe2a04876-5813-4db0-b7e8-e48bf4e220b9" class="jxgbox" style="width: 400px; height: 400px;"></div>
-         * <script type="text/javascript">
-         *     (function() {
-         *         var board = JXG.JSXGraph.initBoard('JXGe2a04876-5813-4db0-b7e8-e48bf4e220b9',
-         *             {boundingbox: [-5, 5, 5, -5], axis: true, showcopyright: false, shownavigation: false});
-         *     // Display style
-         *     board.create('text',[ 2,2,  function(){return '$$X=\\frac{2}{x}$$'}], {
-         *         fontSize: 15, color:'green', useMathJax: true});
-         *
-         *     // Inline style
-         *     board.create('text',[-2,2,  function(){return '$X_A=\\frac{2}{x}$'}], {
-         *         fontSize: 15, color:'green', useMathJax: true});
-         *
-         *     var A = board.create('point', [-2, 0]);
-         *     var B = board.create('point', [1, 0]);
-         *     var C = board.create('point', [0, 1]);
-         *
-         *     var graph = board.create('ellipse', [A, B, C], {
-         *             fixed: true,
-         *             withLabel: true,
-         *             strokeColor: 'black',
-         *             strokeWidth: 2,
-         *             fillColor: '#cccccc',
-         *             fillOpacity: 0.3,
-         *             highlightStrokeColor: 'red',
-         *             highlightStrokeWidth: 3,
-         *             name: '$1=\\frac{(x-h)^2}{a^2}+\\frac{(y-k)^2}{b^2}$',
-         *             label: {useMathJax: true}
-         *         });
-         *
-         *     var nvect1 = board.create('text', [-4, -3, '\\[\\overrightarrow{V}\\]'],
-         *     {
-         *       fontSize: 24, parse: false
-         *     });
-         *     var nvect1 = board.create('text', [-2, -4, function() {return '$\\overrightarrow{G}$';}],
-         *     {
-         *       fontSize: 24, useMathJax: true
-         *     });
-         *     })();
-         *
-         * </script><pre>
-         *
-         *
-         * @example
-         * // Load MathJax:
-         * // &lt;script src="https://cdn.jsdelivr.net/npm/mathjax@3/es5/tex-chtml.js"&lt;&lt;/script&gt;
-         *
-         * // function and its derivative
-         * var f1 = function(x) { return x * x * x; },
-         * graph1 = board.create('functiongraph', [f1, -0.1, 1.1]),
-         *
-         * A = board.create('glider', [0.5, f1(0.5), graph1], {
-         *             name: 'f(x)',
-         *             color: 'black',
-         *             face:'x',
-         *             fixed: true,
-         *             size: 3,
-         *             label: {offset: [-30, 10], fontSize: 15}
-         *         }),
-         * B = board.create('glider', [0.7, f1(0.7), graph1], {
-         *             name: 'f(x+&Delta;x)',
-         *             size: 3,
-         *             label: {offset: [-60, 10], fontSize: 15}
-         *         }),
-         *
-         * secant_line = board.create('line', [A,B],{dash: 1, color: 'green'}),
-         * a_h_segment = board.create('segment', [A, [
-         *                     function(){ return B.X() > A.X() ? B.X() : A.X()},
-         *                     function(){ return B.X() > A.X() ? A.Y() : B.Y()}
-         *                 ]],{ name: '&Delta;x', dash: 1, color: 'black'});
-         *
-         * b_v_segment = board.create('segment', [B, [
-         *                     function(){ return B.X() > A.X() ? B.X() : A.X()},
-         *                     function(){ return B.X() > A.X() ? A.Y() : B.Y()}
-         *                 ]],{ name: '&Delta;y', dash: 1, color: 'black'}),
-         *
-         * ma = board.create('midpoint', [a_h_segment.point1, a_h_segment.point2
-         *     ], {visible: false});
-         *
-         * board.create('text', [0, 0, function() {return '\\[\\Delta_x='+(B.X()-A.X()).toFixed(4)+'\\]'}], {
-         *     anchor: ma, useMathJax: true, fixed: true, color: 'green', anchorY: 'top'
-         * });
-         *
-         * mb = board.create('midpoint', [b_v_segment.point1, b_v_segment.point2], {visible: false});
-         * board.create('text', [0, 0, function() {return '\\[\\Delta_y='+(B.Y()-A.Y()).toFixed(4)+'\\]'}], {
-         *     anchor: mb, useMathJax: true, fixed: true, color: 'green'
-         * });
-         *
-         * dval = board.create('text',[0.1, 0.8,
-         *     function(){
-         *         return '\\[\\frac{\\Delta_y}{\\Delta_x}=\\frac{' + ((B.Y()-A.Y()).toFixed(4)) + '}{' + ((B.X()-A.X()).toFixed(4)) +
-         *             '}=' + (((B.Y()-A.Y()).toFixed(4))/((B.X()-A.X()).toFixed(4))).toFixed(4) + '\\]';
-         *     }],{fontSize: 15, useMathJax: true});
-         *
-         * </pre>
-         * <script src="https://cdn.jsdelivr.net/npm/mathjax@3/es5/tex-chtml.js" id="MathJax-script"></script>
-         * <div id="JXG8c2b65e7-4fc4-43f7-b23c-5076a7fa9621" class="jxgbox" style="width: 400px; height: 400px;"></div>
-         * <script type="text/javascript">
-         *     (function() {
-         *         var board = JXG.JSXGraph.initBoard('JXG8c2b65e7-4fc4-43f7-b23c-5076a7fa9621',
-         *             {boundingbox: [-0.1, 1.1, 1.1, -0.1], axis: true, showcopyright: false, shownavigation: false});
-         *     // function and its derivative
-         *     var f1 = function(x) { return x * x * x; },
-         *     graph1 = board.create('functiongraph', [f1, -0.1, 1.1]),
-         *
-         *     A = board.create('glider', [0.5, f1(0.5), graph1], {
-         *                 name: 'f(x)',
-         *                 color: 'black',
-         *                 face:'x',
-         *                 fixed: true,
-         *                 size: 3,
-         *                 label: {offset: [-30, 10], fontSize: 15}
-         *             }),
-         *     B = board.create('glider', [0.7, f1(0.7), graph1], {
-         *                 name: 'f(x+&Delta;x)',
-         *                 size: 3,
-         *                 label: {offset: [-60, 10], fontSize: 15}
-         *             }),
-         *
-         *     secant_line = board.create('line', [A,B],{dash: 1, color: 'green'}),
-         *     a_h_segment = board.create('segment', [A, [
-         *                         function(){ return B.X() > A.X() ? B.X() : A.X()},
-         *                         function(){ return B.X() > A.X() ? A.Y() : B.Y()}
-         *                     ]],{ name: '&Delta;x', dash: 1, color: 'black'});
-         *
-         *     b_v_segment = board.create('segment', [B, [
-         *                         function(){ return B.X() > A.X() ? B.X() : A.X()},
-         *                         function(){ return B.X() > A.X() ? A.Y() : B.Y()}
-         *                     ]],{ name: '&Delta;y', dash: 1, color: 'black'}),
-         *
-         *     ma = board.create('midpoint', [a_h_segment.point1, a_h_segment.point2
-         *         ], {visible: false});
-         *
-         *     board.create('text', [0, 0, function() {return '\\[\\Delta_x='+(B.X()-A.X()).toFixed(4)+'\\]'}], {
-         *         anchor: ma, useMathJax: true, fixed: true, color: 'green', anchorY: 'top'
-         *     });
-         *
-         *     mb = board.create('midpoint', [b_v_segment.point1, b_v_segment.point2], {visible: false});
-         *     board.create('text', [0, 0, function() {return '\\[\\Delta_y='+(B.Y()-A.Y()).toFixed(4)+'\\]'}], {
-         *         anchor: mb, useMathJax: true, fixed: true, color: 'green'
-         *     });
-         *
-         *     dval = board.create('text',[0.1, 0.8,
-         *         function(){
-         *             return '\\[\\frac{\\Delta_y}{\\Delta_x}=\\frac{' + ((B.Y()-A.Y()).toFixed(4)) + '}{' + ((B.X()-A.X()).toFixed(4)) +
-         *                 '}=' + (((B.Y()-A.Y()).toFixed(4))/((B.X()-A.X()).toFixed(4))).toFixed(4) + '\\]';
-         *         }],{fontSize: 15, useMathJax: true});
-         *
-         *     })();
-         *
-         * </script><pre>
-         *
-         * @example
-         * var board = JXG.JSXGraph.initBoard('jxgbox', {boundingbox: [-1, 10, 11, -2], axis: true});
-         * board.options.text.useMathjax = true;
-         *
-         * a = board.create('slider',[[-0.7,1.5],[5,1.5],[0,0.5,1]], {
-         *     suffixlabel:'\\(t_1=\\)',
-         *     unitLabel: ' \\(\\text{ ms}\\)',
-         *     snapWidth:0.01}),
-         *
-         * func = board.create('functiongraph',[function(x){return (a.Value()*x*x)}], {strokeColor: "red"});
-         * text1 = board.create('text', [5, 1, function(){
-         *             return '\\(a(t)= { 1 \\over ' + a.Value().toFixed(3) + '}\\)';
-         *         }], {fontSize: 15, fixed:true, strokeColor:'red', anchorY: 'top', parse: false});
-         *
-         * </pre><div id="JXGf8bd01db-fb6a-4a5c-9e7f-8823f7aa5ac6" class="jxgbox" style="width: 300px; height: 300px;"></div>
-         * <script type="text/javascript">
-         *     (function() {
-         *         var board = JXG.JSXGraph.initBoard('JXGf8bd01db-fb6a-4a5c-9e7f-8823f7aa5ac6',
-         *             {boundingbox: [-1, 10, 11, -2], axis: true, showcopyright: false, shownavigation: false});
-         *     board.options.text.useMathjax = true;
-         *
-         *     a = board.create('slider',[[-0.7,1.5],[5,1.5],[0,0.5,1]], {
-         *         suffixlabel:'\\(t_1=\\)',
-         *         unitLabel: ' \\(\\text{ ms}\\)',
-         *         snapWidth:0.01}),
-         *
-         *     func = board.create('functiongraph',[function(x){return (a.Value()*x*x)}], {strokeColor: "red"});
-         *     text1 = board.create('text', [5, 1, function(){
-         *                 return '\\(a(t)= { 1 \\over ' + a.Value().toFixed(3) + '}\\)';
-         *             }], {fontSize: 15, fixed:true, strokeColor:'red', anchorY: 'top', parse: false});
-         *
-         *     })();
-         *
-         * </script><pre>
-         *
-         */
-        useMathJax: false,
-
-        /**
-         *
-         * If true, KaTeX will be used to render the input string.
-         * For this feature, katex.min.js and katex.min.css have to be included.
-         * <p>
-         * The example below does not work, because there is a conflict with
-         * the MathJax library which is used below.
-         * </p>
-         *
-         * @name useKatex
-         * @memberOf Text.prototype
-         * @default false
-         * @type Boolean
-         *
-         *
-         * @example
-         * JXG.Options.text.useKatex = true;
-         *
-         * const board = JXG.JSXGraph.initBoard('jxgbox', {
-         *     boundingbox: [-2, 5, 8, -5], axis:true
-         * });
-         *
-         * var a = board.create('slider',[[-0.7,1.5],[5,1.5],[0,0.5,1]], {
-         *     suffixlabel:'t_1=',
-         *     unitLabel: ' \\text{ ms}',
-         *     snapWidth:0.01});
-         *
-         * func = board.create('functiongraph',[function(x){return (a.Value()*x*x)}], {strokeColor: "red"});
-         * text1 = board.create('text', [5, 1, function(){
-         *             return 'a(t)= { 1 \\over ' + a.Value().toFixed(3) + '}';
-         *         }], {fontSize: 15, fixed:true, strokeColor:'red', anchorY: 'top'});
-         *
-         * </pre>
-         * <link rel="stylesheet" href="https://cdn.jsdelivr.net/npm/katex@0.13.10/dist/katex.min.css" integrity="sha384-0cCFrwW/0bAk1Z/6IMgIyNU3kfTcNirlObr4WjrUU7+hZeD6ravdYJ3kPWSeC31M" crossorigin="anonymous">
-         * <script src="https://cdn.jsdelivr.net/npm/katex@0.13.10/dist/katex.min.js" integrity="sha384-dtFDxK2tSkECx/6302Z4VN2ZRqt6Gis+b1IwCjJPrn0kMYFQT9rbtyQWg5NFWAF7" crossorigin="anonymous"></script>
-         * <div id="JXG497f065c-cfc1-44c3-ba21-5fa581668869" class="jxgbox" style="width: 300px; height: 300px;"></div>
-         * <script type="text/javascript">
-         *     (function() {
-         *         var board = JXG.JSXGraph.initBoard('JXG497f065c-cfc1-44c3-ba21-5fa581668869',
-         *             {boundingbox: [-2, 5, 8, -5], axis: true, showcopyright: false, shownavigation: false});
-         *     board.options.useKatex = true;
-         *     var a = board.create('slider',[[-0.7,1.5],[5,1.5],[0,0.5,1]], {
-         *         suffixlabel:'t_1=',
-         *         unitLabel: ' \\text{ ms}',
-         *         snapWidth:0.01});
-         *
-         *     func = board.create('functiongraph',[function(x){return (a.Value()*x*x)}], {strokeColor: "red"});
-         *     text1 = board.create('text', [5, 1, function(){
-         *                 return 'a(t)= { 1 \\over ' + a.Value().toFixed(3) + '}';
-         *             }], {fontSize: 15, fixed:true, strokeColor:'red', anchorY: 'top'});
-         *
-         *     })();
-         *
-         * </script><pre>
-         */
-        useKatex: false,
-
-        /**
-         * Determines the rendering method of the text. Possible values
-         * include <tt>'html'</tt> and <tt>'internal</tt>.
-         *
-         * @name display
-         * @memberOf Text.prototype
-         * @default 'html'
-         * @type String
-         */
-        display: "html",
-
-        /**
-         * Anchor element {@link Point}, {@link Text} or {@link Image} of the text.
-         * If it exists, the coordinates of the text are relative
-         * to this anchor element. In this case, only numbers are possible coordinates,
-         * functions are not supported.
-         *
-         * @name anchor
-         * @memberOf Text.prototype
-         * @default null
-         * @type Object
-         */
-        anchor: null,
-
-        /**
-         * The horizontal alignment of the text. Possible values include <tt>'auto</tt>, <tt>'left'</tt>,
-         * <tt>'middle'</tt>, and <tt>'right'</tt>.
-         *
-         * @name anchorX
-         * @memberOf Text.prototype
-         * @default 'left'
-         * @type String
-         */
-        anchorX: "left",
-
-        /**
-         * The vertical alignment of the text. Possible values include <tt>'auto</tt>, <tt>'top'</tt>, <tt>'middle'</tt>, and
-         * <tt>'bottom'</tt>.
-         * For MathJax or KaTeX, 'top' is recommended.
-         *
-         * @name anchorY
-         * @memberOf Text.prototype
-         * @default 'middle'
-         * @type String
-         */
-        anchorY: "middle",
-
-        /**
-         * CSS class of the text in non-highlighted view.
-         *
-         * @name cssClass
-         * @memberOf Text.prototype
-         * @type String
-         * @default 'JXGtext'
-         */
-        cssClass: "JXGtext",
-
-        /**
-         * CSS class of the text in highlighted view.
-         *
-         * @name highlightCssClass
-         * @memberOf Text.prototype
-         * @type String
-         * @default 'JXGtext'
-         */
-        highlightCssClass: "JXGtext",
-
-        /**
-         * Sensitive area for dragging the text.
-         * Possible values are 'all', or something else.
-         * If set to 'small', a sensitivity margin at the right and left border is taken.
-         * This may be extended to left, right, ... in the future.
-         *
-         * @name Text#dragArea
-         * @type String
-         * @default 'all'
-         */
-        dragArea: "all",
-
-        withLabel: false,
-
-        /**
-         * Text rotation in degrees.
-         * Works for non-zero values only in combination with display=='internal'.
-         *
-         * @name Text#rotate
-         * @type Number
-         * @default 0
-         */
-        rotate: 0,
-
-        visible: true,
-
-        /**
-         * Defines together with {@link Text#snapSizeY} the grid the text snaps on to.
-         * The text will only snap on integer multiples to snapSizeX in x and snapSizeY in y direction.
-         * If this value is equal to or less than <tt>0</tt>, it will use the grid displayed by the major ticks
-         * of the default ticks of the default x axes of the board.
-         *
-         * @name snapSizeX
-         * @memberOf Text.prototype
-         *
-         * @see Point#snapToGrid
-         * @see Text#snapSizeY
-         * @see JXG.Board#defaultAxes
-         * @type Number
-         * @default 1
-         */
-        snapSizeX: 1,
-
-        /**
-         * Defines together with {@link Text#snapSizeX} the grid the text snaps on to.
-         * The text will only snap on integer multiples to snapSizeX in x and snapSizeY in y direction.
-         * If this value is equal to or less than <tt>0</tt>, it will use the grid displayed by the major ticks
-         * of the default ticks of the default y axes of the board.
-         *
-         * @name snapSizeY
-         * @memberOf Text.prototype
-         *
-         * @see Point#snapToGrid
-         * @see Text#snapSizeX
-         * @see JXG.Board#defaultAxes
-         * @type Number
-         * @default 1
-         */
-        snapSizeY: 1,
-
-        /**
-         * List of attractor elements. If the distance of the text is less than
-         * attractorDistance the text is made to glider of this element.
-         *
-         * @name attractors
-         * @memberOf Text.prototype
-         * @type Array
-         * @default empty
-         */
-        attractors: []
-
-        /**#@-*/
-    },
-
-    /* special options for trace curves */
-    tracecurve: {
-        /**#@+
-         * @visprop
-         */
-        strokeColor: "#000000",
-        fillColor: "none",
-
-        /**
-         * The number of evaluated data points.
-         * @memberOf Tracecurve.prototype
-         * @default 100
-         * @name numberPoints
-         * @type Number
-         */
-        numberPoints: 100
-
-        /**#@-*/
-    },
-
-    /*special turtle options */
-    turtle: {
-        /**#@+
-         * @visprop
-         */
-
-        strokeWidth: 1,
-        fillColor: "none",
-        strokeColor: "#000000",
-
-        /**
-         * Attributes for the turtle arrow.
-         *
-         * @type Curve
-         * @name Turtle#arrow
-         */
-        arrow: {
-            strokeWidth: 2,
-            withLabel: false,
-            strokeColor: Color.palette.red,
-            lastArrow: true
+        shortcuts: {
+            color: ['strokeColor', 'fillColor'],
+            opacity: ['strokeOpacity', 'fillOpacity'],
+            highlightColor: ['highlightStrokeColor', 'highlightFillColor'],
+            highlightOpacity: ['highlightStrokeOpacity', 'highlightFillOpacity'],
+            strokeWidth: ['strokeWidth', 'highlightStrokeWidth']
         }
-        /**#@-*/
-    },
+    };
 
     /**
-     * Abbreviations of attributes. Setting the shortcut means setting abbreviated properties
-     * to the same value.
-     * It is used in {@link JXG.GeometryElement#setAttribute} and in
-     * the constructor {@link JXG.GeometryElement}.
-     * Attention: In Options.js abbreviations are not allowed.
-     * @type Object
-     * @name JXG.Options#shortcuts
-     *
+     * Holds all possible properties and the according validators for geometry elements.
+     * A validator is either a function
+     * which takes one parameter and returns true, if the value is valid for the property,
+     * or it is false if no validator is required.
      */
-    shortcuts: {
-        color: ["strokeColor", "fillColor"],
-        opacity: ["strokeOpacity", "fillOpacity"],
-        highlightColor: ["highlightStrokeColor", "highlightFillColor"],
-        highlightOpacity: ["highlightStrokeOpacity", "highlightFillOpacity"],
-        strokeWidth: ["strokeWidth", "highlightStrokeWidth"]
-    }
-};
-
-/**
- * Holds all possible properties and the according validators for geometry elements.
- * A validator is either a function
- * which takes one parameter and returns true, if the value is valid for the property,
- * or it is false if no validator is required.
- */
-JXG.Validator = (function () {
-    var i,
-        validatePixel = function (v) {
-            return /^[0-9]+px$/.test(v);
-        },
-        validateDisplay = function (v) {
-            return v === "html" || v === "internal";
-        },
-        validateColor = function (v) {
-            // for now this should do it...
-            return Type.isString(v);
-        },
-        validatePointFace = function (v) {
-            return Type.exists(JXG.normalizePointFace(v));
-        },
-        validateInteger = function (v) {
-            return Math.abs(v - Math.round(v)) < Mat.eps;
-        },
-        validateNotNegativeInteger = function (v) {
-            return validateInteger(v) && v >= 0;
-        },
-        validatePositiveInteger = function (v) {
-            return validateInteger(v) && v > 0;
-        },
-        validateScreenCoords = function (v) {
-            return v.length >= 2 && validateInteger(v[0]) && validateInteger(v[1]);
-        },
-        validateRenderer = function (v) {
-            return v === "vml" || v === "svg" || v === "canvas" || v === "no";
-        },
-        validatePositive = function (v) {
-            return v > 0;
-        },
-        validateNotNegative = function (v) {
-            return v >= 0;
-        },
-        v = {},
-        validators = {
-            attractorDistance: validateNotNegative,
-            color: validateColor,
-            defaultDistance: Type.isNumber,
-            display: validateDisplay,
-            doAdvancedPlot: false,
-            draft: false,
-            drawLabels: false,
-            drawZero: false,
-            face: validatePointFace,
-            factor: Type.isNumber,
-            fillColor: validateColor,
-            fillOpacity: Type.isNumber,
-            firstArrow: false,
-            fontSize: validateInteger,
-            dash: validateInteger,
-            gridX: Type.isNumber,
-            gridY: Type.isNumber,
-            hasGrid: false,
-            highlightFillColor: validateColor,
-            highlightFillOpacity: Type.isNumber,
-            highlightStrokeColor: validateColor,
-            highlightStrokeOpacity: Type.isNumber,
-            insertTicks: false,
-            //: validateScreenCoords,
-            lastArrow: false,
-            layer: validateNotNegativeInteger,
-            majorHeight: validateInteger,
-            minorHeight: validateInteger,
-            minorTicks: validateNotNegative,
-            minTicksDistance: validatePositiveInteger,
-            numberPointsHigh: validatePositiveInteger,
-            numberPointsLow: validatePositiveInteger,
-            opacity: Type.isNumber,
-            radius: Type.isNumber,
-            RDPsmoothing: false,
-            renderer: validateRenderer,
-            right: validatePixel,
-            showCopyright: false,
-            showInfobox: false,
-            showNavigation: false,
-            size: validateNotNegative, //validateInteger,
-            snapSizeX: validatePositive,
-            snapSizeY: validatePositive,
-            snapWidth: Type.isNumber,
-            snapToGrid: false,
-            snatchDistance: validateNotNegative,
-            straightFirst: false,
-            straightLast: false,
-            stretch: false,
-            strokeColor: validateColor,
-            strokeOpacity: Type.isNumber,
-            strokeWidth: validateNotNegative, //validateInteger,
-            takeFirst: false,
-            takeSizeFromFile: false,
-            to10: false,
-            toOrigin: false,
-            translateTo10: false,
-            translateToOrigin: false,
-            useASCIIMathML: false,
-            useDirection: false,
-            useMathJax: false,
-            withLabel: false,
-            withTicks: false,
-            zoom: false
-        };
-
-    // this seems like a redundant step but it makes sure that
-    // all properties in the validator object have lower case names
-    // and the validator object is easier to read.
-    for (i in validators) {
-        if (validators.hasOwnProperty(i)) {
-            v[i.toLowerCase()] = validators[i];
-        }
-    }
-
-    return v;
-})();
-
-/**
- * All point faces can be defined with more than one name, e.g. a cross faced point can be given
- * by face equal to 'cross' or equal to 'x'. This method maps all possible values to fixed ones to
- * simplify if- and switch-clauses regarding point faces. The translation table is as follows:
- * <table>
- * <tr><th>Input</th><th>Output</th></tr>
- * <tr><td>cross, x</td><td>x</td></tr>
- * <tr><td>circle, o</td><td>o</td></tr>
- * <tr><td>square, []</td><td>[]</td></tr>
- * <tr><td>plus, +</td><td>+</td></tr>
- * <tr><td>diamond, &lt;&gt;</td><td>&lt;&gt;</td></tr>
- * <tr><td>triangleup, a, ^</td><td>A</td></tr>
- * <tr><td>triangledown, v</td><td>v</td></tr>
- * <tr><td>triangleleft, &lt;</td><td>&lt;</td></tr>
- * <tr><td>triangleright, &gt;</td><td>&gt;</td></tr>
- * </table>
- * @param {String} s A string which should determine a valid point face.
- * @returns {String} Returns a normalized string or undefined if the given string is not a valid
- * point face.
- */
-JXG.normalizePointFace = function (s) {
-    var map = {
-        cross: "x",
-        x: "x",
-        circle: "o",
-        o: "o",
-        square: "[]",
-        "[]": "[]",
-        plus: "+",
-        "+": "+",
-        diamond: "<>",
-        "<>": "<>",
-        triangleup: "^",
-        a: "^",
-        "^": "^",
-        triangledown: "v",
-        v: "v",
-        triangleleft: "<",
-        "<": "<",
-        triangleright: ">",
-        ">": ">"
-    };
-
-    return map[s];
-};
-
-/**
- * Apply the options stored in this object to all objects on the given board.
- * @param {JXG.Board} board The board to which objects the options will be applied.
- */
-JXG.useStandardOptions = function (board) {
-    var el,
-        t,
-        p,
-        copyProps,
-        o = JXG.Options,
-        boardHadGrid = board.hasGrid;
-
-    board.options.grid.hasGrid = o.grid.hasGrid;
-    board.options.grid.gridX = o.grid.gridX;
-    board.options.grid.gridY = o.grid.gridY;
-    board.options.grid.gridColor = o.grid.gridColor;
-    board.options.grid.gridOpacity = o.grid.gridOpacity;
-    board.options.grid.gridDash = o.grid.gridDash;
-    board.options.grid.snapToGrid = o.grid.snapToGrid;
-    board.options.grid.snapSizeX = o.grid.SnapSizeX;
-    board.options.grid.snapSizeY = o.grid.SnapSizeY;
-    board.takeSizeFromFile = o.takeSizeFromFile;
-
-    copyProps = function (p, o) {
-        p.visProp.fillcolor = o.fillColor;
-        p.visProp.highlightfillcolor = o.highlightFillColor;
-        p.visProp.strokecolor = o.strokeColor;
-        p.visProp.highlightstrokecolor = o.highlightStrokeColor;
-    };
-
-    for (el in board.objects) {
-        if (board.objects.hasOwnProperty(el)) {
-            p = board.objects[el];
-            if (p.elementClass === Const.OBJECT_CLASS_POINT) {
-                copyProps(p, o.point);
-            } else if (p.elementClass === Const.OBJECT_CLASS_LINE) {
-                copyProps(p, o.line);
-
-                for (t = 0; t < p.ticks.length; t++) {
-                    p.ticks[t].majorTicks = o.line.ticks.majorTicks;
-                    p.ticks[t].minTicksDistance = o.line.ticks.minTicksDistance;
-                    p.ticks[t].visProp.minorheight = o.line.ticks.minorHeight;
-                    p.ticks[t].visProp.majorheight = o.line.ticks.majorHeight;
-                }
-            } else if (p.elementClass === Const.OBJECT_CLASS_CIRCLE) {
-                copyProps(p, o.circle);
-            } else if (p.type === Const.OBJECT_TYPE_ANGLE) {
-                copyProps(p, o.angle);
-            } else if (p.type === Const.OBJECT_TYPE_ARC) {
-                copyProps(p, o.arc);
-            } else if (p.type === Const.OBJECT_TYPE_POLYGON) {
-                copyProps(p, o.polygon);
-            } else if (p.type === Const.OBJECT_TYPE_CONIC) {
-                copyProps(p, o.conic);
-            } else if (p.type === Const.OBJECT_TYPE_CURVE) {
-                copyProps(p, o.curve);
-            } else if (p.type === Const.OBJECT_TYPE_SECTOR) {
-                p.arc.visProp.fillcolor = o.sector.fillColor;
-                p.arc.visProp.highlightfillcolor = o.sector.highlightFillColor;
-                p.arc.visProp.fillopacity = o.sector.fillOpacity;
-                p.arc.visProp.highlightfillopacity = o.sector.highlightFillOpacity;
+    JXG.Validator = (function () {
+        var i,
+            validatePixel = function (v) {
+                return (/^[0-9]+px$/).test(v);
+            },
+            validateDisplay = function (v) {
+                return (v  === 'html' || v === 'internal');
+            },
+            validateColor = function (v) {
+                // for now this should do it...
+                return Type.isString(v);
+            },
+            validatePointFace = function (v) {
+                return Type.exists(JXG.normalizePointFace(v));
+            },
+            validateInteger = function (v) {
+                return (Math.abs(v - Math.round(v)) < Mat.eps);
+            },
+            validateNotNegativeInteger = function (v) {
+                return validateInteger(v) && v >= 0;
+            },
+            validatePositiveInteger = function (v) {
+                return validateInteger(v) && v > 0;
+            },
+            validateScreenCoords = function (v) {
+                return v.length >= 2 && validateInteger(v[0]) && validateInteger(v[1]);
+            },
+            validateRenderer = function (v) {
+                return (v === 'vml' || v === 'svg' || v === 'canvas' || v === 'no');
+            },
+            validatePositive = function (v) {
+                return v > 0;
+            },
+            validateNotNegative = function (v) {
+                return v >= 0;
+            },
+            v = {},
+            validators = {
+                attractorDistance: validateNotNegative,
+                color: validateColor,
+                defaultDistance: Type.isNumber,
+                display: validateDisplay,
+                doAdvancedPlot: false,
+                draft: false,
+                drawLabels: false,
+                drawZero: false,
+                face: validatePointFace,
+                factor: Type.isNumber,
+                fillColor: validateColor,
+                fillOpacity: Type.isNumber,
+                firstArrow: false,
+                fontSize: validateInteger,
+                dash: validateInteger,
+                gridX: Type.isNumber,
+                gridY: Type.isNumber,
+                hasGrid: false,
+                highlightFillColor: validateColor,
+                highlightFillOpacity: Type.isNumber,
+                highlightStrokeColor: validateColor,
+                highlightStrokeOpacity: Type.isNumber,
+                insertTicks: false,
+                //: validateScreenCoords,
+                lastArrow: false,
+                layer: validateNotNegativeInteger,
+                majorHeight: validateInteger,
+                minorHeight: validateInteger,
+                minorTicks: validateNotNegative,
+                minTicksDistance: validatePositiveInteger,
+                numberPointsHigh: validatePositiveInteger,
+                numberPointsLow: validatePositiveInteger,
+                opacity: Type.isNumber,
+                radius: Type.isNumber,
+                RDPsmoothing: false,
+                renderer: validateRenderer,
+                right: validatePixel,
+                showCopyright: false,
+                showInfobox: false,
+                showNavigation: false,
+                size: validateNotNegative, //validateInteger,
+                snapSizeX: validatePositive,
+                snapSizeY: validatePositive,
+                snapWidth: Type.isNumber,
+                snapToGrid: false,
+                snatchDistance: validateNotNegative,
+                straightFirst: false,
+                straightLast: false,
+                stretch: false,
+                strokeColor: validateColor,
+                strokeOpacity: Type.isNumber,
+                strokeWidth: validateNotNegative, //validateInteger,
+                takeFirst: false,
+                takeSizeFromFile: false,
+                to10: false,
+                toOrigin: false,
+                translateTo10: false,
+                translateToOrigin: false,
+                useASCIIMathML: false,
+                useDirection: false,
+                useMathJax: false,
+                withLabel: false,
+                withTicks: false,
+                zoom: false
+            };
+
+        // this seems like a redundant step but it makes sure that
+        // all properties in the validator object have lower case names
+        // and the validator object is easier to read.
+        for (i in validators) {
+            if (validators.hasOwnProperty(i)) {
+                v[i.toLowerCase()] = validators[i];
             }
         }
-    }
-
-    board.fullUpdate();
-    if (boardHadGrid && !board.hasGrid) {
-        board.removeGrids(board);
-    } else if (!boardHadGrid && board.hasGrid) {
-        board.create("grid", []);
-    }
-};
-
-/**
- * Converts all color values to greyscale and calls useStandardOption to put them onto the board.
- * @param {JXG.Board} board The board to which objects the options will be applied.
- * @see #useStandardOptions
- */
-JXG.useBlackWhiteOptions = function (board) {
-    var o = JXG.Options;
-    o.point.fillColor = Color.rgb2bw(o.point.fillColor);
-    o.point.highlightFillColor = Color.rgb2bw(o.point.highlightFillColor);
-    o.point.strokeColor = Color.rgb2bw(o.point.strokeColor);
-    o.point.highlightStrokeColor = Color.rgb2bw(o.point.highlightStrokeColor);
-
-    o.line.fillColor = Color.rgb2bw(o.line.fillColor);
-    o.line.highlightFillColor = Color.rgb2bw(o.line.highlightFillColor);
-    o.line.strokeColor = Color.rgb2bw(o.line.strokeColor);
-    o.line.highlightStrokeColor = Color.rgb2bw(o.line.highlightStrokeColor);
-
-    o.circle.fillColor = Color.rgb2bw(o.circle.fillColor);
-    o.circle.highlightFillColor = Color.rgb2bw(o.circle.highlightFillColor);
-    o.circle.strokeColor = Color.rgb2bw(o.circle.strokeColor);
-    o.circle.highlightStrokeColor = Color.rgb2bw(o.circle.highlightStrokeColor);
-
-    o.arc.fillColor = Color.rgb2bw(o.arc.fillColor);
-    o.arc.highlightFillColor = Color.rgb2bw(o.arc.highlightFillColor);
-    o.arc.strokeColor = Color.rgb2bw(o.arc.strokeColor);
-    o.arc.highlightStrokeColor = Color.rgb2bw(o.arc.highlightStrokeColor);
-
-    o.polygon.fillColor = Color.rgb2bw(o.polygon.fillColor);
-    o.polygon.highlightFillColor = Color.rgb2bw(o.polygon.highlightFillColor);
-
-    o.sector.fillColor = Color.rgb2bw(o.sector.fillColor);
-    o.sector.highlightFillColor = Color.rgb2bw(o.sector.highlightFillColor);
-
-    o.curve.strokeColor = Color.rgb2bw(o.curve.strokeColor);
-    o.grid.gridColor = Color.rgb2bw(o.grid.gridColor);
-
-    JXG.useStandardOptions(board);
-};
+
+        return v;
+    }());
+
+    /**
+     * All point faces can be defined with more than one name, e.g. a cross faced point can be given
+     * by face equal to 'cross' or equal to 'x'. This method maps all possible values to fixed ones to
+     * simplify if- and switch-clauses regarding point faces. The translation table is as follows:
+     * <table>
+     * <tr><th>Input</th><th>Output</th></tr>
+     * <tr><td>cross, x</td><td>x</td></tr>
+     * <tr><td>circle, o</td><td>o</td></tr>
+     * <tr><td>square, []</td><td>[]</td></tr>
+     * <tr><td>plus, +</td><td>+</td></tr>
+     * <tr><td>diamond, &lt;&gt;</td><td>&lt;&gt;</td></tr>
+     * <tr><td>triangleup, a, ^</td><td>A</td></tr>
+     * <tr><td>triangledown, v</td><td>v</td></tr>
+     * <tr><td>triangleleft, &lt;</td><td>&lt;</td></tr>
+     * <tr><td>triangleright, &gt;</td><td>&gt;</td></tr>
+     * </table>
+     * @param {String} s A string which should determine a valid point face.
+     * @returns {String} Returns a normalized string or undefined if the given string is not a valid
+     * point face.
+     */
+    JXG.normalizePointFace = function (s) {
+        var map = {
+            cross: 'x',
+            x: 'x',
+            circle: 'o',
+            o: 'o',
+            square: '[]',
+            '[]': '[]',
+            plus: '+',
+            '+': '+',
+            diamond: '<>',
+            '<>': '<>',
+            triangleup: '^',
+            a: '^',
+            '^': '^',
+            triangledown: 'v',
+            v: 'v',
+            triangleleft: '<',
+            '<': '<',
+            triangleright: '>',
+            '>': '>'
+        };
+
+        return map[s];
+    };
+
+
+    /**
+     * Apply the options stored in this object to all objects on the given board.
+     * @param {JXG.Board} board The board to which objects the options will be applied.
+     */
+    JXG.useStandardOptions = function (board) {
+        var el, t, p, copyProps,
+            o = JXG.Options,
+            boardHadGrid = board.hasGrid;
+
+        board.options.grid.hasGrid = o.grid.hasGrid;
+        board.options.grid.gridX = o.grid.gridX;
+        board.options.grid.gridY = o.grid.gridY;
+        board.options.grid.gridColor = o.grid.gridColor;
+        board.options.grid.gridOpacity = o.grid.gridOpacity;
+        board.options.grid.gridDash = o.grid.gridDash;
+        board.options.grid.snapToGrid = o.grid.snapToGrid;
+        board.options.grid.snapSizeX = o.grid.SnapSizeX;
+        board.options.grid.snapSizeY = o.grid.SnapSizeY;
+        board.takeSizeFromFile = o.takeSizeFromFile;
+
+        copyProps = function (p, o) {
+            p.visProp.fillcolor = o.fillColor;
+            p.visProp.highlightfillcolor = o.highlightFillColor;
+            p.visProp.strokecolor = o.strokeColor;
+            p.visProp.highlightstrokecolor = o.highlightStrokeColor;
+        };
+
+        for (el in board.objects) {
+            if (board.objects.hasOwnProperty(el)) {
+                p = board.objects[el];
+                if (p.elementClass === Const.OBJECT_CLASS_POINT) {
+                    copyProps(p, o.point);
+                } else if (p.elementClass === Const.OBJECT_CLASS_LINE) {
+                    copyProps(p, o.line);
+
+                    for (t = 0; t < p.ticks.length; t++) {
+                        p.ticks[t].majorTicks = o.line.ticks.majorTicks;
+                        p.ticks[t].minTicksDistance = o.line.ticks.minTicksDistance;
+                        p.ticks[t].visProp.minorheight = o.line.ticks.minorHeight;
+                        p.ticks[t].visProp.majorheight = o.line.ticks.majorHeight;
+                    }
+                } else if (p.elementClass === Const.OBJECT_CLASS_CIRCLE) {
+                    copyProps(p, o.circle);
+                } else if (p.type === Const.OBJECT_TYPE_ANGLE) {
+                    copyProps(p, o.angle);
+                } else if (p.type === Const.OBJECT_TYPE_ARC) {
+                    copyProps(p, o.arc);
+                } else if (p.type === Const.OBJECT_TYPE_POLYGON) {
+                    copyProps(p, o.polygon);
+                } else if (p.type === Const.OBJECT_TYPE_CONIC) {
+                    copyProps(p, o.conic);
+                } else if (p.type === Const.OBJECT_TYPE_CURVE) {
+                    copyProps(p, o.curve);
+                } else if (p.type === Const.OBJECT_TYPE_SECTOR) {
+                    p.arc.visProp.fillcolor = o.sector.fillColor;
+                    p.arc.visProp.highlightfillcolor = o.sector.highlightFillColor;
+                    p.arc.visProp.fillopacity = o.sector.fillOpacity;
+                    p.arc.visProp.highlightfillopacity = o.sector.highlightFillOpacity;
+                }
+            }
+        }
+
+        board.fullUpdate();
+        if (boardHadGrid && !board.hasGrid) {
+            board.removeGrids(board);
+        } else if (!boardHadGrid && board.hasGrid) {
+            board.create('grid', []);
+        }
+    };
+
+    /**
+     * Converts all color values to greyscale and calls useStandardOption to put them onto the board.
+     * @param {JXG.Board} board The board to which objects the options will be applied.
+     * @see #useStandardOptions
+     */
+    JXG.useBlackWhiteOptions = function (board) {
+        var o = JXG.Options;
+        o.point.fillColor = Color.rgb2bw(o.point.fillColor);
+        o.point.highlightFillColor = Color.rgb2bw(o.point.highlightFillColor);
+        o.point.strokeColor = Color.rgb2bw(o.point.strokeColor);
+        o.point.highlightStrokeColor = Color.rgb2bw(o.point.highlightStrokeColor);
+
+        o.line.fillColor = Color.rgb2bw(o.line.fillColor);
+        o.line.highlightFillColor = Color.rgb2bw(o.line.highlightFillColor);
+        o.line.strokeColor = Color.rgb2bw(o.line.strokeColor);
+        o.line.highlightStrokeColor = Color.rgb2bw(o.line.highlightStrokeColor);
+
+        o.circle.fillColor = Color.rgb2bw(o.circle.fillColor);
+        o.circle.highlightFillColor = Color.rgb2bw(o.circle.highlightFillColor);
+        o.circle.strokeColor = Color.rgb2bw(o.circle.strokeColor);
+        o.circle.highlightStrokeColor = Color.rgb2bw(o.circle.highlightStrokeColor);
+
+        o.arc.fillColor = Color.rgb2bw(o.arc.fillColor);
+        o.arc.highlightFillColor = Color.rgb2bw(o.arc.highlightFillColor);
+        o.arc.strokeColor = Color.rgb2bw(o.arc.strokeColor);
+        o.arc.highlightStrokeColor = Color.rgb2bw(o.arc.highlightStrokeColor);
+
+        o.polygon.fillColor = Color.rgb2bw(o.polygon.fillColor);
+        o.polygon.highlightFillColor  = Color.rgb2bw(o.polygon.highlightFillColor);
+
+        o.sector.fillColor = Color.rgb2bw(o.sector.fillColor);
+        o.sector.highlightFillColor  = Color.rgb2bw(o.sector.highlightFillColor);
+
+        o.curve.strokeColor = Color.rgb2bw(o.curve.strokeColor);
+        o.grid.gridColor = Color.rgb2bw(o.grid.gridColor);
+
+        JXG.useStandardOptions(board);
+    };
 
 // needs to be exported
 JXG.Options.normalizePointFace = JXG.normalizePointFace;
