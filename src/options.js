--- conflicted
+++ resolved
@@ -5697,16 +5697,15 @@
          */
         withLabel: true,
 
-<<<<<<< HEAD
-            /**
-             * Text rotation in degrees.
-             *
-             * @name Text#rotate
-             * @type Number
-             * @default 0
-             */
-            rotate: 0,
-=======
+        /**
+         * Text rotation in degrees.
+         *
+         * @name Tapemeasure#rotate
+         * @type Number
+         * @default 0
+         */
+        rotate: 0,
+
         /**
          * The precision of the tape measure value displayed in the optional text.
          * Replaced by the attribute digits
@@ -5719,7 +5718,6 @@
          * @default 2
          */
         precision: 2,
->>>>>>> 960a7251
 
         /**
          * The precision of the tape measure value displayed in the optional text.
