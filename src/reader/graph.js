--- conflicted
+++ resolved
@@ -1,4 +1,3 @@
-<<<<<<< HEAD
 /*
     Copyright 2008-2025
         Matthias Ehmann,
@@ -70,7 +69,7 @@
                 splitted.shift();
 
                 // second  line: graph/digraph?
-                if (splitted[0] == "digraph") {
+                if (splitted[0] == 'digraph') {
                     directed = true;
                 } else {
                     directed = false;
@@ -265,273 +264,4 @@
     );
 
     JXG.registerReader(JXG.GraphReader, ["txt", "graph", "digraph"]);
-})();
-=======
-/*
-    Copyright 2008-2025
-        Matthias Ehmann,
-        Michael Gerhaeuser,
-        Carsten Miller,
-        Bianca Valentin,
-        Alfred Wassermann,
-        Peter Wilfahrt
-
-    This file is part of JSXGraph.
-
-    JSXGraph is free software dual licensed under the GNU LGPL or MIT License.
-
-    You can redistribute it and/or modify it under the terms of the
-
-      * GNU Lesser General Public License as published by
-        the Free Software Foundation, either version 3 of the License, or
-        (at your option) any later version
-      OR
-      * MIT License: https://github.com/jsxgraph/jsxgraph/blob/master/LICENSE.MIT
-
-    JSXGraph is distributed in the hope that it will be useful,
-    but WITHOUT ANY WARRANTY; without even the implied warranty of
-    MERCHANTABILITY or FITNESS FOR A PARTICULAR PURPOSE.  See the
-    GNU Lesser General Public License for more details.
-
-    You should have received a copy of the GNU Lesser General Public License and
-    the MIT License along with JSXGraph. If not, see <https://www.gnu.org/licenses/>
-    and <https://opensource.org/licenses/MIT/>.
- */
-
-/*global JXG: true*/
-/*jslint nomen: true, plusplus: true*/
-
-(function () {
-    "use strict";
-
-    JXG.GraphReader = function (board, str) {
-        this.board = board;
-        this.data = str;
-    };
-
-    JXG.extend(
-        JXG.GraphReader.prototype,
-        /** @lends JXG.GraphReader.prototype */ {
-            parseData: function (directed) {
-                var splitted,
-                    n, i, j,
-                    tmp, tmp2,
-                    nodes = [],
-                    adjMatrix = [],
-                    nodenumbers = {},
-                    weighted = false,
-                    boundingBox;
-
-                splitted = this.data.split("\n");
-                // remove whitespaces
-                for (i = 0; i < splitted.length; i++) {
-                    splitted[i] = splitted[i].replace(/^\s+/, "").replace(/\s+$/, "");
-                }
-
-                // first line: bounding box
-                boundingBox = splitted[0].split(" ");
-                for (i = 0; i < boundingBox.length; i++) {
-                    boundingBox[i] = parseInt(boundingBox[i], 10);
-                }
-
-                this.board.setBoundingBox(boundingBox, true);
-                splitted.shift();
-
-                // second  line: graph/digraph?
-                if (splitted[0] == 'digraph') {
-                    directed = true;
-                } else {
-                    directed = false;
-                }
-                splitted.shift();
-
-                // third  line: number of nodes
-                n = parseInt(splitted[0], 10);
-
-                // nodes
-                for (i = 1; i <= n; i++) {
-                    if (splitted[i].search(/ /) > -1) {
-                        tmp = splitted[i].split(" ");
-                        nodes.push({
-                            name: tmp[0],
-                            coords: [parseInt(tmp[1], 10), parseInt(tmp[2], 10)]
-                        });
-                        nodenumbers[tmp[0]] = i - 1;
-                        // no pre-defined coordinates
-                    } else {
-                        tmp = splitted[i];
-                        nodes.push({ name: tmp, coords: [null, null] });
-                        nodenumbers[tmp] = i - 1;
-                    }
-                }
-
-                // edges
-                // check whether the graph is weighted or not
-                for (i = n + 1; i < splitted.length; i++) {
-                    tmp = splitted[i].split(" ");
-                    // weights
-                    if (tmp.length > 2) {
-                        weighted = true;
-                        break;
-                    }
-                }
-
-                // initialize entries of the adjacency matrix
-                for (i = 0; i < n; i++) {
-                    adjMatrix[i] = [];
-                    for (j = 0; j < n; j++) {
-                        if (!weighted) {
-                            adjMatrix[i][j] = 0;
-                        } else {
-                            adjMatrix[i][j] = Infinity;
-                        }
-                    }
-                }
-
-                // zeros for diagonal - way from node to itself
-                if (weighted) {
-                    for (i = 0; i < n; i++) {
-                        adjMatrix[i][i] = 0;
-                    }
-                }
-
-                for (i = n + 1; i < splitted.length; i++) {
-                    tmp = splitted[i].split(" ");
-
-                    // weights
-                    if (tmp.length > 2) {
-                        tmp2 = parseInt(tmp[2], 10);
-                        // no weight given
-                    } else {
-                        tmp2 = 1;
-                    }
-
-                    adjMatrix[nodenumbers[tmp[0]]][nodenumbers[tmp[1]]] = tmp2;
-
-                    if (!directed) {
-                        adjMatrix[nodenumbers[tmp[1]]][nodenumbers[tmp[0]]] = tmp2;
-                    }
-                }
-
-                this.board.addedGraph = {
-                    n: n,
-                    nodes: nodes,
-                    adjMatrix: adjMatrix,
-                    nodenumbers: nodenumbers,
-                    weighted: weighted,
-                    directed: directed
-                };
-
-                return this.board.addedGraph;
-            },
-
-            read: function () {
-                var graph,
-                    // no directed graphs for now
-                    directed = false;
-
-                this.board.suspendUpdate();
-                graph = this.parseData(directed);
-                this.drawGraph(graph);
-                this.board.unsuspendUpdate();
-            },
-
-            drawGraph: function (graph) {
-                var i, j, s, t, p, x, y,
-                    n = graph.n,
-                    nodes = graph.nodes,
-                    adjMatrix = graph.adjMatrix;
-
-                for (i = 0; i < n; i++) {
-                    if (!JXG.exists(nodes[i].coords[0])) {
-                        x =
-                            (Math.random() * this.board.canvasWidth) /
-                                (this.board.unitX * 1.1) -
-                            this.board.origin.scrCoords[1] / (this.board.unitX * 1.1);
-                    } else {
-                        x = nodes[i].coords[0];
-                    }
-
-                    if (!JXG.exists(nodes[i].coords[1])) {
-                        y =
-                            (Math.random() * this.board.canvasHeight) /
-                                (this.board.unitY * 1.1) -
-                            (this.board.canvasHeight - this.board.origin.scrCoords[2]) /
-                                (this.board.unitY * 1.1);
-                    } else {
-                        y = nodes[i].coords[1];
-                    }
-
-                    p = this.board.create("point", [x, y], { name: nodes[i].name });
-                    nodes[i].reference = p;
-                }
-
-                this.board.addedGraph.segments = [];
-
-                for (i = 0; i < n; i++) {
-                    this.board.addedGraph.segments[i] = [];
-
-                    for (j = 0; j < i + 1; j++) {
-                        if (i === j) {
-                            this.board.addedGraph.segments[i].push(null);
-                        } else if (
-                            adjMatrix[i][j] < Number.MAX_VALUE &&
-                            adjMatrix[i][j] !== 0
-                        ) {
-                            if (graph.directed) {
-                                s = this.board.create("segment", [
-                                    nodes[i].name,
-                                    nodes[j].name
-                                ]);
-                                s.setAttribute({ lastArrow: true });
-
-                                if (graph.weighted) {
-                                    t = this.board.create("text", [0, 0, adjMatrix[i][j]], {
-                                        anchor: s
-                                    });
-                                    this.board.addedGraph.segments[i].push({
-                                        edge: s,
-                                        weight: t
-                                    });
-                                } else {
-                                    this.board.addedGraph.segments[i].push({
-                                        edge: s,
-                                        weight: 1
-                                    });
-                                }
-                            } else {
-                                this.board.addedGraph.segments[i][j] =
-                                    this.board.addedGraph.segments[j][i];
-                            }
-                        } else {
-                            this.board.addedGraph.segments[i].push(null);
-                        }
-                    }
-
-                    for (j = i + 1; j < n; j++) {
-                        if (adjMatrix[i][j] < Number.MAX_VALUE && adjMatrix[i][j] !== 0) {
-                            s = this.board.create("segment", [nodes[i].name, nodes[j].name]);
-                            if (graph.directed) {
-                                s.setAttribute({ lastArrow: true });
-                            }
-
-                            if (graph.weighted) {
-                                t = this.board.create("text", [0, 0, adjMatrix[i][j]], {
-                                    anchor: s
-                                });
-                                this.board.addedGraph.segments[i].push({ edge: s, weight: t });
-                            } else {
-                                this.board.addedGraph.segments[i].push({ edge: s, weight: 1 });
-                            }
-                        } else {
-                            this.board.addedGraph.segments[i].push(null);
-                        }
-                    }
-                }
-            }
-        }
-    );
-
-    JXG.registerReader(JXG.GraphReader, ["txt", "graph", "digraph"]);
-})();
->>>>>>> 76575604
+})();