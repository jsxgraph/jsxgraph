<<<<<<< HEAD
/*
 Copyright 2011-2013
 Emmanuel Ostenne,
 Alfred Wassermann

 This file is part of JSXGraph.

 JSXGraph is free software dual licensed under the GNU LGPL or MIT License.

 You can redistribute it and/or modify it under the terms of the

 * GNU Lesser General Public License as published by
 the Free Software Foundation, either version 3 of the License, or
 (at your option) any later version
 OR
 * MIT License: https://github.com/jsxgraph/jsxgraph/blob/master/LICENSE.MIT

 JSXGraph is distributed in the hope that it will be useful,
 but WITHOUT ANY WARRANTY; without even the implied warranty of
 MERCHANTABILITY or FITNESS FOR A PARTICULAR PURPOSE.  See the
 GNU Lesser General Public License for more details.

 You should have received a copy of the GNU Lesser General Public License and
 the MIT License along with JSXGraph. If not, see <https://www.gnu.org/licenses/>
 and <https://opensource.org/licenses/MIT/>.
 */

JXG.TracenpocheReader = function (board, str) {
    this.board = board;
    this.content = str;

    this.tokenize = function (inputStr, prefix, suffix) {
        if (typeof prefix !== "string") {
            prefix = "<>+-&";
        }
        if (typeof suffix !== "string") {
            suffix = "=>&:";
        }
        var c; // The current character.
        var from; // The index of the start of the token.
        var i = 0; // The index of the current character.
        var length = inputStr.length;
        var n; // The number value.
        var q; // The quote character.
        var str; // The string value.
        var isSmallName;

        var result = []; // An array to hold the results.

        // Make a token object.
        var make = function (type, value) {
            return {
                type: type,
                value: value,
                from: from,
                to: i
            };
        };

        var error = function (type, value, msg) {
            console.log("Tokenizer: problem with " + type + " " + value + ": " + msg);
        };

        if (!inputStr || inputStr == "") return;

        // Loop through this text, one character at a time.

        c = inputStr.charAt(i);
        while (c) {
            from = i;
            if (c <= " ") {
                // Ignore whitespace
                i++;
                c = inputStr.charAt(i);
            } else if ((c >= "a" && c <= "z") || (c >= "A" && c <= "Z")) {
                // name
                str = c;
                i += 1;
                // if the name starts with a small capital, anything may follow
                // otherwise, if the next char is a capital letter like
                // AB, the meaning is Dist(A,B)
                isSmallName = c >= "a" && c <= "z" ? true : false;

                for (;;) {
                    c = inputStr.charAt(i);
                    if (isSmallName) {
                        if (
                            (c >= "a" && c <= "z") ||
                            (c >= "A" && c <= "Z") ||
                            (c >= "0" && c <= "9") ||
                            c === "'" /*|| c === '_' */
                        ) {
                            str += c;
                            i++;
                        } else {
                            break;
                        }
                    } else {
                        if ((c >= "0" && c <= "9") || c === "'") {
                            str += c;
                            i++;
                        } else {
                            break;
                        }
                    }
                }
                if (
                    result.length > 0 &&
                    result[result.length - 1].type == "name" &&
                    result[result.length - 1].value != "var" &&
                    result[result.length - 1].value != "for"
                ) {
                    // Here we have the situation AB -> A#B
                    result.push(make("operator", "#"));
                }
                result.push(make("name", str));
            } else if (c >= "0" && c <= "9") {
                // number
                // A number cannot start with a decimal point. It must start with a digit,
                // possibly '0'.
                str = c;
                i++;
                for (;;) {
                    // Look for more digits
                    c = inputStr.charAt(i);
                    if (c < "0" || c > "9") {
                        break;
                    }
                    i++;
                    str += c;
                }
                if (c === ".") {
                    // Look for a decimal fraction part
                    i++;
                    str += c;
                    for (;;) {
                        c = inputStr.charAt(i);
                        if (c < "0" || c > "9") {
                            break;
                        }
                        i++;
                        str += c;
                    }
                }
                if (c === "e" || c === "E") {
                    // Look for an exponent part.
                    i++;
                    str += c;
                    c = inputStr.charAt(i);
                    if (c === "-" || c === "+") {
                        i++;
                        str += c;
                        c = inputStr.charAt(i);
                    }
                    if (c < "0" || c > "9") {
                        error("number", str, "Bad exponent");
                    }
                    do {
                        i++;
                        str += c;
                        c = inputStr.charAt(i);
                    } while (c >= "0" && c <= "9");
                }
                if (c >= "a" && c <= "z") {
                    // Make sure the next character is not a letter
                    i++;
                    str += c;
                    error("number", str, "Bad number");
                }
                n = +str; // Convert the string value to a number. If it is finite, then it is a good token.
                if (isFinite(n)) {
                    result.push(make("number", n));
                } else {
                    error("number", str, "Bad number");
                }
            } else if (c === "'" || c === '"') {
                // string
                str = "";
                q = c;
                i++;
                for (;;) {
                    c = inputStr.charAt(i);
                    if (c < " ") {
                        error(
                            "string",
                            str,
                            c === "\n" || c === "\r" || c === ""
                                ? "Unterminated string."
                                : "Control character in string.",
                            make("", str)
                        );
                        break;
                    }
                    if (i >= length) {
                        error("string", str, "Unterminated string");
                        break;
                    }
                    if (c === q) {
                        // Look for the closing quote.
                        break;
                    }
                    if (c === "\\") {
                        // Look for escapement
                        i++;
                        if (i >= length) {
                            error("string", str, "Unterminated string");
                            break;
                        }
                        c = inputStr.charAt(i);
                        switch (c) {
                            case "b":
                                c = "\b";
                                break;
                            case "f":
                                c = "\f";
                                break;
                            case "n":
                                c = "\n";
                                break;
                            case "r":
                                c = "\r";
                                break;
                            case "t":
                                c = "\t";
                                break;
                            case "u":
                                if (i >= length) {
                                    error("string", str, "Unterminated string");
                                }
                                c = parseInt(inputStr.slice(i + 1, i + 5), 16);
                                if (!isFinite(c) || c < 0) {
                                    error("string", str, "Unterminated string");
                                }
                                c = String.fromCharCode(c);
                                i += 4;
                                break;
                        }
                    }
                    str += c;
                    i++;
                }
                i++;
                result.push(make("string", str));
                c = inputStr.charAt(i);
            } else if (c === "/" && inputStr.charAt(i + 1) === "/") {
                // comment
                i++;
                for (;;) {
                    c = inputStr.charAt(i);
                    if (c === "\n" || c === "\r" || c === "") {
                        break;
                    }
                    i++;
                }
            } else if (prefix.indexOf(c) >= 0) {
                // combining (multi-character operator)
                str = c;
                i++;
                while (true) {
                    c = inputStr.charAt(i);
                    if (i >= length || suffix.indexOf(c) < 0) {
                        break;
                    }
                    i++;
                    str += c;
                }
                result.push(make("operator", str));
            } else {
                // single-character operator
                i++;
                result.push(make("operator", c));
                c = inputStr.charAt(i);
            }
        }

        return result;
    };

    this.parseOptions = function (board) {
        //var code, i, len = script.length;

        // Analyze this.data for "@options;"
        // Just for testing.
        board.setBoundingBox([-10, 10, 10, -10], true);
        board.create("axis", [
            [0, 0],
            [1, 0]
        ]);
        board.create("axis", [
            [0, 0],
            [0, 1]
        ]);

        /*
         for (i=start+1; i<len; i++) {
         code = script[i];
         if (code=='') continue;

         if (code.match(/@/)) {   // Reached the end of the options section
         return i-1;
         }
         console.log("OPT>", code);
         // Read options:
         }
         */
    };

    this.parse = function (tokens, scopeObjName) {
        var scope;
        var symbol_table = {};
        var token;
        var token_nr;
        var i, arr;

        var error = function (tok, msg) {
            throw new Error(
                "TraceEnPocheReader: syntax error at char " +
                    tok.from +
                    ": " +
                    tok.value +
                    " - " +
                    msg
            );
        };

        var createObject = function (o) {
            function F() {}
            F.prototype = o;
            return new F();
        };

        var original_scope = {
            define: function (n) {
                //console.log("Add scope var " + n.value);
                this.def[n.value] = n.value;
            },
            find: function (n) {
                var e = this,
                    o;
                while (true) {
                    o = e.def[n];
                    if (o) {
                        return "$" + '["' + e.def[n].value + '"]';
                    }
                    e = e.parent;
                    if (!e) {
                        o = symbol_table[n];
                        return o;
                    }
                }
            },
            pop: function () {
                scope = this.parent;
            }
        };

        var new_scope = function () {
            var s = scope;
            scope = Object.create(original_scope);
            scope.def = {};
            scope.parent = s;
            return scope;
        };

        var advance = function (id) {
            var a, o, t, v;
            if (id && token.id !== id) {
                error(token, "Expected '" + id + "'.");
            }
            if (token_nr >= tokens.length) {
                token = symbol_table["(end)"];
                return;
            }
            t = tokens[token_nr];
            token_nr++;
            v = t.value;
            a = t.type;
            if (a === "name") {
                o = symbol_table[v];
                if (!o) {
                    o = variable(v);
                }
            } else if (a === "operator") {
                o = symbol_table[v];
                if (!o) {
                    error(t, "Unknown operator.");
                }
            } else if (a === "string" || a === "number") {
                o = symbol_table["(literal)"];
                // a = "literal";
            } else {
                error(t, "Unexpected token.");
            }
            token = createObject(o);
            token.from = t.from;
            token.to = t.to;
            token.value = v;
            return token;
        };

        var expression = function (rbp) {
            var left,
                t = token;
            advance();
            left = t.nud();
            while (rbp < token.lbp) {
                t = token;
                advance();
                left = t.led(left);
            }
            return left;
        };

        var statement = function () {
            var n = token,
                v;

            if (n.std) {
                advance();
                //scope.reserve(n);

                return n.std();
            }
            v = expression(0) + ";";
            /*
             if (!v.assignment && v.id !== "(") {
             error(v, "Bad expression statement.");
             }
             */
            advance(";");
            return v;
        };

        var statements = function () {
            var a = [],
                s;
            while (true) {
                if (token.id === "end" || token.id === "(end)") {
                    break;
                }
                s = statement();
                if (s) {
                    a.push(s);
                }
            }
            return a.length === 0 ? null : a;
        };

        var original_symbol = {
            nud: function () {
                error(this, "Undefined.");
            },
            led: function (left) {
                error(this, "Missing operator.");
            }
        };

        /*
         * Shortcuts
         */
        var symbol = function (id, bp) {
            var s = symbol_table[id];
            bp = bp || 0;
            if (s) {
                if (bp >= s.lbp) {
                    s.lbp = bp;
                }
            } else {
                s = createObject(original_symbol);
                s.id = s.value = id;
                s.lbp = bp;
                symbol_table[id] = s;
            }
            return s;
        };

        var constant = function (s, v) {
            var x = symbol(s);
            x.nud = function () {
                this.value = symbol_table[this.id].value;
                return this.value;
            };
            x.value = v;
            x.arity = "name";
            return x;
        };

        var predefined = function (s, v) {
            var x = symbol(s);
            x.nud = function () {
                this.value = symbol_table[this.id].value;
                return this.value;
            };
            x.arity = "function";
            x.value = v;
            return x;
        };

        var variable = function (s) {
            var x = symbol(s),
                second;
            //console.log("Define " + s);
            scope.define(x);

            x.nud = function () {
                this.value = symbol_table[this.id].value;
                if (token.id === "[") {
                    //console.log("Proceed " + this.value);
                    second = expression(11);
                    return scopeObjName + '["' + this.value + '"+' + second + "]";
                }
                return scopeObjName + '["' + this.value + '"]';
            };
            return x;
        };

        var infix = function (id, bp, led) {
            var s = symbol(id, bp);
            s.led =
                led ||
                function (left) {
                    this.first = left;
                    this.second = expression(bp);
                    return "(" + this.first + this.value + this.second + ")";
                };
            return s;
        };

        var infixr = function (id, bp, led) {
            var s = symbol(id, bp);
            s.led =
                led ||
                function (left) {
                    this.first = left;
                    this.second = expression(bp - 1);
                    return "(" + this.first + this.value + this.second + ")";
                };
            return s;
        };

        var assignment = function (id) {
            return infixr(id, 10, function (left) {
                this.first = left;
                if (token.id === "[") {
                    this.first += expression(0);
                    this.first = "$[" + this.first + "]";
                }
                this.second = expression(9);
                this.assignment = true;
                return this.first + this.value + this.second;
            });
        };

        var prefix = function (id, nud) {
            var s = symbol(id);
            s.nud =
                nud ||
                function () {
                    this.first = expression(70);
                    return this.value + this.first;
                };
            return s;
        };

        var stmt = function (s, f) {
            var x = symbol(s);
            x.std = f;
            return x;
        };

        /*
         * Define the language
         *
         */
        symbol("(literal)").nud = function () {
            return typeof this.value === "string" ? "'" + this.value + "'" : this.value;
        };
        symbol("(end)");
        symbol("(name)");
        symbol(":");
        symbol(";");
        symbol(")");
        symbol("]");
        symbol("}");
        symbol(",");
        symbol("do");
        symbol("to");
        symbol("end");

        constant("true", true);
        constant("false", false);

        /*
         * Predefined functions
         */
        for (i = 0; i < this.tepElements.length; i++) {
            predefined(this.tepElements[i], "that." + this.tepElements[i]);
        }

        constant("x", "x");
        predefined("pi", "Math.PI");
        predefined("sin", "Math.sin");
        predefined("cos", "Math.cos");
        predefined("tan", "Math.tan");
        predefined("abs", "Math.abs");
        predefined("racine", "Math.sqrt");
        predefined("carre", "JXG.Math.carre");

        assignment("=");

        infixr("&&", 30);
        infixr("||", 30);

        arr = ["==", "!=", "<", "<=", ">", ">="];
        for (i = 0; i < arr.length; i++) {
            infixr(arr[i], 40);
        }

        infix("#", 50, function (left) {
            this.first = left;
            this.second = expression(0);
            return "function(){return " + this.first + ".Dist(" + this.second + ");}";
        });

        infix("+", 50);
        infix("-", 50);
        infix("*", 60);
        infix("/", 60);
        infix("%", 50);

        infixr("^", 65, function (left) {
            this.first = left;
            this.second = expression(64);
            return "Math.pow(" + this.first + "," + this.second + ")";
        });

        infix("(", 80, function (left) {
            var a = [];
            this.first = left;
            this.second = a;

            // Parameters
            if (token.id !== ")") {
                while (true) {
                    a.push(expression(0));
                    if (token.id !== ",") {
                        break;
                    }
                    advance(",");
                }
            }
            advance(")");

            // Optional attributes
            if (token.id === "{") {
                this.third = expression(0).first;
            } else {
                this.third = [];
            }
            return (
                this.first + "([" + this.second.join(",") + "],[" + this.third.join(",") + "])"
            );
        });

        prefix("-");
        prefix("(", function () {
            var e = expression(0);
            advance(")");
            return e;
        });

        prefix("fonction", function () {
            advance("(");
            var e = expression(0);
            advance(")");
            e = e.replace(/,\[\]/g, "").replace(/[\[\]]/g, "");
            return "that.fonction([" + "'" + e + "'" + "],{})";
        });

        // Attributes
        prefix("{", function () {
            var a = [],
                n,
                v;
            if (token.id !== "}") {
                while (true) {
                    // Ignore
                    n = token;

                    //if (n.arity !== "name"/* && n.arity !== "literal"*/) {
                    //    error(token, "Bad property name.");
                    //}
                    advance();
                    a.push("'" + n.value + "'");
                    if (token.id !== ",") {
                        break;
                    }
                    advance(",");
                }
            }
            advance("}");
            this.first = a;
            this.arity = "unary";
            return this;
        });

        prefix("for", function () {
            var n = token,
                varname;

            this.first = expression(0);
            advance("to");
            this.second = expression(0);
            advance("do");
            if (token.id === ";") advance(";");
            this.third = statements().join("\n");
            advance("end");
            varname = scopeObjName + '["' + n.value + '"]';
            return (
                "for (" +
                this.first +
                ";" +
                varname +
                "<=" +
                this.second +
                ";" +
                varname +
                "++){" +
                this.third +
                "}"
            );
        });

        stmt("var", function () {
            var a, n, t;
            //n = token;
            // scope.define(n);
            a = statement();
            return /*"VAR " + */ a;
        });

        prefix("[", function () {
            var a = [];
            if (token.id !== "]") {
                while (true) {
                    a.push(expression(0));
                    if (token.id !== ",") {
                        break;
                    }
                    advance(",");
                }
            }
            advance("]");
            this.first = a;
            this.arity = "unary";
            return a.length == 0 ? null : a.length == 1 ? a[0] : a[0] + "?" + a[1] + ":" + a[2];
        });

        /*
         * Here starts the parsing part
         *
         */
        token_nr = 0;
        new_scope();
        advance();
        return statements().join("\n");
    };

    this.parseData = function (board) {
        this.parseOptions(board);
        this.parseFigure(board);
    };

    this.parseFigure = function (board) {
        var i = this.data.indexOf("@figure;");
        if (i < 0) {
            return; // no figure found
        }

        i += 8; // skip string "@figure;"
        var i2 = this.data.indexOf("@", i + 1);
        if (i2 < 0) {
            i2 = this.data.length;
        }

        var tokens = this.tokenize(this.data.slice(i, i2), "=<>!+-*&|/%^#", "=<>&|");
        this.board = board;
        var s = this.parse(tokens, "tep");
        var tep = {};

        // Set the default options
        board.options.point.face = "x";
        board.options.point.strokeColor = "#0000ff";
        board.options.point.strokeWidth = 1;
        board.options.line.strokeWidth = 1;

        var fun = new Function("that", "tep", s);
        fun(this, tep);

        // Set the correct labels and names
        var el;
        for (el in tep) {
            if (JXG.exists(tep[el].setProperty)) {
                tep[el].setAttribute({ name: el });
                if (JXG.exists(tep[el].label) && JXG.exists(tep[el].label)) {
                    tep[el].label.setText(el);
                }
            }
        }
    };

    //
    //---------------------------------------------------------------------
    //
    this.prepareString = function (fileStr) {
        //fileStr = JXG.Util.utf8Decode(fileStr);
        //fileStr = JXG.GeogebraReader.utf8replace(fileStr);
        return fileStr;
    };

    this.read = function () {
        this.data = this.prepareString(this.content);
        this.parseData(this.board);
        return this.data;
    };

    //
    //---------------------------------------------------------------------
    //
    this.handleAtts = function (attsArr) {
        var obj = {},
            i,
            le = attsArr.length;

        obj["withLabel"] = true;
        for (i = 0; i < le; i++) {
            switch (attsArr[i]) {
                case "sansnom":
                    obj["withLabel"] = false;
                    break;
            }
        }
        return obj;
    };

    JXG.Math.carre = function (x) {
        return x * x;
    };

    /*
     * Now, the constructions of TeP elements follow
     */
    this.tepElements = [
        // points
        "point",
        "pointsur",
        "intersection",
        "projete",
        "barycentre",
        "image",
        "milieu",
        // lines
        "segment",
        "droite",
        "droiteEQR",
        "droiteEQ",
        "mediatrice",
        "parallele",
        "bissectrice",
        "perpendiculaire",
        "tangente",
        "vecteur",
        // circles
        "cercle",
        "cerclerayon",
        // polygons
        "polygone",
        // other
        "texte",
        "reel",
        "entier",
        "fonction",
        // transformations
        "homothetie",
        "reflexion",
        "rotation",
        "symetrie",
        "translation"
    ];

    /*
     * Points
     */
    this.point = function (parents, attributes) {
        if (parents.length == 0) {
            return this.board.create(
                "point",
                [Math.random(), Math.random()],
                this.handleAtts(attributes)
            );
        } else {
            return this.board.create("point", parents, this.handleAtts(attributes));
        }
    };

    this.pointsur = function (parents, attributes) {
        var p1, p2, c, lambda, par3;

        par3 = parents[parents.length - 1];
        if (JXG.isNumber(par3)) {
            lambda = function () {
                return par3;
            };
        } else {
            lambda = function () {
                return par3.Value();
            };
        }

        if (parents.length == 3) {
            // point between two points
            p1 = parents[0];
            p2 = parents[1];
            return this.board.create(
                "point",
                [
                    function () {
                        return p1.X() + (p2.X() - p1.X()) * lambda();
                    },
                    function () {
                        return p1.Y() + (p2.Y() - p1.Y()) * lambda();
                    }
                ],
                this.handleAtts(attributes)
            );
        } else if (parents.length == 2) {
            // point on segment
            if (parents[0].elementClass == JXG.OBJECT_CLASS_LINE) {
                p1 = parents[0].point1;
                p2 = parents[0].point2;
                return this.board.create(
                    "point",
                    [
                        function () {
                            return p1.X() + (p2.X() - p1.X()) * lambda();
                        },
                        function () {
                            return p1.Y() + (p2.Y() - p1.Y()) * lambda();
                        }
                    ],
                    this.handleAtts(attributes)
                );
            } else {
                // point on circle
                c = parents[0];
                return this.board.create(
                    "point",
                    [
                        function () {
                            return c.center.X() + c.Radius() * Math.cos(lambda());
                        },
                        function () {
                            return c.center.Y() + c.Radius() * Math.sin(lambda());
                        }
                    ],
                    this.handleAtts(attributes)
                );
            }
        }
    };

    this.intersection = function (parents, attributes) {
        if (parents.length == 2) {
            // line line
            return this.board.create(
                "intersection",
                [parents[0], parents[1], 0],
                this.handleAtts(attributes)
            );
        } else if (parents.length == 3) {
            if (JXG.isNumber(parents[2])) {
                // line circle
                parents[2] -= 1;
                return this.board.create("intersection", parents, this.handleAtts(attributes));
            } else {
                return this.board.create(
                    "otherintersection",
                    parents,
                    this.handleAtts(attributes)
                );
            }
        }
    };

    this.projete = function (parents, attributes) {
        var lpar;
        if (parents.length == 2) {
            // orthogonal projection
            return this.board.create(
                "orthogonalprojection",
                parents,
                this.handleAtts(attributes)
            );
        } else {
            // parallel projection along parents[2]
            lpar = this.board.create("parallel", [parents[2], parents[0]], {
                visible: false,
                withLabel: false
            });
            return this.board.create(
                "intersection",
                [parents[1], lpar, 0],
                this.handleAtts(attributes)
            );
        }
    };

    this.barycentre = function (parents, attributes) {
        return this.board.create(
            "point",
            [
                function () {
                    var i,
                        s = 0,
                        le = parents.length,
                        x = 0.0;
                    for (i = 0; i < le; i += 2) {
                        x += parents[i].X() * parents[i + 1];
                        s += parents[i + 1];
                    }
                    return x / s;
                },
                function () {
                    var i,
                        s = 0,
                        le = parents.length,
                        y = 0.0;
                    for (i = 0; i < le; i += 2) {
                        y += parents[i].Y() * parents[i + 1];
                        s += parents[i + 1];
                    }
                    return y / s;
                }
            ],
            this.handleAtts(attributes)
        );
    };

    this.image = function (parents, attributes) {
        return this.board.create(
            "point",
            [parents[1], parents[0]],
            this.handleAtts(attributes)
        );
    };

    this.milieu = function (parents, attributes) {
        return this.board.create("midpoint", parents, this.handleAtts(attributes));
    };

    /*
     * Lines
     */
    this.segment = function (parents, attributes) {
        return this.board.create("segment", parents, this.handleAtts(attributes));
    };

    this.droite = function (parents, attributes) {
        return this.board.create("line", parents, this.handleAtts(attributes));
    };

    this.droiteEQR = function (parents, attributes) {
        return this.board.create(
            "line",
            [parents[2], parents[0], parents[1]],
            this.handleAtts(attributes)
        );
    };

    this.droiteEQ = function (parents, attributes) {
        return this.board.create(
            "line",
            [1.0, parents[0], parents[1]],
            this.handleAtts(attributes)
        );
    };

    this.parallele = function (parents, attributes) {
        return this.board.create(
            "parallel",
            [parents[1], parents[0]],
            this.handleAtts(attributes)
        );
    };

    this.mediatrice = function (parents, attributes) {
        var m, li, el;
        if (parents.length == 1) {
            m = this.board.create("midpoint", [parents[0]], {
                visible: false,
                withLabel: false
            });
            el = this.board.create(
                "perpendicular",
                [parents[0], m],
                this.handleAtts(attributes)
            );
        } else {
            li = this.board.create("line", parents, {
                visible: false,
                withLabel: false
            });
            m = this.board.create("midpoint", parents, {
                visible: false,
                withLabel: false
            });
            el = this.board.create("perpendicular", [li, m], this.handleAtts(attributes));
        }
        return el;
    };

    this.perpendiculaire = function (parents, attributes) {
        return this.board.create(
            "perpendicular",
            [parents[1], parents[0]],
            this.handleAtts(attributes)
        );
    };

    this.bissectrice = function (parents, attributes) {
        return this.board.create("bisector", parents, this.handleAtts(attributes));
    };

    this.tangente = function (parents, attributes) {
        var gli,
            f = parents[0],
            x = parents[1];

        if (JXG.isNumber(parents[1])) {
            x = parents[1];
            gli = this.board.create("glider", [x, f.Y(x), f], {
                fixed: true,
                visible: false,
                withLabel: false
            });
            return this.board.create("tangent", [f, gli], this.handleAtts(attributes));
        } else if (JXG.exists(parents[1].Value)) {
            // Fake glider: it needs the properties "position" and "slideObject".
            gli = this.board.create(
                "point",
                [
                    function () {
                        this.position = x.Value();
                        return x.Value();
                    },
                    function () {
                        return f.Y(x.Value());
                    }
                ],
                { visible: false, withLabel: false }
            );
            gli.slideObject = f;
            return this.board.create("tangent", [f, gli], this.handleAtts(attributes));
        } else {
            // Fake glider: it needs the properties "position" and "slideObject".
            gli = this.board.create(
                "point",
                [
                    function () {
                        this.position = x.X();
                        return x.X();
                    },
                    function () {
                        return f.Y(x.X());
                    }
                ],
                { visible: false, withLabel: false }
            );
            gli.slideObject = f;
            return this.board.create("tangent", [f, gli], this.handleAtts(attributes));
        }
    };

    this.vecteur = function (parents, attributes) {
        return this.board.create("arrow", parents, this.handleAtts(attributes));
    };

    /*
     * Circles
     */
    this.cercle = function (parents, attributes) {
        return this.board.create("circle", parents, this.handleAtts(attributes));
    };

    this.cerclerayon = function (parents, attributes) {
        return this.board.create("circle", parents, this.handleAtts(attributes));
    };

    /*
     * Polygons
     */
    this.polygone = function (parents, attributes) {
        return this.board.create("polygon", parents, this.handleAtts(attributes));
    };

    /*
     * Other
     */
    this.texte = function (parents, attributes) {
        return this.board.create("text", parents, this.handleAtts(attributes));
    };

    this.reel = function (parents, attributes) {
        var atts = this.handleAtts(attributes);
        atts["snapWidth"] = parents[3];
        return this.board.create(
            "slider",
            [
                [0, -2],
                [3, -2],
                [parents[1], parents[0], parents[2]]
            ],
            atts
        );
    };

    this.entier = function (parents, attributes) {
        return this.reel(parents, attributes);
    };

    this.fonction = function (parents, attributes) {
        var f = new Function("x", "return " + parents[0]);
        return this.board.create("functiongraph", [f], this.handleAtts(attributes));
    };

    /*
     * Transformations
     */

    this.homothetie = function (parents, attributes) {
        var c = parents[0],
            a = parents[1];
        if (JXG.isNumber(a)) {
            return this.board.create(
                "transform",
                [
                    1,
                    0,
                    0,
                    function () {
                        return (-a + 1) * c.X();
                    },
                    a,
                    0,
                    function () {
                        return (-a + 1) * c.Y();
                    },
                    0,
                    a
                ],
                { type: "generic" }
            );
        } else {
            // Slider
            return this.board.create(
                "transform",
                [
                    1,
                    0,
                    0,
                    function () {
                        return (-a.Value() + 1) * c.X();
                    },
                    function () {
                        return a.Value();
                    },
                    0,
                    function () {
                        return (-a.Value() + 1) * c.Y();
                    },
                    0,
                    function () {
                        return a.Value();
                    }
                ],
                { type: "generic" }
            );
        }
    };

    this.symetrie = function (parents, attributes) {
        if (parents.length == 1 && JXG.isPoint(parents[0])) {
            return this.board.create("transform", [Math.PI, parents[0]], {
                type: "rotate"
            });
        }
    };

    this.reflexion = function (parents, attributes) {
        return this.board.create("transform", [parents[0]], { type: "reflect" });
    };

    this.rotation = function (parents, attributes) {
        var a = parents[1];
        if (JXG.isNumber(a)) {
            a = (Math.PI * a) / 180.0;
            return this.board.create("transform", [a, parents[0]], {
                type: "rotate"
            });
        } else {
            // slider
            return this.board.create(
                "transform",
                [
                    function () {
                        return (Math.PI * a.Value()) / 180.0;
                    },
                    parents[0]
                ],
                { type: "rotate" }
            );
        }
    };

    this.translation = function (parents, attributes) {
        if (parents.length == 1) {
            return this.board.create(
                "transform",
                [
                    function () {
                        return parents[0].point2.X() - parents[0].point1.X();
                    },
                    function () {
                        return parents[0].point2.Y() - parents[0].point1.Y();
                    }
                ],
                { type: "translate" }
            );
        } else {
            return this.board.create(
                "transform",
                [
                    function () {
                        return parents[1].X() - parents[0].X();
                    },
                    function () {
                        return parents[1].Y() - parents[0].Y();
                    }
                ],
                { type: "translate" }
            );
        }
    };
};

JXG.registerReader(JXG.TracenpocheReader, ["tracenpoche"]);
=======
/*
 Copyright 2011-2013
 Emmanuel Ostenne,
 Alfred Wassermann

 This file is part of JSXGraph.

 JSXGraph is free software dual licensed under the GNU LGPL or MIT License.

 You can redistribute it and/or modify it under the terms of the

 * GNU Lesser General Public License as published by
 the Free Software Foundation, either version 3 of the License, or
 (at your option) any later version
 OR
 * MIT License: https://github.com/jsxgraph/jsxgraph/blob/master/LICENSE.MIT

 JSXGraph is distributed in the hope that it will be useful,
 but WITHOUT ANY WARRANTY; without even the implied warranty of
 MERCHANTABILITY or FITNESS FOR A PARTICULAR PURPOSE.  See the
 GNU Lesser General Public License for more details.

 You should have received a copy of the GNU Lesser General Public License and
 the MIT License along with JSXGraph. If not, see <https://www.gnu.org/licenses/>
 and <https://opensource.org/licenses/MIT/>.
 */

JXG.TracenpocheReader = function (board, str) {
    this.board = board;
    this.content = str;

    this.tokenize = function (inputStr, prefix, suffix) {
        if (typeof prefix !== 'string') {
            prefix = "<>+-&";
        }
        if (typeof suffix !== 'string') {
            suffix = "=>&:";
        }
        var c; // The current character.
        var from; // The index of the start of the token.
        var i = 0; // The index of the current character.
        var length = inputStr.length;
        var n; // The number value.
        var q; // The quote character.
        var str; // The string value.
        var isSmallName;

        var result = []; // An array to hold the results.

        // Make a token object.
        var make = function (type, value) {
            return {
                type: type,
                value: value,
                from: from,
                to: i
            };
        };

        var error = function (type, value, msg) {
            console.log("Tokenizer: problem with " + type + " " + value + ": " + msg);
        };

        if (!inputStr || inputStr == "") return;

        // Loop through this text, one character at a time.

        c = inputStr.charAt(i);
        while (c) {
            from = i;
            if (c <= " ") {
                // Ignore whitespace
                i++;
                c = inputStr.charAt(i);
            } else if ((c >= "a" && c <= 'z') || (c >= "A" && c <= 'Z')) {
                // name
                str = c;
                i += 1;
                // if the name starts with a small capital, anything may follow
                // otherwise, if the next char is a capital letter like
                // AB, the meaning is Dist(A,B)
                isSmallName = c >= "a" && c <= "z" ? true : false;

                for (;;) {
                    c = inputStr.charAt(i);
                    if (isSmallName) {
                        if (
                            (c >= "a" && c <= 'z') ||
                            (c >= "A" && c <= 'Z') ||
                            (c >= "0" && c <= '9') ||
                            c === "'" /*|| c === '_' */
                        ) {
                            str += c;
                            i++;
                        } else {
                            break;
                        }
                    } else {
                        if ((c >= "0" && c <= '9') || c === "'") {
                            str += c;
                            i++;
                        } else {
                            break;
                        }
                    }
                }
                if (
                    result.length > 0 &&
                    result[result.length - 1].type == "name" &&
                    result[result.length - 1].value != "var" &&
                    result[result.length - 1].value != "for"
                ) {
                    // Here we have the situation AB -> A#B
                    result.push(make("operator", "#"));
                }
                result.push(make("name", str));
            } else if (c >= "0" && c <= '9') {
                // number
                // A number cannot start with a decimal point. It must start with a digit,
                // possibly '0'.
                str = c;
                i++;
                for (;;) {
                    // Look for more digits
                    c = inputStr.charAt(i);
                    if (c < "0" || c > '9') {
                        break;
                    }
                    i++;
                    str += c;
                }
                if (c === '.') {
                    // Look for a decimal fraction part
                    i++;
                    str += c;
                    for (;;) {
                        c = inputStr.charAt(i);
                        if (c < "0" || c > '9') {
                            break;
                        }
                        i++;
                        str += c;
                    }
                }
                if (c === "e" || c === 'E') {
                    // Look for an exponent part.
                    i++;
                    str += c;
                    c = inputStr.charAt(i);
                    if (c === "-" || c === "+") {
                        i++;
                        str += c;
                        c = inputStr.charAt(i);
                    }
                    if (c < "0" || c > '9') {
                        error("number", str, "Bad exponent");
                    }
                    do {
                        i++;
                        str += c;
                        c = inputStr.charAt(i);
                    } while (c >= "0" && c <= '9');
                }
                if (c >= "a" && c <= 'z') {
                    // Make sure the next character is not a letter
                    i++;
                    str += c;
                    error("number", str, "Bad number");
                }
                n = +str; // Convert the string value to a number. If it is finite, then it is a good token.
                if (isFinite(n)) {
                    result.push(make("number", n));
                } else {
                    error("number", str, "Bad number");
                }
            } else if (c === "'" || c === '"') {
                // string
                str = "";
                q = c;
                i++;
                for (;;) {
                    c = inputStr.charAt(i);
                    if (c < " ") {
                        error(
                            "string",
                            str,
                            c === "\n" || c === "\r" || c === ""
                                ? "Unterminated string."
                                : "Control character in string.",
                            make("", str)
                        );
                        break;
                    }
                    if (i >= length) {
                        error("string", str, "Unterminated string");
                        break;
                    }
                    if (c === q) {
                        // Look for the closing quote.
                        break;
                    }
                    if (c === "\\") {
                        // Look for escapement
                        i++;
                        if (i >= length) {
                            error("string", str, "Unterminated string");
                            break;
                        }
                        c = inputStr.charAt(i);
                        switch (c) {
                            case "b":
                                c = "\b";
                                break;
                            case "f":
                                c = "\f";
                                break;
                            case "n":
                                c = "\n";
                                break;
                            case "r":
                                c = "\r";
                                break;
                            case "t":
                                c = "\t";
                                break;
                            case "u":
                                if (i >= length) {
                                    error("string", str, "Unterminated string");
                                }
                                c = parseInt(inputStr.slice(i + 1, i + 5), 16);
                                if (!isFinite(c) || c < 0) {
                                    error("string", str, "Unterminated string");
                                }
                                c = String.fromCharCode(c);
                                i += 4;
                                break;
                        }
                    }
                    str += c;
                    i++;
                }
                i++;
                result.push(make("string", str));
                c = inputStr.charAt(i);
            } else if (c === "/" && inputStr.charAt(i + 1) === "/") {
                // comment
                i++;
                for (;;) {
                    c = inputStr.charAt(i);
                    if (c === "\n" || c === "\r" || c === "") {
                        break;
                    }
                    i++;
                }
            } else if (prefix.indexOf(c) >= 0) {
                // combining (multi-character operator)
                str = c;
                i++;
                while (true) {
                    c = inputStr.charAt(i);
                    if (i >= length || suffix.indexOf(c) < 0) {
                        break;
                    }
                    i++;
                    str += c;
                }
                result.push(make("operator", str));
            } else {
                // single-character operator
                i++;
                result.push(make("operator", c));
                c = inputStr.charAt(i);
            }
        }

        return result;
    };

    this.parseOptions = function (board) {
        //var code, i, len = script.length;

        // Analyze this.data for "@options;"
        // Just for testing.
        board.setBoundingBox([-10, 10, 10, -10], true);
        board.create("axis", [
            [0, 0],
            [1, 0]
        ]);
        board.create("axis", [
            [0, 0],
            [0, 1]
        ]);

        /*
         for (i=start+1; i<len; i++) {
         code = script[i];
         if (code=='') continue;

         if (code.match(/@/)) {   // Reached the end of the options section
         return i-1;
         }
         console.log("OPT>", code);
         // Read options:
         }
         */
    };

    this.parse = function (tokens, scopeObjName) {
        var scope;
        var symbol_table = {};
        var token;
        var token_nr;
        var i, arr;

        var error = function (tok, msg) {
            throw new Error(
                "TraceEnPocheReader: syntax error at char " +
                    tok.from +
                    ": " +
                    tok.value +
                    " - " +
                    msg
            );
        };

        var createObject = function (o) {
            function F() {}
            F.prototype = o;
            return new F();
        };

        var original_scope = {
            define: function (n) {
                //console.log("Add scope var " + n.value);
                this.def[n.value] = n.value;
            },
            find: function (n) {
                var e = this,
                    o;
                while (true) {
                    o = e.def[n];
                    if (o) {
                        return "$" + '["' + e.def[n].value + '"]';
                    }
                    e = e.parent;
                    if (!e) {
                        o = symbol_table[n];
                        return o;
                    }
                }
            },
            pop: function () {
                scope = this.parent;
            }
        };

        var new_scope = function () {
            var s = scope;
            scope = Object.create(original_scope);
            scope.def = {};
            scope.parent = s;
            return scope;
        };

        var advance = function (id) {
            var a, o, t, v;
            if (id && token.id !== id) {
                error(token, "Expected '" + id + "'.");
            }
            if (token_nr >= tokens.length) {
                token = symbol_table["(end)"];
                return;
            }
            t = tokens[token_nr];
            token_nr++;
            v = t.value;
            a = t.type;
            if (a === 'name') {
                o = symbol_table[v];
                if (!o) {
                    o = variable(v);
                }
            } else if (a === 'operator') {
                o = symbol_table[v];
                if (!o) {
                    error(t, "Unknown operator.");
                }
            } else if (a === "string" || a === 'number') {
                o = symbol_table["(literal)"];
                // a = 'literal'
            } else {
                error(t, "Unexpected token.");
            }
            token = createObject(o);
            token.from = t.from;
            token.to = t.to;
            token.value = v;
            return token;
        };

        var expression = function (rbp) {
            var left,
                t = token;
            advance();
            left = t.nud();
            while (rbp < token.lbp) {
                t = token;
                advance();
                left = t.led(left);
            }
            return left;
        };

        var statement = function () {
            var n = token,
                v;

            if (n.std) {
                advance();
                //scope.reserve(n);

                return n.std();
            }
            v = expression(0) + ";";
            /*
             if (!v.assignment && v.id !== "(") {
             error(v, "Bad expression statement.");
             }
             */
            advance(";");
            return v;
        };

        var statements = function () {
            var a = [],
                s;
            while (true) {
                if (token.id === "end" || token.id === "(end)") {
                    break;
                }
                s = statement();
                if (s) {
                    a.push(s);
                }
            }
            return a.length === 0 ? null : a;
        };

        var original_symbol = {
            nud: function () {
                error(this, 'Undefined.');
            },
            led: function (left) {
                error(this, "Missing operator.");
            }
        };

        /*
         * Shortcuts
         */
        var symbol = function (id, bp) {
            var s = symbol_table[id];
            bp = bp || 0;
            if (s) {
                if (bp >= s.lbp) {
                    s.lbp = bp;
                }
            } else {
                s = createObject(original_symbol);
                s.id = s.value = id;
                s.lbp = bp;
                symbol_table[id] = s;
            }
            return s;
        };

        var constant = function (s, v) {
            var x = symbol(s);
            x.nud = function () {
                this.value = symbol_table[this.id].value;
                return this.value;
            };
            x.value = v;
            x.arity = 'name'
            return x;
        };

        var predefined = function (s, v) {
            var x = symbol(s);
            x.nud = function () {
                this.value = symbol_table[this.id].value;
                return this.value;
            };
            x.arity = 'function'
            x.value = v;
            return x;
        };

        var variable = function (s) {
            var x = symbol(s),
                second;
            //console.log("Define " + s);
            scope.define(x);

            x.nud = function () {
                this.value = symbol_table[this.id].value;
                if (token.id === "[") {
                    //console.log("Proceed " + this.value);
                    second = expression(11);
                    return scopeObjName + '["' + this.value + '"+' + second + "]";
                }
                return scopeObjName + '["' + this.value + '"]';
            };
            return x;
        };

        var infix = function (id, bp, led) {
            var s = symbol(id, bp);
            s.led =
                led ||
                function (left) {
                    this.first = left;
                    this.second = expression(bp);
                    return "(" + this.first + this.value + this.second + ")";
                };
            return s;
        };

        var infixr = function (id, bp, led) {
            var s = symbol(id, bp);
            s.led =
                led ||
                function (left) {
                    this.first = left;
                    this.second = expression(bp - 1);
                    return "(" + this.first + this.value + this.second + ")";
                };
            return s;
        };

        var assignment = function (id) {
            return infixr(id, 10, function (left) {
                this.first = left;
                if (token.id === "[") {
                    this.first += expression(0);
                    this.first = "$[" + this.first + "]";
                }
                this.second = expression(9);
                this.assignment = true;
                return this.first + this.value + this.second;
            });
        };

        var prefix = function (id, nud) {
            var s = symbol(id);
            s.nud =
                nud ||
                function () {
                    this.first = expression(70);
                    return this.value + this.first;
                };
            return s;
        };

        var stmt = function (s, f) {
            var x = symbol(s);
            x.std = f;
            return x;
        };

        /*
         * Define the language
         *
         */
        symbol("(literal)").nud = function () {
            return typeof this.value === "string" ? "'" + this.value + "'" : this.value;
        };
        symbol("(end)");
        symbol("(name)");
        symbol(":");
        symbol(";");
        symbol(")");
        symbol("]");
        symbol("}");
        symbol(",");
        symbol('do');
        symbol('to');
        symbol('end');

        constant("true", true);
        constant("false", false);

        /*
         * Predefined functions
         */
        for (i = 0; i < this.tepElements.length; i++) {
            predefined(this.tepElements[i], "that." + this.tepElements[i]);
        }

        constant("x", 'x');
        predefined("pi", 'Math.PI');
        predefined("sin", 'Math.sin');
        predefined("cos", 'Math.cos');
        predefined("tan", 'Math.tan');
        predefined("abs", 'Math.abs');
        predefined("racine", 'Math.sqrt');
        predefined("carre", 'JXG.Math.carre');

        assignment("=");

        infixr("&&", 30);
        infixr("||", 30);

        arr = ["==", "!=", "<", "<=", ">", ">="];
        for (i = 0; i < arr.length; i++) {
            infixr(arr[i], 40);
        }

        infix("#", 50, function (left) {
            this.first = left;
            this.second = expression(0);
            return "function(){return " + this.first + ".Dist(" + this.second + ");}";
        });

        infix("+", 50);
        infix("-", 50);
        infix("*", 60);
        infix("/", 60);
        infix("%", 50);

        infixr("^", 65, function (left) {
            this.first = left;
            this.second = expression(64);
            return "Math.pow(" + this.first + "," + this.second + ")";
        });

        infix("(", 80, function (left) {
            var a = [];
            this.first = left;
            this.second = a;

            // Parameters
            if (token.id !== ")") {
                while (true) {
                    a.push(expression(0));
                    if (token.id !== ",") {
                        break;
                    }
                    advance(",");
                }
            }
            advance(")");

            // Optional attributes
            if (token.id === "{") {
                this.third = expression(0).first;
            } else {
                this.third = [];
            }
            return (
                this.first + "([" + this.second.join(",") + "],[" + this.third.join(",") + "])"
            );
        });

        prefix("-");
        prefix("(", function () {
            var e = expression(0);
            advance(")");
            return e;
        });

        prefix("fonction", function () {
            advance("(");
            var e = expression(0);
            advance(")");
            e = e.replace(/,\[\]/g, "").replace(/[\[\]]/g, "");
            return "that.fonction([" + "'" + e + "'" + "],{})";
        });

        // Attributes
        prefix("{", function () {
            var a = [],
                n,
                v;
            if (token.id !== "}") {
                while (true) {
                    // Ignore
                    n = token;

                    //if (n.arity !== "name"/* && n.arity !== "literal"*/) {
                    //    error(token, "Bad property name.");
                    //}
                    advance();
                    a.push("'" + n.value + "'");
                    if (token.id !== ",") {
                        break;
                    }
                    advance(",");
                }
            }
            advance("}");
            this.first = a;
            this.arity = 'unary'
            return this;
        });

        prefix("for", function () {
            var n = token,
                varname;

            this.first = expression(0);
            advance('to');
            this.second = expression(0);
            advance('do');
            if (token.id === ";") advance(";");
            this.third = statements().join("\n");
            advance('end');
            varname = scopeObjName + '["' + n.value + '"]';
            return (
                "for (" +
                this.first +
                ";" +
                varname +
                "<=" +
                this.second +
                ";" +
                varname +
                "++){" +
                this.third +
                "}"
            );
        });

        stmt("var", function () {
            var a, n, t;
            //n = token;
            // scope.define(n);
            a = statement();
            return /*"VAR " + */ a;
        });

        prefix("[", function () {
            var a = [];
            if (token.id !== "]") {
                while (true) {
                    a.push(expression(0));
                    if (token.id !== ",") {
                        break;
                    }
                    advance(",");
                }
            }
            advance("]");
            this.first = a;
            this.arity = 'unary'
            return a.length == 0 ? null : a.length == 1 ? a[0] : a[0] + "?" + a[1] + ":" + a[2];
        });

        /*
         * Here starts the parsing part
         *
         */
        token_nr = 0;
        new_scope();
        advance();
        return statements().join("\n");
    };

    this.parseData = function (board) {
        this.parseOptions(board);
        this.parseFigure(board);
    };

    this.parseFigure = function (board) {
        var i = this.data.indexOf("@figure;");
        if (i < 0) {
            return; // no figure found
        }

        i += 8; // skip string "@figure;"
        var i2 = this.data.indexOf("@", i + 1);
        if (i2 < 0) {
            i2 = this.data.length;
        }

        var tokens = this.tokenize(this.data.slice(i, i2), "=<>!+-*&|/%^#", "=<>&|");
        this.board = board;
        var s = this.parse(tokens, 'tep');
        var tep = {};

        // Set the default options
        board.options.point.face = 'x'
        board.options.point.strokeColor = "#0000ff";
        board.options.point.strokeWidth = 1;
        board.options.line.strokeWidth = 1;

        var fun = new Function("that", "tep", s);
        fun(this, tep);

        // Set the correct labels and names
        var el;
        for (el in tep) {
            if (JXG.exists(tep[el].setProperty)) {
                tep[el].setAttribute({ name: el });
                if (JXG.exists(tep[el].label) && JXG.exists(tep[el].label)) {
                    tep[el].label.setText(el);
                }
            }
        }
    };

    //
    //---------------------------------------------------------------------
    //
    this.prepareString = function (fileStr) {
        //fileStr = JXG.Util.utf8Decode(fileStr);
        //fileStr = JXG.GeogebraReader.utf8replace(fileStr);
        return fileStr;
    };

    this.read = function () {
        this.data = this.prepareString(this.content);
        this.parseData(this.board);
        return this.data;
    };

    //
    //---------------------------------------------------------------------
    //
    this.handleAtts = function (attsArr) {
        var obj = {},
            i,
            le = attsArr.length;

        obj["withLabel"] = true;
        for (i = 0; i < le; i++) {
            switch (attsArr[i]) {
                case "sansnom":
                    obj["withLabel"] = false;
                    break;
            }
        }
        return obj;
    };

    JXG.Math.carre = function (x) {
        return x * x;
    };

    /*
     * Now, the constructions of TeP elements follow
     */
    this.tepElements = [
        // points
        "point",
        "pointsur",
        "intersection",
        "projete",
        "barycentre",
        "image",
        "milieu",
        // lines
        "segment",
        "droite",
        "droiteEQR",
        "droiteEQ",
        "mediatrice",
        "parallele",
        "bissectrice",
        "perpendiculaire",
        "tangente",
        "vecteur",
        // circles
        "cercle",
        "cerclerayon",
        // polygons
        "polygone",
        // other
        "texte",
        "reel",
        "entier",
        "fonction",
        // transformations
        "homothetie",
        "reflexion",
        "rotation",
        "symetrie",
        "translation"
    ];

    /*
     * Points
     */
    this.point = function (parents, attributes) {
        if (parents.length == 0) {
            return this.board.create(
                "point",
                [Math.random(), Math.random()],
                this.handleAtts(attributes)
            );
        } else {
            return this.board.create("point", parents, this.handleAtts(attributes));
        }
    };

    this.pointsur = function (parents, attributes) {
        var p1, p2, c, lambda, par3;

        par3 = parents[parents.length - 1];
        if (JXG.isNumber(par3)) {
            lambda = function () {
                return par3;
            };
        } else {
            lambda = function () {
                return par3.Value();
            };
        }

        if (parents.length == 3) {
            // point between two points
            p1 = parents[0];
            p2 = parents[1];
            return this.board.create(
                "point",
                [
                    function () {
                        return p1.X() + (p2.X() - p1.X()) * lambda();
                    },
                    function () {
                        return p1.Y() + (p2.Y() - p1.Y()) * lambda();
                    }
                ],
                this.handleAtts(attributes)
            );
        } else if (parents.length == 2) {
            // point on segment
            if (parents[0].elementClass == JXG.OBJECT_CLASS_LINE) {
                p1 = parents[0].point1;
                p2 = parents[0].point2;
                return this.board.create(
                    "point",
                    [
                        function () {
                            return p1.X() + (p2.X() - p1.X()) * lambda();
                        },
                        function () {
                            return p1.Y() + (p2.Y() - p1.Y()) * lambda();
                        }
                    ],
                    this.handleAtts(attributes)
                );
            } else {
                // point on circle
                c = parents[0];
                return this.board.create(
                    "point",
                    [
                        function () {
                            return c.center.X() + c.Radius() * Math.cos(lambda());
                        },
                        function () {
                            return c.center.Y() + c.Radius() * Math.sin(lambda());
                        }
                    ],
                    this.handleAtts(attributes)
                );
            }
        }
    };

    this.intersection = function (parents, attributes) {
        if (parents.length == 2) {
            // line line
            return this.board.create(
                "intersection",
                [parents[0], parents[1], 0],
                this.handleAtts(attributes)
            );
        } else if (parents.length == 3) {
            if (JXG.isNumber(parents[2])) {
                // line circle
                parents[2] -= 1;
                return this.board.create("intersection", parents, this.handleAtts(attributes));
            } else {
                return this.board.create(
                    "otherintersection",
                    parents,
                    this.handleAtts(attributes)
                );
            }
        }
    };

    this.projete = function (parents, attributes) {
        var lpar;
        if (parents.length == 2) {
            // orthogonal projection
            return this.board.create(
                "orthogonalprojection",
                parents,
                this.handleAtts(attributes)
            );
        } else {
            // parallel projection along parents[2]
            lpar = this.board.create("parallel", [parents[2], parents[0]], {
                visible: false,
                withLabel: false
            });
            return this.board.create(
                "intersection",
                [parents[1], lpar, 0],
                this.handleAtts(attributes)
            );
        }
    };

    this.barycentre = function (parents, attributes) {
        return this.board.create(
            "point",
            [
                function () {
                    var i,
                        s = 0,
                        le = parents.length,
                        x = 0.0;
                    for (i = 0; i < le; i += 2) {
                        x += parents[i].X() * parents[i + 1];
                        s += parents[i + 1];
                    }
                    return x / s;
                },
                function () {
                    var i,
                        s = 0,
                        le = parents.length,
                        y = 0.0;
                    for (i = 0; i < le; i += 2) {
                        y += parents[i].Y() * parents[i + 1];
                        s += parents[i + 1];
                    }
                    return y / s;
                }
            ],
            this.handleAtts(attributes)
        );
    };

    this.image = function (parents, attributes) {
        return this.board.create(
            "point",
            [parents[1], parents[0]],
            this.handleAtts(attributes)
        );
    };

    this.milieu = function (parents, attributes) {
        return this.board.create("midpoint", parents, this.handleAtts(attributes));
    };

    /*
     * Lines
     */
    this.segment = function (parents, attributes) {
        return this.board.create("segment", parents, this.handleAtts(attributes));
    };

    this.droite = function (parents, attributes) {
        return this.board.create("line", parents, this.handleAtts(attributes));
    };

    this.droiteEQR = function (parents, attributes) {
        return this.board.create(
            "line",
            [parents[2], parents[0], parents[1]],
            this.handleAtts(attributes)
        );
    };

    this.droiteEQ = function (parents, attributes) {
        return this.board.create(
            "line",
            [1.0, parents[0], parents[1]],
            this.handleAtts(attributes)
        );
    };

    this.parallele = function (parents, attributes) {
        return this.board.create(
            "parallel",
            [parents[1], parents[0]],
            this.handleAtts(attributes)
        );
    };

    this.mediatrice = function (parents, attributes) {
        var m, li, el;
        if (parents.length == 1) {
            m = this.board.create("midpoint", [parents[0]], {
                visible: false,
                withLabel: false
            });
            el = this.board.create(
                "perpendicular",
                [parents[0], m],
                this.handleAtts(attributes)
            );
        } else {
            li = this.board.create("line", parents, {
                visible: false,
                withLabel: false
            });
            m = this.board.create("midpoint", parents, {
                visible: false,
                withLabel: false
            });
            el = this.board.create("perpendicular", [li, m], this.handleAtts(attributes));
        }
        return el;
    };

    this.perpendiculaire = function (parents, attributes) {
        return this.board.create(
            "perpendicular",
            [parents[1], parents[0]],
            this.handleAtts(attributes)
        );
    };

    this.bissectrice = function (parents, attributes) {
        return this.board.create("bisector", parents, this.handleAtts(attributes));
    };

    this.tangente = function (parents, attributes) {
        var gli,
            f = parents[0],
            x = parents[1];

        if (JXG.isNumber(parents[1])) {
            x = parents[1];
            gli = this.board.create("glider", [x, f.Y(x), f], {
                fixed: true,
                visible: false,
                withLabel: false
            });
            return this.board.create("tangent", [f, gli], this.handleAtts(attributes));
        } else if (JXG.exists(parents[1].Value)) {
            // Fake glider: it needs the properties "position" and "slideObject".
            gli = this.board.create(
                "point",
                [
                    function () {
                        this.position = x.Value();
                        return x.Value();
                    },
                    function () {
                        return f.Y(x.Value());
                    }
                ],
                { visible: false, withLabel: false }
            );
            gli.slideObject = f;
            return this.board.create("tangent", [f, gli], this.handleAtts(attributes));
        } else {
            // Fake glider: it needs the properties "position" and "slideObject".
            gli = this.board.create(
                "point",
                [
                    function () {
                        this.position = x.X();
                        return x.X();
                    },
                    function () {
                        return f.Y(x.X());
                    }
                ],
                { visible: false, withLabel: false }
            );
            gli.slideObject = f;
            return this.board.create("tangent", [f, gli], this.handleAtts(attributes));
        }
    };

    this.vecteur = function (parents, attributes) {
        return this.board.create("arrow", parents, this.handleAtts(attributes));
    };

    /*
     * Circles
     */
    this.cercle = function (parents, attributes) {
        return this.board.create("circle", parents, this.handleAtts(attributes));
    };

    this.cerclerayon = function (parents, attributes) {
        return this.board.create("circle", parents, this.handleAtts(attributes));
    };

    /*
     * Polygons
     */
    this.polygone = function (parents, attributes) {
        return this.board.create("polygon", parents, this.handleAtts(attributes));
    };

    /*
     * Other
     */
    this.texte = function (parents, attributes) {
        return this.board.create("text", parents, this.handleAtts(attributes));
    };

    this.reel = function (parents, attributes) {
        var atts = this.handleAtts(attributes);
        atts["snapWidth"] = parents[3];
        return this.board.create(
            "slider",
            [
                [0, -2],
                [3, -2],
                [parents[1], parents[0], parents[2]]
            ],
            atts
        );
    };

    this.entier = function (parents, attributes) {
        return this.reel(parents, attributes);
    };

    this.fonction = function (parents, attributes) {
        var f = new Function("x", "return " + parents[0]);
        return this.board.create("functiongraph", [f], this.handleAtts(attributes));
    };

    /*
     * Transformations
     */

    this.homothetie = function (parents, attributes) {
        var c = parents[0],
            a = parents[1];
        if (JXG.isNumber(a)) {
            return this.board.create(
                "transform",
                [
                    1,
                    0,
                    0,
                    function () {
                        return (-a + 1) * c.X();
                    },
                    a,
                    0,
                    function () {
                        return (-a + 1) * c.Y();
                    },
                    0,
                    a
                ],
                { type: "generic" }
            );
        } else {
            // Slider
            return this.board.create(
                "transform",
                [
                    1,
                    0,
                    0,
                    function () {
                        return (-a.Value() + 1) * c.X();
                    },
                    function () {
                        return a.Value();
                    },
                    0,
                    function () {
                        return (-a.Value() + 1) * c.Y();
                    },
                    0,
                    function () {
                        return a.Value();
                    }
                ],
                { type: "generic" }
            );
        }
    };

    this.symetrie = function (parents, attributes) {
        if (parents.length == 1 && JXG.isPoint(parents[0])) {
            return this.board.create("transform", [Math.PI, parents[0]], {
                type: "rotate"
            });
        }
    };

    this.reflexion = function (parents, attributes) {
        return this.board.create("transform", [parents[0]], { type: "reflect" });
    };

    this.rotation = function (parents, attributes) {
        var a = parents[1];
        if (JXG.isNumber(a)) {
            a = (Math.PI * a) / 180.0;
            return this.board.create("transform", [a, parents[0]], {
                type: "rotate"
            });
        } else {
            // slider
            return this.board.create(
                "transform",
                [
                    function () {
                        return (Math.PI * a.Value()) / 180.0;
                    },
                    parents[0]
                ],
                { type: "rotate" }
            );
        }
    };

    this.translation = function (parents, attributes) {
        if (parents.length == 1) {
            return this.board.create(
                "transform",
                [
                    function () {
                        return parents[0].point2.X() - parents[0].point1.X();
                    },
                    function () {
                        return parents[0].point2.Y() - parents[0].point1.Y();
                    }
                ],
                { type: "translate" }
            );
        } else {
            return this.board.create(
                "transform",
                [
                    function () {
                        return parents[1].X() - parents[0].X();
                    },
                    function () {
                        return parents[1].Y() - parents[0].Y();
                    }
                ],
                { type: "translate" }
            );
        }
    };
};

JXG.registerReader(JXG.TracenpocheReader, ["tracenpoche"]);
>>>>>>> 76575604
<|MERGE_RESOLUTION|>--- conflicted
+++ resolved
@@ -1,4 +1,3 @@
-<<<<<<< HEAD
 /*
  Copyright 2011-2013
  Emmanuel Ostenne,
@@ -31,10 +30,10 @@
     this.content = str;
 
     this.tokenize = function (inputStr, prefix, suffix) {
-        if (typeof prefix !== "string") {
+        if (typeof prefix !== 'string') {
             prefix = "<>+-&";
         }
-        if (typeof suffix !== "string") {
+        if (typeof suffix !== 'string') {
             suffix = "=>&:";
         }
         var c; // The current character.
@@ -73,7 +72,7 @@
                 // Ignore whitespace
                 i++;
                 c = inputStr.charAt(i);
-            } else if ((c >= "a" && c <= "z") || (c >= "A" && c <= "Z")) {
+            } else if ((c >= "a" && c <= 'z') || (c >= "A" && c <= 'Z')) {
                 // name
                 str = c;
                 i += 1;
@@ -86,9 +85,9 @@
                     c = inputStr.charAt(i);
                     if (isSmallName) {
                         if (
-                            (c >= "a" && c <= "z") ||
-                            (c >= "A" && c <= "Z") ||
-                            (c >= "0" && c <= "9") ||
+                            (c >= "a" && c <= 'z') ||
+                            (c >= "A" && c <= 'Z') ||
+                            (c >= "0" && c <= '9') ||
                             c === "'" /*|| c === '_' */
                         ) {
                             str += c;
@@ -97,7 +96,7 @@
                             break;
                         }
                     } else {
-                        if ((c >= "0" && c <= "9") || c === "'") {
+                        if ((c >= "0" && c <= '9') || c === "'") {
                             str += c;
                             i++;
                         } else {
@@ -115,7 +114,7 @@
                     result.push(make("operator", "#"));
                 }
                 result.push(make("name", str));
-            } else if (c >= "0" && c <= "9") {
+            } else if (c >= "0" && c <= '9') {
                 // number
                 // A number cannot start with a decimal point. It must start with a digit,
                 // possibly '0'.
@@ -124,26 +123,26 @@
                 for (;;) {
                     // Look for more digits
                     c = inputStr.charAt(i);
-                    if (c < "0" || c > "9") {
+                    if (c < "0" || c > '9') {
                         break;
                     }
                     i++;
                     str += c;
                 }
-                if (c === ".") {
+                if (c === '.') {
                     // Look for a decimal fraction part
                     i++;
                     str += c;
                     for (;;) {
                         c = inputStr.charAt(i);
-                        if (c < "0" || c > "9") {
+                        if (c < "0" || c > '9') {
                             break;
                         }
                         i++;
                         str += c;
                     }
                 }
-                if (c === "e" || c === "E") {
+                if (c === "e" || c === 'E') {
                     // Look for an exponent part.
                     i++;
                     str += c;
@@ -153,16 +152,16 @@
                         str += c;
                         c = inputStr.charAt(i);
                     }
-                    if (c < "0" || c > "9") {
+                    if (c < "0" || c > '9') {
                         error("number", str, "Bad exponent");
                     }
                     do {
                         i++;
                         str += c;
                         c = inputStr.charAt(i);
-                    } while (c >= "0" && c <= "9");
-                }
-                if (c >= "a" && c <= "z") {
+                    } while (c >= "0" && c <= '9');
+                }
+                if (c >= "a" && c <= 'z') {
                     // Make sure the next character is not a letter
                     i++;
                     str += c;
@@ -376,19 +375,19 @@
             token_nr++;
             v = t.value;
             a = t.type;
-            if (a === "name") {
+            if (a === 'name') {
                 o = symbol_table[v];
                 if (!o) {
                     o = variable(v);
                 }
-            } else if (a === "operator") {
+            } else if (a === 'operator') {
                 o = symbol_table[v];
                 if (!o) {
                     error(t, "Unknown operator.");
                 }
-            } else if (a === "string" || a === "number") {
+            } else if (a === "string" || a === 'number') {
                 o = symbol_table["(literal)"];
-                // a = "literal";
+                // a = 'literal'
             } else {
                 error(t, "Unexpected token.");
             }
@@ -449,7 +448,7 @@
 
         var original_symbol = {
             nud: function () {
-                error(this, "Undefined.");
+                error(this, 'Undefined.');
             },
             led: function (left) {
                 error(this, "Missing operator.");
@@ -482,7 +481,7 @@
                 return this.value;
             };
             x.value = v;
-            x.arity = "name";
+            x.arity = 'name'
             return x;
         };
 
@@ -492,7 +491,7 @@
                 this.value = symbol_table[this.id].value;
                 return this.value;
             };
-            x.arity = "function";
+            x.arity = 'function'
             x.value = v;
             return x;
         };
@@ -584,9 +583,9 @@
         symbol("]");
         symbol("}");
         symbol(",");
-        symbol("do");
-        symbol("to");
-        symbol("end");
+        symbol('do');
+        symbol('to');
+        symbol('end');
 
         constant("true", true);
         constant("false", false);
@@ -598,14 +597,14 @@
             predefined(this.tepElements[i], "that." + this.tepElements[i]);
         }
 
-        constant("x", "x");
-        predefined("pi", "Math.PI");
-        predefined("sin", "Math.sin");
-        predefined("cos", "Math.cos");
-        predefined("tan", "Math.tan");
-        predefined("abs", "Math.abs");
-        predefined("racine", "Math.sqrt");
-        predefined("carre", "JXG.Math.carre");
+        constant("x", 'x');
+        predefined("pi", 'Math.PI');
+        predefined("sin", 'Math.sin');
+        predefined("cos", 'Math.cos');
+        predefined("tan", 'Math.tan');
+        predefined("abs", 'Math.abs');
+        predefined("racine", 'Math.sqrt');
+        predefined("carre", 'JXG.Math.carre');
 
         assignment("=");
 
@@ -701,7 +700,7 @@
             }
             advance("}");
             this.first = a;
-            this.arity = "unary";
+            this.arity = 'unary'
             return this;
         });
 
@@ -710,12 +709,12 @@
                 varname;
 
             this.first = expression(0);
-            advance("to");
+            advance('to');
             this.second = expression(0);
-            advance("do");
+            advance('do');
             if (token.id === ";") advance(";");
             this.third = statements().join("\n");
-            advance("end");
+            advance('end');
             varname = scopeObjName + '["' + n.value + '"]';
             return (
                 "for (" +
@@ -753,7 +752,7 @@
             }
             advance("]");
             this.first = a;
-            this.arity = "unary";
+            this.arity = 'unary'
             return a.length == 0 ? null : a.length == 1 ? a[0] : a[0] + "?" + a[1] + ":" + a[2];
         });
 
@@ -786,11 +785,11 @@
 
         var tokens = this.tokenize(this.data.slice(i, i2), "=<>!+-*&|/%^#", "=<>&|");
         this.board = board;
-        var s = this.parse(tokens, "tep");
+        var s = this.parse(tokens, 'tep');
         var tep = {};
 
         // Set the default options
-        board.options.point.face = "x";
+        board.options.point.face = 'x'
         board.options.point.strokeColor = "#0000ff";
         board.options.point.strokeWidth = 1;
         board.options.line.strokeWidth = 1;
@@ -1354,1362 +1353,4 @@
     };
 };
 
-JXG.registerReader(JXG.TracenpocheReader, ["tracenpoche"]);
-=======
-/*
- Copyright 2011-2013
- Emmanuel Ostenne,
- Alfred Wassermann
-
- This file is part of JSXGraph.
-
- JSXGraph is free software dual licensed under the GNU LGPL or MIT License.
-
- You can redistribute it and/or modify it under the terms of the
-
- * GNU Lesser General Public License as published by
- the Free Software Foundation, either version 3 of the License, or
- (at your option) any later version
- OR
- * MIT License: https://github.com/jsxgraph/jsxgraph/blob/master/LICENSE.MIT
-
- JSXGraph is distributed in the hope that it will be useful,
- but WITHOUT ANY WARRANTY; without even the implied warranty of
- MERCHANTABILITY or FITNESS FOR A PARTICULAR PURPOSE.  See the
- GNU Lesser General Public License for more details.
-
- You should have received a copy of the GNU Lesser General Public License and
- the MIT License along with JSXGraph. If not, see <https://www.gnu.org/licenses/>
- and <https://opensource.org/licenses/MIT/>.
- */
-
-JXG.TracenpocheReader = function (board, str) {
-    this.board = board;
-    this.content = str;
-
-    this.tokenize = function (inputStr, prefix, suffix) {
-        if (typeof prefix !== 'string') {
-            prefix = "<>+-&";
-        }
-        if (typeof suffix !== 'string') {
-            suffix = "=>&:";
-        }
-        var c; // The current character.
-        var from; // The index of the start of the token.
-        var i = 0; // The index of the current character.
-        var length = inputStr.length;
-        var n; // The number value.
-        var q; // The quote character.
-        var str; // The string value.
-        var isSmallName;
-
-        var result = []; // An array to hold the results.
-
-        // Make a token object.
-        var make = function (type, value) {
-            return {
-                type: type,
-                value: value,
-                from: from,
-                to: i
-            };
-        };
-
-        var error = function (type, value, msg) {
-            console.log("Tokenizer: problem with " + type + " " + value + ": " + msg);
-        };
-
-        if (!inputStr || inputStr == "") return;
-
-        // Loop through this text, one character at a time.
-
-        c = inputStr.charAt(i);
-        while (c) {
-            from = i;
-            if (c <= " ") {
-                // Ignore whitespace
-                i++;
-                c = inputStr.charAt(i);
-            } else if ((c >= "a" && c <= 'z') || (c >= "A" && c <= 'Z')) {
-                // name
-                str = c;
-                i += 1;
-                // if the name starts with a small capital, anything may follow
-                // otherwise, if the next char is a capital letter like
-                // AB, the meaning is Dist(A,B)
-                isSmallName = c >= "a" && c <= "z" ? true : false;
-
-                for (;;) {
-                    c = inputStr.charAt(i);
-                    if (isSmallName) {
-                        if (
-                            (c >= "a" && c <= 'z') ||
-                            (c >= "A" && c <= 'Z') ||
-                            (c >= "0" && c <= '9') ||
-                            c === "'" /*|| c === '_' */
-                        ) {
-                            str += c;
-                            i++;
-                        } else {
-                            break;
-                        }
-                    } else {
-                        if ((c >= "0" && c <= '9') || c === "'") {
-                            str += c;
-                            i++;
-                        } else {
-                            break;
-                        }
-                    }
-                }
-                if (
-                    result.length > 0 &&
-                    result[result.length - 1].type == "name" &&
-                    result[result.length - 1].value != "var" &&
-                    result[result.length - 1].value != "for"
-                ) {
-                    // Here we have the situation AB -> A#B
-                    result.push(make("operator", "#"));
-                }
-                result.push(make("name", str));
-            } else if (c >= "0" && c <= '9') {
-                // number
-                // A number cannot start with a decimal point. It must start with a digit,
-                // possibly '0'.
-                str = c;
-                i++;
-                for (;;) {
-                    // Look for more digits
-                    c = inputStr.charAt(i);
-                    if (c < "0" || c > '9') {
-                        break;
-                    }
-                    i++;
-                    str += c;
-                }
-                if (c === '.') {
-                    // Look for a decimal fraction part
-                    i++;
-                    str += c;
-                    for (;;) {
-                        c = inputStr.charAt(i);
-                        if (c < "0" || c > '9') {
-                            break;
-                        }
-                        i++;
-                        str += c;
-                    }
-                }
-                if (c === "e" || c === 'E') {
-                    // Look for an exponent part.
-                    i++;
-                    str += c;
-                    c = inputStr.charAt(i);
-                    if (c === "-" || c === "+") {
-                        i++;
-                        str += c;
-                        c = inputStr.charAt(i);
-                    }
-                    if (c < "0" || c > '9') {
-                        error("number", str, "Bad exponent");
-                    }
-                    do {
-                        i++;
-                        str += c;
-                        c = inputStr.charAt(i);
-                    } while (c >= "0" && c <= '9');
-                }
-                if (c >= "a" && c <= 'z') {
-                    // Make sure the next character is not a letter
-                    i++;
-                    str += c;
-                    error("number", str, "Bad number");
-                }
-                n = +str; // Convert the string value to a number. If it is finite, then it is a good token.
-                if (isFinite(n)) {
-                    result.push(make("number", n));
-                } else {
-                    error("number", str, "Bad number");
-                }
-            } else if (c === "'" || c === '"') {
-                // string
-                str = "";
-                q = c;
-                i++;
-                for (;;) {
-                    c = inputStr.charAt(i);
-                    if (c < " ") {
-                        error(
-                            "string",
-                            str,
-                            c === "\n" || c === "\r" || c === ""
-                                ? "Unterminated string."
-                                : "Control character in string.",
-                            make("", str)
-                        );
-                        break;
-                    }
-                    if (i >= length) {
-                        error("string", str, "Unterminated string");
-                        break;
-                    }
-                    if (c === q) {
-                        // Look for the closing quote.
-                        break;
-                    }
-                    if (c === "\\") {
-                        // Look for escapement
-                        i++;
-                        if (i >= length) {
-                            error("string", str, "Unterminated string");
-                            break;
-                        }
-                        c = inputStr.charAt(i);
-                        switch (c) {
-                            case "b":
-                                c = "\b";
-                                break;
-                            case "f":
-                                c = "\f";
-                                break;
-                            case "n":
-                                c = "\n";
-                                break;
-                            case "r":
-                                c = "\r";
-                                break;
-                            case "t":
-                                c = "\t";
-                                break;
-                            case "u":
-                                if (i >= length) {
-                                    error("string", str, "Unterminated string");
-                                }
-                                c = parseInt(inputStr.slice(i + 1, i + 5), 16);
-                                if (!isFinite(c) || c < 0) {
-                                    error("string", str, "Unterminated string");
-                                }
-                                c = String.fromCharCode(c);
-                                i += 4;
-                                break;
-                        }
-                    }
-                    str += c;
-                    i++;
-                }
-                i++;
-                result.push(make("string", str));
-                c = inputStr.charAt(i);
-            } else if (c === "/" && inputStr.charAt(i + 1) === "/") {
-                // comment
-                i++;
-                for (;;) {
-                    c = inputStr.charAt(i);
-                    if (c === "\n" || c === "\r" || c === "") {
-                        break;
-                    }
-                    i++;
-                }
-            } else if (prefix.indexOf(c) >= 0) {
-                // combining (multi-character operator)
-                str = c;
-                i++;
-                while (true) {
-                    c = inputStr.charAt(i);
-                    if (i >= length || suffix.indexOf(c) < 0) {
-                        break;
-                    }
-                    i++;
-                    str += c;
-                }
-                result.push(make("operator", str));
-            } else {
-                // single-character operator
-                i++;
-                result.push(make("operator", c));
-                c = inputStr.charAt(i);
-            }
-        }
-
-        return result;
-    };
-
-    this.parseOptions = function (board) {
-        //var code, i, len = script.length;
-
-        // Analyze this.data for "@options;"
-        // Just for testing.
-        board.setBoundingBox([-10, 10, 10, -10], true);
-        board.create("axis", [
-            [0, 0],
-            [1, 0]
-        ]);
-        board.create("axis", [
-            [0, 0],
-            [0, 1]
-        ]);
-
-        /*
-         for (i=start+1; i<len; i++) {
-         code = script[i];
-         if (code=='') continue;
-
-         if (code.match(/@/)) {   // Reached the end of the options section
-         return i-1;
-         }
-         console.log("OPT>", code);
-         // Read options:
-         }
-         */
-    };
-
-    this.parse = function (tokens, scopeObjName) {
-        var scope;
-        var symbol_table = {};
-        var token;
-        var token_nr;
-        var i, arr;
-
-        var error = function (tok, msg) {
-            throw new Error(
-                "TraceEnPocheReader: syntax error at char " +
-                    tok.from +
-                    ": " +
-                    tok.value +
-                    " - " +
-                    msg
-            );
-        };
-
-        var createObject = function (o) {
-            function F() {}
-            F.prototype = o;
-            return new F();
-        };
-
-        var original_scope = {
-            define: function (n) {
-                //console.log("Add scope var " + n.value);
-                this.def[n.value] = n.value;
-            },
-            find: function (n) {
-                var e = this,
-                    o;
-                while (true) {
-                    o = e.def[n];
-                    if (o) {
-                        return "$" + '["' + e.def[n].value + '"]';
-                    }
-                    e = e.parent;
-                    if (!e) {
-                        o = symbol_table[n];
-                        return o;
-                    }
-                }
-            },
-            pop: function () {
-                scope = this.parent;
-            }
-        };
-
-        var new_scope = function () {
-            var s = scope;
-            scope = Object.create(original_scope);
-            scope.def = {};
-            scope.parent = s;
-            return scope;
-        };
-
-        var advance = function (id) {
-            var a, o, t, v;
-            if (id && token.id !== id) {
-                error(token, "Expected '" + id + "'.");
-            }
-            if (token_nr >= tokens.length) {
-                token = symbol_table["(end)"];
-                return;
-            }
-            t = tokens[token_nr];
-            token_nr++;
-            v = t.value;
-            a = t.type;
-            if (a === 'name') {
-                o = symbol_table[v];
-                if (!o) {
-                    o = variable(v);
-                }
-            } else if (a === 'operator') {
-                o = symbol_table[v];
-                if (!o) {
-                    error(t, "Unknown operator.");
-                }
-            } else if (a === "string" || a === 'number') {
-                o = symbol_table["(literal)"];
-                // a = 'literal'
-            } else {
-                error(t, "Unexpected token.");
-            }
-            token = createObject(o);
-            token.from = t.from;
-            token.to = t.to;
-            token.value = v;
-            return token;
-        };
-
-        var expression = function (rbp) {
-            var left,
-                t = token;
-            advance();
-            left = t.nud();
-            while (rbp < token.lbp) {
-                t = token;
-                advance();
-                left = t.led(left);
-            }
-            return left;
-        };
-
-        var statement = function () {
-            var n = token,
-                v;
-
-            if (n.std) {
-                advance();
-                //scope.reserve(n);
-
-                return n.std();
-            }
-            v = expression(0) + ";";
-            /*
-             if (!v.assignment && v.id !== "(") {
-             error(v, "Bad expression statement.");
-             }
-             */
-            advance(";");
-            return v;
-        };
-
-        var statements = function () {
-            var a = [],
-                s;
-            while (true) {
-                if (token.id === "end" || token.id === "(end)") {
-                    break;
-                }
-                s = statement();
-                if (s) {
-                    a.push(s);
-                }
-            }
-            return a.length === 0 ? null : a;
-        };
-
-        var original_symbol = {
-            nud: function () {
-                error(this, 'Undefined.');
-            },
-            led: function (left) {
-                error(this, "Missing operator.");
-            }
-        };
-
-        /*
-         * Shortcuts
-         */
-        var symbol = function (id, bp) {
-            var s = symbol_table[id];
-            bp = bp || 0;
-            if (s) {
-                if (bp >= s.lbp) {
-                    s.lbp = bp;
-                }
-            } else {
-                s = createObject(original_symbol);
-                s.id = s.value = id;
-                s.lbp = bp;
-                symbol_table[id] = s;
-            }
-            return s;
-        };
-
-        var constant = function (s, v) {
-            var x = symbol(s);
-            x.nud = function () {
-                this.value = symbol_table[this.id].value;
-                return this.value;
-            };
-            x.value = v;
-            x.arity = 'name'
-            return x;
-        };
-
-        var predefined = function (s, v) {
-            var x = symbol(s);
-            x.nud = function () {
-                this.value = symbol_table[this.id].value;
-                return this.value;
-            };
-            x.arity = 'function'
-            x.value = v;
-            return x;
-        };
-
-        var variable = function (s) {
-            var x = symbol(s),
-                second;
-            //console.log("Define " + s);
-            scope.define(x);
-
-            x.nud = function () {
-                this.value = symbol_table[this.id].value;
-                if (token.id === "[") {
-                    //console.log("Proceed " + this.value);
-                    second = expression(11);
-                    return scopeObjName + '["' + this.value + '"+' + second + "]";
-                }
-                return scopeObjName + '["' + this.value + '"]';
-            };
-            return x;
-        };
-
-        var infix = function (id, bp, led) {
-            var s = symbol(id, bp);
-            s.led =
-                led ||
-                function (left) {
-                    this.first = left;
-                    this.second = expression(bp);
-                    return "(" + this.first + this.value + this.second + ")";
-                };
-            return s;
-        };
-
-        var infixr = function (id, bp, led) {
-            var s = symbol(id, bp);
-            s.led =
-                led ||
-                function (left) {
-                    this.first = left;
-                    this.second = expression(bp - 1);
-                    return "(" + this.first + this.value + this.second + ")";
-                };
-            return s;
-        };
-
-        var assignment = function (id) {
-            return infixr(id, 10, function (left) {
-                this.first = left;
-                if (token.id === "[") {
-                    this.first += expression(0);
-                    this.first = "$[" + this.first + "]";
-                }
-                this.second = expression(9);
-                this.assignment = true;
-                return this.first + this.value + this.second;
-            });
-        };
-
-        var prefix = function (id, nud) {
-            var s = symbol(id);
-            s.nud =
-                nud ||
-                function () {
-                    this.first = expression(70);
-                    return this.value + this.first;
-                };
-            return s;
-        };
-
-        var stmt = function (s, f) {
-            var x = symbol(s);
-            x.std = f;
-            return x;
-        };
-
-        /*
-         * Define the language
-         *
-         */
-        symbol("(literal)").nud = function () {
-            return typeof this.value === "string" ? "'" + this.value + "'" : this.value;
-        };
-        symbol("(end)");
-        symbol("(name)");
-        symbol(":");
-        symbol(";");
-        symbol(")");
-        symbol("]");
-        symbol("}");
-        symbol(",");
-        symbol('do');
-        symbol('to');
-        symbol('end');
-
-        constant("true", true);
-        constant("false", false);
-
-        /*
-         * Predefined functions
-         */
-        for (i = 0; i < this.tepElements.length; i++) {
-            predefined(this.tepElements[i], "that." + this.tepElements[i]);
-        }
-
-        constant("x", 'x');
-        predefined("pi", 'Math.PI');
-        predefined("sin", 'Math.sin');
-        predefined("cos", 'Math.cos');
-        predefined("tan", 'Math.tan');
-        predefined("abs", 'Math.abs');
-        predefined("racine", 'Math.sqrt');
-        predefined("carre", 'JXG.Math.carre');
-
-        assignment("=");
-
-        infixr("&&", 30);
-        infixr("||", 30);
-
-        arr = ["==", "!=", "<", "<=", ">", ">="];
-        for (i = 0; i < arr.length; i++) {
-            infixr(arr[i], 40);
-        }
-
-        infix("#", 50, function (left) {
-            this.first = left;
-            this.second = expression(0);
-            return "function(){return " + this.first + ".Dist(" + this.second + ");}";
-        });
-
-        infix("+", 50);
-        infix("-", 50);
-        infix("*", 60);
-        infix("/", 60);
-        infix("%", 50);
-
-        infixr("^", 65, function (left) {
-            this.first = left;
-            this.second = expression(64);
-            return "Math.pow(" + this.first + "," + this.second + ")";
-        });
-
-        infix("(", 80, function (left) {
-            var a = [];
-            this.first = left;
-            this.second = a;
-
-            // Parameters
-            if (token.id !== ")") {
-                while (true) {
-                    a.push(expression(0));
-                    if (token.id !== ",") {
-                        break;
-                    }
-                    advance(",");
-                }
-            }
-            advance(")");
-
-            // Optional attributes
-            if (token.id === "{") {
-                this.third = expression(0).first;
-            } else {
-                this.third = [];
-            }
-            return (
-                this.first + "([" + this.second.join(",") + "],[" + this.third.join(",") + "])"
-            );
-        });
-
-        prefix("-");
-        prefix("(", function () {
-            var e = expression(0);
-            advance(")");
-            return e;
-        });
-
-        prefix("fonction", function () {
-            advance("(");
-            var e = expression(0);
-            advance(")");
-            e = e.replace(/,\[\]/g, "").replace(/[\[\]]/g, "");
-            return "that.fonction([" + "'" + e + "'" + "],{})";
-        });
-
-        // Attributes
-        prefix("{", function () {
-            var a = [],
-                n,
-                v;
-            if (token.id !== "}") {
-                while (true) {
-                    // Ignore
-                    n = token;
-
-                    //if (n.arity !== "name"/* && n.arity !== "literal"*/) {
-                    //    error(token, "Bad property name.");
-                    //}
-                    advance();
-                    a.push("'" + n.value + "'");
-                    if (token.id !== ",") {
-                        break;
-                    }
-                    advance(",");
-                }
-            }
-            advance("}");
-            this.first = a;
-            this.arity = 'unary'
-            return this;
-        });
-
-        prefix("for", function () {
-            var n = token,
-                varname;
-
-            this.first = expression(0);
-            advance('to');
-            this.second = expression(0);
-            advance('do');
-            if (token.id === ";") advance(";");
-            this.third = statements().join("\n");
-            advance('end');
-            varname = scopeObjName + '["' + n.value + '"]';
-            return (
-                "for (" +
-                this.first +
-                ";" +
-                varname +
-                "<=" +
-                this.second +
-                ";" +
-                varname +
-                "++){" +
-                this.third +
-                "}"
-            );
-        });
-
-        stmt("var", function () {
-            var a, n, t;
-            //n = token;
-            // scope.define(n);
-            a = statement();
-            return /*"VAR " + */ a;
-        });
-
-        prefix("[", function () {
-            var a = [];
-            if (token.id !== "]") {
-                while (true) {
-                    a.push(expression(0));
-                    if (token.id !== ",") {
-                        break;
-                    }
-                    advance(",");
-                }
-            }
-            advance("]");
-            this.first = a;
-            this.arity = 'unary'
-            return a.length == 0 ? null : a.length == 1 ? a[0] : a[0] + "?" + a[1] + ":" + a[2];
-        });
-
-        /*
-         * Here starts the parsing part
-         *
-         */
-        token_nr = 0;
-        new_scope();
-        advance();
-        return statements().join("\n");
-    };
-
-    this.parseData = function (board) {
-        this.parseOptions(board);
-        this.parseFigure(board);
-    };
-
-    this.parseFigure = function (board) {
-        var i = this.data.indexOf("@figure;");
-        if (i < 0) {
-            return; // no figure found
-        }
-
-        i += 8; // skip string "@figure;"
-        var i2 = this.data.indexOf("@", i + 1);
-        if (i2 < 0) {
-            i2 = this.data.length;
-        }
-
-        var tokens = this.tokenize(this.data.slice(i, i2), "=<>!+-*&|/%^#", "=<>&|");
-        this.board = board;
-        var s = this.parse(tokens, 'tep');
-        var tep = {};
-
-        // Set the default options
-        board.options.point.face = 'x'
-        board.options.point.strokeColor = "#0000ff";
-        board.options.point.strokeWidth = 1;
-        board.options.line.strokeWidth = 1;
-
-        var fun = new Function("that", "tep", s);
-        fun(this, tep);
-
-        // Set the correct labels and names
-        var el;
-        for (el in tep) {
-            if (JXG.exists(tep[el].setProperty)) {
-                tep[el].setAttribute({ name: el });
-                if (JXG.exists(tep[el].label) && JXG.exists(tep[el].label)) {
-                    tep[el].label.setText(el);
-                }
-            }
-        }
-    };
-
-    //
-    //---------------------------------------------------------------------
-    //
-    this.prepareString = function (fileStr) {
-        //fileStr = JXG.Util.utf8Decode(fileStr);
-        //fileStr = JXG.GeogebraReader.utf8replace(fileStr);
-        return fileStr;
-    };
-
-    this.read = function () {
-        this.data = this.prepareString(this.content);
-        this.parseData(this.board);
-        return this.data;
-    };
-
-    //
-    //---------------------------------------------------------------------
-    //
-    this.handleAtts = function (attsArr) {
-        var obj = {},
-            i,
-            le = attsArr.length;
-
-        obj["withLabel"] = true;
-        for (i = 0; i < le; i++) {
-            switch (attsArr[i]) {
-                case "sansnom":
-                    obj["withLabel"] = false;
-                    break;
-            }
-        }
-        return obj;
-    };
-
-    JXG.Math.carre = function (x) {
-        return x * x;
-    };
-
-    /*
-     * Now, the constructions of TeP elements follow
-     */
-    this.tepElements = [
-        // points
-        "point",
-        "pointsur",
-        "intersection",
-        "projete",
-        "barycentre",
-        "image",
-        "milieu",
-        // lines
-        "segment",
-        "droite",
-        "droiteEQR",
-        "droiteEQ",
-        "mediatrice",
-        "parallele",
-        "bissectrice",
-        "perpendiculaire",
-        "tangente",
-        "vecteur",
-        // circles
-        "cercle",
-        "cerclerayon",
-        // polygons
-        "polygone",
-        // other
-        "texte",
-        "reel",
-        "entier",
-        "fonction",
-        // transformations
-        "homothetie",
-        "reflexion",
-        "rotation",
-        "symetrie",
-        "translation"
-    ];
-
-    /*
-     * Points
-     */
-    this.point = function (parents, attributes) {
-        if (parents.length == 0) {
-            return this.board.create(
-                "point",
-                [Math.random(), Math.random()],
-                this.handleAtts(attributes)
-            );
-        } else {
-            return this.board.create("point", parents, this.handleAtts(attributes));
-        }
-    };
-
-    this.pointsur = function (parents, attributes) {
-        var p1, p2, c, lambda, par3;
-
-        par3 = parents[parents.length - 1];
-        if (JXG.isNumber(par3)) {
-            lambda = function () {
-                return par3;
-            };
-        } else {
-            lambda = function () {
-                return par3.Value();
-            };
-        }
-
-        if (parents.length == 3) {
-            // point between two points
-            p1 = parents[0];
-            p2 = parents[1];
-            return this.board.create(
-                "point",
-                [
-                    function () {
-                        return p1.X() + (p2.X() - p1.X()) * lambda();
-                    },
-                    function () {
-                        return p1.Y() + (p2.Y() - p1.Y()) * lambda();
-                    }
-                ],
-                this.handleAtts(attributes)
-            );
-        } else if (parents.length == 2) {
-            // point on segment
-            if (parents[0].elementClass == JXG.OBJECT_CLASS_LINE) {
-                p1 = parents[0].point1;
-                p2 = parents[0].point2;
-                return this.board.create(
-                    "point",
-                    [
-                        function () {
-                            return p1.X() + (p2.X() - p1.X()) * lambda();
-                        },
-                        function () {
-                            return p1.Y() + (p2.Y() - p1.Y()) * lambda();
-                        }
-                    ],
-                    this.handleAtts(attributes)
-                );
-            } else {
-                // point on circle
-                c = parents[0];
-                return this.board.create(
-                    "point",
-                    [
-                        function () {
-                            return c.center.X() + c.Radius() * Math.cos(lambda());
-                        },
-                        function () {
-                            return c.center.Y() + c.Radius() * Math.sin(lambda());
-                        }
-                    ],
-                    this.handleAtts(attributes)
-                );
-            }
-        }
-    };
-
-    this.intersection = function (parents, attributes) {
-        if (parents.length == 2) {
-            // line line
-            return this.board.create(
-                "intersection",
-                [parents[0], parents[1], 0],
-                this.handleAtts(attributes)
-            );
-        } else if (parents.length == 3) {
-            if (JXG.isNumber(parents[2])) {
-                // line circle
-                parents[2] -= 1;
-                return this.board.create("intersection", parents, this.handleAtts(attributes));
-            } else {
-                return this.board.create(
-                    "otherintersection",
-                    parents,
-                    this.handleAtts(attributes)
-                );
-            }
-        }
-    };
-
-    this.projete = function (parents, attributes) {
-        var lpar;
-        if (parents.length == 2) {
-            // orthogonal projection
-            return this.board.create(
-                "orthogonalprojection",
-                parents,
-                this.handleAtts(attributes)
-            );
-        } else {
-            // parallel projection along parents[2]
-            lpar = this.board.create("parallel", [parents[2], parents[0]], {
-                visible: false,
-                withLabel: false
-            });
-            return this.board.create(
-                "intersection",
-                [parents[1], lpar, 0],
-                this.handleAtts(attributes)
-            );
-        }
-    };
-
-    this.barycentre = function (parents, attributes) {
-        return this.board.create(
-            "point",
-            [
-                function () {
-                    var i,
-                        s = 0,
-                        le = parents.length,
-                        x = 0.0;
-                    for (i = 0; i < le; i += 2) {
-                        x += parents[i].X() * parents[i + 1];
-                        s += parents[i + 1];
-                    }
-                    return x / s;
-                },
-                function () {
-                    var i,
-                        s = 0,
-                        le = parents.length,
-                        y = 0.0;
-                    for (i = 0; i < le; i += 2) {
-                        y += parents[i].Y() * parents[i + 1];
-                        s += parents[i + 1];
-                    }
-                    return y / s;
-                }
-            ],
-            this.handleAtts(attributes)
-        );
-    };
-
-    this.image = function (parents, attributes) {
-        return this.board.create(
-            "point",
-            [parents[1], parents[0]],
-            this.handleAtts(attributes)
-        );
-    };
-
-    this.milieu = function (parents, attributes) {
-        return this.board.create("midpoint", parents, this.handleAtts(attributes));
-    };
-
-    /*
-     * Lines
-     */
-    this.segment = function (parents, attributes) {
-        return this.board.create("segment", parents, this.handleAtts(attributes));
-    };
-
-    this.droite = function (parents, attributes) {
-        return this.board.create("line", parents, this.handleAtts(attributes));
-    };
-
-    this.droiteEQR = function (parents, attributes) {
-        return this.board.create(
-            "line",
-            [parents[2], parents[0], parents[1]],
-            this.handleAtts(attributes)
-        );
-    };
-
-    this.droiteEQ = function (parents, attributes) {
-        return this.board.create(
-            "line",
-            [1.0, parents[0], parents[1]],
-            this.handleAtts(attributes)
-        );
-    };
-
-    this.parallele = function (parents, attributes) {
-        return this.board.create(
-            "parallel",
-            [parents[1], parents[0]],
-            this.handleAtts(attributes)
-        );
-    };
-
-    this.mediatrice = function (parents, attributes) {
-        var m, li, el;
-        if (parents.length == 1) {
-            m = this.board.create("midpoint", [parents[0]], {
-                visible: false,
-                withLabel: false
-            });
-            el = this.board.create(
-                "perpendicular",
-                [parents[0], m],
-                this.handleAtts(attributes)
-            );
-        } else {
-            li = this.board.create("line", parents, {
-                visible: false,
-                withLabel: false
-            });
-            m = this.board.create("midpoint", parents, {
-                visible: false,
-                withLabel: false
-            });
-            el = this.board.create("perpendicular", [li, m], this.handleAtts(attributes));
-        }
-        return el;
-    };
-
-    this.perpendiculaire = function (parents, attributes) {
-        return this.board.create(
-            "perpendicular",
-            [parents[1], parents[0]],
-            this.handleAtts(attributes)
-        );
-    };
-
-    this.bissectrice = function (parents, attributes) {
-        return this.board.create("bisector", parents, this.handleAtts(attributes));
-    };
-
-    this.tangente = function (parents, attributes) {
-        var gli,
-            f = parents[0],
-            x = parents[1];
-
-        if (JXG.isNumber(parents[1])) {
-            x = parents[1];
-            gli = this.board.create("glider", [x, f.Y(x), f], {
-                fixed: true,
-                visible: false,
-                withLabel: false
-            });
-            return this.board.create("tangent", [f, gli], this.handleAtts(attributes));
-        } else if (JXG.exists(parents[1].Value)) {
-            // Fake glider: it needs the properties "position" and "slideObject".
-            gli = this.board.create(
-                "point",
-                [
-                    function () {
-                        this.position = x.Value();
-                        return x.Value();
-                    },
-                    function () {
-                        return f.Y(x.Value());
-                    }
-                ],
-                { visible: false, withLabel: false }
-            );
-            gli.slideObject = f;
-            return this.board.create("tangent", [f, gli], this.handleAtts(attributes));
-        } else {
-            // Fake glider: it needs the properties "position" and "slideObject".
-            gli = this.board.create(
-                "point",
-                [
-                    function () {
-                        this.position = x.X();
-                        return x.X();
-                    },
-                    function () {
-                        return f.Y(x.X());
-                    }
-                ],
-                { visible: false, withLabel: false }
-            );
-            gli.slideObject = f;
-            return this.board.create("tangent", [f, gli], this.handleAtts(attributes));
-        }
-    };
-
-    this.vecteur = function (parents, attributes) {
-        return this.board.create("arrow", parents, this.handleAtts(attributes));
-    };
-
-    /*
-     * Circles
-     */
-    this.cercle = function (parents, attributes) {
-        return this.board.create("circle", parents, this.handleAtts(attributes));
-    };
-
-    this.cerclerayon = function (parents, attributes) {
-        return this.board.create("circle", parents, this.handleAtts(attributes));
-    };
-
-    /*
-     * Polygons
-     */
-    this.polygone = function (parents, attributes) {
-        return this.board.create("polygon", parents, this.handleAtts(attributes));
-    };
-
-    /*
-     * Other
-     */
-    this.texte = function (parents, attributes) {
-        return this.board.create("text", parents, this.handleAtts(attributes));
-    };
-
-    this.reel = function (parents, attributes) {
-        var atts = this.handleAtts(attributes);
-        atts["snapWidth"] = parents[3];
-        return this.board.create(
-            "slider",
-            [
-                [0, -2],
-                [3, -2],
-                [parents[1], parents[0], parents[2]]
-            ],
-            atts
-        );
-    };
-
-    this.entier = function (parents, attributes) {
-        return this.reel(parents, attributes);
-    };
-
-    this.fonction = function (parents, attributes) {
-        var f = new Function("x", "return " + parents[0]);
-        return this.board.create("functiongraph", [f], this.handleAtts(attributes));
-    };
-
-    /*
-     * Transformations
-     */
-
-    this.homothetie = function (parents, attributes) {
-        var c = parents[0],
-            a = parents[1];
-        if (JXG.isNumber(a)) {
-            return this.board.create(
-                "transform",
-                [
-                    1,
-                    0,
-                    0,
-                    function () {
-                        return (-a + 1) * c.X();
-                    },
-                    a,
-                    0,
-                    function () {
-                        return (-a + 1) * c.Y();
-                    },
-                    0,
-                    a
-                ],
-                { type: "generic" }
-            );
-        } else {
-            // Slider
-            return this.board.create(
-                "transform",
-                [
-                    1,
-                    0,
-                    0,
-                    function () {
-                        return (-a.Value() + 1) * c.X();
-                    },
-                    function () {
-                        return a.Value();
-                    },
-                    0,
-                    function () {
-                        return (-a.Value() + 1) * c.Y();
-                    },
-                    0,
-                    function () {
-                        return a.Value();
-                    }
-                ],
-                { type: "generic" }
-            );
-        }
-    };
-
-    this.symetrie = function (parents, attributes) {
-        if (parents.length == 1 && JXG.isPoint(parents[0])) {
-            return this.board.create("transform", [Math.PI, parents[0]], {
-                type: "rotate"
-            });
-        }
-    };
-
-    this.reflexion = function (parents, attributes) {
-        return this.board.create("transform", [parents[0]], { type: "reflect" });
-    };
-
-    this.rotation = function (parents, attributes) {
-        var a = parents[1];
-        if (JXG.isNumber(a)) {
-            a = (Math.PI * a) / 180.0;
-            return this.board.create("transform", [a, parents[0]], {
-                type: "rotate"
-            });
-        } else {
-            // slider
-            return this.board.create(
-                "transform",
-                [
-                    function () {
-                        return (Math.PI * a.Value()) / 180.0;
-                    },
-                    parents[0]
-                ],
-                { type: "rotate" }
-            );
-        }
-    };
-
-    this.translation = function (parents, attributes) {
-        if (parents.length == 1) {
-            return this.board.create(
-                "transform",
-                [
-                    function () {
-                        return parents[0].point2.X() - parents[0].point1.X();
-                    },
-                    function () {
-                        return parents[0].point2.Y() - parents[0].point1.Y();
-                    }
-                ],
-                { type: "translate" }
-            );
-        } else {
-            return this.board.create(
-                "transform",
-                [
-                    function () {
-                        return parents[1].X() - parents[0].X();
-                    },
-                    function () {
-                        return parents[1].Y() - parents[0].Y();
-                    }
-                ],
-                { type: "translate" }
-            );
-        }
-    };
-};
-
-JXG.registerReader(JXG.TracenpocheReader, ["tracenpoche"]);
->>>>>>> 76575604
+JXG.registerReader(JXG.TracenpocheReader, ["tracenpoche"]);