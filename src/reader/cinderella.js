<<<<<<< HEAD
/*
    Copyright 2008-2025
        Matthias Ehmann,
        Michael Gerhaeuser,
        Carsten Miller,
        Bianca Valentin,
        Alfred Wassermann,
        Peter Wilfahrt

    This file is part of JSXGraph.

    JSXGraph is free software dual licensed under the GNU LGPL or MIT License.

    You can redistribute it and/or modify it under the terms of the

      * GNU Lesser General Public License as published by
        the Free Software Foundation, either version 3 of the License, or
        (at your option) any later version
      OR
      * MIT License: https://github.com/jsxgraph/jsxgraph/blob/master/LICENSE.MIT

    JSXGraph is distributed in the hope that it will be useful,
    but WITHOUT ANY WARRANTY; without even the implied warranty of
    MERCHANTABILITY or FITNESS FOR A PARTICULAR PURPOSE.  See the
    GNU Lesser General Public License for more details.

    You should have received a copy of the GNU Lesser General Public License and
    the MIT License along with JSXGraph. If not, see <https://www.gnu.org/licenses/>
    and <https://opensource.org/licenses/MIT/>.
 */

/*global JXG:true*/
/*jslint nomen:true, plusplus:true, regexp:true*/

(function () {
    "use strict";

    JXG.CinderellaReader = function (board, str) {
        this.board = board;
        this.data = this.prepareString(str);
    };

    JXG.extend(
        JXG.CinderellaReader.prototype,
        /** @lends JXG.CinderellaReader.prototype */ {
            read: function () {
                var dataLines,
                    i,
                    j,
                    k,
                    pCoords,
                    defName,
                    objName,
                    defPoints,
                    segment,
                    defRadius,
                    circle,
                    erg,
                    poly,
                    point,
                    objName2,
                    erg2,
                    lines,
                    point2,
                    oX,
                    oY,
                    scale,
                    makeRadiusFun = function (el, b) {
                        return function () {
                            return b.select(el[0]).Dist(b.select[1]);
                        };
                    };

                dataLines = this.data.split("\n");

                for (i = 0; i < dataLines.length; i++) {
                    // free point
                    if (dataLines[i].search(/FreePoint.+/) !== -1) {
                        pCoords = dataLines[i].slice(dataLines[i].search(/FreePoint.+/) + 11);
                        pCoords = pCoords.split(",");

                        for (j = 0; j < pCoords.length; j++) {
                            pCoords[j] = pCoords[j].slice(0, pCoords[j].search(/\+i\*/));
                        }

                        objName = dataLines[i].match(/"[A-Za-z]*"/);
                        objName = objName[0].slice(1, objName[0].length - 1);
                        erg = this.readPointProperties(dataLines, i);
                        i = erg[1];

                        this.board.create(
                            "point",
                            [pCoords[0] / pCoords[2], -pCoords[1] / pCoords[2]],
                            {
                                name: objName,
                                size: erg[0][1],
                                fillColor: erg[0][0],
                                strokeColor: erg[2],
                                label: {
                                    strokeColor: erg[3]
                                }
                            }
                        );

                        // line or segment
                    } else if (
                        dataLines[i].search(/Join\(.+/) !== -1 ||
                        dataLines[i].search(/Segment\(.+/) !== -1
                    ) {
                        if (dataLines[i].search(/Join\(.+/) !== -1) {
                            defPoints = dataLines[i].slice(dataLines[i].search(/Join.+/) + 5);
                            segment = false;
                        } else {
                            defPoints = dataLines[i].slice(
                                dataLines[i].search(/Segment.+/) + 8
                            );
                            segment = true;
                        }

                        defPoints = defPoints.split(",");
                        defName = [];

                        for (j = 0; j < defPoints.length; j++) {
                            defName[j] = defPoints[j].match(/"[A-Za-z]*"/)[0];
                            defName[j] = defName[j].slice(1, defName[j].length - 1);
                        }

                        objName = dataLines[i].match(/"[A-Za-z]*"/);
                        objName = objName[0].slice(1, objName[0].length - 1);
                        erg = this.readLineProperties(dataLines, i);
                        i = erg[2];

                        this.board.create(
                            "line",
                            [this.board.select(defName[0]), this.board.select(defName[1])],
                            {
                                straightFirst: !segment,
                                straightLast: !segment,
                                name: objName,
                                withLabel: true,
                                strokeColor: erg[0][0],
                                strokeWidth: erg[0][2],
                                dash: erg[1]
                            }
                        );

                        // circle, defined by two points
                    } else if (dataLines[i].search(/CircleMP.+/) !== -1) {
                        defPoints = dataLines[i].slice(dataLines[i].search(/CircleMP.+/) + 9);
                        defPoints = defPoints.split(",");
                        defName = [];

                        for (j = 0; j < defPoints.length; j++) {
                            defName[j] = defPoints[j].match(/"[A-Za-z]*"/)[0];
                            defName[j] = defName[j].slice(1, defName[j].length - 1);
                        }

                        objName = dataLines[i].match(/"[A-Za-z0-9]*"/);
                        objName = objName[0].slice(1, objName[0].length - 1);
                        erg = this.readCircleProperties(dataLines, i);
                        i = erg[3];

                        this.board.create(
                            "circle",
                            [this.board.select(defName[0]), this.board.select(defName[1])],
                            {
                                name: objName,
                                strokeColor: erg[0][0],
                                fillColor: erg[1],
                                fillOpacity: erg[2],
                                strokeWidth: erg[0][2]
                            }
                        );

                        // circle, defined by point and fixed radius
                    } else if (
                        dataLines[i].search(/CircleByFixedRadius.+/) !== -1 ||
                        dataLines[i].search(/CircleByRadius.+/) !== -1
                    ) {
                        if (dataLines[i].search(/CircleByFixedRadius.+/) !== -1) {
                            defPoints = dataLines[i].slice(
                                dataLines[i].search(/CircleByFixedRadius.+/) + 20
                            );
                        } else {
                            defPoints = dataLines[i].slice(
                                dataLines[i].search(/CircleByRadius.+/) + 15
                            );
                        }

                        defPoints = defPoints.split(",");
                        defName = defPoints[0].match(/"[A-Za-z0-9]*"/)[0];
                        defName = defName.slice(1, defName.length - 1);
                        objName = dataLines[i].match(/"[A-Za-z0-9]*"/);
                        objName = objName[0].slice(1, objName[0].length - 1);
                        defRadius = defPoints[1].slice(0, defPoints[1].search(/\+i\*/));
                        erg = this.readCircleProperties(dataLines, i);
                        i = erg[3];

                        this.board.create(
                            "circle",
                            [this.board.select(defName), Math.sqrt(parseFloat(defRadius))],
                            {
                                name: objName,
                                strokeColor: erg[0][0],
                                fillColor: erg[1],
                                fillOpacity: erg[2],
                                strokeWidth: erg[0][2]
                            }
                        );

                        // glider on a circle
                    } else if (dataLines[i].search(/PointOnCircle.+/) !== -1) {
                        defPoints = dataLines[i].split(":=");
                        objName = defPoints[0].match(/"[A-Za-z]*"/)[0];
                        objName = objName.slice(1, objName.length - 1);
                        defName = defPoints[1].match(/"[A-Za-z0-9]*"/)[0];
                        defName = defName.slice(1, defName.length - 1);
                        defPoints = defPoints[1].match(/\[.*\]/)[0];
                        defPoints = defPoints.split(",");
                        for (k = 0; k < defPoints.length; k++) {
                            defPoints[k] = defPoints[k].split("+i*");
                        }
                        defPoints[0] = parseFloat(defPoints[0][0].slice(1));
                        defPoints[1] = parseFloat(defPoints[1][0]);

                        if (dataLines[i][1] === "n") {
                            defPoints[0] = -parseFloat(defPoints[0]);
                            defPoints[1] = -parseFloat(defPoints[1]);
                        }

                        erg = this.readPointProperties(dataLines, i);
                        i = erg[1];
                        circle = this.board.select(defName);

                        this.board.create(
                            "glider",
                            [
                                circle.center.coords.usrCoords[1] + defPoints[0],
                                circle.center.coords.usrCoords[2] - defPoints[1],
                                circle
                            ],
                            {
                                name: objName,
                                size: erg[0][1],
                                fillColor: erg[0][0],
                                strokeColor: erg[2],
                                label: {
                                    strokeColor: erg[3]
                                }
                            }
                        );

                        // glider on a line
                    } else if (dataLines[i].search(/PointOnLine.+/) !== -1) {
                        defPoints = dataLines[i].split(":=");
                        objName = defPoints[0].match(/"[A-Za-z]*"/)[0];
                        objName = objName.slice(1, objName.length - 1);
                        defName = defPoints[1].match(/"[A-Za-z0-9]*"/)[0];
                        defName = defName.slice(1, defName.length - 1);
                        pCoords = defPoints[1].match(/\[.*\]/)[0];
                        pCoords = pCoords.split(",");
                        pCoords[0] = parseFloat(
                            pCoords[0].slice(1, pCoords[0].search(/\+i\*/))
                        );

                        for (j = 1; j < pCoords.length; j++) {
                            pCoords[j] = parseFloat(
                                pCoords[j].slice(0, pCoords[j].search(/\+i\*/))
                            );
                        }

                        erg = this.readPointProperties(dataLines, i);
                        i = erg[1];

                        this.board.create(
                            "glider",
                            [
                                pCoords[0] / pCoords[2],
                                -pCoords[1] / pCoords[2],
                                this.board.select(defName)
                            ],
                            {
                                name: objName,
                                size: erg[0][1],
                                fillColor: erg[0][0],
                                strokeColor: erg[2],
                                label: {
                                    strokeColor: erg[3]
                                }
                            }
                        );

                        // Midpoint
                    } else if (dataLines[i].search(/Mid\(.+/) !== -1) {
                        defPoints = dataLines[i].slice(dataLines[i].search(/Mid.+/) + 4);
                        defPoints = defPoints.split(",");
                        defName = [];

                        for (j = 0; j < defPoints.length; j++) {
                            defName[j] = defPoints[j].match(/"[A-Za-z]*"/)[0];
                            defName[j] = defName[j].slice(1, defName[j].length - 1);
                        }

                        objName = dataLines[i].match(/"[A-Za-z0-9]*"/);
                        objName = objName[0].slice(1, objName[0].length - 1);
                        erg = this.readPointProperties(dataLines, i);
                        i = erg[1];

                        this.board.create(
                            "midpoint",
                            [this.board.select(defName[0]), this.board.select(defName[1])],
                            {
                                name: objName,
                                size: erg[0][1],
                                fillColor: erg[0][0],
                                strokeColor: erg[2],
                                labelColor: erg[3]
                            }
                        );

                        // Circumcircle
                    } else if (dataLines[i].search(/CircleBy3\(.+/) !== -1) {
                        defPoints = dataLines[i].slice(dataLines[i].search(/CircleBy3.+/) + 10);
                        defPoints = defPoints.split(",");
                        defName = [];
                        for (j = 0; j < defPoints.length; j++) {
                            defName[j] = defPoints[j].match(/"[A-Za-z]*"/)[0];
                            defName[j] = defName[j].slice(1, defName[j].length - 1);
                        }
                        objName = dataLines[i].match(/"[A-Za-z0-9]*"/);
                        objName = objName[0].slice(1, objName[0].length - 1);
                        erg = this.readCircleProperties(dataLines, i);
                        i = erg[3];

                        circle = this.board.create(
                            "circumcircle",
                            [
                                this.board.select(defName[0]),
                                this.board.select(defName[1]),
                                this.board.select(defName[2])
                            ],
                            {
                                name: objName,
                                strokeColor: erg[0][0],
                                fillColor: erg[1],
                                fillOpacity: erg[2],
                                strokeWidth: erg[0][2],
                                center: {
                                    name: "",
                                    visible: false
                                }
                            }
                        );

                        // Parallel
                    } else if (dataLines[i].search(/Parallel\(.+/) !== -1) {
                        defPoints = dataLines[i].slice(dataLines[i].search(/Parallel.+/) + 9);
                        defPoints = defPoints.split(",");
                        defName = [];

                        for (j = 0; j < defPoints.length; j++) {
                            defName[j] = defPoints[j].match(/"[A-Za-z]*"/)[0];
                            defName[j] = defName[j].slice(1, defName[j].length - 1);
                        }
                        objName = dataLines[i].match(/"[A-Za-z0-9]*"/);
                        objName = objName[0].slice(1, objName[0].length - 1);
                        erg = this.readLineProperties(dataLines, i);
                        i = erg[2];

                        this.board.create(
                            "parallel",
                            [this.board.select(defName[0]), this.board.select(defName[1])],
                            {
                                name: objName,
                                withLabel: true,
                                strokeColor: erg[0][0],
                                strokeWidth: erg[0][2],
                                dash: erg[1]
                            }
                        );

                        // normal
                    } else if (dataLines[i].search(/Orthogonal\(.+/) !== -1) {
                        defPoints = dataLines[i].slice(dataLines[i].search(/Parallel.+/) + 11);
                        defPoints = defPoints.split(",");
                        defName = [];

                        for (j = 0; j < defPoints.length; j++) {
                            defName[j] = defPoints[j].match(/"[A-Za-z]*"/)[0];
                            defName[j] = defName[j].slice(1, defName[j].length - 1);
                        }

                        objName = dataLines[i].match(/"[A-Za-z0-9]*"/);
                        objName = objName[0].slice(1, objName[0].length - 1);
                        erg = this.readLineProperties(dataLines, i);
                        i = erg[2];

                        this.board.create(
                            "normal",
                            [this.board.select(defName[0]), this.board.select(defName[1])],
                            {
                                name: objName,
                                withLabel: true,
                                strokeColor: erg[0][0],
                                strokeWidth: erg[0][2],
                                dash: erg[1]
                            }
                        );

                        // conic defined by five points
                    } else if (dataLines[i].search(/ConicBy5\(.+/) !== -1) {
                        defPoints = dataLines[i].slice(dataLines[i].search(/ConicBy5.+/) + 9);
                        defPoints = defPoints.split(",");
                        defName = [];

                        for (j = 0; j < defPoints.length; j++) {
                            defName[j] = defPoints[j].match(/"[A-Za-z]*"/)[0];
                            defName[j] = defName[j].slice(1, defName[j].length - 1);
                        }

                        objName = dataLines[i].match(/"[A-Za-z0-9]*"/);
                        objName = objName[0].slice(1, objName[0].length - 1);
                        erg = this.readCircleProperties(dataLines, i);
                        i = erg[3];

                        this.board.create(
                            "conic",
                            [
                                this.board.select(defName[0]),
                                this.board.select(defName[1]),
                                this.board.select(defName[2]),
                                this.board.select(defName[3]),
                                this.board.select(defName[4])
                            ],
                            {
                                name: objName,
                                strokeColor: erg[0][0],
                                fillColor: erg[1],
                                fillOpacity: erg[2],
                                strokeWidth: erg[0][2]
                            }
                        );

                        // ellipse or hyberbola with foci and points on the conic
                    } else if (
                        dataLines[i].search(/ConicFoci\(.+/) !== -1 ||
                        dataLines[i].search(/ConicFociH\(.+/) !== -1
                    ) {
                        defPoints = dataLines[i].split(":=");
                        objName = defPoints[0].match(/"[A-Za-z0-9]*"/)[0];
                        objName = objName.slice(1, objName.length - 1);
                        defName = defPoints[1].match(/"[A-Za-z0-9]*"/g);

                        for (j = 0; j < defName.length; j++) {
                            defName[j] = defName[j].slice(1, defName[j].length - 1);
                        }

                        erg = this.readCircleProperties(dataLines, i);

                        if (dataLines[i].search(/ConicFociH\(.+/) !== -1) {
                            this.board.create(
                                "hyperbola",
                                [
                                    this.board.select(defName[0]),
                                    this.board.select(defName[1]),
                                    this.board.select(defName[2])
                                ],
                                {
                                    name: objName,
                                    strokeColor: erg[0][0],
                                    fillColor: erg[1],
                                    fillOpacity: erg[2],
                                    strokeWidth: erg[0][2]
                                }
                            );
                        } else {
                            this.board.create(
                                "ellipse",
                                [
                                    this.board.select(defName[0]),
                                    this.board.select(defName[1]),
                                    this.board.select(defName[2])
                                ],
                                {
                                    name: objName,
                                    strokeColor: erg[0][0],
                                    fillColor: erg[1],
                                    fillOpacity: erg[2],
                                    strokeWidth: erg[0][2]
                                }
                            );
                        }
                        i = erg[3];

                        // parabola with focus and directrix
                    } else if (dataLines[i].search(/ConicParabolaPL\(.+/) !== -1) {
                        defPoints = dataLines[i].slice(
                            dataLines[i].search(/ConicParabolaPL.+/) + 16
                        );
                        defPoints = defPoints.split(",");
                        defName = [];

                        for (j = 0; j < defPoints.length; j++) {
                            defName[j] = defPoints[j].match(/"[A-Za-z]*"/)[0];
                            defName[j] = defName[j].slice(1, defName[j].length - 1);
                        }

                        objName = dataLines[i].match(/"[A-Za-z0-9]*"/);
                        objName = objName[0].slice(1, objName[0].length - 1);
                        erg = this.readCircleProperties(dataLines, i);
                        i = erg[3];

                        this.board.create(
                            "parabola",
                            [this.board.select(defName[0]), this.board.select(defName[1])],
                            {
                                name: objName,
                                strokeColor: erg[0][0],
                                fillColor: erg[1],
                                fillOpacity: erg[2],
                                strokeWidth: erg[0][2]
                            }
                        );

                        // Polygon
                    } else if (dataLines[i].search(/Poly\(.+/) !== -1) {
                        defPoints = dataLines[i].slice(dataLines[i].search(/Poly.+/) + 5);
                        defPoints = defPoints.split(",");
                        defName = [];

                        for (j = 0; j < defPoints.length; j++) {
                            defName[j] = defPoints[j].match(/"[A-Za-z]*"/)[0];
                            defName[j] = defName[j].slice(1, defName[j].length - 1);
                            defName[j] = this.board.select(defName[j]);
                        }
                        objName = dataLines[i].match(/"[A-Za-z0-9]*"/);
                        objName = objName[0].slice(1, objName[0].length - 1);
                        erg = this.readCircleProperties(dataLines, i);
                        i = erg[3];

                        poly = this.board.create("polygon", defName, {
                            name: objName,
                            fillColor: erg[1],
                            fillOpacity: erg[2]
                        });

                        for (j = 0; j < poly.borders.length; j++) {
                            poly.borders[j].setAttribute({
                                strokeColor: erg[0][0],
                                strokeWidth: erg[0][2]
                            });
                        }

                        // Arc
                    } else if (dataLines[i].search(/Arc\(.+/) !== -1) {
                        defPoints = dataLines[i].slice(dataLines[i].search(/Arc.+/) + 4);
                        defPoints = defPoints.split(",");
                        defName = [];

                        for (j = 0; j < defPoints.length; j++) {
                            defName[j] = defPoints[j].match(/"[A-Za-z]*"/)[0];
                            defName[j] = defName[j].slice(1, defName[j].length - 1);
                        }

                        objName = dataLines[i].match(/"[A-Za-z0-9]*"/);
                        objName = objName[0].slice(1, objName[0].length - 1);
                        erg = this.readCircleProperties(dataLines, i);
                        i = erg[3];

                        poly = this.board.create(
                            "circumcirclearc",
                            [
                                this.board.select(defName[0]),
                                this.board.select(defName[1]),
                                this.board.select(defName[2])
                            ],
                            {
                                name: objName,
                                strokeColor: erg[0][0],
                                fillColor: erg[1],
                                fillOpacity: erg[2],
                                strokeWidth: erg[0][2]
                            }
                        );

                        // line defined by ONE point
                    } else if (dataLines[i].search(/Through\(.+/) !== -1) {
                        defPoints = dataLines[i].slice(dataLines[i].search(/Through.+/) + 8);
                        defName = defPoints.match(/"[A-Za-z]*"/)[0];
                        defName = defName.slice(1, defName.length - 1);
                        pCoords = defPoints.match(/\[.*\]/)[0];
                        pCoords = pCoords.split(",");
                        pCoords[0] = parseFloat(
                            pCoords[0].slice(1, pCoords[0].search(/\+i\*/))
                        );

                        for (j = 1; j < pCoords.length; j++) {
                            pCoords[j] = parseFloat(
                                pCoords[j].slice(0, pCoords[j].search(/\+i\*/))
                            );
                        }
                        objName = dataLines[i].match(/"[A-Za-z0-9]*"/);
                        objName = objName[0].slice(1, objName[0].length - 1);

                        j = this.board.select(defName);
                        point = this.board.create(
                            "point",
                            [
                                j.coords.usrCoords[1] + parseFloat(pCoords[0]),
                                j.coords.usrCoords[2] + parseFloat(pCoords[1])
                            ],
                            { visible: false }
                        );

                        erg = this.readLineProperties(dataLines, i);
                        i = erg[2];

                        this.board.create("line", [j, point], {
                            name: objName,
                            withLabel: true,
                            strokeColor: erg[0][0],
                            strokeWidth: erg[0][2],
                            dash: erg[1]
                        });

                        // circle defined by compass
                    } else if (dataLines[i].search(/:=Compass\(.+/) !== -1) {
                        defPoints = dataLines[i].slice(dataLines[i].search(/Compass.+/) + 8);
                        defPoints = defPoints.split(",");
                        defName = [];

                        for (j = 0; j < defPoints.length; j++) {
                            defName[j] = defPoints[j].match(/"[A-Za-z]*"/)[0];
                            defName[j] = defName[j].slice(1, defName[j].length - 1);
                        }

                        objName = dataLines[i].match(/"[A-Za-z0-9]*"/);
                        objName = objName[0].slice(1, objName[0].length - 1);
                        erg = this.readCircleProperties(dataLines, i);
                        i = erg[3];
                        defRadius = makeRadiusFun(defName, this.board);

                        this.board.create(
                            "circle",
                            [this.board.select(defName[2]), defRadius],
                            {
                                name: objName,
                                strokeColor: erg[0][0],
                                fillColor: erg[1],
                                fillOpacity: erg[2],
                                strokeWidth: erg[0][2]
                            }
                        );

                        // angular bisector
                    } else if (dataLines[i].search(/AngularBisector\(.+/) !== -1) {
                        defPoints = dataLines[i].split(":=");
                        defPoints[0] = defPoints[0].split(",");

                        if (defPoints[0][0] === "{null") {
                            objName = "";
                        } else {
                            objName = defPoints[0][0].slice(2, defPoints[0][0].length - 1);
                        }

                        if (defPoints[0][1] === "null") {
                            objName2 = "";
                        } else {
                            objName2 = defPoints[0][1].slice(1, defPoints[0][1].length - 1);
                        }

                        defPoints[1] = defPoints[1].match(/"[A-Za-z0-9]*"/g);
                        defName = [];
                        defName[0] = defPoints[1][0].slice(1, defPoints[1][0].length - 1);
                        defName[1] = defPoints[1][1].slice(1, defPoints[1][1].length - 1);
                        erg = this.readLineProperties(dataLines, i);
                        i = erg[2];

                        if (!(objName === "" || objName2 === "")) {
                            erg2 = this.readLineProperties(dataLines, i);
                            i = erg[2];
                        }

                        lines = this.board.create(
                            "bisectorlines",
                            [this.board.select(defName[0]), this.board.select(defName[1])],
                            {
                                line1: {
                                    name: objName2
                                },
                                line2: {
                                    name: objName
                                },
                                withLabel: true
                            }
                        );

                        if (objName === "") {
                            lines.line2.setAttribute({ visible: false });
                            lines.line1.setAttribute({
                                strokeColor: erg[0][0],
                                strokeWidth: erg[0][2],
                                dash: erg[1]
                            });
                        } else {
                            if (objName2 === "") {
                                lines.line1.setAttribute({ visible: false });
                                lines.line2.setAttribute({
                                    strokeColor: erg[0][0],
                                    strokeWidth: erg[0][2],
                                    dash: erg[1]
                                });
                            } else {
                                lines.line1.setAttribute({
                                    strokeColor: erg[0][0],
                                    strokeWidth: erg[0][2],
                                    dash: erg[1]
                                });
                                lines.line2.setAttribute({
                                    strokeColor: erg2[0][0],
                                    strokeWidth: erg2[0][2],
                                    dash: erg2[1]
                                });
                            }
                        }

                        // intersect two lines
                    } else if (dataLines[i].search(/Meet\(.+/) !== -1) {
                        defPoints = dataLines[i].slice(dataLines[i].search(/Meet.+/) + 5);
                        defPoints = defPoints.split(",");
                        defName = [];

                        for (j = 0; j < defPoints.length; j++) {
                            defName[j] = defPoints[j].match(/"[A-Za-z]*"/)[0];
                            defName[j] = defName[j].slice(1, defName[j].length - 1);
                        }
                        objName = dataLines[i].match(/"[A-Za-z0-9]*"/);
                        objName = objName[0].slice(1, objName[0].length - 1);
                        erg = this.readPointProperties(dataLines, i);
                        i = erg[1];

                        this.board.create(
                            "intersection",
                            [this.board.select(defName[0]), this.board.select(defName[1]), 0],
                            {
                                name: objName,
                                size: erg[0][1],
                                fillColor: erg[0][0],
                                strokeColor: erg[2],
                                labelColor: erg[3]
                            }
                        );

                        // intersection circle/line or circle/circle
                    } else if (
                        dataLines[i].search(/IntersectionConicLine\(.+/) !== -1 ||
                        dataLines[i].search(/IntersectionCircleCircle\(.+/) !== -1
                    ) {
                        if (dataLines[i].search(/IntersectionConicLine\(.+/) !== -1) {
                            k = 0;
                            j = 1;
                        } else {
                            k = 1;
                            j = 0;
                        }

                        defPoints = dataLines[i].split(":=");
                        defPoints[0] = defPoints[0].split(",");

                        if (defPoints[0][0] === "{null") {
                            objName = "";
                        } else {
                            objName = defPoints[0][0].slice(2, defPoints[0][0].length - 1);
                        }

                        if (defPoints[0][1] === "null") {
                            objName2 = "";
                        } else {
                            objName2 = defPoints[0][1].slice(1, defPoints[0][1].length - 1);
                        }

                        defPoints[1] = defPoints[1].match(/"[A-Za-z0-9]*"/g);
                        defName = [];
                        defName[0] = defPoints[1][0].slice(1, defPoints[1][0].length - 1);
                        defName[1] = defPoints[1][1].slice(1, defPoints[1][1].length - 1);
                        erg = this.readPointProperties(dataLines, i);
                        i = erg[1];

                        if (!(objName === "" || objName2 === "")) {
                            erg2 = this.readPointProperties(dataLines, i);
                            i = erg[1];
                        }

                        if (objName2 !== "") {
                            point = this.board.create(
                                "intersection",
                                [
                                    this.board.select(defName[0]),
                                    this.board.select(defName[1]),
                                    j
                                ],
                                {
                                    name: objName2,
                                    size: erg[0][1],
                                    fillColor: erg[0][0],
                                    strokeColor: erg[2],
                                    label: {
                                        strokeColor: erg[3]
                                    }
                                }
                            );

                            if (objName !== "") {
                                point2 = this.board.create(
                                    "otherintersection",
                                    [
                                        this.board.select(defName[0]),
                                        this.board.select(defName[1]),
                                        point
                                    ],
                                    {
                                        name: objName,
                                        size: erg2[0][1],
                                        fillColor: erg2[0][0],
                                        strokeColor: erg2[2],
                                        label: {
                                            strokeColor: erg2[3]
                                        }
                                    }
                                );
                            }
                        } else {
                            point = this.board.create(
                                "intersection",
                                [
                                    this.board.select(defName[0]),
                                    this.board.select(defName[1]),
                                    k
                                ],
                                {
                                    name: objName,
                                    size: erg[0][1],
                                    fillColor: erg[0][0],
                                    strokeColor: erg[2],
                                    label: {
                                        strokeColor: erg[3]
                                    }
                                }
                            );
                        }
                    } else if (dataLines[i].search(/setOriginX\(([0-9.]*)\)/) !== -1) {
                        oX = RegExp.$1;
                    } else if (dataLines[i].search(/setOriginY\(([0-9.]*)\)/) !== -1) {
                        oY = RegExp.$1;
                    } else if (dataLines[i].search(/setScale\(([0-9.]*)\)/) !== -1) {
                        scale = parseFloat(RegExp.$1 / 25);
                    }
                }

                this.board.zoomX *= scale / 2.4;
                this.board.zoomY *= scale / 2.4;
                oX = this.board.origin.scrCoords[1] * this.board.attr.zoom.factorx;
                oY = this.board.origin.scrCoords[2] * this.board.attr.zoom.factory;
                this.board.origin = new JXG.Coords(
                    JXG.COORDS_BY_SCREEN,
                    [oX - 150, oY + 50],
                    this.board
                );
                this.board.applyZoom();

                return this.board;
            },

            calculateColor: function (colNr) {
                colNr = parseInt(colNr, 10);

                switch (colNr) {
                    case 0:
                        return "white";
                    case 1:
                        return "black";
                    case 2:
                        return "red";
                    case 3:
                        return "blue";
                    case 4:
                        return "green";
                    case 5:
                        return "yellow";
                    case 6:
                        return "#ffafaf";
                    case 7:
                        return "cyan";
                    case 8:
                        return "#ffc800";
                    case 9:
                        return "#199e4e";
                    case 10:
                        return "#b75500";
                    case 11:
                        return "#7700b7";
                    case 12:
                        return "#ff7f00";
                    case 13:
                        return "#03a7bc";
                    case 14:
                        return "#c10000";
                    case 15:
                        return "#808080";
                    case 16:
                        return "#ff4a4a";
                    case 17:
                        return "#faff9e";
                    case 18:
                        return "#b6ffaa";
                    case 19:
                        return "#82f2ff";
                    case 20:
                        return "#d4a3ff";
                    case 21:
                        return "#ffbd77";
                }

                return "black";
            },

            readPointProperties: function (dataLines, i) {
                var objAppearance, border, labelcolor;

                do {
                    i += 1;
                } while (dataLines[i].search(/setAppearance/) === -1);

                objAppearance = dataLines[i].match(/\([A-Za-z,0-9\.]*\)/)[0];
                objAppearance = objAppearance.slice(1, objAppearance.length - 1).split(",");
                objAppearance[0] = this.calculateColor(objAppearance[0]);

                do {
                    i += 1;
                } while (dataLines[i].search(/pointborder/) === -1);

                if (dataLines[i].search(/false/) !== -1) {
                    border = "none";
                    labelcolor = objAppearance[0];
                } else {
                    border = "black";
                    labelcolor = "black";
                }

                return [objAppearance, i, border, labelcolor];
            },

            readCircleProperties: function (dataLines, i) {
                var objAppearance, filling, fillop;

                do {
                    i += 1;
                } while (dataLines[i].search(/setAppearance/) === -1);

                objAppearance = dataLines[i].match(/\([A-Za-z,0-9\.]*\)/)[0];
                objAppearance = objAppearance.slice(1, objAppearance.length - 1).split(",");
                objAppearance[0] = this.calculateColor(objAppearance[0]);

                do {
                    i += 1;
                } while (dataLines[i].search(/colorfill/) === -1);

                filling = dataLines[i].match(/"[0-9]*"/)[0];
                filling = filling.slice(1, filling.length - 1);
                filling = this.calculateColor(filling);

                do {
                    i += 1;
                } while (dataLines[i].search(/visibilityfill|fillalpha/) === -1);

                fillop = dataLines[i].match(/"[0-9\.]*"/)[0];
                fillop = fillop.slice(1, fillop.length - 1);

                if (dataLines[i].match(/visibilityfill/)) {
                    fillop = parseFloat(fillop) / 10;
                } else {
                    fillop = parseFloat(fillop);
                }

                return [objAppearance, filling, fillop, i];
            },

            readLineProperties: function (dataLines, i) {
                var objAppearance, dashing;

                do {
                    i += 1;
                } while (dataLines[i].search(/setAppearance/) === -1);

                objAppearance = dataLines[i].match(/\([A-Za-z,0-9\.]*\)/)[0];
                objAppearance = objAppearance.slice(1, objAppearance.length - 1).split(",");
                objAppearance[0] = this.calculateColor(objAppearance[0]);

                do {
                    i += 1;
                } while (dataLines[i].search(/linedashing/) === -1);

                if (dataLines[i].search(/false/) !== -1) {
                    dashing = 0;
                } else {
                    dashing = 3;
                }

                return [objAppearance, dashing, i];
            },

            prepareString: function (fileStr, isString) {
                var i,
                    len,
                    bA = [];

                // if isString is true, str is the base64 encoded zip file, otherwise it's just the zip file
                if (isString) {
                    fileStr = JXG.Util.Base64.decode(fileStr);
                }

                if (fileStr.indexOf("<") !== 0) {
                    len = fileStr.length;

                    for (i = 0; i < len; i++) {
                        bA[i] = JXG.Util.UTF8.asciiCharCodeAt(fileStr, i);
                    }

                    // Unzip
                    fileStr = new JXG.Util.Unzip(bA).unzip()[0][0];
                }
                return fileStr;
            }
        }
    );

    JXG.registerReader(JXG.CinderellaReader, ["cdy", "cindy", "cinderella"]);
})();
=======
/*
    Copyright 2008-2025
        Matthias Ehmann,
        Michael Gerhaeuser,
        Carsten Miller,
        Bianca Valentin,
        Alfred Wassermann,
        Peter Wilfahrt

    This file is part of JSXGraph.

    JSXGraph is free software dual licensed under the GNU LGPL or MIT License.

    You can redistribute it and/or modify it under the terms of the

      * GNU Lesser General Public License as published by
        the Free Software Foundation, either version 3 of the License, or
        (at your option) any later version
      OR
      * MIT License: https://github.com/jsxgraph/jsxgraph/blob/master/LICENSE.MIT

    JSXGraph is distributed in the hope that it will be useful,
    but WITHOUT ANY WARRANTY; without even the implied warranty of
    MERCHANTABILITY or FITNESS FOR A PARTICULAR PURPOSE.  See the
    GNU Lesser General Public License for more details.

    You should have received a copy of the GNU Lesser General Public License and
    the MIT License along with JSXGraph. If not, see <https://www.gnu.org/licenses/>
    and <https://opensource.org/licenses/MIT/>.
 */

/*global JXG:true*/
/*jslint nomen:true, plusplus:true, regexp:true*/

(function () {
    "use strict";

    JXG.CinderellaReader = function (board, str) {
        this.board = board;
        this.data = this.prepareString(str);
    };

    JXG.extend(
        JXG.CinderellaReader.prototype,
        /** @lends JXG.CinderellaReader.prototype */ {
            read: function () {
                var dataLines,
                    i,
                    j,
                    k,
                    pCoords,
                    defName,
                    objName,
                    defPoints,
                    segment,
                    defRadius,
                    circle,
                    erg,
                    poly,
                    point,
                    objName2,
                    erg2,
                    lines,
                    point2,
                    oX,
                    oY,
                    scale,
                    makeRadiusFun = function (el, b) {
                        return function () {
                            return b.select(el[0]).Dist(b.select[1]);
                        };
                    };

                dataLines = this.data.split("\n");

                for (i = 0; i < dataLines.length; i++) {
                    // free point
                    if (dataLines[i].search(/FreePoint.+/) !== -1) {
                        pCoords = dataLines[i].slice(dataLines[i].search(/FreePoint.+/) + 11);
                        pCoords = pCoords.split(",");

                        for (j = 0; j < pCoords.length; j++) {
                            pCoords[j] = pCoords[j].slice(0, pCoords[j].search(/\+i\*/));
                        }

                        objName = dataLines[i].match(/"[A-Za-z]*"/);
                        objName = objName[0].slice(1, objName[0].length - 1);
                        erg = this.readPointProperties(dataLines, i);
                        i = erg[1];

                        this.board.create(
                            "point",
                            [pCoords[0] / pCoords[2], -pCoords[1] / pCoords[2]],
                            {
                                name: objName,
                                size: erg[0][1],
                                fillColor: erg[0][0],
                                strokeColor: erg[2],
                                label: {
                                    strokeColor: erg[3]
                                }
                            }
                        );

                        // line or segment
                    } else if (
                        dataLines[i].search(/Join\(.+/) !== -1 ||
                        dataLines[i].search(/Segment\(.+/) !== -1
                    ) {
                        if (dataLines[i].search(/Join\(.+/) !== -1) {
                            defPoints = dataLines[i].slice(dataLines[i].search(/Join.+/) + 5);
                            segment = false;
                        } else {
                            defPoints = dataLines[i].slice(
                                dataLines[i].search(/Segment.+/) + 8
                            );
                            segment = true;
                        }

                        defPoints = defPoints.split(",");
                        defName = [];

                        for (j = 0; j < defPoints.length; j++) {
                            defName[j] = defPoints[j].match(/"[A-Za-z]*"/)[0];
                            defName[j] = defName[j].slice(1, defName[j].length - 1);
                        }

                        objName = dataLines[i].match(/"[A-Za-z]*"/);
                        objName = objName[0].slice(1, objName[0].length - 1);
                        erg = this.readLineProperties(dataLines, i);
                        i = erg[2];

                        this.board.create(
                            "line",
                            [this.board.select(defName[0]), this.board.select(defName[1])],
                            {
                                straightFirst: !segment,
                                straightLast: !segment,
                                name: objName,
                                withLabel: true,
                                strokeColor: erg[0][0],
                                strokeWidth: erg[0][2],
                                dash: erg[1]
                            }
                        );

                        // circle, defined by two points
                    } else if (dataLines[i].search(/CircleMP.+/) !== -1) {
                        defPoints = dataLines[i].slice(dataLines[i].search(/CircleMP.+/) + 9);
                        defPoints = defPoints.split(",");
                        defName = [];

                        for (j = 0; j < defPoints.length; j++) {
                            defName[j] = defPoints[j].match(/"[A-Za-z]*"/)[0];
                            defName[j] = defName[j].slice(1, defName[j].length - 1);
                        }

                        objName = dataLines[i].match(/"[A-Za-z0-9]*"/);
                        objName = objName[0].slice(1, objName[0].length - 1);
                        erg = this.readCircleProperties(dataLines, i);
                        i = erg[3];

                        this.board.create(
                            "circle",
                            [this.board.select(defName[0]), this.board.select(defName[1])],
                            {
                                name: objName,
                                strokeColor: erg[0][0],
                                fillColor: erg[1],
                                fillOpacity: erg[2],
                                strokeWidth: erg[0][2]
                            }
                        );

                        // circle, defined by point and fixed radius
                    } else if (
                        dataLines[i].search(/CircleByFixedRadius.+/) !== -1 ||
                        dataLines[i].search(/CircleByRadius.+/) !== -1
                    ) {
                        if (dataLines[i].search(/CircleByFixedRadius.+/) !== -1) {
                            defPoints = dataLines[i].slice(
                                dataLines[i].search(/CircleByFixedRadius.+/) + 20
                            );
                        } else {
                            defPoints = dataLines[i].slice(
                                dataLines[i].search(/CircleByRadius.+/) + 15
                            );
                        }

                        defPoints = defPoints.split(",");
                        defName = defPoints[0].match(/"[A-Za-z0-9]*"/)[0];
                        defName = defName.slice(1, defName.length - 1);
                        objName = dataLines[i].match(/"[A-Za-z0-9]*"/);
                        objName = objName[0].slice(1, objName[0].length - 1);
                        defRadius = defPoints[1].slice(0, defPoints[1].search(/\+i\*/));
                        erg = this.readCircleProperties(dataLines, i);
                        i = erg[3];

                        this.board.create(
                            "circle",
                            [this.board.select(defName), Math.sqrt(parseFloat(defRadius))],
                            {
                                name: objName,
                                strokeColor: erg[0][0],
                                fillColor: erg[1],
                                fillOpacity: erg[2],
                                strokeWidth: erg[0][2]
                            }
                        );

                        // glider on a circle
                    } else if (dataLines[i].search(/PointOnCircle.+/) !== -1) {
                        defPoints = dataLines[i].split(":=");
                        objName = defPoints[0].match(/"[A-Za-z]*"/)[0];
                        objName = objName.slice(1, objName.length - 1);
                        defName = defPoints[1].match(/"[A-Za-z0-9]*"/)[0];
                        defName = defName.slice(1, defName.length - 1);
                        defPoints = defPoints[1].match(/\[.*\]/)[0];
                        defPoints = defPoints.split(",");
                        for (k = 0; k < defPoints.length; k++) {
                            defPoints[k] = defPoints[k].split("+i*");
                        }
                        defPoints[0] = parseFloat(defPoints[0][0].slice(1));
                        defPoints[1] = parseFloat(defPoints[1][0]);

                        if (dataLines[i][1] === 'n') {
                            defPoints[0] = -parseFloat(defPoints[0]);
                            defPoints[1] = -parseFloat(defPoints[1]);
                        }

                        erg = this.readPointProperties(dataLines, i);
                        i = erg[1];
                        circle = this.board.select(defName);

                        this.board.create(
                            "glider",
                            [
                                circle.center.coords.usrCoords[1] + defPoints[0],
                                circle.center.coords.usrCoords[2] - defPoints[1],
                                circle
                            ],
                            {
                                name: objName,
                                size: erg[0][1],
                                fillColor: erg[0][0],
                                strokeColor: erg[2],
                                label: {
                                    strokeColor: erg[3]
                                }
                            }
                        );

                        // glider on a line
                    } else if (dataLines[i].search(/PointOnLine.+/) !== -1) {
                        defPoints = dataLines[i].split(":=");
                        objName = defPoints[0].match(/"[A-Za-z]*"/)[0];
                        objName = objName.slice(1, objName.length - 1);
                        defName = defPoints[1].match(/"[A-Za-z0-9]*"/)[0];
                        defName = defName.slice(1, defName.length - 1);
                        pCoords = defPoints[1].match(/\[.*\]/)[0];
                        pCoords = pCoords.split(",");
                        pCoords[0] = parseFloat(
                            pCoords[0].slice(1, pCoords[0].search(/\+i\*/))
                        );

                        for (j = 1; j < pCoords.length; j++) {
                            pCoords[j] = parseFloat(
                                pCoords[j].slice(0, pCoords[j].search(/\+i\*/))
                            );
                        }

                        erg = this.readPointProperties(dataLines, i);
                        i = erg[1];

                        this.board.create(
                            "glider",
                            [
                                pCoords[0] / pCoords[2],
                                -pCoords[1] / pCoords[2],
                                this.board.select(defName)
                            ],
                            {
                                name: objName,
                                size: erg[0][1],
                                fillColor: erg[0][0],
                                strokeColor: erg[2],
                                label: {
                                    strokeColor: erg[3]
                                }
                            }
                        );

                        // Midpoint
                    } else if (dataLines[i].search(/Mid\(.+/) !== -1) {
                        defPoints = dataLines[i].slice(dataLines[i].search(/Mid.+/) + 4);
                        defPoints = defPoints.split(",");
                        defName = [];

                        for (j = 0; j < defPoints.length; j++) {
                            defName[j] = defPoints[j].match(/"[A-Za-z]*"/)[0];
                            defName[j] = defName[j].slice(1, defName[j].length - 1);
                        }

                        objName = dataLines[i].match(/"[A-Za-z0-9]*"/);
                        objName = objName[0].slice(1, objName[0].length - 1);
                        erg = this.readPointProperties(dataLines, i);
                        i = erg[1];

                        this.board.create(
                            "midpoint",
                            [this.board.select(defName[0]), this.board.select(defName[1])],
                            {
                                name: objName,
                                size: erg[0][1],
                                fillColor: erg[0][0],
                                strokeColor: erg[2],
                                labelColor: erg[3]
                            }
                        );

                        // Circumcircle
                    } else if (dataLines[i].search(/CircleBy3\(.+/) !== -1) {
                        defPoints = dataLines[i].slice(dataLines[i].search(/CircleBy3.+/) + 10);
                        defPoints = defPoints.split(",");
                        defName = [];
                        for (j = 0; j < defPoints.length; j++) {
                            defName[j] = defPoints[j].match(/"[A-Za-z]*"/)[0];
                            defName[j] = defName[j].slice(1, defName[j].length - 1);
                        }
                        objName = dataLines[i].match(/"[A-Za-z0-9]*"/);
                        objName = objName[0].slice(1, objName[0].length - 1);
                        erg = this.readCircleProperties(dataLines, i);
                        i = erg[3];

                        circle = this.board.create(
                            "circumcircle",
                            [
                                this.board.select(defName[0]),
                                this.board.select(defName[1]),
                                this.board.select(defName[2])
                            ],
                            {
                                name: objName,
                                strokeColor: erg[0][0],
                                fillColor: erg[1],
                                fillOpacity: erg[2],
                                strokeWidth: erg[0][2],
                                center: {
                                    name: "",
                                    visible: false
                                }
                            }
                        );

                        // Parallel
                    } else if (dataLines[i].search(/Parallel\(.+/) !== -1) {
                        defPoints = dataLines[i].slice(dataLines[i].search(/Parallel.+/) + 9);
                        defPoints = defPoints.split(",");
                        defName = [];

                        for (j = 0; j < defPoints.length; j++) {
                            defName[j] = defPoints[j].match(/"[A-Za-z]*"/)[0];
                            defName[j] = defName[j].slice(1, defName[j].length - 1);
                        }
                        objName = dataLines[i].match(/"[A-Za-z0-9]*"/);
                        objName = objName[0].slice(1, objName[0].length - 1);
                        erg = this.readLineProperties(dataLines, i);
                        i = erg[2];

                        this.board.create(
                            "parallel",
                            [this.board.select(defName[0]), this.board.select(defName[1])],
                            {
                                name: objName,
                                withLabel: true,
                                strokeColor: erg[0][0],
                                strokeWidth: erg[0][2],
                                dash: erg[1]
                            }
                        );

                        // normal
                    } else if (dataLines[i].search(/Orthogonal\(.+/) !== -1) {
                        defPoints = dataLines[i].slice(dataLines[i].search(/Parallel.+/) + 11);
                        defPoints = defPoints.split(",");
                        defName = [];

                        for (j = 0; j < defPoints.length; j++) {
                            defName[j] = defPoints[j].match(/"[A-Za-z]*"/)[0];
                            defName[j] = defName[j].slice(1, defName[j].length - 1);
                        }

                        objName = dataLines[i].match(/"[A-Za-z0-9]*"/);
                        objName = objName[0].slice(1, objName[0].length - 1);
                        erg = this.readLineProperties(dataLines, i);
                        i = erg[2];

                        this.board.create(
                            "normal",
                            [this.board.select(defName[0]), this.board.select(defName[1])],
                            {
                                name: objName,
                                withLabel: true,
                                strokeColor: erg[0][0],
                                strokeWidth: erg[0][2],
                                dash: erg[1]
                            }
                        );

                        // conic defined by five points
                    } else if (dataLines[i].search(/ConicBy5\(.+/) !== -1) {
                        defPoints = dataLines[i].slice(dataLines[i].search(/ConicBy5.+/) + 9);
                        defPoints = defPoints.split(",");
                        defName = [];

                        for (j = 0; j < defPoints.length; j++) {
                            defName[j] = defPoints[j].match(/"[A-Za-z]*"/)[0];
                            defName[j] = defName[j].slice(1, defName[j].length - 1);
                        }

                        objName = dataLines[i].match(/"[A-Za-z0-9]*"/);
                        objName = objName[0].slice(1, objName[0].length - 1);
                        erg = this.readCircleProperties(dataLines, i);
                        i = erg[3];

                        this.board.create(
                            "conic",
                            [
                                this.board.select(defName[0]),
                                this.board.select(defName[1]),
                                this.board.select(defName[2]),
                                this.board.select(defName[3]),
                                this.board.select(defName[4])
                            ],
                            {
                                name: objName,
                                strokeColor: erg[0][0],
                                fillColor: erg[1],
                                fillOpacity: erg[2],
                                strokeWidth: erg[0][2]
                            }
                        );

                        // ellipse or hyberbola with foci and points on the conic
                    } else if (
                        dataLines[i].search(/ConicFoci\(.+/) !== -1 ||
                        dataLines[i].search(/ConicFociH\(.+/) !== -1
                    ) {
                        defPoints = dataLines[i].split(":=");
                        objName = defPoints[0].match(/"[A-Za-z0-9]*"/)[0];
                        objName = objName.slice(1, objName.length - 1);
                        defName = defPoints[1].match(/"[A-Za-z0-9]*"/g);

                        for (j = 0; j < defName.length; j++) {
                            defName[j] = defName[j].slice(1, defName[j].length - 1);
                        }

                        erg = this.readCircleProperties(dataLines, i);

                        if (dataLines[i].search(/ConicFociH\(.+/) !== -1) {
                            this.board.create(
                                "hyperbola",
                                [
                                    this.board.select(defName[0]),
                                    this.board.select(defName[1]),
                                    this.board.select(defName[2])
                                ],
                                {
                                    name: objName,
                                    strokeColor: erg[0][0],
                                    fillColor: erg[1],
                                    fillOpacity: erg[2],
                                    strokeWidth: erg[0][2]
                                }
                            );
                        } else {
                            this.board.create(
                                "ellipse",
                                [
                                    this.board.select(defName[0]),
                                    this.board.select(defName[1]),
                                    this.board.select(defName[2])
                                ],
                                {
                                    name: objName,
                                    strokeColor: erg[0][0],
                                    fillColor: erg[1],
                                    fillOpacity: erg[2],
                                    strokeWidth: erg[0][2]
                                }
                            );
                        }
                        i = erg[3];

                        // parabola with focus and directrix
                    } else if (dataLines[i].search(/ConicParabolaPL\(.+/) !== -1) {
                        defPoints = dataLines[i].slice(
                            dataLines[i].search(/ConicParabolaPL.+/) + 16
                        );
                        defPoints = defPoints.split(",");
                        defName = [];

                        for (j = 0; j < defPoints.length; j++) {
                            defName[j] = defPoints[j].match(/"[A-Za-z]*"/)[0];
                            defName[j] = defName[j].slice(1, defName[j].length - 1);
                        }

                        objName = dataLines[i].match(/"[A-Za-z0-9]*"/);
                        objName = objName[0].slice(1, objName[0].length - 1);
                        erg = this.readCircleProperties(dataLines, i);
                        i = erg[3];

                        this.board.create(
                            "parabola",
                            [this.board.select(defName[0]), this.board.select(defName[1])],
                            {
                                name: objName,
                                strokeColor: erg[0][0],
                                fillColor: erg[1],
                                fillOpacity: erg[2],
                                strokeWidth: erg[0][2]
                            }
                        );

                        // Polygon
                    } else if (dataLines[i].search(/Poly\(.+/) !== -1) {
                        defPoints = dataLines[i].slice(dataLines[i].search(/Poly.+/) + 5);
                        defPoints = defPoints.split(",");
                        defName = [];

                        for (j = 0; j < defPoints.length; j++) {
                            defName[j] = defPoints[j].match(/"[A-Za-z]*"/)[0];
                            defName[j] = defName[j].slice(1, defName[j].length - 1);
                            defName[j] = this.board.select(defName[j]);
                        }
                        objName = dataLines[i].match(/"[A-Za-z0-9]*"/);
                        objName = objName[0].slice(1, objName[0].length - 1);
                        erg = this.readCircleProperties(dataLines, i);
                        i = erg[3];

                        poly = this.board.create("polygon", defName, {
                            name: objName,
                            fillColor: erg[1],
                            fillOpacity: erg[2]
                        });

                        for (j = 0; j < poly.borders.length; j++) {
                            poly.borders[j].setAttribute({
                                strokeColor: erg[0][0],
                                strokeWidth: erg[0][2]
                            });
                        }

                        // Arc
                    } else if (dataLines[i].search(/Arc\(.+/) !== -1) {
                        defPoints = dataLines[i].slice(dataLines[i].search(/Arc.+/) + 4);
                        defPoints = defPoints.split(",");
                        defName = [];

                        for (j = 0; j < defPoints.length; j++) {
                            defName[j] = defPoints[j].match(/"[A-Za-z]*"/)[0];
                            defName[j] = defName[j].slice(1, defName[j].length - 1);
                        }

                        objName = dataLines[i].match(/"[A-Za-z0-9]*"/);
                        objName = objName[0].slice(1, objName[0].length - 1);
                        erg = this.readCircleProperties(dataLines, i);
                        i = erg[3];

                        poly = this.board.create(
                            "circumcirclearc",
                            [
                                this.board.select(defName[0]),
                                this.board.select(defName[1]),
                                this.board.select(defName[2])
                            ],
                            {
                                name: objName,
                                strokeColor: erg[0][0],
                                fillColor: erg[1],
                                fillOpacity: erg[2],
                                strokeWidth: erg[0][2]
                            }
                        );

                        // line defined by ONE point
                    } else if (dataLines[i].search(/Through\(.+/) !== -1) {
                        defPoints = dataLines[i].slice(dataLines[i].search(/Through.+/) + 8);
                        defName = defPoints.match(/"[A-Za-z]*"/)[0];
                        defName = defName.slice(1, defName.length - 1);
                        pCoords = defPoints.match(/\[.*\]/)[0];
                        pCoords = pCoords.split(",");
                        pCoords[0] = parseFloat(
                            pCoords[0].slice(1, pCoords[0].search(/\+i\*/))
                        );

                        for (j = 1; j < pCoords.length; j++) {
                            pCoords[j] = parseFloat(
                                pCoords[j].slice(0, pCoords[j].search(/\+i\*/))
                            );
                        }
                        objName = dataLines[i].match(/"[A-Za-z0-9]*"/);
                        objName = objName[0].slice(1, objName[0].length - 1);

                        j = this.board.select(defName);
                        point = this.board.create(
                            "point",
                            [
                                j.coords.usrCoords[1] + parseFloat(pCoords[0]),
                                j.coords.usrCoords[2] + parseFloat(pCoords[1])
                            ],
                            { visible: false }
                        );

                        erg = this.readLineProperties(dataLines, i);
                        i = erg[2];

                        this.board.create("line", [j, point], {
                            name: objName,
                            withLabel: true,
                            strokeColor: erg[0][0],
                            strokeWidth: erg[0][2],
                            dash: erg[1]
                        });

                        // circle defined by compass
                    } else if (dataLines[i].search(/:=Compass\(.+/) !== -1) {
                        defPoints = dataLines[i].slice(dataLines[i].search(/Compass.+/) + 8);
                        defPoints = defPoints.split(",");
                        defName = [];

                        for (j = 0; j < defPoints.length; j++) {
                            defName[j] = defPoints[j].match(/"[A-Za-z]*"/)[0];
                            defName[j] = defName[j].slice(1, defName[j].length - 1);
                        }

                        objName = dataLines[i].match(/"[A-Za-z0-9]*"/);
                        objName = objName[0].slice(1, objName[0].length - 1);
                        erg = this.readCircleProperties(dataLines, i);
                        i = erg[3];
                        defRadius = makeRadiusFun(defName, this.board);

                        this.board.create(
                            "circle",
                            [this.board.select(defName[2]), defRadius],
                            {
                                name: objName,
                                strokeColor: erg[0][0],
                                fillColor: erg[1],
                                fillOpacity: erg[2],
                                strokeWidth: erg[0][2]
                            }
                        );

                        // angular bisector
                    } else if (dataLines[i].search(/AngularBisector\(.+/) !== -1) {
                        defPoints = dataLines[i].split(":=");
                        defPoints[0] = defPoints[0].split(",");

                        if (defPoints[0][0] === "{null") {
                            objName = "";
                        } else {
                            objName = defPoints[0][0].slice(2, defPoints[0][0].length - 1);
                        }

                        if (defPoints[0][1] === 'null') {
                            objName2 = "";
                        } else {
                            objName2 = defPoints[0][1].slice(1, defPoints[0][1].length - 1);
                        }

                        defPoints[1] = defPoints[1].match(/"[A-Za-z0-9]*"/g);
                        defName = [];
                        defName[0] = defPoints[1][0].slice(1, defPoints[1][0].length - 1);
                        defName[1] = defPoints[1][1].slice(1, defPoints[1][1].length - 1);
                        erg = this.readLineProperties(dataLines, i);
                        i = erg[2];

                        if (!(objName === "" || objName2 === "")) {
                            erg2 = this.readLineProperties(dataLines, i);
                            i = erg[2];
                        }

                        lines = this.board.create(
                            "bisectorlines",
                            [this.board.select(defName[0]), this.board.select(defName[1])],
                            {
                                line1: {
                                    name: objName2
                                },
                                line2: {
                                    name: objName
                                },
                                withLabel: true
                            }
                        );

                        if (objName === "") {
                            lines.line2.setAttribute({ visible: false });
                            lines.line1.setAttribute({
                                strokeColor: erg[0][0],
                                strokeWidth: erg[0][2],
                                dash: erg[1]
                            });
                        } else {
                            if (objName2 === "") {
                                lines.line1.setAttribute({ visible: false });
                                lines.line2.setAttribute({
                                    strokeColor: erg[0][0],
                                    strokeWidth: erg[0][2],
                                    dash: erg[1]
                                });
                            } else {
                                lines.line1.setAttribute({
                                    strokeColor: erg[0][0],
                                    strokeWidth: erg[0][2],
                                    dash: erg[1]
                                });
                                lines.line2.setAttribute({
                                    strokeColor: erg2[0][0],
                                    strokeWidth: erg2[0][2],
                                    dash: erg2[1]
                                });
                            }
                        }

                        // intersect two lines
                    } else if (dataLines[i].search(/Meet\(.+/) !== -1) {
                        defPoints = dataLines[i].slice(dataLines[i].search(/Meet.+/) + 5);
                        defPoints = defPoints.split(",");
                        defName = [];

                        for (j = 0; j < defPoints.length; j++) {
                            defName[j] = defPoints[j].match(/"[A-Za-z]*"/)[0];
                            defName[j] = defName[j].slice(1, defName[j].length - 1);
                        }
                        objName = dataLines[i].match(/"[A-Za-z0-9]*"/);
                        objName = objName[0].slice(1, objName[0].length - 1);
                        erg = this.readPointProperties(dataLines, i);
                        i = erg[1];

                        this.board.create(
                            "intersection",
                            [this.board.select(defName[0]), this.board.select(defName[1]), 0],
                            {
                                name: objName,
                                size: erg[0][1],
                                fillColor: erg[0][0],
                                strokeColor: erg[2],
                                labelColor: erg[3]
                            }
                        );

                        // intersection circle/line or circle/circle
                    } else if (
                        dataLines[i].search(/IntersectionConicLine\(.+/) !== -1 ||
                        dataLines[i].search(/IntersectionCircleCircle\(.+/) !== -1
                    ) {
                        if (dataLines[i].search(/IntersectionConicLine\(.+/) !== -1) {
                            k = 0;
                            j = 1;
                        } else {
                            k = 1;
                            j = 0;
                        }

                        defPoints = dataLines[i].split(":=");
                        defPoints[0] = defPoints[0].split(",");

                        if (defPoints[0][0] === "{null") {
                            objName = "";
                        } else {
                            objName = defPoints[0][0].slice(2, defPoints[0][0].length - 1);
                        }

                        if (defPoints[0][1] === 'null') {
                            objName2 = "";
                        } else {
                            objName2 = defPoints[0][1].slice(1, defPoints[0][1].length - 1);
                        }

                        defPoints[1] = defPoints[1].match(/"[A-Za-z0-9]*"/g);
                        defName = [];
                        defName[0] = defPoints[1][0].slice(1, defPoints[1][0].length - 1);
                        defName[1] = defPoints[1][1].slice(1, defPoints[1][1].length - 1);
                        erg = this.readPointProperties(dataLines, i);
                        i = erg[1];

                        if (!(objName === "" || objName2 === "")) {
                            erg2 = this.readPointProperties(dataLines, i);
                            i = erg[1];
                        }

                        if (objName2 !== "") {
                            point = this.board.create(
                                "intersection",
                                [
                                    this.board.select(defName[0]),
                                    this.board.select(defName[1]),
                                    j
                                ],
                                {
                                    name: objName2,
                                    size: erg[0][1],
                                    fillColor: erg[0][0],
                                    strokeColor: erg[2],
                                    label: {
                                        strokeColor: erg[3]
                                    }
                                }
                            );

                            if (objName !== "") {
                                point2 = this.board.create(
                                    "otherintersection",
                                    [
                                        this.board.select(defName[0]),
                                        this.board.select(defName[1]),
                                        point
                                    ],
                                    {
                                        name: objName,
                                        size: erg2[0][1],
                                        fillColor: erg2[0][0],
                                        strokeColor: erg2[2],
                                        label: {
                                            strokeColor: erg2[3]
                                        }
                                    }
                                );
                            }
                        } else {
                            point = this.board.create(
                                "intersection",
                                [
                                    this.board.select(defName[0]),
                                    this.board.select(defName[1]),
                                    k
                                ],
                                {
                                    name: objName,
                                    size: erg[0][1],
                                    fillColor: erg[0][0],
                                    strokeColor: erg[2],
                                    label: {
                                        strokeColor: erg[3]
                                    }
                                }
                            );
                        }
                    } else if (dataLines[i].search(/setOriginX\(([0-9.]*)\)/) !== -1) {
                        oX = RegExp.$1;
                    } else if (dataLines[i].search(/setOriginY\(([0-9.]*)\)/) !== -1) {
                        oY = RegExp.$1;
                    } else if (dataLines[i].search(/setScale\(([0-9.]*)\)/) !== -1) {
                        scale = parseFloat(RegExp.$1 / 25);
                    }
                }

                this.board.zoomX *= scale / 2.4;
                this.board.zoomY *= scale / 2.4;
                oX = this.board.origin.scrCoords[1] * this.board.attr.zoom.factorx;
                oY = this.board.origin.scrCoords[2] * this.board.attr.zoom.factory;
                this.board.origin = new JXG.Coords(
                    JXG.COORDS_BY_SCREEN,
                    [oX - 150, oY + 50],
                    this.board
                );
                this.board.applyZoom();

                return this.board;
            },

            calculateColor: function (colNr) {
                colNr = parseInt(colNr, 10);

                switch (colNr) {
                    case 0:
                        return 'white'
                    case 1:
                        return 'black'
                    case 2:
                        return 'red'
                    case 3:
                        return 'blue'
                    case 4:
                        return 'green'
                    case 5:
                        return 'yellow'
                    case 6:
                        return "#ffafaf";
                    case 7:
                        return 'cyan'
                    case 8:
                        return "#ffc800";
                    case 9:
                        return "#199e4e";
                    case 10:
                        return "#b75500";
                    case 11:
                        return "#7700b7";
                    case 12:
                        return "#ff7f00";
                    case 13:
                        return "#03a7bc";
                    case 14:
                        return "#c10000";
                    case 15:
                        return "#808080";
                    case 16:
                        return "#ff4a4a";
                    case 17:
                        return "#faff9e";
                    case 18:
                        return "#b6ffaa";
                    case 19:
                        return "#82f2ff";
                    case 20:
                        return "#d4a3ff";
                    case 21:
                        return "#ffbd77";
                }

                return 'black'
            },

            readPointProperties: function (dataLines, i) {
                var objAppearance, border, labelcolor;

                do {
                    i += 1;
                } while (dataLines[i].search(/setAppearance/) === -1);

                objAppearance = dataLines[i].match(/\([A-Za-z,0-9\.]*\)/)[0];
                objAppearance = objAppearance.slice(1, objAppearance.length - 1).split(",");
                objAppearance[0] = this.calculateColor(objAppearance[0]);

                do {
                    i += 1;
                } while (dataLines[i].search(/pointborder/) === -1);

                if (dataLines[i].search(/false/) !== -1) {
                    border = 'none'
                    labelcolor = objAppearance[0];
                } else {
                    border = 'black'
                    labelcolor = 'black'
                }

                return [objAppearance, i, border, labelcolor];
            },

            readCircleProperties: function (dataLines, i) {
                var objAppearance, filling, fillop;

                do {
                    i += 1;
                } while (dataLines[i].search(/setAppearance/) === -1);

                objAppearance = dataLines[i].match(/\([A-Za-z,0-9\.]*\)/)[0];
                objAppearance = objAppearance.slice(1, objAppearance.length - 1).split(",");
                objAppearance[0] = this.calculateColor(objAppearance[0]);

                do {
                    i += 1;
                } while (dataLines[i].search(/colorfill/) === -1);

                filling = dataLines[i].match(/"[0-9]*"/)[0];
                filling = filling.slice(1, filling.length - 1);
                filling = this.calculateColor(filling);

                do {
                    i += 1;
                } while (dataLines[i].search(/visibilityfill|fillalpha/) === -1);

                fillop = dataLines[i].match(/"[0-9\.]*"/)[0];
                fillop = fillop.slice(1, fillop.length - 1);

                if (dataLines[i].match(/visibilityfill/)) {
                    fillop = parseFloat(fillop) / 10;
                } else {
                    fillop = parseFloat(fillop);
                }

                return [objAppearance, filling, fillop, i];
            },

            readLineProperties: function (dataLines, i) {
                var objAppearance, dashing;

                do {
                    i += 1;
                } while (dataLines[i].search(/setAppearance/) === -1);

                objAppearance = dataLines[i].match(/\([A-Za-z,0-9\.]*\)/)[0];
                objAppearance = objAppearance.slice(1, objAppearance.length - 1).split(",");
                objAppearance[0] = this.calculateColor(objAppearance[0]);

                do {
                    i += 1;
                } while (dataLines[i].search(/linedashing/) === -1);

                if (dataLines[i].search(/false/) !== -1) {
                    dashing = 0;
                } else {
                    dashing = 3;
                }

                return [objAppearance, dashing, i];
            },

            prepareString: function (fileStr, isString) {
                var i,
                    len,
                    bA = [];

                // if isString is true, str is the base64 encoded zip file, otherwise it's just the zip file
                if (isString) {
                    fileStr = JXG.Util.Base64.decode(fileStr);
                }

                if (fileStr.indexOf("<") !== 0) {
                    len = fileStr.length;

                    for (i = 0; i < len; i++) {
                        bA[i] = JXG.Util.UTF8.asciiCharCodeAt(fileStr, i);
                    }

                    // Unzip
                    fileStr = new JXG.Util.Unzip(bA).unzip()[0][0];
                }
                return fileStr;
            }
        }
    );

    JXG.registerReader(JXG.CinderellaReader, ["cdy", "cindy", "cinderella"]);
})();
>>>>>>> 76575604
<|MERGE_RESOLUTION|>--- conflicted
+++ resolved
@@ -1,1043 +1,3 @@
-<<<<<<< HEAD
-/*
-    Copyright 2008-2025
-        Matthias Ehmann,
-        Michael Gerhaeuser,
-        Carsten Miller,
-        Bianca Valentin,
-        Alfred Wassermann,
-        Peter Wilfahrt
-
-    This file is part of JSXGraph.
-
-    JSXGraph is free software dual licensed under the GNU LGPL or MIT License.
-
-    You can redistribute it and/or modify it under the terms of the
-
-      * GNU Lesser General Public License as published by
-        the Free Software Foundation, either version 3 of the License, or
-        (at your option) any later version
-      OR
-      * MIT License: https://github.com/jsxgraph/jsxgraph/blob/master/LICENSE.MIT
-
-    JSXGraph is distributed in the hope that it will be useful,
-    but WITHOUT ANY WARRANTY; without even the implied warranty of
-    MERCHANTABILITY or FITNESS FOR A PARTICULAR PURPOSE.  See the
-    GNU Lesser General Public License for more details.
-
-    You should have received a copy of the GNU Lesser General Public License and
-    the MIT License along with JSXGraph. If not, see <https://www.gnu.org/licenses/>
-    and <https://opensource.org/licenses/MIT/>.
- */
-
-/*global JXG:true*/
-/*jslint nomen:true, plusplus:true, regexp:true*/
-
-(function () {
-    "use strict";
-
-    JXG.CinderellaReader = function (board, str) {
-        this.board = board;
-        this.data = this.prepareString(str);
-    };
-
-    JXG.extend(
-        JXG.CinderellaReader.prototype,
-        /** @lends JXG.CinderellaReader.prototype */ {
-            read: function () {
-                var dataLines,
-                    i,
-                    j,
-                    k,
-                    pCoords,
-                    defName,
-                    objName,
-                    defPoints,
-                    segment,
-                    defRadius,
-                    circle,
-                    erg,
-                    poly,
-                    point,
-                    objName2,
-                    erg2,
-                    lines,
-                    point2,
-                    oX,
-                    oY,
-                    scale,
-                    makeRadiusFun = function (el, b) {
-                        return function () {
-                            return b.select(el[0]).Dist(b.select[1]);
-                        };
-                    };
-
-                dataLines = this.data.split("\n");
-
-                for (i = 0; i < dataLines.length; i++) {
-                    // free point
-                    if (dataLines[i].search(/FreePoint.+/) !== -1) {
-                        pCoords = dataLines[i].slice(dataLines[i].search(/FreePoint.+/) + 11);
-                        pCoords = pCoords.split(",");
-
-                        for (j = 0; j < pCoords.length; j++) {
-                            pCoords[j] = pCoords[j].slice(0, pCoords[j].search(/\+i\*/));
-                        }
-
-                        objName = dataLines[i].match(/"[A-Za-z]*"/);
-                        objName = objName[0].slice(1, objName[0].length - 1);
-                        erg = this.readPointProperties(dataLines, i);
-                        i = erg[1];
-
-                        this.board.create(
-                            "point",
-                            [pCoords[0] / pCoords[2], -pCoords[1] / pCoords[2]],
-                            {
-                                name: objName,
-                                size: erg[0][1],
-                                fillColor: erg[0][0],
-                                strokeColor: erg[2],
-                                label: {
-                                    strokeColor: erg[3]
-                                }
-                            }
-                        );
-
-                        // line or segment
-                    } else if (
-                        dataLines[i].search(/Join\(.+/) !== -1 ||
-                        dataLines[i].search(/Segment\(.+/) !== -1
-                    ) {
-                        if (dataLines[i].search(/Join\(.+/) !== -1) {
-                            defPoints = dataLines[i].slice(dataLines[i].search(/Join.+/) + 5);
-                            segment = false;
-                        } else {
-                            defPoints = dataLines[i].slice(
-                                dataLines[i].search(/Segment.+/) + 8
-                            );
-                            segment = true;
-                        }
-
-                        defPoints = defPoints.split(",");
-                        defName = [];
-
-                        for (j = 0; j < defPoints.length; j++) {
-                            defName[j] = defPoints[j].match(/"[A-Za-z]*"/)[0];
-                            defName[j] = defName[j].slice(1, defName[j].length - 1);
-                        }
-
-                        objName = dataLines[i].match(/"[A-Za-z]*"/);
-                        objName = objName[0].slice(1, objName[0].length - 1);
-                        erg = this.readLineProperties(dataLines, i);
-                        i = erg[2];
-
-                        this.board.create(
-                            "line",
-                            [this.board.select(defName[0]), this.board.select(defName[1])],
-                            {
-                                straightFirst: !segment,
-                                straightLast: !segment,
-                                name: objName,
-                                withLabel: true,
-                                strokeColor: erg[0][0],
-                                strokeWidth: erg[0][2],
-                                dash: erg[1]
-                            }
-                        );
-
-                        // circle, defined by two points
-                    } else if (dataLines[i].search(/CircleMP.+/) !== -1) {
-                        defPoints = dataLines[i].slice(dataLines[i].search(/CircleMP.+/) + 9);
-                        defPoints = defPoints.split(",");
-                        defName = [];
-
-                        for (j = 0; j < defPoints.length; j++) {
-                            defName[j] = defPoints[j].match(/"[A-Za-z]*"/)[0];
-                            defName[j] = defName[j].slice(1, defName[j].length - 1);
-                        }
-
-                        objName = dataLines[i].match(/"[A-Za-z0-9]*"/);
-                        objName = objName[0].slice(1, objName[0].length - 1);
-                        erg = this.readCircleProperties(dataLines, i);
-                        i = erg[3];
-
-                        this.board.create(
-                            "circle",
-                            [this.board.select(defName[0]), this.board.select(defName[1])],
-                            {
-                                name: objName,
-                                strokeColor: erg[0][0],
-                                fillColor: erg[1],
-                                fillOpacity: erg[2],
-                                strokeWidth: erg[0][2]
-                            }
-                        );
-
-                        // circle, defined by point and fixed radius
-                    } else if (
-                        dataLines[i].search(/CircleByFixedRadius.+/) !== -1 ||
-                        dataLines[i].search(/CircleByRadius.+/) !== -1
-                    ) {
-                        if (dataLines[i].search(/CircleByFixedRadius.+/) !== -1) {
-                            defPoints = dataLines[i].slice(
-                                dataLines[i].search(/CircleByFixedRadius.+/) + 20
-                            );
-                        } else {
-                            defPoints = dataLines[i].slice(
-                                dataLines[i].search(/CircleByRadius.+/) + 15
-                            );
-                        }
-
-                        defPoints = defPoints.split(",");
-                        defName = defPoints[0].match(/"[A-Za-z0-9]*"/)[0];
-                        defName = defName.slice(1, defName.length - 1);
-                        objName = dataLines[i].match(/"[A-Za-z0-9]*"/);
-                        objName = objName[0].slice(1, objName[0].length - 1);
-                        defRadius = defPoints[1].slice(0, defPoints[1].search(/\+i\*/));
-                        erg = this.readCircleProperties(dataLines, i);
-                        i = erg[3];
-
-                        this.board.create(
-                            "circle",
-                            [this.board.select(defName), Math.sqrt(parseFloat(defRadius))],
-                            {
-                                name: objName,
-                                strokeColor: erg[0][0],
-                                fillColor: erg[1],
-                                fillOpacity: erg[2],
-                                strokeWidth: erg[0][2]
-                            }
-                        );
-
-                        // glider on a circle
-                    } else if (dataLines[i].search(/PointOnCircle.+/) !== -1) {
-                        defPoints = dataLines[i].split(":=");
-                        objName = defPoints[0].match(/"[A-Za-z]*"/)[0];
-                        objName = objName.slice(1, objName.length - 1);
-                        defName = defPoints[1].match(/"[A-Za-z0-9]*"/)[0];
-                        defName = defName.slice(1, defName.length - 1);
-                        defPoints = defPoints[1].match(/\[.*\]/)[0];
-                        defPoints = defPoints.split(",");
-                        for (k = 0; k < defPoints.length; k++) {
-                            defPoints[k] = defPoints[k].split("+i*");
-                        }
-                        defPoints[0] = parseFloat(defPoints[0][0].slice(1));
-                        defPoints[1] = parseFloat(defPoints[1][0]);
-
-                        if (dataLines[i][1] === "n") {
-                            defPoints[0] = -parseFloat(defPoints[0]);
-                            defPoints[1] = -parseFloat(defPoints[1]);
-                        }
-
-                        erg = this.readPointProperties(dataLines, i);
-                        i = erg[1];
-                        circle = this.board.select(defName);
-
-                        this.board.create(
-                            "glider",
-                            [
-                                circle.center.coords.usrCoords[1] + defPoints[0],
-                                circle.center.coords.usrCoords[2] - defPoints[1],
-                                circle
-                            ],
-                            {
-                                name: objName,
-                                size: erg[0][1],
-                                fillColor: erg[0][0],
-                                strokeColor: erg[2],
-                                label: {
-                                    strokeColor: erg[3]
-                                }
-                            }
-                        );
-
-                        // glider on a line
-                    } else if (dataLines[i].search(/PointOnLine.+/) !== -1) {
-                        defPoints = dataLines[i].split(":=");
-                        objName = defPoints[0].match(/"[A-Za-z]*"/)[0];
-                        objName = objName.slice(1, objName.length - 1);
-                        defName = defPoints[1].match(/"[A-Za-z0-9]*"/)[0];
-                        defName = defName.slice(1, defName.length - 1);
-                        pCoords = defPoints[1].match(/\[.*\]/)[0];
-                        pCoords = pCoords.split(",");
-                        pCoords[0] = parseFloat(
-                            pCoords[0].slice(1, pCoords[0].search(/\+i\*/))
-                        );
-
-                        for (j = 1; j < pCoords.length; j++) {
-                            pCoords[j] = parseFloat(
-                                pCoords[j].slice(0, pCoords[j].search(/\+i\*/))
-                            );
-                        }
-
-                        erg = this.readPointProperties(dataLines, i);
-                        i = erg[1];
-
-                        this.board.create(
-                            "glider",
-                            [
-                                pCoords[0] / pCoords[2],
-                                -pCoords[1] / pCoords[2],
-                                this.board.select(defName)
-                            ],
-                            {
-                                name: objName,
-                                size: erg[0][1],
-                                fillColor: erg[0][0],
-                                strokeColor: erg[2],
-                                label: {
-                                    strokeColor: erg[3]
-                                }
-                            }
-                        );
-
-                        // Midpoint
-                    } else if (dataLines[i].search(/Mid\(.+/) !== -1) {
-                        defPoints = dataLines[i].slice(dataLines[i].search(/Mid.+/) + 4);
-                        defPoints = defPoints.split(",");
-                        defName = [];
-
-                        for (j = 0; j < defPoints.length; j++) {
-                            defName[j] = defPoints[j].match(/"[A-Za-z]*"/)[0];
-                            defName[j] = defName[j].slice(1, defName[j].length - 1);
-                        }
-
-                        objName = dataLines[i].match(/"[A-Za-z0-9]*"/);
-                        objName = objName[0].slice(1, objName[0].length - 1);
-                        erg = this.readPointProperties(dataLines, i);
-                        i = erg[1];
-
-                        this.board.create(
-                            "midpoint",
-                            [this.board.select(defName[0]), this.board.select(defName[1])],
-                            {
-                                name: objName,
-                                size: erg[0][1],
-                                fillColor: erg[0][0],
-                                strokeColor: erg[2],
-                                labelColor: erg[3]
-                            }
-                        );
-
-                        // Circumcircle
-                    } else if (dataLines[i].search(/CircleBy3\(.+/) !== -1) {
-                        defPoints = dataLines[i].slice(dataLines[i].search(/CircleBy3.+/) + 10);
-                        defPoints = defPoints.split(",");
-                        defName = [];
-                        for (j = 0; j < defPoints.length; j++) {
-                            defName[j] = defPoints[j].match(/"[A-Za-z]*"/)[0];
-                            defName[j] = defName[j].slice(1, defName[j].length - 1);
-                        }
-                        objName = dataLines[i].match(/"[A-Za-z0-9]*"/);
-                        objName = objName[0].slice(1, objName[0].length - 1);
-                        erg = this.readCircleProperties(dataLines, i);
-                        i = erg[3];
-
-                        circle = this.board.create(
-                            "circumcircle",
-                            [
-                                this.board.select(defName[0]),
-                                this.board.select(defName[1]),
-                                this.board.select(defName[2])
-                            ],
-                            {
-                                name: objName,
-                                strokeColor: erg[0][0],
-                                fillColor: erg[1],
-                                fillOpacity: erg[2],
-                                strokeWidth: erg[0][2],
-                                center: {
-                                    name: "",
-                                    visible: false
-                                }
-                            }
-                        );
-
-                        // Parallel
-                    } else if (dataLines[i].search(/Parallel\(.+/) !== -1) {
-                        defPoints = dataLines[i].slice(dataLines[i].search(/Parallel.+/) + 9);
-                        defPoints = defPoints.split(",");
-                        defName = [];
-
-                        for (j = 0; j < defPoints.length; j++) {
-                            defName[j] = defPoints[j].match(/"[A-Za-z]*"/)[0];
-                            defName[j] = defName[j].slice(1, defName[j].length - 1);
-                        }
-                        objName = dataLines[i].match(/"[A-Za-z0-9]*"/);
-                        objName = objName[0].slice(1, objName[0].length - 1);
-                        erg = this.readLineProperties(dataLines, i);
-                        i = erg[2];
-
-                        this.board.create(
-                            "parallel",
-                            [this.board.select(defName[0]), this.board.select(defName[1])],
-                            {
-                                name: objName,
-                                withLabel: true,
-                                strokeColor: erg[0][0],
-                                strokeWidth: erg[0][2],
-                                dash: erg[1]
-                            }
-                        );
-
-                        // normal
-                    } else if (dataLines[i].search(/Orthogonal\(.+/) !== -1) {
-                        defPoints = dataLines[i].slice(dataLines[i].search(/Parallel.+/) + 11);
-                        defPoints = defPoints.split(",");
-                        defName = [];
-
-                        for (j = 0; j < defPoints.length; j++) {
-                            defName[j] = defPoints[j].match(/"[A-Za-z]*"/)[0];
-                            defName[j] = defName[j].slice(1, defName[j].length - 1);
-                        }
-
-                        objName = dataLines[i].match(/"[A-Za-z0-9]*"/);
-                        objName = objName[0].slice(1, objName[0].length - 1);
-                        erg = this.readLineProperties(dataLines, i);
-                        i = erg[2];
-
-                        this.board.create(
-                            "normal",
-                            [this.board.select(defName[0]), this.board.select(defName[1])],
-                            {
-                                name: objName,
-                                withLabel: true,
-                                strokeColor: erg[0][0],
-                                strokeWidth: erg[0][2],
-                                dash: erg[1]
-                            }
-                        );
-
-                        // conic defined by five points
-                    } else if (dataLines[i].search(/ConicBy5\(.+/) !== -1) {
-                        defPoints = dataLines[i].slice(dataLines[i].search(/ConicBy5.+/) + 9);
-                        defPoints = defPoints.split(",");
-                        defName = [];
-
-                        for (j = 0; j < defPoints.length; j++) {
-                            defName[j] = defPoints[j].match(/"[A-Za-z]*"/)[0];
-                            defName[j] = defName[j].slice(1, defName[j].length - 1);
-                        }
-
-                        objName = dataLines[i].match(/"[A-Za-z0-9]*"/);
-                        objName = objName[0].slice(1, objName[0].length - 1);
-                        erg = this.readCircleProperties(dataLines, i);
-                        i = erg[3];
-
-                        this.board.create(
-                            "conic",
-                            [
-                                this.board.select(defName[0]),
-                                this.board.select(defName[1]),
-                                this.board.select(defName[2]),
-                                this.board.select(defName[3]),
-                                this.board.select(defName[4])
-                            ],
-                            {
-                                name: objName,
-                                strokeColor: erg[0][0],
-                                fillColor: erg[1],
-                                fillOpacity: erg[2],
-                                strokeWidth: erg[0][2]
-                            }
-                        );
-
-                        // ellipse or hyberbola with foci and points on the conic
-                    } else if (
-                        dataLines[i].search(/ConicFoci\(.+/) !== -1 ||
-                        dataLines[i].search(/ConicFociH\(.+/) !== -1
-                    ) {
-                        defPoints = dataLines[i].split(":=");
-                        objName = defPoints[0].match(/"[A-Za-z0-9]*"/)[0];
-                        objName = objName.slice(1, objName.length - 1);
-                        defName = defPoints[1].match(/"[A-Za-z0-9]*"/g);
-
-                        for (j = 0; j < defName.length; j++) {
-                            defName[j] = defName[j].slice(1, defName[j].length - 1);
-                        }
-
-                        erg = this.readCircleProperties(dataLines, i);
-
-                        if (dataLines[i].search(/ConicFociH\(.+/) !== -1) {
-                            this.board.create(
-                                "hyperbola",
-                                [
-                                    this.board.select(defName[0]),
-                                    this.board.select(defName[1]),
-                                    this.board.select(defName[2])
-                                ],
-                                {
-                                    name: objName,
-                                    strokeColor: erg[0][0],
-                                    fillColor: erg[1],
-                                    fillOpacity: erg[2],
-                                    strokeWidth: erg[0][2]
-                                }
-                            );
-                        } else {
-                            this.board.create(
-                                "ellipse",
-                                [
-                                    this.board.select(defName[0]),
-                                    this.board.select(defName[1]),
-                                    this.board.select(defName[2])
-                                ],
-                                {
-                                    name: objName,
-                                    strokeColor: erg[0][0],
-                                    fillColor: erg[1],
-                                    fillOpacity: erg[2],
-                                    strokeWidth: erg[0][2]
-                                }
-                            );
-                        }
-                        i = erg[3];
-
-                        // parabola with focus and directrix
-                    } else if (dataLines[i].search(/ConicParabolaPL\(.+/) !== -1) {
-                        defPoints = dataLines[i].slice(
-                            dataLines[i].search(/ConicParabolaPL.+/) + 16
-                        );
-                        defPoints = defPoints.split(",");
-                        defName = [];
-
-                        for (j = 0; j < defPoints.length; j++) {
-                            defName[j] = defPoints[j].match(/"[A-Za-z]*"/)[0];
-                            defName[j] = defName[j].slice(1, defName[j].length - 1);
-                        }
-
-                        objName = dataLines[i].match(/"[A-Za-z0-9]*"/);
-                        objName = objName[0].slice(1, objName[0].length - 1);
-                        erg = this.readCircleProperties(dataLines, i);
-                        i = erg[3];
-
-                        this.board.create(
-                            "parabola",
-                            [this.board.select(defName[0]), this.board.select(defName[1])],
-                            {
-                                name: objName,
-                                strokeColor: erg[0][0],
-                                fillColor: erg[1],
-                                fillOpacity: erg[2],
-                                strokeWidth: erg[0][2]
-                            }
-                        );
-
-                        // Polygon
-                    } else if (dataLines[i].search(/Poly\(.+/) !== -1) {
-                        defPoints = dataLines[i].slice(dataLines[i].search(/Poly.+/) + 5);
-                        defPoints = defPoints.split(",");
-                        defName = [];
-
-                        for (j = 0; j < defPoints.length; j++) {
-                            defName[j] = defPoints[j].match(/"[A-Za-z]*"/)[0];
-                            defName[j] = defName[j].slice(1, defName[j].length - 1);
-                            defName[j] = this.board.select(defName[j]);
-                        }
-                        objName = dataLines[i].match(/"[A-Za-z0-9]*"/);
-                        objName = objName[0].slice(1, objName[0].length - 1);
-                        erg = this.readCircleProperties(dataLines, i);
-                        i = erg[3];
-
-                        poly = this.board.create("polygon", defName, {
-                            name: objName,
-                            fillColor: erg[1],
-                            fillOpacity: erg[2]
-                        });
-
-                        for (j = 0; j < poly.borders.length; j++) {
-                            poly.borders[j].setAttribute({
-                                strokeColor: erg[0][0],
-                                strokeWidth: erg[0][2]
-                            });
-                        }
-
-                        // Arc
-                    } else if (dataLines[i].search(/Arc\(.+/) !== -1) {
-                        defPoints = dataLines[i].slice(dataLines[i].search(/Arc.+/) + 4);
-                        defPoints = defPoints.split(",");
-                        defName = [];
-
-                        for (j = 0; j < defPoints.length; j++) {
-                            defName[j] = defPoints[j].match(/"[A-Za-z]*"/)[0];
-                            defName[j] = defName[j].slice(1, defName[j].length - 1);
-                        }
-
-                        objName = dataLines[i].match(/"[A-Za-z0-9]*"/);
-                        objName = objName[0].slice(1, objName[0].length - 1);
-                        erg = this.readCircleProperties(dataLines, i);
-                        i = erg[3];
-
-                        poly = this.board.create(
-                            "circumcirclearc",
-                            [
-                                this.board.select(defName[0]),
-                                this.board.select(defName[1]),
-                                this.board.select(defName[2])
-                            ],
-                            {
-                                name: objName,
-                                strokeColor: erg[0][0],
-                                fillColor: erg[1],
-                                fillOpacity: erg[2],
-                                strokeWidth: erg[0][2]
-                            }
-                        );
-
-                        // line defined by ONE point
-                    } else if (dataLines[i].search(/Through\(.+/) !== -1) {
-                        defPoints = dataLines[i].slice(dataLines[i].search(/Through.+/) + 8);
-                        defName = defPoints.match(/"[A-Za-z]*"/)[0];
-                        defName = defName.slice(1, defName.length - 1);
-                        pCoords = defPoints.match(/\[.*\]/)[0];
-                        pCoords = pCoords.split(",");
-                        pCoords[0] = parseFloat(
-                            pCoords[0].slice(1, pCoords[0].search(/\+i\*/))
-                        );
-
-                        for (j = 1; j < pCoords.length; j++) {
-                            pCoords[j] = parseFloat(
-                                pCoords[j].slice(0, pCoords[j].search(/\+i\*/))
-                            );
-                        }
-                        objName = dataLines[i].match(/"[A-Za-z0-9]*"/);
-                        objName = objName[0].slice(1, objName[0].length - 1);
-
-                        j = this.board.select(defName);
-                        point = this.board.create(
-                            "point",
-                            [
-                                j.coords.usrCoords[1] + parseFloat(pCoords[0]),
-                                j.coords.usrCoords[2] + parseFloat(pCoords[1])
-                            ],
-                            { visible: false }
-                        );
-
-                        erg = this.readLineProperties(dataLines, i);
-                        i = erg[2];
-
-                        this.board.create("line", [j, point], {
-                            name: objName,
-                            withLabel: true,
-                            strokeColor: erg[0][0],
-                            strokeWidth: erg[0][2],
-                            dash: erg[1]
-                        });
-
-                        // circle defined by compass
-                    } else if (dataLines[i].search(/:=Compass\(.+/) !== -1) {
-                        defPoints = dataLines[i].slice(dataLines[i].search(/Compass.+/) + 8);
-                        defPoints = defPoints.split(",");
-                        defName = [];
-
-                        for (j = 0; j < defPoints.length; j++) {
-                            defName[j] = defPoints[j].match(/"[A-Za-z]*"/)[0];
-                            defName[j] = defName[j].slice(1, defName[j].length - 1);
-                        }
-
-                        objName = dataLines[i].match(/"[A-Za-z0-9]*"/);
-                        objName = objName[0].slice(1, objName[0].length - 1);
-                        erg = this.readCircleProperties(dataLines, i);
-                        i = erg[3];
-                        defRadius = makeRadiusFun(defName, this.board);
-
-                        this.board.create(
-                            "circle",
-                            [this.board.select(defName[2]), defRadius],
-                            {
-                                name: objName,
-                                strokeColor: erg[0][0],
-                                fillColor: erg[1],
-                                fillOpacity: erg[2],
-                                strokeWidth: erg[0][2]
-                            }
-                        );
-
-                        // angular bisector
-                    } else if (dataLines[i].search(/AngularBisector\(.+/) !== -1) {
-                        defPoints = dataLines[i].split(":=");
-                        defPoints[0] = defPoints[0].split(",");
-
-                        if (defPoints[0][0] === "{null") {
-                            objName = "";
-                        } else {
-                            objName = defPoints[0][0].slice(2, defPoints[0][0].length - 1);
-                        }
-
-                        if (defPoints[0][1] === "null") {
-                            objName2 = "";
-                        } else {
-                            objName2 = defPoints[0][1].slice(1, defPoints[0][1].length - 1);
-                        }
-
-                        defPoints[1] = defPoints[1].match(/"[A-Za-z0-9]*"/g);
-                        defName = [];
-                        defName[0] = defPoints[1][0].slice(1, defPoints[1][0].length - 1);
-                        defName[1] = defPoints[1][1].slice(1, defPoints[1][1].length - 1);
-                        erg = this.readLineProperties(dataLines, i);
-                        i = erg[2];
-
-                        if (!(objName === "" || objName2 === "")) {
-                            erg2 = this.readLineProperties(dataLines, i);
-                            i = erg[2];
-                        }
-
-                        lines = this.board.create(
-                            "bisectorlines",
-                            [this.board.select(defName[0]), this.board.select(defName[1])],
-                            {
-                                line1: {
-                                    name: objName2
-                                },
-                                line2: {
-                                    name: objName
-                                },
-                                withLabel: true
-                            }
-                        );
-
-                        if (objName === "") {
-                            lines.line2.setAttribute({ visible: false });
-                            lines.line1.setAttribute({
-                                strokeColor: erg[0][0],
-                                strokeWidth: erg[0][2],
-                                dash: erg[1]
-                            });
-                        } else {
-                            if (objName2 === "") {
-                                lines.line1.setAttribute({ visible: false });
-                                lines.line2.setAttribute({
-                                    strokeColor: erg[0][0],
-                                    strokeWidth: erg[0][2],
-                                    dash: erg[1]
-                                });
-                            } else {
-                                lines.line1.setAttribute({
-                                    strokeColor: erg[0][0],
-                                    strokeWidth: erg[0][2],
-                                    dash: erg[1]
-                                });
-                                lines.line2.setAttribute({
-                                    strokeColor: erg2[0][0],
-                                    strokeWidth: erg2[0][2],
-                                    dash: erg2[1]
-                                });
-                            }
-                        }
-
-                        // intersect two lines
-                    } else if (dataLines[i].search(/Meet\(.+/) !== -1) {
-                        defPoints = dataLines[i].slice(dataLines[i].search(/Meet.+/) + 5);
-                        defPoints = defPoints.split(",");
-                        defName = [];
-
-                        for (j = 0; j < defPoints.length; j++) {
-                            defName[j] = defPoints[j].match(/"[A-Za-z]*"/)[0];
-                            defName[j] = defName[j].slice(1, defName[j].length - 1);
-                        }
-                        objName = dataLines[i].match(/"[A-Za-z0-9]*"/);
-                        objName = objName[0].slice(1, objName[0].length - 1);
-                        erg = this.readPointProperties(dataLines, i);
-                        i = erg[1];
-
-                        this.board.create(
-                            "intersection",
-                            [this.board.select(defName[0]), this.board.select(defName[1]), 0],
-                            {
-                                name: objName,
-                                size: erg[0][1],
-                                fillColor: erg[0][0],
-                                strokeColor: erg[2],
-                                labelColor: erg[3]
-                            }
-                        );
-
-                        // intersection circle/line or circle/circle
-                    } else if (
-                        dataLines[i].search(/IntersectionConicLine\(.+/) !== -1 ||
-                        dataLines[i].search(/IntersectionCircleCircle\(.+/) !== -1
-                    ) {
-                        if (dataLines[i].search(/IntersectionConicLine\(.+/) !== -1) {
-                            k = 0;
-                            j = 1;
-                        } else {
-                            k = 1;
-                            j = 0;
-                        }
-
-                        defPoints = dataLines[i].split(":=");
-                        defPoints[0] = defPoints[0].split(",");
-
-                        if (defPoints[0][0] === "{null") {
-                            objName = "";
-                        } else {
-                            objName = defPoints[0][0].slice(2, defPoints[0][0].length - 1);
-                        }
-
-                        if (defPoints[0][1] === "null") {
-                            objName2 = "";
-                        } else {
-                            objName2 = defPoints[0][1].slice(1, defPoints[0][1].length - 1);
-                        }
-
-                        defPoints[1] = defPoints[1].match(/"[A-Za-z0-9]*"/g);
-                        defName = [];
-                        defName[0] = defPoints[1][0].slice(1, defPoints[1][0].length - 1);
-                        defName[1] = defPoints[1][1].slice(1, defPoints[1][1].length - 1);
-                        erg = this.readPointProperties(dataLines, i);
-                        i = erg[1];
-
-                        if (!(objName === "" || objName2 === "")) {
-                            erg2 = this.readPointProperties(dataLines, i);
-                            i = erg[1];
-                        }
-
-                        if (objName2 !== "") {
-                            point = this.board.create(
-                                "intersection",
-                                [
-                                    this.board.select(defName[0]),
-                                    this.board.select(defName[1]),
-                                    j
-                                ],
-                                {
-                                    name: objName2,
-                                    size: erg[0][1],
-                                    fillColor: erg[0][0],
-                                    strokeColor: erg[2],
-                                    label: {
-                                        strokeColor: erg[3]
-                                    }
-                                }
-                            );
-
-                            if (objName !== "") {
-                                point2 = this.board.create(
-                                    "otherintersection",
-                                    [
-                                        this.board.select(defName[0]),
-                                        this.board.select(defName[1]),
-                                        point
-                                    ],
-                                    {
-                                        name: objName,
-                                        size: erg2[0][1],
-                                        fillColor: erg2[0][0],
-                                        strokeColor: erg2[2],
-                                        label: {
-                                            strokeColor: erg2[3]
-                                        }
-                                    }
-                                );
-                            }
-                        } else {
-                            point = this.board.create(
-                                "intersection",
-                                [
-                                    this.board.select(defName[0]),
-                                    this.board.select(defName[1]),
-                                    k
-                                ],
-                                {
-                                    name: objName,
-                                    size: erg[0][1],
-                                    fillColor: erg[0][0],
-                                    strokeColor: erg[2],
-                                    label: {
-                                        strokeColor: erg[3]
-                                    }
-                                }
-                            );
-                        }
-                    } else if (dataLines[i].search(/setOriginX\(([0-9.]*)\)/) !== -1) {
-                        oX = RegExp.$1;
-                    } else if (dataLines[i].search(/setOriginY\(([0-9.]*)\)/) !== -1) {
-                        oY = RegExp.$1;
-                    } else if (dataLines[i].search(/setScale\(([0-9.]*)\)/) !== -1) {
-                        scale = parseFloat(RegExp.$1 / 25);
-                    }
-                }
-
-                this.board.zoomX *= scale / 2.4;
-                this.board.zoomY *= scale / 2.4;
-                oX = this.board.origin.scrCoords[1] * this.board.attr.zoom.factorx;
-                oY = this.board.origin.scrCoords[2] * this.board.attr.zoom.factory;
-                this.board.origin = new JXG.Coords(
-                    JXG.COORDS_BY_SCREEN,
-                    [oX - 150, oY + 50],
-                    this.board
-                );
-                this.board.applyZoom();
-
-                return this.board;
-            },
-
-            calculateColor: function (colNr) {
-                colNr = parseInt(colNr, 10);
-
-                switch (colNr) {
-                    case 0:
-                        return "white";
-                    case 1:
-                        return "black";
-                    case 2:
-                        return "red";
-                    case 3:
-                        return "blue";
-                    case 4:
-                        return "green";
-                    case 5:
-                        return "yellow";
-                    case 6:
-                        return "#ffafaf";
-                    case 7:
-                        return "cyan";
-                    case 8:
-                        return "#ffc800";
-                    case 9:
-                        return "#199e4e";
-                    case 10:
-                        return "#b75500";
-                    case 11:
-                        return "#7700b7";
-                    case 12:
-                        return "#ff7f00";
-                    case 13:
-                        return "#03a7bc";
-                    case 14:
-                        return "#c10000";
-                    case 15:
-                        return "#808080";
-                    case 16:
-                        return "#ff4a4a";
-                    case 17:
-                        return "#faff9e";
-                    case 18:
-                        return "#b6ffaa";
-                    case 19:
-                        return "#82f2ff";
-                    case 20:
-                        return "#d4a3ff";
-                    case 21:
-                        return "#ffbd77";
-                }
-
-                return "black";
-            },
-
-            readPointProperties: function (dataLines, i) {
-                var objAppearance, border, labelcolor;
-
-                do {
-                    i += 1;
-                } while (dataLines[i].search(/setAppearance/) === -1);
-
-                objAppearance = dataLines[i].match(/\([A-Za-z,0-9\.]*\)/)[0];
-                objAppearance = objAppearance.slice(1, objAppearance.length - 1).split(",");
-                objAppearance[0] = this.calculateColor(objAppearance[0]);
-
-                do {
-                    i += 1;
-                } while (dataLines[i].search(/pointborder/) === -1);
-
-                if (dataLines[i].search(/false/) !== -1) {
-                    border = "none";
-                    labelcolor = objAppearance[0];
-                } else {
-                    border = "black";
-                    labelcolor = "black";
-                }
-
-                return [objAppearance, i, border, labelcolor];
-            },
-
-            readCircleProperties: function (dataLines, i) {
-                var objAppearance, filling, fillop;
-
-                do {
-                    i += 1;
-                } while (dataLines[i].search(/setAppearance/) === -1);
-
-                objAppearance = dataLines[i].match(/\([A-Za-z,0-9\.]*\)/)[0];
-                objAppearance = objAppearance.slice(1, objAppearance.length - 1).split(",");
-                objAppearance[0] = this.calculateColor(objAppearance[0]);
-
-                do {
-                    i += 1;
-                } while (dataLines[i].search(/colorfill/) === -1);
-
-                filling = dataLines[i].match(/"[0-9]*"/)[0];
-                filling = filling.slice(1, filling.length - 1);
-                filling = this.calculateColor(filling);
-
-                do {
-                    i += 1;
-                } while (dataLines[i].search(/visibilityfill|fillalpha/) === -1);
-
-                fillop = dataLines[i].match(/"[0-9\.]*"/)[0];
-                fillop = fillop.slice(1, fillop.length - 1);
-
-                if (dataLines[i].match(/visibilityfill/)) {
-                    fillop = parseFloat(fillop) / 10;
-                } else {
-                    fillop = parseFloat(fillop);
-                }
-
-                return [objAppearance, filling, fillop, i];
-            },
-
-            readLineProperties: function (dataLines, i) {
-                var objAppearance, dashing;
-
-                do {
-                    i += 1;
-                } while (dataLines[i].search(/setAppearance/) === -1);
-
-                objAppearance = dataLines[i].match(/\([A-Za-z,0-9\.]*\)/)[0];
-                objAppearance = objAppearance.slice(1, objAppearance.length - 1).split(",");
-                objAppearance[0] = this.calculateColor(objAppearance[0]);
-
-                do {
-                    i += 1;
-                } while (dataLines[i].search(/linedashing/) === -1);
-
-                if (dataLines[i].search(/false/) !== -1) {
-                    dashing = 0;
-                } else {
-                    dashing = 3;
-                }
-
-                return [objAppearance, dashing, i];
-            },
-
-            prepareString: function (fileStr, isString) {
-                var i,
-                    len,
-                    bA = [];
-
-                // if isString is true, str is the base64 encoded zip file, otherwise it's just the zip file
-                if (isString) {
-                    fileStr = JXG.Util.Base64.decode(fileStr);
-                }
-
-                if (fileStr.indexOf("<") !== 0) {
-                    len = fileStr.length;
-
-                    for (i = 0; i < len; i++) {
-                        bA[i] = JXG.Util.UTF8.asciiCharCodeAt(fileStr, i);
-                    }
-
-                    // Unzip
-                    fileStr = new JXG.Util.Unzip(bA).unzip()[0][0];
-                }
-                return fileStr;
-            }
-        }
-    );
-
-    JXG.registerReader(JXG.CinderellaReader, ["cdy", "cindy", "cinderella"]);
-})();
-=======
 /*
     Copyright 2008-2025
         Matthias Ehmann,
@@ -2075,5 +1035,4 @@
     );
 
     JXG.registerReader(JXG.CinderellaReader, ["cdy", "cindy", "cinderella"]);
-})();
->>>>>>> 76575604
+})();