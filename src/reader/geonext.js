<<<<<<< HEAD
/*
    Copyright 2008-2025
        Matthias Ehmann,
        Michael Gerhaeuser,
        Carsten Miller,
        Bianca Valentin,
        Alfred Wassermann,
        Peter Wilfahrt

    This file is part of JSXGraph.

    JSXGraph is free software dual licensed under the GNU LGPL or MIT License.

    You can redistribute it and/or modify it under the terms of the

      * GNU Lesser General Public License as published by
        the Free Software Foundation, either version 3 of the License, or
        (at your option) any later version
      OR
      * MIT License: https://github.com/jsxgraph/jsxgraph/blob/master/LICENSE.MIT

    JSXGraph is distributed in the hope that it will be useful,
    but WITHOUT ANY WARRANTY; without even the implied warranty of
    MERCHANTABILITY or FITNESS FOR A PARTICULAR PURPOSE.  See the
    GNU Lesser General Public License for more details.

    You should have received a copy of the GNU Lesser General Public License and
    the MIT License along with JSXGraph. If not, see <https://www.gnu.org/licenses/>
    and <https://opensource.org/licenses/MIT/>.
 */

/*global JXG: true, XMLSerializer: true, Image: true*/
/*jslint nomen: true, plusplus: true*/

(function () {
    "use strict";

    JXG.GeonextReader = function (board, str) {
        var content;

        this.board = board;
        content = this.prepareString(str);
        this.tree = JXG.XML.parse(content);
    };

    JXG.extend(
        JXG.GeonextReader.prototype,
        /** @lends JXG.GeonextReader.prototype */ {
            changeOriginIds: function (board, id) {
                if (
                    id === "gOOe0" ||
                    id === "gXOe0" ||
                    id === "gYOe0" ||
                    id === "gXLe0" ||
                    id === "gYLe0"
                ) {
                    return board.id + id;
                }

                return id;
            },

            /**
             * Retrieves data by TagName from an XML node.
             * @param {Object} node The Node that contains the data we want to get.
             * @param {String} tag The Name of the tag we are looking for.
             * @param {Number} [idx=0] getElementsByTagName returns an array; This parameter decides which element to use.
             * @param {Boolean} [fc=true] If True, the result will be the <tt>data</tt> of <tt>firstChild</tt> instead of the result node.
             * @returns {Object|Array|String} The gathered data
             */
            gEBTN: function (node, tag, idx, fc) {
                var tmp = [];

                if (!JXG.exists(node || !node.getElementsByTagName)) {
                    return node;
                }

                // Default values for optional parameters idx and fc
                if (!JXG.exists(fc)) {
                    fc = true;
                }

                idx = idx || 0;

                if (node.getElementsByTagName) {
                    tmp = node.getElementsByTagName(tag);
                }
                if (tmp.length > 0) {
                    tmp = tmp[idx];
                    if (fc && tmp.firstChild) {
                        tmp = tmp.firstChild.data;
                    }
                }

                return tmp;
            },

            /**
             * Set color properties of a geonext element.
             * Set stroke, fill, lighting, label and draft color attributes.
             * @param {Object} gxtEl element of which attributes are to set
             * @param {Object} Data
             * @returns {Object} Returns gxtEl
             */
            colorProperties: function (gxtEl, Data) {
                var rgbo,
                    color = this.gEBTN(Data, "color", 0, false);

                //gxtEl.strokewidth = Data.getElementsByTagName('strokewidth')[0].firstChild.data;
                // colorStroke = strokeColor etc. is here for downwards compatibility:
                // once upon a time we used to create elements in here using the "new JXG.Element" constructor mechanism
                // then we changed to board.create + setProperty afterwords
                // now i want to use the board.create method with an appropriate attributes object to avoid setProperty calls
                // and as gxtEl happens to be somewhat like an attributes object it's  just slightly different so we adjust it
                // for downwards compatibility during the transformation of this reader we use both properties

                rgbo = JXG.rgba2rgbo(this.gEBTN(color, "stroke"));
                gxtEl.strokeColor = rgbo[0];
                gxtEl.strokeOpacity = rgbo[1];

                rgbo = JXG.rgba2rgbo(this.gEBTN(color, "lighting"));
                gxtEl.highlightStrokeColor = rgbo[0];
                gxtEl.highlightStrokeOpacity = rgbo[1];

                rgbo = JXG.rgba2rgbo(this.gEBTN(color, "fill"));
                gxtEl.fillColor = rgbo[0];
                gxtEl.fillOpacity = rgbo[1];

                gxtEl.highlightFillColor = gxtEl.fillColor;
                gxtEl.highlightFillOpacity = gxtEl.fillOpacity;

                rgbo = JXG.rgba2rgbo(this.gEBTN(color, "label"));
                gxtEl.labelColor = rgbo[0];
                gxtEl.withLabel = rgbo[1] > 0;
                gxtEl.labelOpacity = rgbo[1];

                gxtEl.colorDraft = JXG.rgba2rgbo(this.gEBTN(color, "draft"))[0];

                // backwards compatibility
                gxtEl.colorStroke = gxtEl.strokeColor;
                gxtEl.colorFill = gxtEl.fillColor;
                gxtEl.colorLabel = gxtEl.labelColor;

                return gxtEl;
            },

            firstLevelProperties: function (gxtEl, Data) {
                var n, key, arr;

                if (!JXG.exists(Data) || !JXG.exists(Data.childNodes)) {
                    return gxtEl;
                }

                arr = Data.childNodes;

                for (n = 0; n < arr.length; n++) {
                    if (
                        JXG.exists(arr[n].firstChild) &&
                        arr[n].nodeName !== "data" &&
                        arr[n].nodeName !== "straight"
                    ) {
                        key = arr[n].nodeName;

                        if (key === "width") {
                            key = "strokewidth";
                        }
                        gxtEl[key] = arr[n].firstChild.data;
                    }
                }

                return gxtEl;
            },

            /**
             * Set the defining properties of a geonext element.
             * Writing the nodeName to ident; setting the name attribute and defining the element id.
             * @param {Object} gxtEl element of which attributes are to set
             * @param {Object} Data
             */
            defProperties: function (gxtEl, Data) {
                // 3==TEXT_NODE, 8==COMMENT_NODE
                if (Data.nodeType === 3 || Data.nodeType === 8) {
                    return null;
                }

                gxtEl.ident = Data.nodeName;

                if (
                    gxtEl.ident === "text" ||
                    gxtEl.ident === "intersection" ||
                    gxtEl.ident === "composition"
                ) {
                    gxtEl.name = "";
                } else {
                    gxtEl.name = this.gEBTN(Data, "name");
                }

                gxtEl.id = this.gEBTN(Data, "id");

                return gxtEl;
            },

            visualProperties: function (gxtEl, Data) {
                gxtEl.visible = JXG.str2Bool(this.gEBTN(Data, "visible"));
                gxtEl.trace = JXG.str2Bool(this.gEBTN(Data, "trace"));

                return gxtEl;
            },

            /**
             * Transforms the Geonext properties to jsxgraph properties
             * @param {Object} gxtEl
             * @param {String} [type]
             * @returns {Object} gxtEl
             */
            transformProperties: function (gxtEl, type) {
                var i,
                    facemap = [
                        // 0-2
                        "cross",
                        "cross",
                        "cross",
                        // 3-6
                        "circle",
                        "circle",
                        "circle",
                        "circle",
                        // 7-9
                        "square",
                        "square",
                        "square",
                        // 10-12
                        "plus",
                        "plus",
                        "plus"
                    ],
                    sizemap = [
                        // 0-2
                        2, 3, 4,
                        // 3-6
                        1, 2, 3, 4,
                        // 7-9
                        2, 3, 4,
                        // 10-12
                        2, 3, 4
                    ],
                    remove = [
                        "color",
                        "dash",
                        "style",
                        "style",
                        "ident",
                        "colordraft",
                        "colorstroke",
                        "colorfill",
                        "colorlabel",
                        "active",
                        "area",
                        "showinfo",
                        "showcoord",
                        "fix"
                    ];

                gxtEl.strokeWidth = gxtEl.strokewidth;
                gxtEl.face = facemap[parseInt(gxtEl.style, 10)] || "cross";
                gxtEl.size = sizemap[parseInt(gxtEl.style, 10)] || 3;

                gxtEl.straightFirst = JXG.str2Bool(gxtEl.straightFirst);
                gxtEl.straightLast = JXG.str2Bool(gxtEl.straightLast);

                gxtEl.visible = JXG.str2Bool(gxtEl.visible);
                //gxtEl.withLabel = gxtEl.visible;           // withLabel is set in colorProperties()
                gxtEl.draft = JXG.str2Bool(gxtEl.draft);
                gxtEl.trace = JXG.str2Bool(gxtEl.trace);

                if (type === "point") {
                    // Fill properties are ignored by GEONExT
                    gxtEl.fillColor = gxtEl.strokeColor;
                    gxtEl.highlightFillColor = gxtEl.highlightStrokeColor;
                    gxtEl.fillOpacity = gxtEl.strokeOpacity;
                    gxtEl.highlightFillOpacity = gxtEl.highlightStrokeOpacity;
                }

                if (typeof gxtEl.label === "string") {
                    delete gxtEl.label;
                }
                gxtEl.label = gxtEl.label || {
                    opacity: gxtEl.labelOpacity
                };

                // clean up
                for (i = 0; i < remove.length; i++) {
                    delete gxtEl[remove[i]];
                }

                return gxtEl;
            },

            readNodes: function (gxtEl, Data, nodeType, prefix) {
                var key,
                    n,
                    arr = this.gEBTN(Data, nodeType, 0, false).childNodes;

                for (n = 0; n < arr.length; n++) {
                    if (JXG.exists(arr[n].firstChild)) {
                        if (JXG.exists(prefix)) {
                            key = prefix + JXG.capitalize(arr[n].nodeName);
                        } else {
                            key = arr[n].nodeName;
                        }
                        gxtEl[key] = arr[n].firstChild.data;
                    }
                }
                return gxtEl;
            },

            subtreeToString: function (root) {
                try {
                    // firefox
                    return new XMLSerializer().serializeToString(root);
                } catch (e) {
                    // IE
                    return root.xml;
                }
            },

            readImage: function (node) {
                var pic = "",
                    nod = node;

                if (JXG.exists(nod)) {
                    pic = nod.data;
                    while (JXG.exists(nod.nextSibling)) {
                        nod = nod.nextSibling;
                        pic += nod.data;
                    }
                }
                return pic;
            },

            parseImage: function (board, fileNode, level, x, y, w, h, el) {
                var tag,
                    id,
                    picStr,
                    tmpImg,
                    im = null;

                if (fileNode === null) {
                    return im;
                }

                // Background image
                if (JXG.exists(fileNode.getElementsByTagName("src")[0])) {
                    tag = "src";
                } else if (
                    JXG.exists(fileNode.getElementsByTagName("image")[0]) &&
                    JXG.exists(this.gEBTN(fileNode, "image"))
                ) {
                    tag = "image";
                } else {
                    return im;
                }

                picStr = this.readImage(this.gEBTN(fileNode, tag, 0, false).firstChild);
                if (picStr !== "") {
                    picStr = "data:image/png;base64," + picStr;

                    // Background image
                    if (tag === "src") {
                        x = this.gEBTN(fileNode, "x");
                        y = this.gEBTN(fileNode, "y");
                        w = this.gEBTN(fileNode, "width");
                        h = this.gEBTN(fileNode, "height");
                        im = board.create("image", [picStr, [x, y], [w, h]], {
                            anchor: el,
                            layer: level
                        });

                        return im;
                    }
                    // Image bound to an element
                    // Read the original dimensions, i.e. the ratio h/w with the help of a temporary image.
                    // We have to wait until the image is loaded, therefore
                    // we need "onload".
                    tmpImg = new Image();
                    tmpImg.src = picStr;
                    id = el.id + "_image";
                    tmpImg.onload = function () {
                        // Now, we can read the original dimensions of the image.
                        var xf,
                            yf,
                            wf,
                            hf,
                            im,
                            tRot,
                            wOrg = this.width,
                            hOrg = this.height;

                        if (el.elementClass === JXG.OBJECT_CLASS_LINE) {
                            // A line containing an image, runs through the horizontal middle
                            // of the image.
                            xf = function () {
                                return el.point1.X();
                            };
                            wf = function () {
                                return el.point1.Dist(el.point2);
                            };
                            hf = function () {
                                return (wf() * hOrg) / wOrg;
                            };
                            yf = function () {
                                return el.point1.Y() - hf() * 0.5;
                            };

                            im = board.create("image", [picStr, [xf, yf], [wf, hf]], {
                                layer: level,
                                id: id,
                                anchor: el
                            });

                            tRot = board.create(
                                "transform",
                                [
                                    function () {
                                        return Math.atan2(
                                            el.point2.Y() - el.point1.Y(),
                                            el.point2.X() - el.point1.X()
                                        );
                                    },
                                    el.point1
                                ],
                                { type: "rotate" }
                            );

                            tRot.bindTo(im);
                            el.image = im;
                        } else if (el.elementClass === JXG.OBJECT_CLASS_POINT) {
                            wf = function () {
                                return wOrg / board.unitX;
                            };
                            hf = function () {
                                return hOrg / board.unitY;
                            };
                            xf = function () {
                                return el.X() - wf() * 0.5;
                            };
                            yf = function () {
                                return el.Y() - hf() * 0.5;
                            };

                            im = board.create("image", [picStr, [xf, yf], [wf, hf]], {
                                layer: level,
                                id: id,
                                anchor: el
                            });
                            board.renderer.display(el.label, false);
                            el.image = im;
                        } else if (el.elementClass === JXG.OBJECT_CLASS_CIRCLE) {
                            // A circle containing an image
                            wf = function () {
                                return 2.0 * el.Radius();
                            };
                            hf = function () {
                                return (wf() * hOrg) / wOrg;
                            };
                            xf = function () {
                                return el.center.X() - wf() * 0.5;
                            };
                            yf = function () {
                                return el.center.Y() - hf() * 0.5;
                            };

                            im = board.create("image", [picStr, [xf, yf], [wf, hf]], {
                                layer: level,
                                id: id,
                                anchor: el
                            });
                            el.image = im;
                        } else {
                            im = board.create("image", [picStr, [x, y], [w, h]], {
                                layer: level,
                                id: id,
                                anchor: el
                            });
                            el.image = im;
                        }
                    };

                    return im;
                }
            },

            readConditions: function (node) {
                var i,
                    s,
                    ob,
                    conditions = "";

                if (JXG.exists(node)) {
                    for (i = 0; i < node.getElementsByTagName("data").length; i++) {
                        ob = node.getElementsByTagName("data")[i];
                        s = this.subtreeToString(ob);
                        conditions += s;
                    }
                }

                return conditions;
            },

            readViewPort: function (node) {
                var no,
                    arr = [];

                no = this.gEBTN(node, "viewport", 0, false);

                if (no) {
                    arr[0] = parseFloat(this.gEBTN(no, "left"));
                    arr[1] = parseFloat(this.gEBTN(no, "top"));
                    arr[2] = parseFloat(this.gEBTN(no, "right"));
                    arr[3] = parseFloat(this.gEBTN(no, "bottom"));
                    return arr;
                }

                return [];
            },

            printDebugMessage: function (outputEl, gxtEl, nodetyp, success) {
                JXG.debug("* " + success + ":  " + nodetyp + " " + gxtEl.name + " " + gxtEl.id);
            },

            readNode: function (elChildNodes, s, board) {
                var dataVertex,
                    i,
                    l,
                    x,
                    c,
                    numberDefEls,
                    el,
                    p,
                    inter,
                    rgbo,
                    tmp,
                    v,
                    Data,
                    xmlNode,
                    gxtEl = {};

                Data = elChildNodes[s];
                gxtEl = this.defProperties(gxtEl, Data);

                // Skip text nodes
                if (!JXG.exists(gxtEl)) {
                    return;
                }

                this.printDebugMessage("debug", gxtEl, Data.nodeName.toLowerCase(), "READ:");
                switch (Data.nodeName.toLowerCase()) {
                    case "point":
                        gxtEl.strokewidth = 1; // Old file format
                        gxtEl = this.colorProperties(gxtEl, Data);
                        gxtEl = this.visualProperties(gxtEl, Data);
                        gxtEl = this.firstLevelProperties(gxtEl, Data);
                        gxtEl = this.readNodes(gxtEl, Data, "data");
                        gxtEl.fixed = JXG.str2Bool(this.gEBTN(Data, "fix"));
                        gxtEl = this.transformProperties(gxtEl, "point");

                        //try {
                        p = board.create(
                            "point",
                            [parseFloat(gxtEl.x), parseFloat(gxtEl.y)],
                            gxtEl
                        );

                        v = function () {
                            return p.visProp.visible;
                        };
                        el = this.parseImage(
                            board,
                            Data,
                            board.options.layer.image,
                            0,
                            0,
                            0,
                            0,
                            p
                        );
                        this.printDebugMessage("debug", gxtEl, Data.nodeName, "OK");
                        break;
                    case "line":
                        gxtEl = this.colorProperties(gxtEl, Data);
                        gxtEl = this.visualProperties(gxtEl, Data);
                        gxtEl = this.firstLevelProperties(gxtEl, Data);
                        gxtEl = this.readNodes(gxtEl, Data, "data");
                        gxtEl = this.readNodes(gxtEl, Data, "straight", "straight");
                        gxtEl = this.transformProperties(gxtEl);

                        gxtEl.first = this.changeOriginIds(board, gxtEl.first);
                        gxtEl.last = this.changeOriginIds(board, gxtEl.last);

                        l = board.create("line", [gxtEl.first, gxtEl.last], gxtEl);

                        this.parseImage(board, Data, board.options.layer.image, 0, 0, 0, 0, l);
                        this.printDebugMessage("debug", gxtEl, Data.nodeName, "OK");
                        break;
                    case "circle":
                        gxtEl = this.colorProperties(gxtEl, Data);
                        gxtEl = this.visualProperties(gxtEl, Data);
                        gxtEl = this.firstLevelProperties(gxtEl, Data);

                        tmp = this.gEBTN(Data, "data", 0, false);
                        gxtEl.center = this.changeOriginIds(board, this.gEBTN(tmp, "midpoint"));

                        if (tmp.getElementsByTagName("radius").length > 0) {
                            gxtEl.radius = this.changeOriginIds(
                                board,
                                this.gEBTN(tmp, "radius")
                            );
                        } else if (tmp.getElementsByTagName("radiusvalue").length > 0) {
                            gxtEl.radius = this.gEBTN(tmp, "radiusvalue");
                        }
                        gxtEl = this.transformProperties(gxtEl);
                        c = board.create("circle", [gxtEl.center, gxtEl.radius], gxtEl);

                        this.parseImage(board, Data, board.options.layer.image, 0, 0, 0, 0, c);
                        this.printDebugMessage("debug", gxtEl, Data.nodeName, "OK");
                        break;
                    case "slider":
                        gxtEl.strokewidth = 1; // Old file format
                        gxtEl = this.colorProperties(gxtEl, Data);
                        gxtEl = this.visualProperties(gxtEl, Data);
                        gxtEl = this.firstLevelProperties(gxtEl, Data);

                        gxtEl = this.readNodes(gxtEl, Data, "data");
                        gxtEl.fixed = JXG.str2Bool(this.gEBTN(Data, "fix"));
                        gxtEl = this.readNodes(gxtEl, Data, "animate", "animate");
                        gxtEl = this.transformProperties(gxtEl, "point");
                        try {
                            gxtEl.parent = this.changeOriginIds(board, gxtEl.parent);
                            gxtEl.isGeonext = true;

                            p = board.create(
                                "glider",
                                [parseFloat(gxtEl.x), parseFloat(gxtEl.y), gxtEl.parent],
                                gxtEl
                            );
                            p.onPolygon =
                                JXG.exists(gxtEl.onpolygon) && JXG.str2Bool(gxtEl.onpolygon);

                            this.parseImage(
                                board,
                                Data,
                                board.options.layer.point,
                                0,
                                0,
                                0,
                                0,
                                p
                            );

                            this.printDebugMessage("debug", gxtEl, Data.nodeName, "OK");
                        } catch (e) {
                            JXG.debug(
                                "* Err:  Slider " +
                                    gxtEl.name +
                                    " " +
                                    gxtEl.id +
                                    ": " +
                                    gxtEl.parent
                            );
                        }
                        break;
                    case "cas":
                        gxtEl = this.colorProperties(gxtEl, Data);
                        gxtEl = this.visualProperties(gxtEl, Data);
                        gxtEl = this.firstLevelProperties(gxtEl, Data);
                        gxtEl.fixed = JXG.str2Bool(
                            Data.getElementsByTagName("fix")[0].firstChild.data
                        );
                        gxtEl = this.readNodes(gxtEl, Data, "data");
                        gxtEl = this.transformProperties(gxtEl, "point");

                        p = board.create("point", [gxtEl.x, gxtEl.y], gxtEl);
                        this.parseImage(board, Data, board.options.layer.point, 0, 0, 0, 0, p);
                        this.printDebugMessage("debug", gxtEl, Data.nodeName, "OK");
                        break;
                    case "intersection":
                        gxtEl.strokewidth = 1; // Old file format
                        gxtEl = this.readNodes(gxtEl, Data, "data");
                        xmlNode = Data.getElementsByTagName("first")[1];

                        gxtEl.outFirst = {};
                        gxtEl.outFirst = this.colorProperties(gxtEl.outFirst, xmlNode);
                        gxtEl.outFirst = this.visualProperties(gxtEl.outFirst, xmlNode);
                        gxtEl.outFirst = this.firstLevelProperties(gxtEl.outFirst, xmlNode);
                        gxtEl.outFirst.fixed = JXG.str2Bool(
                            xmlNode.getElementsByTagName("fix")[0].firstChild.data
                        );
                        gxtEl.outFirst = this.transformProperties(gxtEl.outFirst, "point");
                        gxtEl.first = this.changeOriginIds(board, gxtEl.first);
                        gxtEl.last = this.changeOriginIds(board, gxtEl.last);

                        if (
                            board.select(gxtEl.first).elementClass === JXG.OBJECT_CLASS_LINE &&
                            board.select(gxtEl.last).elementClass === JXG.OBJECT_CLASS_LINE
                        ) {
                            inter = board.create(
                                "intersection",
                                [board.objects[gxtEl.first], board.objects[gxtEl.last], 0],
                                gxtEl.outFirst
                            );
                            /* for some reason this if is required */
                            if (gxtEl.outFirst.visible === "false") {
                                inter.hideElement();
                            }
                        } else {
                            xmlNode = Data.getElementsByTagName("last")[1];
                            if (JXG.exists(xmlNode)) {
                                gxtEl.outLast = {};
                                gxtEl.outLast = this.colorProperties(gxtEl.outLast, xmlNode);
                                gxtEl.outLast = this.visualProperties(gxtEl.outLast, xmlNode);
                                gxtEl.outLast = this.firstLevelProperties(
                                    gxtEl.outLast,
                                    xmlNode
                                );
                                gxtEl.outLast.fixed = JXG.str2Bool(
                                    xmlNode.getElementsByTagName("fix")[0].firstChild.data
                                );
                                gxtEl.outLast = this.transformProperties(
                                    gxtEl.outLast,
                                    "point"
                                );

                                inter = board.create(
                                    "intersection",
                                    [board.objects[gxtEl.first], board.objects[gxtEl.last], 0],
                                    gxtEl.outFirst
                                );
                                inter = board.create(
                                    "intersection",
                                    [board.objects[gxtEl.first], board.objects[gxtEl.last], 1],
                                    gxtEl.outLast
                                );
                            }
                        }
                        this.printDebugMessage("debug", gxtEl, Data.nodeName, "OK");
                        break;
                    case "composition":
                        gxtEl = this.readNodes(gxtEl, Data, "data");
                        gxtEl = this.firstLevelProperties(gxtEl, Data);
                        gxtEl.defEl = [];
                        numberDefEls = 0;
                        xmlNode =
                            Data.getElementsByTagName("data")[0].getElementsByTagName("input");
                        for (i = 0; i < xmlNode.length; i++) {
                            gxtEl.defEl[i] = xmlNode[i].firstChild.data;
                            numberDefEls = i + 1;
                        }

                        // every composition produces at least one element and the data for this element is stored
                        // in gxtEl.out. if additional elements are created their data is read in the according case.
                        xmlNode = Data.getElementsByTagName("output")[0];
                        gxtEl.out = {};
                        gxtEl.out = this.colorProperties(gxtEl.out, xmlNode);
                        gxtEl.out = this.visualProperties(gxtEl.out, xmlNode);
                        gxtEl.out = this.firstLevelProperties(gxtEl.out, xmlNode);
                        gxtEl.out = this.transformProperties(gxtEl.out);

                        gxtEl.defEl[0] = this.changeOriginIds(board, gxtEl.defEl[0]);
                        gxtEl.defEl[1] = this.changeOriginIds(board, gxtEl.defEl[1]);
                        gxtEl.defEl[2] = this.changeOriginIds(board, gxtEl.defEl[2]);

                        switch (gxtEl.type) {
                            // ARROW_PARALLEL
                            case "210070":
                                gxtEl.out.fixed = this.gEBTN(xmlNode, "fix");

                                xmlNode = Data.getElementsByTagName("output")[1];
                                gxtEl.outPoint = {};
                                gxtEl.outPoint = this.defProperties(gxtEl.outPoint, xmlNode);
                                gxtEl.outPoint = this.colorProperties(gxtEl.outPoint, xmlNode);
                                gxtEl.outPoint = this.visualProperties(gxtEl.outPoint, xmlNode);
                                gxtEl.outPoint = this.firstLevelProperties(
                                    gxtEl.outPoint,
                                    xmlNode
                                );
                                gxtEl.outPoint = this.transformProperties(gxtEl.outPoint);

                                // construct this by hand, because arrowparallel uses projective geometry now
                                p = board.create(
                                    "parallelpoint",
                                    [gxtEl.defEl[1], gxtEl.defEl[0]],
                                    gxtEl.outPoint
                                );
                                gxtEl.out.firstArrow = false;
                                gxtEl.out.lastArrow = true;
                                el = board.create("segment", [gxtEl.defEl[0], p], gxtEl.out);
                                el.parallelpoint = p;
                                break;

                            // BISECTOR
                            case "210080":
                                gxtEl.out.straightFirst = false;
                                board.create(
                                    "bisector",
                                    [gxtEl.defEl[0], gxtEl.defEl[1], gxtEl.defEl[2]],
                                    gxtEl.out
                                );
                                break;

                            // CIRCUMCIRCLE
                            case "210090":
                                xmlNode = Data.getElementsByTagName("output")[1];
                                gxtEl.outCircle = {};
                                gxtEl.outCircle = this.defProperties(gxtEl.outCircle, xmlNode);
                                gxtEl.outCircle = this.colorProperties(
                                    gxtEl.outCircle,
                                    xmlNode
                                );
                                gxtEl.outCircle = this.visualProperties(
                                    gxtEl.outCircle,
                                    xmlNode
                                );
                                gxtEl.outCircle = this.firstLevelProperties(
                                    gxtEl.outCircle,
                                    xmlNode
                                );
                                gxtEl.outCircle = this.transformProperties(gxtEl.outCircle);
                                gxtEl.outCircle.point = gxtEl.out;
                                board.create(
                                    "circumcircle",
                                    [gxtEl.defEl[0], gxtEl.defEl[1], gxtEl.defEl[2]],
                                    gxtEl.outCircle
                                );
                                break;

                            // CIRCUMCIRCLE_CENTER
                            case "210100":
                                board.create(
                                    "circumcenter",
                                    [gxtEl.defEl[0], gxtEl.defEl[1], gxtEl.defEl[2]],
                                    gxtEl.out
                                );
                                break;

                            // MIDPOINT
                            case "210110":
                                board.create(
                                    "midpoint",
                                    gxtEl.defEl.slice(0, numberDefEls),
                                    gxtEl.out
                                );
                                break;

                            // MIRRORLINE
                            case "210120":
                                board.create(
                                    "reflection",
                                    [gxtEl.defEl[1], gxtEl.defEl[0]],
                                    gxtEl.out
                                );
                                break;

                            // MIRROR_POINT
                            case "210125":
                                board.create(
                                    "mirrorpoint",
                                    [gxtEl.defEl[0], gxtEl.defEl[1]],
                                    gxtEl.out
                                );
                                break;

                            // NORMAL
                            case "210130":
                                //board.create('normal', [gxtEl.defEl[1], gxtEl.defEl[0]], gxtEl.out);
                                board.create(
                                    "perpendicularsegment",
                                    [gxtEl.defEl[0], gxtEl.defEl[1]],
                                    gxtEl.out
                                );
                                break;

                            // PARALLEL
                            case "210140":
                                p = board.create(
                                    "parallelpoint",
                                    [gxtEl.defEl[1], gxtEl.defEl[0]],
                                    {
                                        withLabel: false,
                                        visible: false,
                                        name: "",
                                        fixed: true
                                    }
                                );

                                // GEONExT uses its own parallel construction to make the order
                                // of intersection points compatible.
                                // el = board.create('parallel', [gxtEl.defEl[1], gxtEl.defEl[0]], gxtEl.out);
                                el = board.create("line", [gxtEl.defEl[0], p], gxtEl.out);
                                el.parallelpoint = p;
                                break;

                            // PARALLELOGRAM_POINT
                            case "210150":
                                board.create(
                                    "parallelpoint",
                                    gxtEl.defEl.slice(0, numberDefEls),
                                    gxtEl.out
                                );
                                break;

                            // PERPENDICULAR
                            case "210160":
                                // output[0] was already read and is stored in gxtEl.out
                                gxtEl.out.fixed = this.gEBTN(xmlNode, "fix");

                                xmlNode = Data.getElementsByTagName("output")[1];
                                gxtEl.outLine = {};
                                gxtEl.outLine = this.defProperties(gxtEl.outLine, xmlNode);
                                gxtEl.outLine = this.colorProperties(gxtEl.outLine, xmlNode);
                                gxtEl.outLine = this.visualProperties(gxtEl.outLine, xmlNode);
                                gxtEl.outLine = this.firstLevelProperties(
                                    gxtEl.outLine,
                                    xmlNode
                                );
                                gxtEl.outLine = this.readNodes(
                                    gxtEl.outLine,
                                    xmlNode,
                                    "straight",
                                    "straight"
                                );
                                gxtEl.outLine = this.transformProperties(gxtEl.outLine);
                                gxtEl.outLine.point = gxtEl.out;

                                board.create(
                                    "perpendicularsegment",
                                    [gxtEl.defEl[1], gxtEl.defEl[0]],
                                    gxtEl.outLine
                                );
                                break;

                            // PERPENDICULAR_POINT
                            case "210170":
                                board.create(
                                    "perpendicularpoint",
                                    [gxtEl.defEl[1], gxtEl.defEl[0]],
                                    gxtEl.out
                                );
                                break;

                            // ROTATION
                            case "210180":
                                throw new Error(
                                    "JSXGraph: Element ROTATION not yet implemented."
                                );

                            // SECTOR
                            case "210190":
                                // sectors usually provide more than one output element but JSXGraph is not fully compatible
                                // to GEONExT sector elements. GEONExT sectors consist of two lines, a point, and a sector,
                                // JSXGraph uses a curve to display the sector incl. the borders, and
                                // a point and two lines.
                                // Gliders on sectors also run through the borders.
                                gxtEl.out = this.defProperties(gxtEl.out, xmlNode);
                                gxtEl.out.firstArrow = JXG.str2Bool(
                                    this.gEBTN(xmlNode, "firstarrow")
                                );
                                gxtEl.out.lastArrow = JXG.str2Bool(
                                    this.gEBTN(xmlNode, "lastarrow")
                                );

                                xmlNode = [];
                                c = [];

                                for (i = 0; i < 4; i++) {
                                    xmlNode[i] = Data.getElementsByTagName("output")[i];
                                    gxtEl.out = {};
                                    gxtEl.out = this.defProperties(gxtEl.out, xmlNode[i]);
                                    gxtEl.out = this.colorProperties(gxtEl.out, xmlNode[i]);
                                    gxtEl.out = this.visualProperties(gxtEl.out, xmlNode[i]);
                                    gxtEl.out = this.firstLevelProperties(
                                        gxtEl.out,
                                        xmlNode[i]
                                    );
                                    gxtEl.out = this.transformProperties(gxtEl.out);
                                    c[i] = gxtEl.out;
                                }

                                // i === 0
                                el = board.create("sector", gxtEl.defEl, c[0]);

                                // i === 1
                                p = board.create(
                                    "point",
                                    [
                                        function () {
                                            var p1 = board.select(gxtEl.defEl[1]),
                                                p2 = board.select(gxtEl.defEl[2]);

                                            return (
                                                p1.X() +
                                                ((p2.X() - p1.X()) * el.Radius) / p1.Dist(p2)
                                            );
                                        },
                                        function () {
                                            var p1 = board.select(gxtEl.defEl[1]),
                                                p2 = board.select(gxtEl.defEl[2]);

                                            return (
                                                p1.Y() +
                                                ((p2.Y() - p1.Y()) * el.Radius) / p1.Dist(p2)
                                            );
                                        }
                                    ],
                                    c[1]
                                );

                                // i === 2
                                el = board.create(
                                    "segment",
                                    [gxtEl.defEl[0], gxtEl.defEl[1]],
                                    c[2]
                                );

                                // i === 3
                                el = board.create("segment", [gxtEl.defEl[1], p], c[3]);
                                break;
                            default:
                                throw new Error(
                                    "JSXGraph: GEONExT -- element " +
                                        gxtEl.type +
                                        " not implemented."
                                );
                        }
                        this.printDebugMessage("debug", gxtEl, Data.nodeName, "OK");
                        break;
                    case "polygon":
                        gxtEl = this.colorProperties(gxtEl, Data);
                        gxtEl = this.firstLevelProperties(gxtEl, Data);
                        dataVertex = [];

                        // In Geonext file format the first vertex is equal to the last vertex:
                        for (
                            i = 0;
                            i <
                            Data.getElementsByTagName("data")[0].getElementsByTagName("vertex")
                                .length -
                                1;
                            i++
                        ) {
                            dataVertex[i] =
                                Data.getElementsByTagName("data")[0].getElementsByTagName(
                                    "vertex"
                                )[i].firstChild.data;
                            dataVertex[i] = this.changeOriginIds(board, dataVertex[i]);
                        }
                        gxtEl.border = [];
                        gxtEl.borders = {
                            ids: [],
                            names: []
                        };
                        for (i = 0; i < Data.getElementsByTagName("border").length; i++) {
                            gxtEl.border[i] = {};
                            xmlNode = Data.getElementsByTagName("border")[i];
                            gxtEl.border[i].id =
                                xmlNode.getElementsByTagName("id")[0].firstChild.data;
                            gxtEl.borders.ids.push(gxtEl.border[i].id);
                            gxtEl.border[i].name =
                                xmlNode.getElementsByTagName("name")[0].firstChild.data;
                            gxtEl.borders.names.push(gxtEl.border[i].name);

                            gxtEl.border[i].straightFirst = JXG.str2Bool(
                                xmlNode
                                    .getElementsByTagName("straight")[0]
                                    .getElementsByTagName("first")[0].firstChild.data
                            );
                            gxtEl.border[i].straightLast = JXG.str2Bool(
                                xmlNode
                                    .getElementsByTagName("straight")[0]
                                    .getElementsByTagName("last")[0].firstChild.data
                            );
                            try {
                                gxtEl.border[i].strokeWidth =
                                    xmlNode.getElementsByTagName(
                                        "strokewidth"
                                    )[0].firstChild.data;
                            } catch (ex) {
                                gxtEl.border[i].strokeWidth =
                                    xmlNode.getElementsByTagName("width")[0].firstChild.data;
                            }
                            try {
                                gxtEl.border[i].dash = JXG.str2Bool(
                                    xmlNode.getElementsByTagName("dash")[0].firstChild.data
                                );
                            } catch (exc) {}

                            gxtEl.border[i].visible = JXG.str2Bool(
                                xmlNode.getElementsByTagName("visible")[0].firstChild.data
                            );
                            gxtEl.border[i].draft = JXG.str2Bool(
                                xmlNode.getElementsByTagName("draft")[0].firstChild.data
                            );
                            gxtEl.border[i].trace = JXG.str2Bool(
                                xmlNode.getElementsByTagName("trace")[0].firstChild.data
                            );

                            xmlNode =
                                Data.getElementsByTagName("border")[i].getElementsByTagName(
                                    "color"
                                )[0];
                            rgbo = JXG.rgba2rgbo(
                                xmlNode.getElementsByTagName("stroke")[0].firstChild.data
                            );
                            gxtEl.border[i].strokeColor = rgbo[0];
                            gxtEl.border[i].strokeOpacity = rgbo[1];

                            rgbo = JXG.rgba2rgbo(
                                xmlNode.getElementsByTagName("lighting")[0].firstChild.data
                            );
                            gxtEl.border[i].highlightStrokeColor = rgbo[0];
                            gxtEl.border[i].highlightStrokeOpacity = rgbo[1];

                            rgbo = JXG.rgba2rgbo(
                                xmlNode.getElementsByTagName("fill")[0].firstChild.data
                            );
                            gxtEl.border[i].fillColor = rgbo[0];
                            gxtEl.border[i].fillOpacity = rgbo[1];

                            gxtEl.border[i].highlightFillColor = gxtEl.border[i].fillColor;
                            gxtEl.border[i].highlightFillOpacity = gxtEl.border[i].fillOpacity;

                            gxtEl.border[i].labelColor =
                                xmlNode.getElementsByTagName("label")[0].firstChild.data;
                            gxtEl.border[i].colorDraft =
                                xmlNode.getElementsByTagName("draft")[0].firstChild.data;
                        }
                        gxtEl = this.transformProperties(gxtEl);
                        p = board.create("polygon", dataVertex, gxtEl);

                        // to emulate the geonext behaviour on invisible polygons
                        // A.W.: Why do we need this?
                        /*
                 if (!gxtEl.visible) {
                 p.setAttribute({
                 fillColor: 'none',
                 highlightFillColor: 'none'
                 });
                 }
                 */
                        for (i = 0; i < p.borders.length; i++) {
                            p.borders[i].setAttribute(gxtEl.border[i]);
                        }

                        this.printDebugMessage("debug", gxtEl, Data.nodeName, "OK");
                        break;
                    case "graph":
                        gxtEl = this.colorProperties(gxtEl, Data);
                        gxtEl = this.firstLevelProperties(gxtEl, Data);
                        gxtEl.funct =
                            Data.getElementsByTagName("data")[0].getElementsByTagName(
                                "function"
                            )[0].firstChild.data;
                        gxtEl.funct = board.jc.snippet(gxtEl.funct, true, "x", true);

                        c = board.create("plot", [gxtEl.funct], {
                            id: gxtEl.id,
                            name: gxtEl.name,
                            strokeColor: gxtEl.strokeColor,
                            strokeWidth: gxtEl.strokeWidth,
                            fillColor: "none",
                            highlightFillColor: "none",
                            highlightStrokeColor: gxtEl.highlightStrokeColor,
                            visible: JXG.str2Bool(gxtEl.visible)
                        });

                        this.printDebugMessage("debug", gxtEl, Data.nodeName, "OK");
                        break;
                    case "arrow":
                        gxtEl = this.colorProperties(gxtEl, Data);
                        gxtEl = this.visualProperties(gxtEl, Data);
                        gxtEl = this.firstLevelProperties(gxtEl, Data);
                        gxtEl = this.readNodes(gxtEl, Data, "data");
                        gxtEl = this.readNodes(gxtEl, Data, "straight", "straight");

                        gxtEl = this.transformProperties(gxtEl);
                        gxtEl.first = this.changeOriginIds(board, gxtEl.first);
                        gxtEl.last = this.changeOriginIds(board, gxtEl.last);

                        l = board.create("arrow", [gxtEl.first, gxtEl.last], gxtEl);

                        this.printDebugMessage("debug", l, Data.nodeName, "OK");
                        break;
                    case "arc":
                        gxtEl = this.colorProperties(gxtEl, Data);
                        gxtEl = this.visualProperties(gxtEl, Data);
                        gxtEl = this.firstLevelProperties(gxtEl, Data);
                        gxtEl = this.readNodes(gxtEl, Data, "data");

                        // It seems that JSXGraph and GEONExT use opposite directions.
                        gxtEl.firstArrow = JXG.str2Bool(
                            Data.getElementsByTagName("lastarrow")[0].firstChild.data
                        );
                        gxtEl.lastArrow = JXG.str2Bool(
                            Data.getElementsByTagName("firstarrow")[0].firstChild.data
                        );

                        gxtEl = this.transformProperties(gxtEl);

                        gxtEl.center = this.changeOriginIds(board, gxtEl.midpoint);
                        gxtEl.angle = this.changeOriginIds(board, gxtEl.angle);
                        gxtEl.radius = this.changeOriginIds(board, gxtEl.radius);

                        c = board.create(
                            "arc",
                            [gxtEl.center, gxtEl.radius, gxtEl.angle],
                            gxtEl
                        );

                        this.printDebugMessage("debug", c, Data.nodeName, "OK");
                        break;
                    case "angle":
                        gxtEl = this.colorProperties(gxtEl, Data);
                        gxtEl = this.visualProperties(gxtEl, Data);
                        gxtEl = this.firstLevelProperties(gxtEl, Data);
                        gxtEl = this.readNodes(gxtEl, Data, "data");
                        gxtEl = this.transformProperties(gxtEl);
                        gxtEl.radius *= 1.0;

                        c = board.create(
                            "angle",
                            [gxtEl.first, gxtEl.middle, gxtEl.last],
                            gxtEl
                        );
                        this.printDebugMessage("debug", gxtEl, Data.nodeName, "OK");
                        break;
                    case "text":
                        if (gxtEl.id.match(/oldVersion/)) {
                            break;
                        }
                        gxtEl = this.colorProperties(gxtEl, Data);
                        gxtEl = this.visualProperties(gxtEl, Data);
                        gxtEl = this.firstLevelProperties(gxtEl, Data);

                        gxtEl = this.readNodes(gxtEl, Data, "data");
                        try {
                            gxtEl.mpStr = this.subtreeToString(
                                Data.getElementsByTagName("data")[0].getElementsByTagName(
                                    "mp"
                                )[0]
                            );
                            gxtEl.mpStr = gxtEl.mpStr.replace(/<\/?mp>/g, "");
                        } catch (ex1) {
                            gxtEl.mpStr = this.subtreeToString(
                                Data.getElementsByTagName("data")[0].getElementsByTagName(
                                    "content"
                                )[0]
                            );
                            gxtEl.mpStr = gxtEl.mpStr.replace(/<\/?content>/g, "");
                        }
                        gxtEl.fixed = false;
                        try {
                            if (
                                Data.getElementsByTagName("data")[0].getElementsByTagName(
                                    "parent"
                                )[0].firstChild
                            ) {
                                gxtEl.parent =
                                    Data.getElementsByTagName("data")[0].getElementsByTagName(
                                        "parent"
                                    )[0].firstChild.data;
                                gxtEl.fixed = true;
                            }
                        } catch (ex2) {}

                        try {
                            gxtEl.condition =
                                Data.getElementsByTagName("condition")[0].firstChild.data;
                        } catch (ex3) {
                            gxtEl.condition = "";
                        }
                        gxtEl.content = Data.getElementsByTagName("content")[0].firstChild.data;
                        try {
                            gxtEl.fixed = Data.getElementsByTagName("fix")[0].firstChild.data;
                        } catch (ex4) {
                            gxtEl.fixed = false;
                        }
                        // not used: gxtEl.digits = Data.getElementsByTagName('cs')[0].firstChild.data;
                        try {
                            gxtEl.autodigits =
                                Data.getElementsByTagName("digits")[0].firstChild.data;
                        } catch (ex5) {
                            gxtEl.autodigits = 2;
                        }
                        gxtEl.parent = this.changeOriginIds(board, gxtEl.parent);

                        c = board.create(
                            "text",
                            [parseFloat(gxtEl.x), parseFloat(gxtEl.y), gxtEl.mpStr],
                            {
                                anchor: gxtEl.parent,
                                id: gxtEl.id,
                                name: gxtEl.name,
                                digits: gxtEl.autodigits,
                                isLabel: false,
                                strokeColor: gxtEl.colorLabel,
                                fixed: gxtEl.fixed,
                                visible: JXG.str2Bool(gxtEl.visible)
                            }
                        );
                        break;
                    case "parametercurve":
                        gxtEl = this.colorProperties(gxtEl, Data);
                        gxtEl = this.visualProperties(gxtEl, Data);
                        gxtEl = this.firstLevelProperties(gxtEl, Data);
                        gxtEl = this.transformProperties(gxtEl);
                        gxtEl.functionx =
                            Data.getElementsByTagName("functionx")[0].firstChild.data;
                        gxtEl.functiony =
                            Data.getElementsByTagName("functiony")[0].firstChild.data;
                        gxtEl.min = Data.getElementsByTagName("min")[0].firstChild.data;
                        gxtEl.max = Data.getElementsByTagName("max")[0].firstChild.data;
                        gxtEl.fillColor = "none";
                        gxtEl.highlightFillColor = "none";

                        // intentional
                        /*jslint evil:true*/
                        board.create(
                            "curve",
                            [
                                board.jc.snippet(gxtEl.functionx, true, "t", true),
                                board.jc.snippet(gxtEl.functiony, true, "t", true),
                                board.jc.snippet(gxtEl.min, true, "", true),
                                board.jc.snippet(gxtEl.max, true, "", true)
                            ],
                            gxtEl
                        );
                        /*jslint evil:false*/
                        this.printDebugMessage("debug", gxtEl, Data.nodeName, "OK");
                        break;
                    case "tracecurve":
                        gxtEl.tracepoint =
                            Data.getElementsByTagName("tracepoint")[0].firstChild.data;
                        gxtEl.traceslider =
                            Data.getElementsByTagName("traceslider")[0].firstChild.data;
                        board.create(
                            "tracecurve",
                            [gxtEl.traceslider, gxtEl.tracepoint],
                            gxtEl
                        );
                        this.printDebugMessage("debug", gxtEl, Data.nodeName, "OK");
                        break;
                    case "group":
                        gxtEl = this.colorProperties(gxtEl, Data);
                        gxtEl = this.firstLevelProperties(gxtEl, Data);
                        gxtEl.members = [];

                        for (
                            i = 0;
                            i <
                            Data.getElementsByTagName("data")[0].getElementsByTagName("member")
                                .length;
                            i++
                        ) {
                            gxtEl.members[i] =
                                Data.getElementsByTagName("data")[0].getElementsByTagName(
                                    "member"
                                )[i].firstChild.data;
                            gxtEl.members[i] = this.changeOriginIds(board, gxtEl.members[i]);
                        }

                        c = new JXG.Group(board, gxtEl.id, gxtEl.name, gxtEl.members);
                        this.printDebugMessage("debug", gxtEl, Data.nodeName, "OK");
                        break;
                    default:
                        JXG.debug("* Err: " + Data.nodeName + " not yet implemented");
                }
            },

            /**
             * Reading the elements of a geonext file
             */
            read: function () {
                var xmlNode,
                    elChildNodes,
                    s,
                    boardData,
                    conditions,
                    tmp,
                    tree = this.tree,
                    board = this.board,
                    strTrue = "true";

                // maybe this is not necessary as we already provide layer options for sectors and circles via JXG.Options but
                // maybe these have to be the same for geonext.
                board.options.layer.sector = board.options.layer.angle;
                board.options.layer.circle = board.options.layer.angle;

                board.options.line.label.position = "top";

                boardData = this.gEBTN(tree, "board", 0, false);
                conditions = this.readConditions(
                    boardData.getElementsByTagName("conditions")[0]
                );

                // set the board background color
                s = this.gEBTN(boardData, "background", 0, false);
                s = this.gEBTN(s, "color", 0, true);
                tmp = JXG.rgba2rgbo(s);
                s = JXG.rgbParser(tmp[0]);
                board.containerObj.style.backgroundColor =
                    "rgba(" + s[0] + ", " + s[1] + ", " + s[2] + ", " + tmp[1] + ")";

                // resize board
                if (board.attr.takeSizeFromFile) {
                    board.resizeContainer(
                        this.gEBTN(boardData, "width"),
                        this.gEBTN(boardData, "height")
                    );
                }

                xmlNode = this.gEBTN(boardData, "coordinates", 0, false);

                tmp = this.readViewPort(xmlNode);

                if (tmp.length === 4) {
                    board.setBoundingBox(tmp, true);
                } else {
                    // zoom level
                    tmp = this.gEBTN(xmlNode, "zoom", 0, false);
                    board.zoomX = parseFloat(this.gEBTN(tmp, "x"));
                    board.zoomY = parseFloat(this.gEBTN(tmp, "y"));

                    // set the origin
                    tmp = this.gEBTN(xmlNode, "origin", 0, false);
                    board.origin = {
                        usrCoords: [1, 0, 0],
                        scrCoords: [
                            1,
                            parseFloat(this.gEBTN(tmp, "x")) * board.zoomX,
                            parseFloat(this.gEBTN(tmp, "y")) * board.zoomY
                        ]
                    };

                    // screen to user coordinates conversion
                    tmp = this.gEBTN(xmlNode, "unit", 0, false);
                    board.unitX = parseFloat(this.gEBTN(tmp, "x")) * board.zoomX;
                    board.unitY = parseFloat(this.gEBTN(tmp, "y")) * board.zoomY;
                }

                if (board.attr.takeSizeFromFile) {
                    board.resizeContainer(
                        this.gEBTN(boardData, "width"),
                        this.gEBTN(boardData, "height")
                    );
                }

                // check and set fontSize
                if (parseFloat(board.options.text.fontSize) < 0) {
                    board.options.text.fontSize = 12;
                }

                board.geonextCompatibilityMode = true;

                // jsxgraph chooses an id for the board but we don't want to use it, we want to use
                // the id stored in the geonext file. if you know why this is required, please note it here.
                delete JXG.boards[board.id];

                board.id = this.gEBTN(boardData, "id");

                JXG.boards[board.id] = board;

                // this creates some basic elements present in every geonext construction but not explicitly present in the file
                board.initGeonextBoard();

                // Update of properties during update() is not necessary in GEONExT files
                // But it maybe necessary if we construct with JavaScript afterwards
                board.renderer.enhancedRendering = true;

                // Read background image
                this.parseImage(
                    board,
                    this.gEBTN(boardData, "file", 0, false),
                    board.options.layer.image
                );

                board.options.point.snapToGrid =
                    this.gEBTN(this.gEBTN(boardData, "coordinates", 0, false), "snap") ===
                    strTrue;

                // If snapToGrid and snapToPoint are both true, point snapping is enabled
                if (
                    board.options.point.snapToGrid &&
                    this.gEBTN(this.gEBTN(boardData, "grid", 1, false), "pointsnap") === strTrue
                ) {
                    board.options.point.snapToGrid = false;
                    board.options.point.snapToPoints = true;
                    board.options.point.attractorDistance = 0.5;
                }

                xmlNode = this.gEBTN(boardData, "grid", 1, false);
                tmp = this.gEBTN(xmlNode, "x");
                if (tmp) {
                    board.options.grid.gridX = 1 / parseFloat(tmp);
                    board.options.point.snapSizeX = 1 / parseFloat(tmp);
                }
                tmp = this.gEBTN(xmlNode, "y");
                if (tmp) {
                    board.options.grid.gridY = 1 / parseFloat(tmp);
                    board.options.point.snapSizeY = 1 / parseFloat(tmp);
                }

                board.options.grid.gridDash = JXG.str2Bool(this.gEBTN(xmlNode, "dash"));

                tmp = JXG.rgba2rgbo(this.gEBTN(xmlNode, "color"));
                board.options.grid.gridColor = tmp[0];
                board.options.grid.gridOpacity = tmp[1];

                xmlNode = this.gEBTN(boardData, "coordinates", 0, false);
                if (this.gEBTN(xmlNode, "grid") === strTrue) {
                    board.create("grid", []);
                }

                if (this.gEBTN(xmlNode, "coord") === strTrue) {
                    // Hard coded default option
                    board.options.axis.ticks.majorHeight = 10;

                    // Hard coded default option
                    board.options.axis.ticks.minorHeight = 4;
                    board.create("axis", [
                        [0, 0],
                        [1, 0]
                    ]);
                    board.create("axis", [
                        [0, 0],
                        [0, 1]
                    ]);
                }

                tmp = this.gEBTN(this.gEBTN(boardData, "background", 0, false), "color");
                if (tmp.length === 8) {
                    tmp = "#" + tmp;
                }
                board.containerObj.style.backgroundColor = JXG.rgba2rgbo(tmp)[0];

                elChildNodes = tree.getElementsByTagName("elements")[0].childNodes;
                for (s = 0; s < elChildNodes.length; s++) {
                    this.readNode(elChildNodes, s, board);
                }
                board.addConditions(conditions);
            },

            decodeString: function (str) {
                var unz;

                if (str.indexOf("<GEONEXT>") < 0) {
                    unz = new JXG.Util.Unzip(JXG.Util.Base64.decodeAsArray(str)).unzip();
                    if (unz === "") {
                        return str;
                    }

                    return unz;
                }

                return str;
            },

            prepareString: function (fileStr) {
                try {
                    if (fileStr.indexOf("GEONEXT") < 0) {
                        // Base64 decoding
                        fileStr = this.decodeString(fileStr)[0][0];
                    }
                    // Hacks to enable not well formed XML. Will be redone in geonext2JS and Board.addConditions
                    fileStr = this.fixXML(fileStr);
                } catch (exc2) {
                    fileStr = "";
                }
                return fileStr;
            },

            fixXML: function (str) {
                var arr = [
                        "active",
                        "angle",
                        "animate",
                        "animated",
                        "arc",
                        "area",
                        "arrow",
                        "author",
                        "autodigits",
                        "axis",
                        "back",
                        "background",
                        "board",
                        "border",
                        "bottom",
                        "buttonsize",
                        "cas",
                        "circle",
                        "color",
                        "comment",
                        "composition",
                        "condition",
                        "conditions",
                        "content",
                        "continuous",
                        "control",
                        "coord",
                        "coordinates",
                        "cross",
                        "cs",
                        "dash",
                        "data",
                        "description",
                        "digits",
                        "direction",
                        "draft",
                        "editable",
                        "elements",
                        "event",
                        "file",
                        "fill",
                        "first",
                        "firstarrow",
                        "fix",
                        "fontsize",
                        "free",
                        "full",
                        "function",
                        "functionx",
                        "functiony",
                        "GEONEXT",
                        "graph",
                        "grid",
                        "group",
                        "height",
                        "id",
                        "image",
                        "info",
                        "information",
                        "input",
                        "intersection",
                        "item",
                        "jsf",
                        "label",
                        "last",
                        "lastarrow",
                        "left",
                        "lefttoolbar",
                        "lighting",
                        "line",
                        "loop",
                        "max",
                        "maximized",
                        "member",
                        "middle",
                        "midpoint",
                        "min",
                        "modifier",
                        "modus",
                        "mp",
                        "mpx",
                        "multi",
                        "name",
                        "onpolygon",
                        "order",
                        "origin",
                        "output",
                        "overline",
                        "parametercurve",
                        "parent",
                        "point",
                        "pointsnap",
                        "polygon",
                        "position",
                        "radius",
                        "radiusnum",
                        "radiusvalue",
                        "right",
                        "section",
                        "selectedlefttoolbar",
                        "showconstruction",
                        "showcoord",
                        "showinfo",
                        "showunit",
                        "showx",
                        "showy",
                        "size",
                        "slider",
                        "snap",
                        "speed",
                        "src",
                        "start",
                        "stop",
                        "straight",
                        "stroke",
                        "strokewidth",
                        "style",
                        "term",
                        "text",
                        "top",
                        "trace",
                        "tracecurve",
                        "tracepoint",
                        "traceslider",
                        "type",
                        "unit",
                        "value",
                        "VERSION",
                        "vertex",
                        "viewport",
                        "visible",
                        "width",
                        "wot",
                        "x",
                        "xooy",
                        "xval",
                        "y",
                        "yval",
                        "zoom"
                    ],
                    list = arr.join("|"),
                    regex = "&lt;(/?(" + list + "))&gt;",
                    expr = new RegExp(regex, "g");

                // First, we convert all < to &lt; and > to &gt;
                str = JXG.escapeHTML(str);
                // Second, we convert all GEONExT tags of the form &lt;tag&gt; back to <tag>
                str = str.replace(expr, "<$1>");

                // intentional
                /*jslint regexp:true*/
                str = str.replace(/(<content>.*)<arc>(.*<\/content>)/g, "$1&lt;arc&gt;$2");
                str = str.replace(/(<mp>.*)<arc>(.*<\/mpx>)/g, "$1&lt;arc&gt;$2");
                str = str.replace(/(<mpx>.*)<arc>(.*<\/mpx>)/g, "$1&lt;arc&gt;$2");
                /*jslint regexp:false*/

                return str;
            }
        }
    );

    JXG.registerReader(JXG.GeonextReader, ["gxt", "geonext"]);
})();
=======
/*
    Copyright 2008-2025
        Matthias Ehmann,
        Michael Gerhaeuser,
        Carsten Miller,
        Bianca Valentin,
        Alfred Wassermann,
        Peter Wilfahrt

    This file is part of JSXGraph.

    JSXGraph is free software dual licensed under the GNU LGPL or MIT License.

    You can redistribute it and/or modify it under the terms of the

      * GNU Lesser General Public License as published by
        the Free Software Foundation, either version 3 of the License, or
        (at your option) any later version
      OR
      * MIT License: https://github.com/jsxgraph/jsxgraph/blob/master/LICENSE.MIT

    JSXGraph is distributed in the hope that it will be useful,
    but WITHOUT ANY WARRANTY; without even the implied warranty of
    MERCHANTABILITY or FITNESS FOR A PARTICULAR PURPOSE.  See the
    GNU Lesser General Public License for more details.

    You should have received a copy of the GNU Lesser General Public License and
    the MIT License along with JSXGraph. If not, see <https://www.gnu.org/licenses/>
    and <https://opensource.org/licenses/MIT/>.
 */

/*global JXG: true, XMLSerializer: true, Image: true*/
/*jslint nomen: true, plusplus: true*/

(function () {
    "use strict";

    JXG.GeonextReader = function (board, str) {
        var content;

        this.board = board;
        content = this.prepareString(str);
        this.tree = JXG.XML.parse(content);
    };

    JXG.extend(
        JXG.GeonextReader.prototype,
        /** @lends JXG.GeonextReader.prototype */ {
            changeOriginIds: function (board, id) {
                if (
                    id === "gOOe0" ||
                    id === "gXOe0" ||
                    id === "gYOe0" ||
                    id === "gXLe0" ||
                    id === "gYLe0"
                ) {
                    return board.id + id;
                }

                return id;
            },

            /**
             * Retrieves data by TagName from an XML node.
             * @param {Object} node The Node that contains the data we want to get.
             * @param {String} tag The Name of the tag we are looking for.
             * @param {Number} [idx=0] getElementsByTagName returns an array; This parameter decides which element to use.
             * @param {Boolean} [fc=true] If True, the result will be the <tt>data</tt> of <tt>firstChild</tt> instead of the result node.
             * @returns {Object|Array|String} The gathered data
             */
            gEBTN: function (node, tag, idx, fc) {
                var tmp = [];

                if (!JXG.exists(node || !node.getElementsByTagName)) {
                    return node;
                }

                // Default values for optional parameters idx and fc
                if (!JXG.exists(fc)) {
                    fc = true;
                }

                idx = idx || 0;

                if (node.getElementsByTagName) {
                    tmp = node.getElementsByTagName(tag);
                }
                if (tmp.length > 0) {
                    tmp = tmp[idx];
                    if (fc && tmp.firstChild) {
                        tmp = tmp.firstChild.data;
                    }
                }

                return tmp;
            },

            /**
             * Set color properties of a geonext element.
             * Set stroke, fill, lighting, label and draft color attributes.
             * @param {Object} gxtEl element of which attributes are to set
             * @param {Object} Data
             * @returns {Object} Returns gxtEl
             */
            colorProperties: function (gxtEl, Data) {
                var rgbo,
                    color = this.gEBTN(Data, "color", 0, false);

                //gxtEl.strokewidth = Data.getElementsByTagName('strokewidth')[0].firstChild.data;
                // colorStroke = strokeColor etc. is here for downwards compatibility:
                // once upon a time we used to create elements in here using the "new JXG.Element" constructor mechanism
                // then we changed to board.create + setProperty afterwords
                // now i want to use the board.create method with an appropriate attributes object to avoid setProperty calls
                // and as gxtEl happens to be somewhat like an attributes object it's  just slightly different so we adjust it
                // for downwards compatibility during the transformation of this reader we use both properties

                rgbo = JXG.rgba2rgbo(this.gEBTN(color, 'stroke'));
                gxtEl.strokeColor = rgbo[0];
                gxtEl.strokeOpacity = rgbo[1];

                rgbo = JXG.rgba2rgbo(this.gEBTN(color, 'lighting'));
                gxtEl.highlightStrokeColor = rgbo[0];
                gxtEl.highlightStrokeOpacity = rgbo[1];

                rgbo = JXG.rgba2rgbo(this.gEBTN(color, 'fill'));
                gxtEl.fillColor = rgbo[0];
                gxtEl.fillOpacity = rgbo[1];

                gxtEl.highlightFillColor = gxtEl.fillColor;
                gxtEl.highlightFillOpacity = gxtEl.fillOpacity;

                rgbo = JXG.rgba2rgbo(this.gEBTN(color, 'label'));
                gxtEl.labelColor = rgbo[0];
                gxtEl.withLabel = rgbo[1] > 0;
                gxtEl.labelOpacity = rgbo[1];

                gxtEl.colorDraft = JXG.rgba2rgbo(this.gEBTN(color, 'draft'))[0];

                // backwards compatibility
                gxtEl.colorStroke = gxtEl.strokeColor;
                gxtEl.colorFill = gxtEl.fillColor;
                gxtEl.colorLabel = gxtEl.labelColor;

                return gxtEl;
            },

            firstLevelProperties: function (gxtEl, Data) {
                var n, key, arr;

                if (!JXG.exists(Data) || !JXG.exists(Data.childNodes)) {
                    return gxtEl;
                }

                arr = Data.childNodes;

                for (n = 0; n < arr.length; n++) {
                    if (
                        JXG.exists(arr[n].firstChild) &&
                        arr[n].nodeName !== "data" &&
                        arr[n].nodeName !== "straight"
                    ) {
                        key = arr[n].nodeName;

                        if (key === 'width') {
                            key = 'strokewidth'
                        }
                        gxtEl[key] = arr[n].firstChild.data;
                    }
                }

                return gxtEl;
            },

            /**
             * Set the defining properties of a geonext element.
             * Writing the nodeName to ident; setting the name attribute and defining the element id.
             * @param {Object} gxtEl element of which attributes are to set
             * @param {Object} Data
             */
            defProperties: function (gxtEl, Data) {
                // 3==TEXT_NODE, 8==COMMENT_NODE
                if (Data.nodeType === 3 || Data.nodeType === 8) {
                    return null;
                }

                gxtEl.ident = Data.nodeName;

                if (
                    gxtEl.ident === "text" ||
                    gxtEl.ident === "intersection" ||
                    gxtEl.ident === "composition"
                ) {
                    gxtEl.name = "";
                } else {
                    gxtEl.name = this.gEBTN(Data, 'name');
                }

                gxtEl.id = this.gEBTN(Data, 'id');

                return gxtEl;
            },

            visualProperties: function (gxtEl, Data) {
                gxtEl.visible = JXG.str2Bool(this.gEBTN(Data, 'visible'));
                gxtEl.trace = JXG.str2Bool(this.gEBTN(Data, 'trace'));

                return gxtEl;
            },

            /**
             * Transforms the Geonext properties to jsxgraph properties
             * @param {Object} gxtEl
             * @param {String} [type]
             * @returns {Object} gxtEl
             */
            transformProperties: function (gxtEl, type) {
                var i,
                    facemap = [
                        // 0-2
                        "cross",
                        "cross",
                        "cross",
                        // 3-6
                        "circle",
                        "circle",
                        "circle",
                        "circle",
                        // 7-9
                        "square",
                        "square",
                        "square",
                        // 10-12
                        "plus",
                        "plus",
                        "plus"
                    ],
                    sizemap = [
                        // 0-2
                        2, 3, 4,
                        // 3-6
                        1, 2, 3, 4,
                        // 7-9
                        2, 3, 4,
                        // 10-12
                        2, 3, 4
                    ],
                    remove = [
                        "color",
                        "dash",
                        "style",
                        "style",
                        "ident",
                        "colordraft",
                        "colorstroke",
                        "colorfill",
                        "colorlabel",
                        "active",
                        "area",
                        "showinfo",
                        "showcoord",
                        "fix"
                    ];

                gxtEl.strokeWidth = gxtEl.strokewidth;
                gxtEl.face = facemap[parseInt(gxtEl.style, 10)] || 'cross'
                gxtEl.size = sizemap[parseInt(gxtEl.style, 10)] || 3;

                gxtEl.straightFirst = JXG.str2Bool(gxtEl.straightFirst);
                gxtEl.straightLast = JXG.str2Bool(gxtEl.straightLast);

                gxtEl.visible = JXG.str2Bool(gxtEl.visible);
                //gxtEl.withLabel = gxtEl.visible;           // withLabel is set in colorProperties()
                gxtEl.draft = JXG.str2Bool(gxtEl.draft);
                gxtEl.trace = JXG.str2Bool(gxtEl.trace);

                if (type === 'point') {
                    // Fill properties are ignored by GEONExT
                    gxtEl.fillColor = gxtEl.strokeColor;
                    gxtEl.highlightFillColor = gxtEl.highlightStrokeColor;
                    gxtEl.fillOpacity = gxtEl.strokeOpacity;
                    gxtEl.highlightFillOpacity = gxtEl.highlightStrokeOpacity;
                }

                if (typeof gxtEl.label === 'string') {
                    delete gxtEl.label;
                }
                gxtEl.label = gxtEl.label || {
                    opacity: gxtEl.labelOpacity
                };

                // clean up
                for (i = 0; i < remove.length; i++) {
                    delete gxtEl[remove[i]];
                }

                return gxtEl;
            },

            readNodes: function (gxtEl, Data, nodeType, prefix) {
                var key,
                    n,
                    arr = this.gEBTN(Data, nodeType, 0, false).childNodes;

                for (n = 0; n < arr.length; n++) {
                    if (JXG.exists(arr[n].firstChild)) {
                        if (JXG.exists(prefix)) {
                            key = prefix + JXG.capitalize(arr[n].nodeName);
                        } else {
                            key = arr[n].nodeName;
                        }
                        gxtEl[key] = arr[n].firstChild.data;
                    }
                }
                return gxtEl;
            },

            subtreeToString: function (root) {
                try {
                    // firefox
                    return new XMLSerializer().serializeToString(root);
                } catch (e) {
                    // IE
                    return root.xml;
                }
            },

            readImage: function (node) {
                var pic = "",
                    nod = node;

                if (JXG.exists(nod)) {
                    pic = nod.data;
                    while (JXG.exists(nod.nextSibling)) {
                        nod = nod.nextSibling;
                        pic += nod.data;
                    }
                }
                return pic;
            },

            parseImage: function (board, fileNode, level, x, y, w, h, el) {
                var tag,
                    id,
                    picStr,
                    tmpImg,
                    im = null;

                if (fileNode === null) {
                    return im;
                }

                // Background image
                if (JXG.exists(fileNode.getElementsByTagName('src')[0])) {
                    tag = 'src'
                } else if (
                    JXG.exists(fileNode.getElementsByTagName('image')[0]) &&
                    JXG.exists(this.gEBTN(fileNode, 'image'))
                ) {
                    tag = 'image'
                } else {
                    return im;
                }

                picStr = this.readImage(this.gEBTN(fileNode, tag, 0, false).firstChild);
                if (picStr !== "") {
                    picStr = "data:image/png;base64," + picStr;

                    // Background image
                    if (tag === 'src') {
                        x = this.gEBTN(fileNode, 'x');
                        y = this.gEBTN(fileNode, 'y');
                        w = this.gEBTN(fileNode, 'width');
                        h = this.gEBTN(fileNode, 'height');
                        im = board.create("image", [picStr, [x, y], [w, h]], {
                            anchor: el,
                            layer: level
                        });

                        return im;
                    }
                    // Image bound to an element
                    // Read the original dimensions, i.e. the ratio h/w with the help of a temporary image.
                    // We have to wait until the image is loaded, therefore
                    // we need "onload".
                    tmpImg = new Image();
                    tmpImg.src = picStr;
                    id = el.id + "_image";
                    tmpImg.onload = function () {
                        // Now, we can read the original dimensions of the image.
                        var xf,
                            yf,
                            wf,
                            hf,
                            im,
                            tRot,
                            wOrg = this.width,
                            hOrg = this.height;

                        if (el.elementClass === JXG.OBJECT_CLASS_LINE) {
                            // A line containing an image, runs through the horizontal middle
                            // of the image.
                            xf = function () {
                                return el.point1.X();
                            };
                            wf = function () {
                                return el.point1.Dist(el.point2);
                            };
                            hf = function () {
                                return (wf() * hOrg) / wOrg;
                            };
                            yf = function () {
                                return el.point1.Y() - hf() * 0.5;
                            };

                            im = board.create("image", [picStr, [xf, yf], [wf, hf]], {
                                layer: level,
                                id: id,
                                anchor: el
                            });

                            tRot = board.create(
                                "transform",
                                [
                                    function () {
                                        return Math.atan2(
                                            el.point2.Y() - el.point1.Y(),
                                            el.point2.X() - el.point1.X()
                                        );
                                    },
                                    el.point1
                                ],
                                { type: "rotate" }
                            );

                            tRot.bindTo(im);
                            el.image = im;
                        } else if (el.elementClass === JXG.OBJECT_CLASS_POINT) {
                            wf = function () {
                                return wOrg / board.unitX;
                            };
                            hf = function () {
                                return hOrg / board.unitY;
                            };
                            xf = function () {
                                return el.X() - wf() * 0.5;
                            };
                            yf = function () {
                                return el.Y() - hf() * 0.5;
                            };

                            im = board.create("image", [picStr, [xf, yf], [wf, hf]], {
                                layer: level,
                                id: id,
                                anchor: el
                            });
                            board.renderer.display(el.label, false);
                            el.image = im;
                        } else if (el.elementClass === JXG.OBJECT_CLASS_CIRCLE) {
                            // A circle containing an image
                            wf = function () {
                                return 2.0 * el.Radius();
                            };
                            hf = function () {
                                return (wf() * hOrg) / wOrg;
                            };
                            xf = function () {
                                return el.center.X() - wf() * 0.5;
                            };
                            yf = function () {
                                return el.center.Y() - hf() * 0.5;
                            };

                            im = board.create("image", [picStr, [xf, yf], [wf, hf]], {
                                layer: level,
                                id: id,
                                anchor: el
                            });
                            el.image = im;
                        } else {
                            im = board.create("image", [picStr, [x, y], [w, h]], {
                                layer: level,
                                id: id,
                                anchor: el
                            });
                            el.image = im;
                        }
                    };

                    return im;
                }
            },

            readConditions: function (node) {
                var i,
                    s,
                    ob,
                    conditions = "";

                if (JXG.exists(node)) {
                    for (i = 0; i < node.getElementsByTagName('data').length; i++) {
                        ob = node.getElementsByTagName('data')[i];
                        s = this.subtreeToString(ob);
                        conditions += s;
                    }
                }

                return conditions;
            },

            readViewPort: function (node) {
                var no,
                    arr = [];

                no = this.gEBTN(node, "viewport", 0, false);

                if (no) {
                    arr[0] = parseFloat(this.gEBTN(no, 'left'));
                    arr[1] = parseFloat(this.gEBTN(no, 'top'));
                    arr[2] = parseFloat(this.gEBTN(no, 'right'));
                    arr[3] = parseFloat(this.gEBTN(no, 'bottom'));
                    return arr;
                }

                return [];
            },

            printDebugMessage: function (outputEl, gxtEl, nodetyp, success) {
                JXG.debug("* " + success + ":  " + nodetyp + " " + gxtEl.name + " " + gxtEl.id);
            },

            readNode: function (elChildNodes, s, board) {
                var dataVertex,
                    i,
                    l,
                    x,
                    c,
                    numberDefEls,
                    el,
                    p,
                    inter,
                    rgbo,
                    tmp,
                    v,
                    Data,
                    xmlNode,
                    gxtEl = {};

                Data = elChildNodes[s];
                gxtEl = this.defProperties(gxtEl, Data);

                // Skip text nodes
                if (!JXG.exists(gxtEl)) {
                    return;
                }

                this.printDebugMessage("debug", gxtEl, Data.nodeName.toLowerCase(), "READ:");
                switch (Data.nodeName.toLowerCase()) {
                    case "point":
                        gxtEl.strokewidth = 1; // Old file format
                        gxtEl = this.colorProperties(gxtEl, Data);
                        gxtEl = this.visualProperties(gxtEl, Data);
                        gxtEl = this.firstLevelProperties(gxtEl, Data);
                        gxtEl = this.readNodes(gxtEl, Data, 'data');
                        gxtEl.fixed = JXG.str2Bool(this.gEBTN(Data, 'fix'));
                        gxtEl = this.transformProperties(gxtEl, 'point');

                        //try {
                        p = board.create(
                            "point",
                            [parseFloat(gxtEl.x), parseFloat(gxtEl.y)],
                            gxtEl
                        );

                        v = function () {
                            return p.visProp.visible;
                        };
                        el = this.parseImage(
                            board,
                            Data,
                            board.options.layer.image,
                            0,
                            0,
                            0,
                            0,
                            p
                        );
                        this.printDebugMessage("debug", gxtEl, Data.nodeName, 'OK');
                        break;
                    case "line":
                        gxtEl = this.colorProperties(gxtEl, Data);
                        gxtEl = this.visualProperties(gxtEl, Data);
                        gxtEl = this.firstLevelProperties(gxtEl, Data);
                        gxtEl = this.readNodes(gxtEl, Data, 'data');
                        gxtEl = this.readNodes(gxtEl, Data, "straight", 'straight');
                        gxtEl = this.transformProperties(gxtEl);

                        gxtEl.first = this.changeOriginIds(board, gxtEl.first);
                        gxtEl.last = this.changeOriginIds(board, gxtEl.last);

                        l = board.create("line", [gxtEl.first, gxtEl.last], gxtEl);

                        this.parseImage(board, Data, board.options.layer.image, 0, 0, 0, 0, l);
                        this.printDebugMessage("debug", gxtEl, Data.nodeName, 'OK');
                        break;
                    case "circle":
                        gxtEl = this.colorProperties(gxtEl, Data);
                        gxtEl = this.visualProperties(gxtEl, Data);
                        gxtEl = this.firstLevelProperties(gxtEl, Data);

                        tmp = this.gEBTN(Data, "data", 0, false);
                        gxtEl.center = this.changeOriginIds(board, this.gEBTN(tmp, 'midpoint'));

                        if (tmp.getElementsByTagName('radius').length > 0) {
                            gxtEl.radius = this.changeOriginIds(
                                board,
                                this.gEBTN(tmp, 'radius')
                            );
                        } else if (tmp.getElementsByTagName('radiusvalue').length > 0) {
                            gxtEl.radius = this.gEBTN(tmp, 'radiusvalue');
                        }
                        gxtEl = this.transformProperties(gxtEl);
                        c = board.create("circle", [gxtEl.center, gxtEl.radius], gxtEl);

                        this.parseImage(board, Data, board.options.layer.image, 0, 0, 0, 0, c);
                        this.printDebugMessage("debug", gxtEl, Data.nodeName, 'OK');
                        break;
                    case "slider":
                        gxtEl.strokewidth = 1; // Old file format
                        gxtEl = this.colorProperties(gxtEl, Data);
                        gxtEl = this.visualProperties(gxtEl, Data);
                        gxtEl = this.firstLevelProperties(gxtEl, Data);

                        gxtEl = this.readNodes(gxtEl, Data, 'data');
                        gxtEl.fixed = JXG.str2Bool(this.gEBTN(Data, 'fix'));
                        gxtEl = this.readNodes(gxtEl, Data, "animate", 'animate');
                        gxtEl = this.transformProperties(gxtEl, 'point');
                        try {
                            gxtEl.parent = this.changeOriginIds(board, gxtEl.parent);
                            gxtEl.isGeonext = true;

                            p = board.create(
                                "glider",
                                [parseFloat(gxtEl.x), parseFloat(gxtEl.y), gxtEl.parent],
                                gxtEl
                            );
                            p.onPolygon =
                                JXG.exists(gxtEl.onpolygon) && JXG.str2Bool(gxtEl.onpolygon);

                            this.parseImage(
                                board,
                                Data,
                                board.options.layer.point,
                                0,
                                0,
                                0,
                                0,
                                p
                            );

                            this.printDebugMessage("debug", gxtEl, Data.nodeName, 'OK');
                        } catch (e) {
                            JXG.debug(
                                "* Err:  Slider " +
                                    gxtEl.name +
                                    " " +
                                    gxtEl.id +
                                    ": " +
                                    gxtEl.parent
                            );
                        }
                        break;
                    case "cas":
                        gxtEl = this.colorProperties(gxtEl, Data);
                        gxtEl = this.visualProperties(gxtEl, Data);
                        gxtEl = this.firstLevelProperties(gxtEl, Data);
                        gxtEl.fixed = JXG.str2Bool(
                            Data.getElementsByTagName('fix')[0].firstChild.data
                        );
                        gxtEl = this.readNodes(gxtEl, Data, 'data');
                        gxtEl = this.transformProperties(gxtEl, 'point');

                        p = board.create("point", [gxtEl.x, gxtEl.y], gxtEl);
                        this.parseImage(board, Data, board.options.layer.point, 0, 0, 0, 0, p);
                        this.printDebugMessage("debug", gxtEl, Data.nodeName, 'OK');
                        break;
                    case "intersection":
                        gxtEl.strokewidth = 1; // Old file format
                        gxtEl = this.readNodes(gxtEl, Data, 'data');
                        xmlNode = Data.getElementsByTagName('first')[1];

                        gxtEl.outFirst = {};
                        gxtEl.outFirst = this.colorProperties(gxtEl.outFirst, xmlNode);
                        gxtEl.outFirst = this.visualProperties(gxtEl.outFirst, xmlNode);
                        gxtEl.outFirst = this.firstLevelProperties(gxtEl.outFirst, xmlNode);
                        gxtEl.outFirst.fixed = JXG.str2Bool(
                            xmlNode.getElementsByTagName('fix')[0].firstChild.data
                        );
                        gxtEl.outFirst = this.transformProperties(gxtEl.outFirst, 'point');
                        gxtEl.first = this.changeOriginIds(board, gxtEl.first);
                        gxtEl.last = this.changeOriginIds(board, gxtEl.last);

                        if (
                            board.select(gxtEl.first).elementClass === JXG.OBJECT_CLASS_LINE &&
                            board.select(gxtEl.last).elementClass === JXG.OBJECT_CLASS_LINE
                        ) {
                            inter = board.create(
                                "intersection",
                                [board.objects[gxtEl.first], board.objects[gxtEl.last], 0],
                                gxtEl.outFirst
                            );
                            /* for some reason this if is required */
                            if (gxtEl.outFirst.visible === 'false') {
                                inter.hideElement();
                            }
                        } else {
                            xmlNode = Data.getElementsByTagName('last')[1];
                            if (JXG.exists(xmlNode)) {
                                gxtEl.outLast = {};
                                gxtEl.outLast = this.colorProperties(gxtEl.outLast, xmlNode);
                                gxtEl.outLast = this.visualProperties(gxtEl.outLast, xmlNode);
                                gxtEl.outLast = this.firstLevelProperties(
                                    gxtEl.outLast,
                                    xmlNode
                                );
                                gxtEl.outLast.fixed = JXG.str2Bool(
                                    xmlNode.getElementsByTagName('fix')[0].firstChild.data
                                );
                                gxtEl.outLast = this.transformProperties(
                                    gxtEl.outLast,
                                    "point"
                                );

                                inter = board.create(
                                    "intersection",
                                    [board.objects[gxtEl.first], board.objects[gxtEl.last], 0],
                                    gxtEl.outFirst
                                );
                                inter = board.create(
                                    "intersection",
                                    [board.objects[gxtEl.first], board.objects[gxtEl.last], 1],
                                    gxtEl.outLast
                                );
                            }
                        }
                        this.printDebugMessage("debug", gxtEl, Data.nodeName, 'OK');
                        break;
                    case "composition":
                        gxtEl = this.readNodes(gxtEl, Data, 'data');
                        gxtEl = this.firstLevelProperties(gxtEl, Data);
                        gxtEl.defEl = [];
                        numberDefEls = 0;
                        xmlNode =
                            Data.getElementsByTagName('data')[0].getElementsByTagName('input');
                        for (i = 0; i < xmlNode.length; i++) {
                            gxtEl.defEl[i] = xmlNode[i].firstChild.data;
                            numberDefEls = i + 1;
                        }

                        // every composition produces at least one element and the data for this element is stored
                        // in gxtEl.out. if additional elements are created their data is read in the according case.
                        xmlNode = Data.getElementsByTagName('output')[0];
                        gxtEl.out = {};
                        gxtEl.out = this.colorProperties(gxtEl.out, xmlNode);
                        gxtEl.out = this.visualProperties(gxtEl.out, xmlNode);
                        gxtEl.out = this.firstLevelProperties(gxtEl.out, xmlNode);
                        gxtEl.out = this.transformProperties(gxtEl.out);

                        gxtEl.defEl[0] = this.changeOriginIds(board, gxtEl.defEl[0]);
                        gxtEl.defEl[1] = this.changeOriginIds(board, gxtEl.defEl[1]);
                        gxtEl.defEl[2] = this.changeOriginIds(board, gxtEl.defEl[2]);

                        switch (gxtEl.type) {
                            // ARROW_PARALLEL
                            case "210070":
                                gxtEl.out.fixed = this.gEBTN(xmlNode, 'fix');

                                xmlNode = Data.getElementsByTagName('output')[1];
                                gxtEl.outPoint = {};
                                gxtEl.outPoint = this.defProperties(gxtEl.outPoint, xmlNode);
                                gxtEl.outPoint = this.colorProperties(gxtEl.outPoint, xmlNode);
                                gxtEl.outPoint = this.visualProperties(gxtEl.outPoint, xmlNode);
                                gxtEl.outPoint = this.firstLevelProperties(
                                    gxtEl.outPoint,
                                    xmlNode
                                );
                                gxtEl.outPoint = this.transformProperties(gxtEl.outPoint);

                                // construct this by hand, because arrowparallel uses projective geometry now
                                p = board.create(
                                    "parallelpoint",
                                    [gxtEl.defEl[1], gxtEl.defEl[0]],
                                    gxtEl.outPoint
                                );
                                gxtEl.out.firstArrow = false;
                                gxtEl.out.lastArrow = true;
                                el = board.create("segment", [gxtEl.defEl[0], p], gxtEl.out);
                                el.parallelpoint = p;
                                break;

                            // BISECTOR
                            case "210080":
                                gxtEl.out.straightFirst = false;
                                board.create(
                                    "bisector",
                                    [gxtEl.defEl[0], gxtEl.defEl[1], gxtEl.defEl[2]],
                                    gxtEl.out
                                );
                                break;

                            // CIRCUMCIRCLE
                            case "210090":
                                xmlNode = Data.getElementsByTagName('output')[1];
                                gxtEl.outCircle = {};
                                gxtEl.outCircle = this.defProperties(gxtEl.outCircle, xmlNode);
                                gxtEl.outCircle = this.colorProperties(
                                    gxtEl.outCircle,
                                    xmlNode
                                );
                                gxtEl.outCircle = this.visualProperties(
                                    gxtEl.outCircle,
                                    xmlNode
                                );
                                gxtEl.outCircle = this.firstLevelProperties(
                                    gxtEl.outCircle,
                                    xmlNode
                                );
                                gxtEl.outCircle = this.transformProperties(gxtEl.outCircle);
                                gxtEl.outCircle.point = gxtEl.out;
                                board.create(
                                    "circumcircle",
                                    [gxtEl.defEl[0], gxtEl.defEl[1], gxtEl.defEl[2]],
                                    gxtEl.outCircle
                                );
                                break;

                            // CIRCUMCIRCLE_CENTER
                            case "210100":
                                board.create(
                                    "circumcenter",
                                    [gxtEl.defEl[0], gxtEl.defEl[1], gxtEl.defEl[2]],
                                    gxtEl.out
                                );
                                break;

                            // MIDPOINT
                            case "210110":
                                board.create(
                                    "midpoint",
                                    gxtEl.defEl.slice(0, numberDefEls),
                                    gxtEl.out
                                );
                                break;

                            // MIRRORLINE
                            case "210120":
                                board.create(
                                    "reflection",
                                    [gxtEl.defEl[1], gxtEl.defEl[0]],
                                    gxtEl.out
                                );
                                break;

                            // MIRROR_POINT
                            case "210125":
                                board.create(
                                    "mirrorpoint",
                                    [gxtEl.defEl[0], gxtEl.defEl[1]],
                                    gxtEl.out
                                );
                                break;

                            // NORMAL
                            case "210130":
                                //board.create('normal', [gxtEl.defEl[1], gxtEl.defEl[0]], gxtEl.out);
                                board.create(
                                    "perpendicularsegment",
                                    [gxtEl.defEl[0], gxtEl.defEl[1]],
                                    gxtEl.out
                                );
                                break;

                            // PARALLEL
                            case "210140":
                                p = board.create(
                                    "parallelpoint",
                                    [gxtEl.defEl[1], gxtEl.defEl[0]],
                                    {
                                        withLabel: false,
                                        visible: false,
                                        name: "",
                                        fixed: true
                                    }
                                );

                                // GEONExT uses its own parallel construction to make the order
                                // of intersection points compatible.
                                // el = board.create('parallel', [gxtEl.defEl[1], gxtEl.defEl[0]], gxtEl.out);
                                el = board.create("line", [gxtEl.defEl[0], p], gxtEl.out);
                                el.parallelpoint = p;
                                break;

                            // PARALLELOGRAM_POINT
                            case "210150":
                                board.create(
                                    "parallelpoint",
                                    gxtEl.defEl.slice(0, numberDefEls),
                                    gxtEl.out
                                );
                                break;

                            // PERPENDICULAR
                            case "210160":
                                // output[0] was already read and is stored in gxtEl.out
                                gxtEl.out.fixed = this.gEBTN(xmlNode, 'fix');

                                xmlNode = Data.getElementsByTagName('output')[1];
                                gxtEl.outLine = {};
                                gxtEl.outLine = this.defProperties(gxtEl.outLine, xmlNode);
                                gxtEl.outLine = this.colorProperties(gxtEl.outLine, xmlNode);
                                gxtEl.outLine = this.visualProperties(gxtEl.outLine, xmlNode);
                                gxtEl.outLine = this.firstLevelProperties(
                                    gxtEl.outLine,
                                    xmlNode
                                );
                                gxtEl.outLine = this.readNodes(
                                    gxtEl.outLine,
                                    xmlNode,
                                    "straight",
                                    "straight"
                                );
                                gxtEl.outLine = this.transformProperties(gxtEl.outLine);
                                gxtEl.outLine.point = gxtEl.out;

                                board.create(
                                    "perpendicularsegment",
                                    [gxtEl.defEl[1], gxtEl.defEl[0]],
                                    gxtEl.outLine
                                );
                                break;

                            // PERPENDICULAR_POINT
                            case "210170":
                                board.create(
                                    "perpendicularpoint",
                                    [gxtEl.defEl[1], gxtEl.defEl[0]],
                                    gxtEl.out
                                );
                                break;

                            // ROTATION
                            case "210180":
                                throw new Error(
                                    "JSXGraph: Element ROTATION not yet implemented."
                                );

                            // SECTOR
                            case "210190":
                                // sectors usually provide more than one output element but JSXGraph is not fully compatible
                                // to GEONExT sector elements. GEONExT sectors consist of two lines, a point, and a sector,
                                // JSXGraph uses a curve to display the sector incl. the borders, and
                                // a point and two lines.
                                // Gliders on sectors also run through the borders.
                                gxtEl.out = this.defProperties(gxtEl.out, xmlNode);
                                gxtEl.out.firstArrow = JXG.str2Bool(
                                    this.gEBTN(xmlNode, 'firstarrow')
                                );
                                gxtEl.out.lastArrow = JXG.str2Bool(
                                    this.gEBTN(xmlNode, 'lastarrow')
                                );

                                xmlNode = [];
                                c = [];

                                for (i = 0; i < 4; i++) {
                                    xmlNode[i] = Data.getElementsByTagName('output')[i];
                                    gxtEl.out = {};
                                    gxtEl.out = this.defProperties(gxtEl.out, xmlNode[i]);
                                    gxtEl.out = this.colorProperties(gxtEl.out, xmlNode[i]);
                                    gxtEl.out = this.visualProperties(gxtEl.out, xmlNode[i]);
                                    gxtEl.out = this.firstLevelProperties(
                                        gxtEl.out,
                                        xmlNode[i]
                                    );
                                    gxtEl.out = this.transformProperties(gxtEl.out);
                                    c[i] = gxtEl.out;
                                }

                                // i === 0
                                el = board.create("sector", gxtEl.defEl, c[0]);

                                // i === 1
                                p = board.create(
                                    "point",
                                    [
                                        function () {
                                            var p1 = board.select(gxtEl.defEl[1]),
                                                p2 = board.select(gxtEl.defEl[2]);

                                            return (
                                                p1.X() +
                                                ((p2.X() - p1.X()) * el.Radius) / p1.Dist(p2)
                                            );
                                        },
                                        function () {
                                            var p1 = board.select(gxtEl.defEl[1]),
                                                p2 = board.select(gxtEl.defEl[2]);

                                            return (
                                                p1.Y() +
                                                ((p2.Y() - p1.Y()) * el.Radius) / p1.Dist(p2)
                                            );
                                        }
                                    ],
                                    c[1]
                                );

                                // i === 2
                                el = board.create(
                                    "segment",
                                    [gxtEl.defEl[0], gxtEl.defEl[1]],
                                    c[2]
                                );

                                // i === 3
                                el = board.create("segment", [gxtEl.defEl[1], p], c[3]);
                                break;
                            default:
                                throw new Error(
                                    "JSXGraph: GEONExT -- element " +
                                        gxtEl.type +
                                        " not implemented."
                                );
                        }
                        this.printDebugMessage("debug", gxtEl, Data.nodeName, 'OK');
                        break;
                    case "polygon":
                        gxtEl = this.colorProperties(gxtEl, Data);
                        gxtEl = this.firstLevelProperties(gxtEl, Data);
                        dataVertex = [];

                        // In Geonext file format the first vertex is equal to the last vertex:
                        for (
                            i = 0;
                            i <
                            Data.getElementsByTagName('data')[0].getElementsByTagName('vertex')
                                .length -
                                1;
                            i++
                        ) {
                            dataVertex[i] =
                                Data.getElementsByTagName('data')[0].getElementsByTagName(
                                    "vertex"
                                )[i].firstChild.data;
                            dataVertex[i] = this.changeOriginIds(board, dataVertex[i]);
                        }
                        gxtEl.border = [];
                        gxtEl.borders = {
                            ids: [],
                            names: []
                        };
                        for (i = 0; i < Data.getElementsByTagName('border').length; i++) {
                            gxtEl.border[i] = {};
                            xmlNode = Data.getElementsByTagName('border')[i];
                            gxtEl.border[i].id =
                                xmlNode.getElementsByTagName('id')[0].firstChild.data;
                            gxtEl.borders.ids.push(gxtEl.border[i].id);
                            gxtEl.border[i].name =
                                xmlNode.getElementsByTagName('name')[0].firstChild.data;
                            gxtEl.borders.names.push(gxtEl.border[i].name);

                            gxtEl.border[i].straightFirst = JXG.str2Bool(
                                xmlNode
                                    .getElementsByTagName('straight')[0]
                                    .getElementsByTagName('first')[0].firstChild.data
                            );
                            gxtEl.border[i].straightLast = JXG.str2Bool(
                                xmlNode
                                    .getElementsByTagName('straight')[0]
                                    .getElementsByTagName('last')[0].firstChild.data
                            );
                            try {
                                gxtEl.border[i].strokeWidth =
                                    xmlNode.getElementsByTagName(
                                        "strokewidth"
                                    )[0].firstChild.data;
                            } catch (ex) {
                                gxtEl.border[i].strokeWidth =
                                    xmlNode.getElementsByTagName('width')[0].firstChild.data;
                            }
                            try {
                                gxtEl.border[i].dash = JXG.str2Bool(
                                    xmlNode.getElementsByTagName('dash')[0].firstChild.data
                                );
                            } catch (exc) {}

                            gxtEl.border[i].visible = JXG.str2Bool(
                                xmlNode.getElementsByTagName('visible')[0].firstChild.data
                            );
                            gxtEl.border[i].draft = JXG.str2Bool(
                                xmlNode.getElementsByTagName('draft')[0].firstChild.data
                            );
                            gxtEl.border[i].trace = JXG.str2Bool(
                                xmlNode.getElementsByTagName('trace')[0].firstChild.data
                            );

                            xmlNode =
                                Data.getElementsByTagName('border')[i].getElementsByTagName(
                                    "color"
                                )[0];
                            rgbo = JXG.rgba2rgbo(
                                xmlNode.getElementsByTagName('stroke')[0].firstChild.data
                            );
                            gxtEl.border[i].strokeColor = rgbo[0];
                            gxtEl.border[i].strokeOpacity = rgbo[1];

                            rgbo = JXG.rgba2rgbo(
                                xmlNode.getElementsByTagName('lighting')[0].firstChild.data
                            );
                            gxtEl.border[i].highlightStrokeColor = rgbo[0];
                            gxtEl.border[i].highlightStrokeOpacity = rgbo[1];

                            rgbo = JXG.rgba2rgbo(
                                xmlNode.getElementsByTagName('fill')[0].firstChild.data
                            );
                            gxtEl.border[i].fillColor = rgbo[0];
                            gxtEl.border[i].fillOpacity = rgbo[1];

                            gxtEl.border[i].highlightFillColor = gxtEl.border[i].fillColor;
                            gxtEl.border[i].highlightFillOpacity = gxtEl.border[i].fillOpacity;

                            gxtEl.border[i].labelColor =
                                xmlNode.getElementsByTagName('label')[0].firstChild.data;
                            gxtEl.border[i].colorDraft =
                                xmlNode.getElementsByTagName('draft')[0].firstChild.data;
                        }
                        gxtEl = this.transformProperties(gxtEl);
                        p = board.create("polygon", dataVertex, gxtEl);

                        // to emulate the geonext behaviour on invisible polygons
                        // A.W.: Why do we need this?
                        /*
                 if (!gxtEl.visible) {
                 p.setAttribute({
                 fillColor: 'none',
                 highlightFillColor: 'none'
                 });
                 }
                 */
                        for (i = 0; i < p.borders.length; i++) {
                            p.borders[i].setAttribute(gxtEl.border[i]);
                        }

                        this.printDebugMessage("debug", gxtEl, Data.nodeName, 'OK');
                        break;
                    case "graph":
                        gxtEl = this.colorProperties(gxtEl, Data);
                        gxtEl = this.firstLevelProperties(gxtEl, Data);
                        gxtEl.funct =
                            Data.getElementsByTagName('data')[0].getElementsByTagName(
                                "function"
                            )[0].firstChild.data;
                        gxtEl.funct = board.jc.snippet(gxtEl.funct, true, "x", true);

                        c = board.create("plot", [gxtEl.funct], {
                            id: gxtEl.id,
                            name: gxtEl.name,
                            strokeColor: gxtEl.strokeColor,
                            strokeWidth: gxtEl.strokeWidth,
                            fillColor: "none",
                            highlightFillColor: "none",
                            highlightStrokeColor: gxtEl.highlightStrokeColor,
                            visible: JXG.str2Bool(gxtEl.visible)
                        });

                        this.printDebugMessage("debug", gxtEl, Data.nodeName, 'OK');
                        break;
                    case "arrow":
                        gxtEl = this.colorProperties(gxtEl, Data);
                        gxtEl = this.visualProperties(gxtEl, Data);
                        gxtEl = this.firstLevelProperties(gxtEl, Data);
                        gxtEl = this.readNodes(gxtEl, Data, 'data');
                        gxtEl = this.readNodes(gxtEl, Data, "straight", 'straight');

                        gxtEl = this.transformProperties(gxtEl);
                        gxtEl.first = this.changeOriginIds(board, gxtEl.first);
                        gxtEl.last = this.changeOriginIds(board, gxtEl.last);

                        l = board.create("arrow", [gxtEl.first, gxtEl.last], gxtEl);

                        this.printDebugMessage("debug", l, Data.nodeName, 'OK');
                        break;
                    case "arc":
                        gxtEl = this.colorProperties(gxtEl, Data);
                        gxtEl = this.visualProperties(gxtEl, Data);
                        gxtEl = this.firstLevelProperties(gxtEl, Data);
                        gxtEl = this.readNodes(gxtEl, Data, 'data');

                        // It seems that JSXGraph and GEONExT use opposite directions.
                        gxtEl.firstArrow = JXG.str2Bool(
                            Data.getElementsByTagName('lastarrow')[0].firstChild.data
                        );
                        gxtEl.lastArrow = JXG.str2Bool(
                            Data.getElementsByTagName('firstarrow')[0].firstChild.data
                        );

                        gxtEl = this.transformProperties(gxtEl);

                        gxtEl.center = this.changeOriginIds(board, gxtEl.midpoint);
                        gxtEl.angle = this.changeOriginIds(board, gxtEl.angle);
                        gxtEl.radius = this.changeOriginIds(board, gxtEl.radius);

                        c = board.create(
                            "arc",
                            [gxtEl.center, gxtEl.radius, gxtEl.angle],
                            gxtEl
                        );

                        this.printDebugMessage("debug", c, Data.nodeName, 'OK');
                        break;
                    case "angle":
                        gxtEl = this.colorProperties(gxtEl, Data);
                        gxtEl = this.visualProperties(gxtEl, Data);
                        gxtEl = this.firstLevelProperties(gxtEl, Data);
                        gxtEl = this.readNodes(gxtEl, Data, 'data');
                        gxtEl = this.transformProperties(gxtEl);
                        gxtEl.radius *= 1.0;

                        c = board.create(
                            "angle",
                            [gxtEl.first, gxtEl.middle, gxtEl.last],
                            gxtEl
                        );
                        this.printDebugMessage("debug", gxtEl, Data.nodeName, 'OK');
                        break;
                    case "text":
                        if (gxtEl.id.match(/oldVersion/)) {
                            break;
                        }
                        gxtEl = this.colorProperties(gxtEl, Data);
                        gxtEl = this.visualProperties(gxtEl, Data);
                        gxtEl = this.firstLevelProperties(gxtEl, Data);

                        gxtEl = this.readNodes(gxtEl, Data, 'data');
                        try {
                            gxtEl.mpStr = this.subtreeToString(
                                Data.getElementsByTagName('data')[0].getElementsByTagName(
                                    "mp"
                                )[0]
                            );
                            gxtEl.mpStr = gxtEl.mpStr.replace(/<\/?mp>/g, "");
                        } catch (ex1) {
                            gxtEl.mpStr = this.subtreeToString(
                                Data.getElementsByTagName('data')[0].getElementsByTagName(
                                    "content"
                                )[0]
                            );
                            gxtEl.mpStr = gxtEl.mpStr.replace(/<\/?content>/g, "");
                        }
                        gxtEl.fixed = false;
                        try {
                            if (
                                Data.getElementsByTagName('data')[0].getElementsByTagName(
                                    "parent"
                                )[0].firstChild
                            ) {
                                gxtEl.parent =
                                    Data.getElementsByTagName('data')[0].getElementsByTagName(
                                        "parent"
                                    )[0].firstChild.data;
                                gxtEl.fixed = true;
                            }
                        } catch (ex2) {}

                        try {
                            gxtEl.condition =
                                Data.getElementsByTagName('condition')[0].firstChild.data;
                        } catch (ex3) {
                            gxtEl.condition = "";
                        }
                        gxtEl.content = Data.getElementsByTagName('content')[0].firstChild.data;
                        try {
                            gxtEl.fixed = Data.getElementsByTagName('fix')[0].firstChild.data;
                        } catch (ex4) {
                            gxtEl.fixed = false;
                        }
                        // not used: gxtEl.digits = Data.getElementsByTagName('cs')[0].firstChild.data;
                        try {
                            gxtEl.autodigits =
                                Data.getElementsByTagName('digits')[0].firstChild.data;
                        } catch (ex5) {
                            gxtEl.autodigits = 2;
                        }
                        gxtEl.parent = this.changeOriginIds(board, gxtEl.parent);

                        c = board.create(
                            "text",
                            [parseFloat(gxtEl.x), parseFloat(gxtEl.y), gxtEl.mpStr],
                            {
                                anchor: gxtEl.parent,
                                id: gxtEl.id,
                                name: gxtEl.name,
                                digits: gxtEl.autodigits,
                                isLabel: false,
                                strokeColor: gxtEl.colorLabel,
                                fixed: gxtEl.fixed,
                                visible: JXG.str2Bool(gxtEl.visible)
                            }
                        );
                        break;
                    case "parametercurve":
                        gxtEl = this.colorProperties(gxtEl, Data);
                        gxtEl = this.visualProperties(gxtEl, Data);
                        gxtEl = this.firstLevelProperties(gxtEl, Data);
                        gxtEl = this.transformProperties(gxtEl);
                        gxtEl.functionx =
                            Data.getElementsByTagName('functionx')[0].firstChild.data;
                        gxtEl.functiony =
                            Data.getElementsByTagName('functiony')[0].firstChild.data;
                        gxtEl.min = Data.getElementsByTagName('min')[0].firstChild.data;
                        gxtEl.max = Data.getElementsByTagName('max')[0].firstChild.data;
                        gxtEl.fillColor = 'none'
                        gxtEl.highlightFillColor = 'none'

                        // intentional
                        /*jslint evil:true*/
                        board.create(
                            "curve",
                            [
                                board.jc.snippet(gxtEl.functionx, true, "t", true),
                                board.jc.snippet(gxtEl.functiony, true, "t", true),
                                board.jc.snippet(gxtEl.min, true, "", true),
                                board.jc.snippet(gxtEl.max, true, "", true)
                            ],
                            gxtEl
                        );
                        /*jslint evil:false*/
                        this.printDebugMessage("debug", gxtEl, Data.nodeName, 'OK');
                        break;
                    case "tracecurve":
                        gxtEl.tracepoint =
                            Data.getElementsByTagName('tracepoint')[0].firstChild.data;
                        gxtEl.traceslider =
                            Data.getElementsByTagName('traceslider')[0].firstChild.data;
                        board.create(
                            "tracecurve",
                            [gxtEl.traceslider, gxtEl.tracepoint],
                            gxtEl
                        );
                        this.printDebugMessage("debug", gxtEl, Data.nodeName, 'OK');
                        break;
                    case "group":
                        gxtEl = this.colorProperties(gxtEl, Data);
                        gxtEl = this.firstLevelProperties(gxtEl, Data);
                        gxtEl.members = [];

                        for (
                            i = 0;
                            i <
                            Data.getElementsByTagName('data')[0].getElementsByTagName('member')
                                .length;
                            i++
                        ) {
                            gxtEl.members[i] =
                                Data.getElementsByTagName('data')[0].getElementsByTagName(
                                    "member"
                                )[i].firstChild.data;
                            gxtEl.members[i] = this.changeOriginIds(board, gxtEl.members[i]);
                        }

                        c = new JXG.Group(board, gxtEl.id, gxtEl.name, gxtEl.members);
                        this.printDebugMessage("debug", gxtEl, Data.nodeName, 'OK');
                        break;
                    default:
                        JXG.debug("* Err: " + Data.nodeName + " not yet implemented");
                }
            },

            /**
             * Reading the elements of a geonext file
             */
            read: function () {
                var xmlNode,
                    elChildNodes,
                    s,
                    boardData,
                    conditions,
                    tmp,
                    tree = this.tree,
                    board = this.board,
                    strTrue = 'true'

                // maybe this is not necessary as we already provide layer options for sectors and circles via JXG.Options but
                // maybe these have to be the same for geonext.
                board.options.layer.sector = board.options.layer.angle;
                board.options.layer.circle = board.options.layer.angle;

                board.options.line.label.position = 'top'

                boardData = this.gEBTN(tree, "board", 0, false);
                conditions = this.readConditions(
                    boardData.getElementsByTagName('conditions')[0]
                );

                // set the board background color
                s = this.gEBTN(boardData, "background", 0, false);
                s = this.gEBTN(s, "color", 0, true);
                tmp = JXG.rgba2rgbo(s);
                s = JXG.rgbParser(tmp[0]);
                board.containerObj.style.backgroundColor =
                    "rgba(" + s[0] + ", " + s[1] + ", " + s[2] + ", " + tmp[1] + ")";

                // resize board
                if (board.attr.takeSizeFromFile) {
                    board.resizeContainer(
                        this.gEBTN(boardData, 'width'),
                        this.gEBTN(boardData, 'height')
                    );
                }

                xmlNode = this.gEBTN(boardData, "coordinates", 0, false);

                tmp = this.readViewPort(xmlNode);

                if (tmp.length === 4) {
                    board.setBoundingBox(tmp, true);
                } else {
                    // zoom level
                    tmp = this.gEBTN(xmlNode, "zoom", 0, false);
                    board.zoomX = parseFloat(this.gEBTN(tmp, 'x'));
                    board.zoomY = parseFloat(this.gEBTN(tmp, 'y'));

                    // set the origin
                    tmp = this.gEBTN(xmlNode, "origin", 0, false);
                    board.origin = {
                        usrCoords: [1, 0, 0],
                        scrCoords: [
                            1,
                            parseFloat(this.gEBTN(tmp, 'x')) * board.zoomX,
                            parseFloat(this.gEBTN(tmp, 'y')) * board.zoomY
                        ]
                    };

                    // screen to user coordinates conversion
                    tmp = this.gEBTN(xmlNode, "unit", 0, false);
                    board.unitX = parseFloat(this.gEBTN(tmp, 'x')) * board.zoomX;
                    board.unitY = parseFloat(this.gEBTN(tmp, 'y')) * board.zoomY;
                }

                if (board.attr.takeSizeFromFile) {
                    board.resizeContainer(
                        this.gEBTN(boardData, 'width'),
                        this.gEBTN(boardData, 'height')
                    );
                }

                // check and set fontSize
                if (parseFloat(board.options.text.fontSize) < 0) {
                    board.options.text.fontSize = 12;
                }

                board.geonextCompatibilityMode = true;

                // jsxgraph chooses an id for the board but we don't want to use it, we want to use
                // the id stored in the geonext file. if you know why this is required, please note it here.
                delete JXG.boards[board.id];

                board.id = this.gEBTN(boardData, 'id');

                JXG.boards[board.id] = board;

                // this creates some basic elements present in every geonext construction but not explicitly present in the file
                board.initGeonextBoard();

                // Update of properties during update() is not necessary in GEONExT files
                // But it maybe necessary if we construct with JavaScript afterwards
                board.renderer.enhancedRendering = true;

                // Read background image
                this.parseImage(
                    board,
                    this.gEBTN(boardData, "file", 0, false),
                    board.options.layer.image
                );

                board.options.point.snapToGrid =
                    this.gEBTN(this.gEBTN(boardData, "coordinates", 0, false), 'snap') ===
                    strTrue;

                // If snapToGrid and snapToPoint are both true, point snapping is enabled
                if (
                    board.options.point.snapToGrid &&
                    this.gEBTN(this.gEBTN(boardData, "grid", 1, false), 'pointsnap') === strTrue
                ) {
                    board.options.point.snapToGrid = false;
                    board.options.point.snapToPoints = true;
                    board.options.point.attractorDistance = 0.5;
                }

                xmlNode = this.gEBTN(boardData, "grid", 1, false);
                tmp = this.gEBTN(xmlNode, 'x');
                if (tmp) {
                    board.options.grid.gridX = 1 / parseFloat(tmp);
                    board.options.point.snapSizeX = 1 / parseFloat(tmp);
                }
                tmp = this.gEBTN(xmlNode, 'y');
                if (tmp) {
                    board.options.grid.gridY = 1 / parseFloat(tmp);
                    board.options.point.snapSizeY = 1 / parseFloat(tmp);
                }

                board.options.grid.gridDash = JXG.str2Bool(this.gEBTN(xmlNode, 'dash'));

                tmp = JXG.rgba2rgbo(this.gEBTN(xmlNode, 'color'));
                board.options.grid.gridColor = tmp[0];
                board.options.grid.gridOpacity = tmp[1];

                xmlNode = this.gEBTN(boardData, "coordinates", 0, false);
                if (this.gEBTN(xmlNode, 'grid') === strTrue) {
                    board.create("grid", []);
                }

                if (this.gEBTN(xmlNode, 'coord') === strTrue) {
                    // Hard coded default option
                    board.options.axis.ticks.majorHeight = 10;

                    // Hard coded default option
                    board.options.axis.ticks.minorHeight = 4;
                    board.create("axis", [
                        [0, 0],
                        [1, 0]
                    ]);
                    board.create("axis", [
                        [0, 0],
                        [0, 1]
                    ]);
                }

                tmp = this.gEBTN(this.gEBTN(boardData, "background", 0, false), 'color');
                if (tmp.length === 8) {
                    tmp = "#" + tmp;
                }
                board.containerObj.style.backgroundColor = JXG.rgba2rgbo(tmp)[0];

                elChildNodes = tree.getElementsByTagName('elements')[0].childNodes;
                for (s = 0; s < elChildNodes.length; s++) {
                    this.readNode(elChildNodes, s, board);
                }
                board.addConditions(conditions);
            },

            decodeString: function (str) {
                var unz;

                if (str.indexOf("<GEONEXT>") < 0) {
                    unz = new JXG.Util.Unzip(JXG.Util.Base64.decodeAsArray(str)).unzip();
                    if (unz === "") {
                        return str;
                    }

                    return unz;
                }

                return str;
            },

            prepareString: function (fileStr) {
                try {
                    if (fileStr.indexOf('GEONEXT') < 0) {
                        // Base64 decoding
                        fileStr = this.decodeString(fileStr)[0][0];
                    }
                    // Hacks to enable not well formed XML. Will be redone in geonext2JS and Board.addConditions
                    fileStr = this.fixXML(fileStr);
                } catch (exc2) {
                    fileStr = "";
                }
                return fileStr;
            },

            fixXML: function (str) {
                var arr = [
                        "active",
                        "angle",
                        "animate",
                        "animated",
                        "arc",
                        "area",
                        "arrow",
                        "author",
                        "autodigits",
                        "axis",
                        "back",
                        "background",
                        "board",
                        "border",
                        "bottom",
                        "buttonsize",
                        "cas",
                        "circle",
                        "color",
                        "comment",
                        "composition",
                        "condition",
                        "conditions",
                        "content",
                        "continuous",
                        "control",
                        "coord",
                        "coordinates",
                        "cross",
                        "cs",
                        "dash",
                        "data",
                        "description",
                        "digits",
                        "direction",
                        "draft",
                        "editable",
                        "elements",
                        "event",
                        "file",
                        "fill",
                        "first",
                        "firstarrow",
                        "fix",
                        "fontsize",
                        "free",
                        "full",
                        "function",
                        "functionx",
                        "functiony",
                        "GEONEXT",
                        "graph",
                        "grid",
                        "group",
                        "height",
                        "id",
                        "image",
                        "info",
                        "information",
                        "input",
                        "intersection",
                        "item",
                        "jsf",
                        "label",
                        "last",
                        "lastarrow",
                        "left",
                        "lefttoolbar",
                        "lighting",
                        "line",
                        "loop",
                        "max",
                        "maximized",
                        "member",
                        "middle",
                        "midpoint",
                        "min",
                        "modifier",
                        "modus",
                        "mp",
                        "mpx",
                        "multi",
                        "name",
                        "onpolygon",
                        "order",
                        "origin",
                        "output",
                        "overline",
                        "parametercurve",
                        "parent",
                        "point",
                        "pointsnap",
                        "polygon",
                        "position",
                        "radius",
                        "radiusnum",
                        "radiusvalue",
                        "right",
                        "section",
                        "selectedlefttoolbar",
                        "showconstruction",
                        "showcoord",
                        "showinfo",
                        "showunit",
                        "showx",
                        "showy",
                        "size",
                        "slider",
                        "snap",
                        "speed",
                        "src",
                        "start",
                        "stop",
                        "straight",
                        "stroke",
                        "strokewidth",
                        "style",
                        "term",
                        "text",
                        "top",
                        "trace",
                        "tracecurve",
                        "tracepoint",
                        "traceslider",
                        "type",
                        "unit",
                        "value",
                        "VERSION",
                        "vertex",
                        "viewport",
                        "visible",
                        "width",
                        "wot",
                        "x",
                        "xooy",
                        "xval",
                        "y",
                        "yval",
                        "zoom"
                    ],
                    list = arr.join("|"),
                    regex = "&lt;(/?(" + list + "))&gt;",
                    expr = new RegExp(regex, 'g');

                // First, we convert all < to &lt; and > to &gt;
                str = JXG.escapeHTML(str);
                // Second, we convert all GEONExT tags of the form &lt;tag&gt; back to <tag>
                str = str.replace(expr, "<$1>");

                // intentional
                /*jslint regexp:true*/
                str = str.replace(/(<content>.*)<arc>(.*<\/content>)/g, "$1&lt;arc&gt;$2");
                str = str.replace(/(<mp>.*)<arc>(.*<\/mpx>)/g, "$1&lt;arc&gt;$2");
                str = str.replace(/(<mpx>.*)<arc>(.*<\/mpx>)/g, "$1&lt;arc&gt;$2");
                /*jslint regexp:false*/

                return str;
            }
        }
    );

    JXG.registerReader(JXG.GeonextReader, ["gxt", "geonext"]);
})();
>>>>>>> 76575604
<|MERGE_RESOLUTION|>--- conflicted
+++ resolved
@@ -1,1749 +1,3 @@
-<<<<<<< HEAD
-/*
-    Copyright 2008-2025
-        Matthias Ehmann,
-        Michael Gerhaeuser,
-        Carsten Miller,
-        Bianca Valentin,
-        Alfred Wassermann,
-        Peter Wilfahrt
-
-    This file is part of JSXGraph.
-
-    JSXGraph is free software dual licensed under the GNU LGPL or MIT License.
-
-    You can redistribute it and/or modify it under the terms of the
-
-      * GNU Lesser General Public License as published by
-        the Free Software Foundation, either version 3 of the License, or
-        (at your option) any later version
-      OR
-      * MIT License: https://github.com/jsxgraph/jsxgraph/blob/master/LICENSE.MIT
-
-    JSXGraph is distributed in the hope that it will be useful,
-    but WITHOUT ANY WARRANTY; without even the implied warranty of
-    MERCHANTABILITY or FITNESS FOR A PARTICULAR PURPOSE.  See the
-    GNU Lesser General Public License for more details.
-
-    You should have received a copy of the GNU Lesser General Public License and
-    the MIT License along with JSXGraph. If not, see <https://www.gnu.org/licenses/>
-    and <https://opensource.org/licenses/MIT/>.
- */
-
-/*global JXG: true, XMLSerializer: true, Image: true*/
-/*jslint nomen: true, plusplus: true*/
-
-(function () {
-    "use strict";
-
-    JXG.GeonextReader = function (board, str) {
-        var content;
-
-        this.board = board;
-        content = this.prepareString(str);
-        this.tree = JXG.XML.parse(content);
-    };
-
-    JXG.extend(
-        JXG.GeonextReader.prototype,
-        /** @lends JXG.GeonextReader.prototype */ {
-            changeOriginIds: function (board, id) {
-                if (
-                    id === "gOOe0" ||
-                    id === "gXOe0" ||
-                    id === "gYOe0" ||
-                    id === "gXLe0" ||
-                    id === "gYLe0"
-                ) {
-                    return board.id + id;
-                }
-
-                return id;
-            },
-
-            /**
-             * Retrieves data by TagName from an XML node.
-             * @param {Object} node The Node that contains the data we want to get.
-             * @param {String} tag The Name of the tag we are looking for.
-             * @param {Number} [idx=0] getElementsByTagName returns an array; This parameter decides which element to use.
-             * @param {Boolean} [fc=true] If True, the result will be the <tt>data</tt> of <tt>firstChild</tt> instead of the result node.
-             * @returns {Object|Array|String} The gathered data
-             */
-            gEBTN: function (node, tag, idx, fc) {
-                var tmp = [];
-
-                if (!JXG.exists(node || !node.getElementsByTagName)) {
-                    return node;
-                }
-
-                // Default values for optional parameters idx and fc
-                if (!JXG.exists(fc)) {
-                    fc = true;
-                }
-
-                idx = idx || 0;
-
-                if (node.getElementsByTagName) {
-                    tmp = node.getElementsByTagName(tag);
-                }
-                if (tmp.length > 0) {
-                    tmp = tmp[idx];
-                    if (fc && tmp.firstChild) {
-                        tmp = tmp.firstChild.data;
-                    }
-                }
-
-                return tmp;
-            },
-
-            /**
-             * Set color properties of a geonext element.
-             * Set stroke, fill, lighting, label and draft color attributes.
-             * @param {Object} gxtEl element of which attributes are to set
-             * @param {Object} Data
-             * @returns {Object} Returns gxtEl
-             */
-            colorProperties: function (gxtEl, Data) {
-                var rgbo,
-                    color = this.gEBTN(Data, "color", 0, false);
-
-                //gxtEl.strokewidth = Data.getElementsByTagName('strokewidth')[0].firstChild.data;
-                // colorStroke = strokeColor etc. is here for downwards compatibility:
-                // once upon a time we used to create elements in here using the "new JXG.Element" constructor mechanism
-                // then we changed to board.create + setProperty afterwords
-                // now i want to use the board.create method with an appropriate attributes object to avoid setProperty calls
-                // and as gxtEl happens to be somewhat like an attributes object it's  just slightly different so we adjust it
-                // for downwards compatibility during the transformation of this reader we use both properties
-
-                rgbo = JXG.rgba2rgbo(this.gEBTN(color, "stroke"));
-                gxtEl.strokeColor = rgbo[0];
-                gxtEl.strokeOpacity = rgbo[1];
-
-                rgbo = JXG.rgba2rgbo(this.gEBTN(color, "lighting"));
-                gxtEl.highlightStrokeColor = rgbo[0];
-                gxtEl.highlightStrokeOpacity = rgbo[1];
-
-                rgbo = JXG.rgba2rgbo(this.gEBTN(color, "fill"));
-                gxtEl.fillColor = rgbo[0];
-                gxtEl.fillOpacity = rgbo[1];
-
-                gxtEl.highlightFillColor = gxtEl.fillColor;
-                gxtEl.highlightFillOpacity = gxtEl.fillOpacity;
-
-                rgbo = JXG.rgba2rgbo(this.gEBTN(color, "label"));
-                gxtEl.labelColor = rgbo[0];
-                gxtEl.withLabel = rgbo[1] > 0;
-                gxtEl.labelOpacity = rgbo[1];
-
-                gxtEl.colorDraft = JXG.rgba2rgbo(this.gEBTN(color, "draft"))[0];
-
-                // backwards compatibility
-                gxtEl.colorStroke = gxtEl.strokeColor;
-                gxtEl.colorFill = gxtEl.fillColor;
-                gxtEl.colorLabel = gxtEl.labelColor;
-
-                return gxtEl;
-            },
-
-            firstLevelProperties: function (gxtEl, Data) {
-                var n, key, arr;
-
-                if (!JXG.exists(Data) || !JXG.exists(Data.childNodes)) {
-                    return gxtEl;
-                }
-
-                arr = Data.childNodes;
-
-                for (n = 0; n < arr.length; n++) {
-                    if (
-                        JXG.exists(arr[n].firstChild) &&
-                        arr[n].nodeName !== "data" &&
-                        arr[n].nodeName !== "straight"
-                    ) {
-                        key = arr[n].nodeName;
-
-                        if (key === "width") {
-                            key = "strokewidth";
-                        }
-                        gxtEl[key] = arr[n].firstChild.data;
-                    }
-                }
-
-                return gxtEl;
-            },
-
-            /**
-             * Set the defining properties of a geonext element.
-             * Writing the nodeName to ident; setting the name attribute and defining the element id.
-             * @param {Object} gxtEl element of which attributes are to set
-             * @param {Object} Data
-             */
-            defProperties: function (gxtEl, Data) {
-                // 3==TEXT_NODE, 8==COMMENT_NODE
-                if (Data.nodeType === 3 || Data.nodeType === 8) {
-                    return null;
-                }
-
-                gxtEl.ident = Data.nodeName;
-
-                if (
-                    gxtEl.ident === "text" ||
-                    gxtEl.ident === "intersection" ||
-                    gxtEl.ident === "composition"
-                ) {
-                    gxtEl.name = "";
-                } else {
-                    gxtEl.name = this.gEBTN(Data, "name");
-                }
-
-                gxtEl.id = this.gEBTN(Data, "id");
-
-                return gxtEl;
-            },
-
-            visualProperties: function (gxtEl, Data) {
-                gxtEl.visible = JXG.str2Bool(this.gEBTN(Data, "visible"));
-                gxtEl.trace = JXG.str2Bool(this.gEBTN(Data, "trace"));
-
-                return gxtEl;
-            },
-
-            /**
-             * Transforms the Geonext properties to jsxgraph properties
-             * @param {Object} gxtEl
-             * @param {String} [type]
-             * @returns {Object} gxtEl
-             */
-            transformProperties: function (gxtEl, type) {
-                var i,
-                    facemap = [
-                        // 0-2
-                        "cross",
-                        "cross",
-                        "cross",
-                        // 3-6
-                        "circle",
-                        "circle",
-                        "circle",
-                        "circle",
-                        // 7-9
-                        "square",
-                        "square",
-                        "square",
-                        // 10-12
-                        "plus",
-                        "plus",
-                        "plus"
-                    ],
-                    sizemap = [
-                        // 0-2
-                        2, 3, 4,
-                        // 3-6
-                        1, 2, 3, 4,
-                        // 7-9
-                        2, 3, 4,
-                        // 10-12
-                        2, 3, 4
-                    ],
-                    remove = [
-                        "color",
-                        "dash",
-                        "style",
-                        "style",
-                        "ident",
-                        "colordraft",
-                        "colorstroke",
-                        "colorfill",
-                        "colorlabel",
-                        "active",
-                        "area",
-                        "showinfo",
-                        "showcoord",
-                        "fix"
-                    ];
-
-                gxtEl.strokeWidth = gxtEl.strokewidth;
-                gxtEl.face = facemap[parseInt(gxtEl.style, 10)] || "cross";
-                gxtEl.size = sizemap[parseInt(gxtEl.style, 10)] || 3;
-
-                gxtEl.straightFirst = JXG.str2Bool(gxtEl.straightFirst);
-                gxtEl.straightLast = JXG.str2Bool(gxtEl.straightLast);
-
-                gxtEl.visible = JXG.str2Bool(gxtEl.visible);
-                //gxtEl.withLabel = gxtEl.visible;           // withLabel is set in colorProperties()
-                gxtEl.draft = JXG.str2Bool(gxtEl.draft);
-                gxtEl.trace = JXG.str2Bool(gxtEl.trace);
-
-                if (type === "point") {
-                    // Fill properties are ignored by GEONExT
-                    gxtEl.fillColor = gxtEl.strokeColor;
-                    gxtEl.highlightFillColor = gxtEl.highlightStrokeColor;
-                    gxtEl.fillOpacity = gxtEl.strokeOpacity;
-                    gxtEl.highlightFillOpacity = gxtEl.highlightStrokeOpacity;
-                }
-
-                if (typeof gxtEl.label === "string") {
-                    delete gxtEl.label;
-                }
-                gxtEl.label = gxtEl.label || {
-                    opacity: gxtEl.labelOpacity
-                };
-
-                // clean up
-                for (i = 0; i < remove.length; i++) {
-                    delete gxtEl[remove[i]];
-                }
-
-                return gxtEl;
-            },
-
-            readNodes: function (gxtEl, Data, nodeType, prefix) {
-                var key,
-                    n,
-                    arr = this.gEBTN(Data, nodeType, 0, false).childNodes;
-
-                for (n = 0; n < arr.length; n++) {
-                    if (JXG.exists(arr[n].firstChild)) {
-                        if (JXG.exists(prefix)) {
-                            key = prefix + JXG.capitalize(arr[n].nodeName);
-                        } else {
-                            key = arr[n].nodeName;
-                        }
-                        gxtEl[key] = arr[n].firstChild.data;
-                    }
-                }
-                return gxtEl;
-            },
-
-            subtreeToString: function (root) {
-                try {
-                    // firefox
-                    return new XMLSerializer().serializeToString(root);
-                } catch (e) {
-                    // IE
-                    return root.xml;
-                }
-            },
-
-            readImage: function (node) {
-                var pic = "",
-                    nod = node;
-
-                if (JXG.exists(nod)) {
-                    pic = nod.data;
-                    while (JXG.exists(nod.nextSibling)) {
-                        nod = nod.nextSibling;
-                        pic += nod.data;
-                    }
-                }
-                return pic;
-            },
-
-            parseImage: function (board, fileNode, level, x, y, w, h, el) {
-                var tag,
-                    id,
-                    picStr,
-                    tmpImg,
-                    im = null;
-
-                if (fileNode === null) {
-                    return im;
-                }
-
-                // Background image
-                if (JXG.exists(fileNode.getElementsByTagName("src")[0])) {
-                    tag = "src";
-                } else if (
-                    JXG.exists(fileNode.getElementsByTagName("image")[0]) &&
-                    JXG.exists(this.gEBTN(fileNode, "image"))
-                ) {
-                    tag = "image";
-                } else {
-                    return im;
-                }
-
-                picStr = this.readImage(this.gEBTN(fileNode, tag, 0, false).firstChild);
-                if (picStr !== "") {
-                    picStr = "data:image/png;base64," + picStr;
-
-                    // Background image
-                    if (tag === "src") {
-                        x = this.gEBTN(fileNode, "x");
-                        y = this.gEBTN(fileNode, "y");
-                        w = this.gEBTN(fileNode, "width");
-                        h = this.gEBTN(fileNode, "height");
-                        im = board.create("image", [picStr, [x, y], [w, h]], {
-                            anchor: el,
-                            layer: level
-                        });
-
-                        return im;
-                    }
-                    // Image bound to an element
-                    // Read the original dimensions, i.e. the ratio h/w with the help of a temporary image.
-                    // We have to wait until the image is loaded, therefore
-                    // we need "onload".
-                    tmpImg = new Image();
-                    tmpImg.src = picStr;
-                    id = el.id + "_image";
-                    tmpImg.onload = function () {
-                        // Now, we can read the original dimensions of the image.
-                        var xf,
-                            yf,
-                            wf,
-                            hf,
-                            im,
-                            tRot,
-                            wOrg = this.width,
-                            hOrg = this.height;
-
-                        if (el.elementClass === JXG.OBJECT_CLASS_LINE) {
-                            // A line containing an image, runs through the horizontal middle
-                            // of the image.
-                            xf = function () {
-                                return el.point1.X();
-                            };
-                            wf = function () {
-                                return el.point1.Dist(el.point2);
-                            };
-                            hf = function () {
-                                return (wf() * hOrg) / wOrg;
-                            };
-                            yf = function () {
-                                return el.point1.Y() - hf() * 0.5;
-                            };
-
-                            im = board.create("image", [picStr, [xf, yf], [wf, hf]], {
-                                layer: level,
-                                id: id,
-                                anchor: el
-                            });
-
-                            tRot = board.create(
-                                "transform",
-                                [
-                                    function () {
-                                        return Math.atan2(
-                                            el.point2.Y() - el.point1.Y(),
-                                            el.point2.X() - el.point1.X()
-                                        );
-                                    },
-                                    el.point1
-                                ],
-                                { type: "rotate" }
-                            );
-
-                            tRot.bindTo(im);
-                            el.image = im;
-                        } else if (el.elementClass === JXG.OBJECT_CLASS_POINT) {
-                            wf = function () {
-                                return wOrg / board.unitX;
-                            };
-                            hf = function () {
-                                return hOrg / board.unitY;
-                            };
-                            xf = function () {
-                                return el.X() - wf() * 0.5;
-                            };
-                            yf = function () {
-                                return el.Y() - hf() * 0.5;
-                            };
-
-                            im = board.create("image", [picStr, [xf, yf], [wf, hf]], {
-                                layer: level,
-                                id: id,
-                                anchor: el
-                            });
-                            board.renderer.display(el.label, false);
-                            el.image = im;
-                        } else if (el.elementClass === JXG.OBJECT_CLASS_CIRCLE) {
-                            // A circle containing an image
-                            wf = function () {
-                                return 2.0 * el.Radius();
-                            };
-                            hf = function () {
-                                return (wf() * hOrg) / wOrg;
-                            };
-                            xf = function () {
-                                return el.center.X() - wf() * 0.5;
-                            };
-                            yf = function () {
-                                return el.center.Y() - hf() * 0.5;
-                            };
-
-                            im = board.create("image", [picStr, [xf, yf], [wf, hf]], {
-                                layer: level,
-                                id: id,
-                                anchor: el
-                            });
-                            el.image = im;
-                        } else {
-                            im = board.create("image", [picStr, [x, y], [w, h]], {
-                                layer: level,
-                                id: id,
-                                anchor: el
-                            });
-                            el.image = im;
-                        }
-                    };
-
-                    return im;
-                }
-            },
-
-            readConditions: function (node) {
-                var i,
-                    s,
-                    ob,
-                    conditions = "";
-
-                if (JXG.exists(node)) {
-                    for (i = 0; i < node.getElementsByTagName("data").length; i++) {
-                        ob = node.getElementsByTagName("data")[i];
-                        s = this.subtreeToString(ob);
-                        conditions += s;
-                    }
-                }
-
-                return conditions;
-            },
-
-            readViewPort: function (node) {
-                var no,
-                    arr = [];
-
-                no = this.gEBTN(node, "viewport", 0, false);
-
-                if (no) {
-                    arr[0] = parseFloat(this.gEBTN(no, "left"));
-                    arr[1] = parseFloat(this.gEBTN(no, "top"));
-                    arr[2] = parseFloat(this.gEBTN(no, "right"));
-                    arr[3] = parseFloat(this.gEBTN(no, "bottom"));
-                    return arr;
-                }
-
-                return [];
-            },
-
-            printDebugMessage: function (outputEl, gxtEl, nodetyp, success) {
-                JXG.debug("* " + success + ":  " + nodetyp + " " + gxtEl.name + " " + gxtEl.id);
-            },
-
-            readNode: function (elChildNodes, s, board) {
-                var dataVertex,
-                    i,
-                    l,
-                    x,
-                    c,
-                    numberDefEls,
-                    el,
-                    p,
-                    inter,
-                    rgbo,
-                    tmp,
-                    v,
-                    Data,
-                    xmlNode,
-                    gxtEl = {};
-
-                Data = elChildNodes[s];
-                gxtEl = this.defProperties(gxtEl, Data);
-
-                // Skip text nodes
-                if (!JXG.exists(gxtEl)) {
-                    return;
-                }
-
-                this.printDebugMessage("debug", gxtEl, Data.nodeName.toLowerCase(), "READ:");
-                switch (Data.nodeName.toLowerCase()) {
-                    case "point":
-                        gxtEl.strokewidth = 1; // Old file format
-                        gxtEl = this.colorProperties(gxtEl, Data);
-                        gxtEl = this.visualProperties(gxtEl, Data);
-                        gxtEl = this.firstLevelProperties(gxtEl, Data);
-                        gxtEl = this.readNodes(gxtEl, Data, "data");
-                        gxtEl.fixed = JXG.str2Bool(this.gEBTN(Data, "fix"));
-                        gxtEl = this.transformProperties(gxtEl, "point");
-
-                        //try {
-                        p = board.create(
-                            "point",
-                            [parseFloat(gxtEl.x), parseFloat(gxtEl.y)],
-                            gxtEl
-                        );
-
-                        v = function () {
-                            return p.visProp.visible;
-                        };
-                        el = this.parseImage(
-                            board,
-                            Data,
-                            board.options.layer.image,
-                            0,
-                            0,
-                            0,
-                            0,
-                            p
-                        );
-                        this.printDebugMessage("debug", gxtEl, Data.nodeName, "OK");
-                        break;
-                    case "line":
-                        gxtEl = this.colorProperties(gxtEl, Data);
-                        gxtEl = this.visualProperties(gxtEl, Data);
-                        gxtEl = this.firstLevelProperties(gxtEl, Data);
-                        gxtEl = this.readNodes(gxtEl, Data, "data");
-                        gxtEl = this.readNodes(gxtEl, Data, "straight", "straight");
-                        gxtEl = this.transformProperties(gxtEl);
-
-                        gxtEl.first = this.changeOriginIds(board, gxtEl.first);
-                        gxtEl.last = this.changeOriginIds(board, gxtEl.last);
-
-                        l = board.create("line", [gxtEl.first, gxtEl.last], gxtEl);
-
-                        this.parseImage(board, Data, board.options.layer.image, 0, 0, 0, 0, l);
-                        this.printDebugMessage("debug", gxtEl, Data.nodeName, "OK");
-                        break;
-                    case "circle":
-                        gxtEl = this.colorProperties(gxtEl, Data);
-                        gxtEl = this.visualProperties(gxtEl, Data);
-                        gxtEl = this.firstLevelProperties(gxtEl, Data);
-
-                        tmp = this.gEBTN(Data, "data", 0, false);
-                        gxtEl.center = this.changeOriginIds(board, this.gEBTN(tmp, "midpoint"));
-
-                        if (tmp.getElementsByTagName("radius").length > 0) {
-                            gxtEl.radius = this.changeOriginIds(
-                                board,
-                                this.gEBTN(tmp, "radius")
-                            );
-                        } else if (tmp.getElementsByTagName("radiusvalue").length > 0) {
-                            gxtEl.radius = this.gEBTN(tmp, "radiusvalue");
-                        }
-                        gxtEl = this.transformProperties(gxtEl);
-                        c = board.create("circle", [gxtEl.center, gxtEl.radius], gxtEl);
-
-                        this.parseImage(board, Data, board.options.layer.image, 0, 0, 0, 0, c);
-                        this.printDebugMessage("debug", gxtEl, Data.nodeName, "OK");
-                        break;
-                    case "slider":
-                        gxtEl.strokewidth = 1; // Old file format
-                        gxtEl = this.colorProperties(gxtEl, Data);
-                        gxtEl = this.visualProperties(gxtEl, Data);
-                        gxtEl = this.firstLevelProperties(gxtEl, Data);
-
-                        gxtEl = this.readNodes(gxtEl, Data, "data");
-                        gxtEl.fixed = JXG.str2Bool(this.gEBTN(Data, "fix"));
-                        gxtEl = this.readNodes(gxtEl, Data, "animate", "animate");
-                        gxtEl = this.transformProperties(gxtEl, "point");
-                        try {
-                            gxtEl.parent = this.changeOriginIds(board, gxtEl.parent);
-                            gxtEl.isGeonext = true;
-
-                            p = board.create(
-                                "glider",
-                                [parseFloat(gxtEl.x), parseFloat(gxtEl.y), gxtEl.parent],
-                                gxtEl
-                            );
-                            p.onPolygon =
-                                JXG.exists(gxtEl.onpolygon) && JXG.str2Bool(gxtEl.onpolygon);
-
-                            this.parseImage(
-                                board,
-                                Data,
-                                board.options.layer.point,
-                                0,
-                                0,
-                                0,
-                                0,
-                                p
-                            );
-
-                            this.printDebugMessage("debug", gxtEl, Data.nodeName, "OK");
-                        } catch (e) {
-                            JXG.debug(
-                                "* Err:  Slider " +
-                                    gxtEl.name +
-                                    " " +
-                                    gxtEl.id +
-                                    ": " +
-                                    gxtEl.parent
-                            );
-                        }
-                        break;
-                    case "cas":
-                        gxtEl = this.colorProperties(gxtEl, Data);
-                        gxtEl = this.visualProperties(gxtEl, Data);
-                        gxtEl = this.firstLevelProperties(gxtEl, Data);
-                        gxtEl.fixed = JXG.str2Bool(
-                            Data.getElementsByTagName("fix")[0].firstChild.data
-                        );
-                        gxtEl = this.readNodes(gxtEl, Data, "data");
-                        gxtEl = this.transformProperties(gxtEl, "point");
-
-                        p = board.create("point", [gxtEl.x, gxtEl.y], gxtEl);
-                        this.parseImage(board, Data, board.options.layer.point, 0, 0, 0, 0, p);
-                        this.printDebugMessage("debug", gxtEl, Data.nodeName, "OK");
-                        break;
-                    case "intersection":
-                        gxtEl.strokewidth = 1; // Old file format
-                        gxtEl = this.readNodes(gxtEl, Data, "data");
-                        xmlNode = Data.getElementsByTagName("first")[1];
-
-                        gxtEl.outFirst = {};
-                        gxtEl.outFirst = this.colorProperties(gxtEl.outFirst, xmlNode);
-                        gxtEl.outFirst = this.visualProperties(gxtEl.outFirst, xmlNode);
-                        gxtEl.outFirst = this.firstLevelProperties(gxtEl.outFirst, xmlNode);
-                        gxtEl.outFirst.fixed = JXG.str2Bool(
-                            xmlNode.getElementsByTagName("fix")[0].firstChild.data
-                        );
-                        gxtEl.outFirst = this.transformProperties(gxtEl.outFirst, "point");
-                        gxtEl.first = this.changeOriginIds(board, gxtEl.first);
-                        gxtEl.last = this.changeOriginIds(board, gxtEl.last);
-
-                        if (
-                            board.select(gxtEl.first).elementClass === JXG.OBJECT_CLASS_LINE &&
-                            board.select(gxtEl.last).elementClass === JXG.OBJECT_CLASS_LINE
-                        ) {
-                            inter = board.create(
-                                "intersection",
-                                [board.objects[gxtEl.first], board.objects[gxtEl.last], 0],
-                                gxtEl.outFirst
-                            );
-                            /* for some reason this if is required */
-                            if (gxtEl.outFirst.visible === "false") {
-                                inter.hideElement();
-                            }
-                        } else {
-                            xmlNode = Data.getElementsByTagName("last")[1];
-                            if (JXG.exists(xmlNode)) {
-                                gxtEl.outLast = {};
-                                gxtEl.outLast = this.colorProperties(gxtEl.outLast, xmlNode);
-                                gxtEl.outLast = this.visualProperties(gxtEl.outLast, xmlNode);
-                                gxtEl.outLast = this.firstLevelProperties(
-                                    gxtEl.outLast,
-                                    xmlNode
-                                );
-                                gxtEl.outLast.fixed = JXG.str2Bool(
-                                    xmlNode.getElementsByTagName("fix")[0].firstChild.data
-                                );
-                                gxtEl.outLast = this.transformProperties(
-                                    gxtEl.outLast,
-                                    "point"
-                                );
-
-                                inter = board.create(
-                                    "intersection",
-                                    [board.objects[gxtEl.first], board.objects[gxtEl.last], 0],
-                                    gxtEl.outFirst
-                                );
-                                inter = board.create(
-                                    "intersection",
-                                    [board.objects[gxtEl.first], board.objects[gxtEl.last], 1],
-                                    gxtEl.outLast
-                                );
-                            }
-                        }
-                        this.printDebugMessage("debug", gxtEl, Data.nodeName, "OK");
-                        break;
-                    case "composition":
-                        gxtEl = this.readNodes(gxtEl, Data, "data");
-                        gxtEl = this.firstLevelProperties(gxtEl, Data);
-                        gxtEl.defEl = [];
-                        numberDefEls = 0;
-                        xmlNode =
-                            Data.getElementsByTagName("data")[0].getElementsByTagName("input");
-                        for (i = 0; i < xmlNode.length; i++) {
-                            gxtEl.defEl[i] = xmlNode[i].firstChild.data;
-                            numberDefEls = i + 1;
-                        }
-
-                        // every composition produces at least one element and the data for this element is stored
-                        // in gxtEl.out. if additional elements are created their data is read in the according case.
-                        xmlNode = Data.getElementsByTagName("output")[0];
-                        gxtEl.out = {};
-                        gxtEl.out = this.colorProperties(gxtEl.out, xmlNode);
-                        gxtEl.out = this.visualProperties(gxtEl.out, xmlNode);
-                        gxtEl.out = this.firstLevelProperties(gxtEl.out, xmlNode);
-                        gxtEl.out = this.transformProperties(gxtEl.out);
-
-                        gxtEl.defEl[0] = this.changeOriginIds(board, gxtEl.defEl[0]);
-                        gxtEl.defEl[1] = this.changeOriginIds(board, gxtEl.defEl[1]);
-                        gxtEl.defEl[2] = this.changeOriginIds(board, gxtEl.defEl[2]);
-
-                        switch (gxtEl.type) {
-                            // ARROW_PARALLEL
-                            case "210070":
-                                gxtEl.out.fixed = this.gEBTN(xmlNode, "fix");
-
-                                xmlNode = Data.getElementsByTagName("output")[1];
-                                gxtEl.outPoint = {};
-                                gxtEl.outPoint = this.defProperties(gxtEl.outPoint, xmlNode);
-                                gxtEl.outPoint = this.colorProperties(gxtEl.outPoint, xmlNode);
-                                gxtEl.outPoint = this.visualProperties(gxtEl.outPoint, xmlNode);
-                                gxtEl.outPoint = this.firstLevelProperties(
-                                    gxtEl.outPoint,
-                                    xmlNode
-                                );
-                                gxtEl.outPoint = this.transformProperties(gxtEl.outPoint);
-
-                                // construct this by hand, because arrowparallel uses projective geometry now
-                                p = board.create(
-                                    "parallelpoint",
-                                    [gxtEl.defEl[1], gxtEl.defEl[0]],
-                                    gxtEl.outPoint
-                                );
-                                gxtEl.out.firstArrow = false;
-                                gxtEl.out.lastArrow = true;
-                                el = board.create("segment", [gxtEl.defEl[0], p], gxtEl.out);
-                                el.parallelpoint = p;
-                                break;
-
-                            // BISECTOR
-                            case "210080":
-                                gxtEl.out.straightFirst = false;
-                                board.create(
-                                    "bisector",
-                                    [gxtEl.defEl[0], gxtEl.defEl[1], gxtEl.defEl[2]],
-                                    gxtEl.out
-                                );
-                                break;
-
-                            // CIRCUMCIRCLE
-                            case "210090":
-                                xmlNode = Data.getElementsByTagName("output")[1];
-                                gxtEl.outCircle = {};
-                                gxtEl.outCircle = this.defProperties(gxtEl.outCircle, xmlNode);
-                                gxtEl.outCircle = this.colorProperties(
-                                    gxtEl.outCircle,
-                                    xmlNode
-                                );
-                                gxtEl.outCircle = this.visualProperties(
-                                    gxtEl.outCircle,
-                                    xmlNode
-                                );
-                                gxtEl.outCircle = this.firstLevelProperties(
-                                    gxtEl.outCircle,
-                                    xmlNode
-                                );
-                                gxtEl.outCircle = this.transformProperties(gxtEl.outCircle);
-                                gxtEl.outCircle.point = gxtEl.out;
-                                board.create(
-                                    "circumcircle",
-                                    [gxtEl.defEl[0], gxtEl.defEl[1], gxtEl.defEl[2]],
-                                    gxtEl.outCircle
-                                );
-                                break;
-
-                            // CIRCUMCIRCLE_CENTER
-                            case "210100":
-                                board.create(
-                                    "circumcenter",
-                                    [gxtEl.defEl[0], gxtEl.defEl[1], gxtEl.defEl[2]],
-                                    gxtEl.out
-                                );
-                                break;
-
-                            // MIDPOINT
-                            case "210110":
-                                board.create(
-                                    "midpoint",
-                                    gxtEl.defEl.slice(0, numberDefEls),
-                                    gxtEl.out
-                                );
-                                break;
-
-                            // MIRRORLINE
-                            case "210120":
-                                board.create(
-                                    "reflection",
-                                    [gxtEl.defEl[1], gxtEl.defEl[0]],
-                                    gxtEl.out
-                                );
-                                break;
-
-                            // MIRROR_POINT
-                            case "210125":
-                                board.create(
-                                    "mirrorpoint",
-                                    [gxtEl.defEl[0], gxtEl.defEl[1]],
-                                    gxtEl.out
-                                );
-                                break;
-
-                            // NORMAL
-                            case "210130":
-                                //board.create('normal', [gxtEl.defEl[1], gxtEl.defEl[0]], gxtEl.out);
-                                board.create(
-                                    "perpendicularsegment",
-                                    [gxtEl.defEl[0], gxtEl.defEl[1]],
-                                    gxtEl.out
-                                );
-                                break;
-
-                            // PARALLEL
-                            case "210140":
-                                p = board.create(
-                                    "parallelpoint",
-                                    [gxtEl.defEl[1], gxtEl.defEl[0]],
-                                    {
-                                        withLabel: false,
-                                        visible: false,
-                                        name: "",
-                                        fixed: true
-                                    }
-                                );
-
-                                // GEONExT uses its own parallel construction to make the order
-                                // of intersection points compatible.
-                                // el = board.create('parallel', [gxtEl.defEl[1], gxtEl.defEl[0]], gxtEl.out);
-                                el = board.create("line", [gxtEl.defEl[0], p], gxtEl.out);
-                                el.parallelpoint = p;
-                                break;
-
-                            // PARALLELOGRAM_POINT
-                            case "210150":
-                                board.create(
-                                    "parallelpoint",
-                                    gxtEl.defEl.slice(0, numberDefEls),
-                                    gxtEl.out
-                                );
-                                break;
-
-                            // PERPENDICULAR
-                            case "210160":
-                                // output[0] was already read and is stored in gxtEl.out
-                                gxtEl.out.fixed = this.gEBTN(xmlNode, "fix");
-
-                                xmlNode = Data.getElementsByTagName("output")[1];
-                                gxtEl.outLine = {};
-                                gxtEl.outLine = this.defProperties(gxtEl.outLine, xmlNode);
-                                gxtEl.outLine = this.colorProperties(gxtEl.outLine, xmlNode);
-                                gxtEl.outLine = this.visualProperties(gxtEl.outLine, xmlNode);
-                                gxtEl.outLine = this.firstLevelProperties(
-                                    gxtEl.outLine,
-                                    xmlNode
-                                );
-                                gxtEl.outLine = this.readNodes(
-                                    gxtEl.outLine,
-                                    xmlNode,
-                                    "straight",
-                                    "straight"
-                                );
-                                gxtEl.outLine = this.transformProperties(gxtEl.outLine);
-                                gxtEl.outLine.point = gxtEl.out;
-
-                                board.create(
-                                    "perpendicularsegment",
-                                    [gxtEl.defEl[1], gxtEl.defEl[0]],
-                                    gxtEl.outLine
-                                );
-                                break;
-
-                            // PERPENDICULAR_POINT
-                            case "210170":
-                                board.create(
-                                    "perpendicularpoint",
-                                    [gxtEl.defEl[1], gxtEl.defEl[0]],
-                                    gxtEl.out
-                                );
-                                break;
-
-                            // ROTATION
-                            case "210180":
-                                throw new Error(
-                                    "JSXGraph: Element ROTATION not yet implemented."
-                                );
-
-                            // SECTOR
-                            case "210190":
-                                // sectors usually provide more than one output element but JSXGraph is not fully compatible
-                                // to GEONExT sector elements. GEONExT sectors consist of two lines, a point, and a sector,
-                                // JSXGraph uses a curve to display the sector incl. the borders, and
-                                // a point and two lines.
-                                // Gliders on sectors also run through the borders.
-                                gxtEl.out = this.defProperties(gxtEl.out, xmlNode);
-                                gxtEl.out.firstArrow = JXG.str2Bool(
-                                    this.gEBTN(xmlNode, "firstarrow")
-                                );
-                                gxtEl.out.lastArrow = JXG.str2Bool(
-                                    this.gEBTN(xmlNode, "lastarrow")
-                                );
-
-                                xmlNode = [];
-                                c = [];
-
-                                for (i = 0; i < 4; i++) {
-                                    xmlNode[i] = Data.getElementsByTagName("output")[i];
-                                    gxtEl.out = {};
-                                    gxtEl.out = this.defProperties(gxtEl.out, xmlNode[i]);
-                                    gxtEl.out = this.colorProperties(gxtEl.out, xmlNode[i]);
-                                    gxtEl.out = this.visualProperties(gxtEl.out, xmlNode[i]);
-                                    gxtEl.out = this.firstLevelProperties(
-                                        gxtEl.out,
-                                        xmlNode[i]
-                                    );
-                                    gxtEl.out = this.transformProperties(gxtEl.out);
-                                    c[i] = gxtEl.out;
-                                }
-
-                                // i === 0
-                                el = board.create("sector", gxtEl.defEl, c[0]);
-
-                                // i === 1
-                                p = board.create(
-                                    "point",
-                                    [
-                                        function () {
-                                            var p1 = board.select(gxtEl.defEl[1]),
-                                                p2 = board.select(gxtEl.defEl[2]);
-
-                                            return (
-                                                p1.X() +
-                                                ((p2.X() - p1.X()) * el.Radius) / p1.Dist(p2)
-                                            );
-                                        },
-                                        function () {
-                                            var p1 = board.select(gxtEl.defEl[1]),
-                                                p2 = board.select(gxtEl.defEl[2]);
-
-                                            return (
-                                                p1.Y() +
-                                                ((p2.Y() - p1.Y()) * el.Radius) / p1.Dist(p2)
-                                            );
-                                        }
-                                    ],
-                                    c[1]
-                                );
-
-                                // i === 2
-                                el = board.create(
-                                    "segment",
-                                    [gxtEl.defEl[0], gxtEl.defEl[1]],
-                                    c[2]
-                                );
-
-                                // i === 3
-                                el = board.create("segment", [gxtEl.defEl[1], p], c[3]);
-                                break;
-                            default:
-                                throw new Error(
-                                    "JSXGraph: GEONExT -- element " +
-                                        gxtEl.type +
-                                        " not implemented."
-                                );
-                        }
-                        this.printDebugMessage("debug", gxtEl, Data.nodeName, "OK");
-                        break;
-                    case "polygon":
-                        gxtEl = this.colorProperties(gxtEl, Data);
-                        gxtEl = this.firstLevelProperties(gxtEl, Data);
-                        dataVertex = [];
-
-                        // In Geonext file format the first vertex is equal to the last vertex:
-                        for (
-                            i = 0;
-                            i <
-                            Data.getElementsByTagName("data")[0].getElementsByTagName("vertex")
-                                .length -
-                                1;
-                            i++
-                        ) {
-                            dataVertex[i] =
-                                Data.getElementsByTagName("data")[0].getElementsByTagName(
-                                    "vertex"
-                                )[i].firstChild.data;
-                            dataVertex[i] = this.changeOriginIds(board, dataVertex[i]);
-                        }
-                        gxtEl.border = [];
-                        gxtEl.borders = {
-                            ids: [],
-                            names: []
-                        };
-                        for (i = 0; i < Data.getElementsByTagName("border").length; i++) {
-                            gxtEl.border[i] = {};
-                            xmlNode = Data.getElementsByTagName("border")[i];
-                            gxtEl.border[i].id =
-                                xmlNode.getElementsByTagName("id")[0].firstChild.data;
-                            gxtEl.borders.ids.push(gxtEl.border[i].id);
-                            gxtEl.border[i].name =
-                                xmlNode.getElementsByTagName("name")[0].firstChild.data;
-                            gxtEl.borders.names.push(gxtEl.border[i].name);
-
-                            gxtEl.border[i].straightFirst = JXG.str2Bool(
-                                xmlNode
-                                    .getElementsByTagName("straight")[0]
-                                    .getElementsByTagName("first")[0].firstChild.data
-                            );
-                            gxtEl.border[i].straightLast = JXG.str2Bool(
-                                xmlNode
-                                    .getElementsByTagName("straight")[0]
-                                    .getElementsByTagName("last")[0].firstChild.data
-                            );
-                            try {
-                                gxtEl.border[i].strokeWidth =
-                                    xmlNode.getElementsByTagName(
-                                        "strokewidth"
-                                    )[0].firstChild.data;
-                            } catch (ex) {
-                                gxtEl.border[i].strokeWidth =
-                                    xmlNode.getElementsByTagName("width")[0].firstChild.data;
-                            }
-                            try {
-                                gxtEl.border[i].dash = JXG.str2Bool(
-                                    xmlNode.getElementsByTagName("dash")[0].firstChild.data
-                                );
-                            } catch (exc) {}
-
-                            gxtEl.border[i].visible = JXG.str2Bool(
-                                xmlNode.getElementsByTagName("visible")[0].firstChild.data
-                            );
-                            gxtEl.border[i].draft = JXG.str2Bool(
-                                xmlNode.getElementsByTagName("draft")[0].firstChild.data
-                            );
-                            gxtEl.border[i].trace = JXG.str2Bool(
-                                xmlNode.getElementsByTagName("trace")[0].firstChild.data
-                            );
-
-                            xmlNode =
-                                Data.getElementsByTagName("border")[i].getElementsByTagName(
-                                    "color"
-                                )[0];
-                            rgbo = JXG.rgba2rgbo(
-                                xmlNode.getElementsByTagName("stroke")[0].firstChild.data
-                            );
-                            gxtEl.border[i].strokeColor = rgbo[0];
-                            gxtEl.border[i].strokeOpacity = rgbo[1];
-
-                            rgbo = JXG.rgba2rgbo(
-                                xmlNode.getElementsByTagName("lighting")[0].firstChild.data
-                            );
-                            gxtEl.border[i].highlightStrokeColor = rgbo[0];
-                            gxtEl.border[i].highlightStrokeOpacity = rgbo[1];
-
-                            rgbo = JXG.rgba2rgbo(
-                                xmlNode.getElementsByTagName("fill")[0].firstChild.data
-                            );
-                            gxtEl.border[i].fillColor = rgbo[0];
-                            gxtEl.border[i].fillOpacity = rgbo[1];
-
-                            gxtEl.border[i].highlightFillColor = gxtEl.border[i].fillColor;
-                            gxtEl.border[i].highlightFillOpacity = gxtEl.border[i].fillOpacity;
-
-                            gxtEl.border[i].labelColor =
-                                xmlNode.getElementsByTagName("label")[0].firstChild.data;
-                            gxtEl.border[i].colorDraft =
-                                xmlNode.getElementsByTagName("draft")[0].firstChild.data;
-                        }
-                        gxtEl = this.transformProperties(gxtEl);
-                        p = board.create("polygon", dataVertex, gxtEl);
-
-                        // to emulate the geonext behaviour on invisible polygons
-                        // A.W.: Why do we need this?
-                        /*
-                 if (!gxtEl.visible) {
-                 p.setAttribute({
-                 fillColor: 'none',
-                 highlightFillColor: 'none'
-                 });
-                 }
-                 */
-                        for (i = 0; i < p.borders.length; i++) {
-                            p.borders[i].setAttribute(gxtEl.border[i]);
-                        }
-
-                        this.printDebugMessage("debug", gxtEl, Data.nodeName, "OK");
-                        break;
-                    case "graph":
-                        gxtEl = this.colorProperties(gxtEl, Data);
-                        gxtEl = this.firstLevelProperties(gxtEl, Data);
-                        gxtEl.funct =
-                            Data.getElementsByTagName("data")[0].getElementsByTagName(
-                                "function"
-                            )[0].firstChild.data;
-                        gxtEl.funct = board.jc.snippet(gxtEl.funct, true, "x", true);
-
-                        c = board.create("plot", [gxtEl.funct], {
-                            id: gxtEl.id,
-                            name: gxtEl.name,
-                            strokeColor: gxtEl.strokeColor,
-                            strokeWidth: gxtEl.strokeWidth,
-                            fillColor: "none",
-                            highlightFillColor: "none",
-                            highlightStrokeColor: gxtEl.highlightStrokeColor,
-                            visible: JXG.str2Bool(gxtEl.visible)
-                        });
-
-                        this.printDebugMessage("debug", gxtEl, Data.nodeName, "OK");
-                        break;
-                    case "arrow":
-                        gxtEl = this.colorProperties(gxtEl, Data);
-                        gxtEl = this.visualProperties(gxtEl, Data);
-                        gxtEl = this.firstLevelProperties(gxtEl, Data);
-                        gxtEl = this.readNodes(gxtEl, Data, "data");
-                        gxtEl = this.readNodes(gxtEl, Data, "straight", "straight");
-
-                        gxtEl = this.transformProperties(gxtEl);
-                        gxtEl.first = this.changeOriginIds(board, gxtEl.first);
-                        gxtEl.last = this.changeOriginIds(board, gxtEl.last);
-
-                        l = board.create("arrow", [gxtEl.first, gxtEl.last], gxtEl);
-
-                        this.printDebugMessage("debug", l, Data.nodeName, "OK");
-                        break;
-                    case "arc":
-                        gxtEl = this.colorProperties(gxtEl, Data);
-                        gxtEl = this.visualProperties(gxtEl, Data);
-                        gxtEl = this.firstLevelProperties(gxtEl, Data);
-                        gxtEl = this.readNodes(gxtEl, Data, "data");
-
-                        // It seems that JSXGraph and GEONExT use opposite directions.
-                        gxtEl.firstArrow = JXG.str2Bool(
-                            Data.getElementsByTagName("lastarrow")[0].firstChild.data
-                        );
-                        gxtEl.lastArrow = JXG.str2Bool(
-                            Data.getElementsByTagName("firstarrow")[0].firstChild.data
-                        );
-
-                        gxtEl = this.transformProperties(gxtEl);
-
-                        gxtEl.center = this.changeOriginIds(board, gxtEl.midpoint);
-                        gxtEl.angle = this.changeOriginIds(board, gxtEl.angle);
-                        gxtEl.radius = this.changeOriginIds(board, gxtEl.radius);
-
-                        c = board.create(
-                            "arc",
-                            [gxtEl.center, gxtEl.radius, gxtEl.angle],
-                            gxtEl
-                        );
-
-                        this.printDebugMessage("debug", c, Data.nodeName, "OK");
-                        break;
-                    case "angle":
-                        gxtEl = this.colorProperties(gxtEl, Data);
-                        gxtEl = this.visualProperties(gxtEl, Data);
-                        gxtEl = this.firstLevelProperties(gxtEl, Data);
-                        gxtEl = this.readNodes(gxtEl, Data, "data");
-                        gxtEl = this.transformProperties(gxtEl);
-                        gxtEl.radius *= 1.0;
-
-                        c = board.create(
-                            "angle",
-                            [gxtEl.first, gxtEl.middle, gxtEl.last],
-                            gxtEl
-                        );
-                        this.printDebugMessage("debug", gxtEl, Data.nodeName, "OK");
-                        break;
-                    case "text":
-                        if (gxtEl.id.match(/oldVersion/)) {
-                            break;
-                        }
-                        gxtEl = this.colorProperties(gxtEl, Data);
-                        gxtEl = this.visualProperties(gxtEl, Data);
-                        gxtEl = this.firstLevelProperties(gxtEl, Data);
-
-                        gxtEl = this.readNodes(gxtEl, Data, "data");
-                        try {
-                            gxtEl.mpStr = this.subtreeToString(
-                                Data.getElementsByTagName("data")[0].getElementsByTagName(
-                                    "mp"
-                                )[0]
-                            );
-                            gxtEl.mpStr = gxtEl.mpStr.replace(/<\/?mp>/g, "");
-                        } catch (ex1) {
-                            gxtEl.mpStr = this.subtreeToString(
-                                Data.getElementsByTagName("data")[0].getElementsByTagName(
-                                    "content"
-                                )[0]
-                            );
-                            gxtEl.mpStr = gxtEl.mpStr.replace(/<\/?content>/g, "");
-                        }
-                        gxtEl.fixed = false;
-                        try {
-                            if (
-                                Data.getElementsByTagName("data")[0].getElementsByTagName(
-                                    "parent"
-                                )[0].firstChild
-                            ) {
-                                gxtEl.parent =
-                                    Data.getElementsByTagName("data")[0].getElementsByTagName(
-                                        "parent"
-                                    )[0].firstChild.data;
-                                gxtEl.fixed = true;
-                            }
-                        } catch (ex2) {}
-
-                        try {
-                            gxtEl.condition =
-                                Data.getElementsByTagName("condition")[0].firstChild.data;
-                        } catch (ex3) {
-                            gxtEl.condition = "";
-                        }
-                        gxtEl.content = Data.getElementsByTagName("content")[0].firstChild.data;
-                        try {
-                            gxtEl.fixed = Data.getElementsByTagName("fix")[0].firstChild.data;
-                        } catch (ex4) {
-                            gxtEl.fixed = false;
-                        }
-                        // not used: gxtEl.digits = Data.getElementsByTagName('cs')[0].firstChild.data;
-                        try {
-                            gxtEl.autodigits =
-                                Data.getElementsByTagName("digits")[0].firstChild.data;
-                        } catch (ex5) {
-                            gxtEl.autodigits = 2;
-                        }
-                        gxtEl.parent = this.changeOriginIds(board, gxtEl.parent);
-
-                        c = board.create(
-                            "text",
-                            [parseFloat(gxtEl.x), parseFloat(gxtEl.y), gxtEl.mpStr],
-                            {
-                                anchor: gxtEl.parent,
-                                id: gxtEl.id,
-                                name: gxtEl.name,
-                                digits: gxtEl.autodigits,
-                                isLabel: false,
-                                strokeColor: gxtEl.colorLabel,
-                                fixed: gxtEl.fixed,
-                                visible: JXG.str2Bool(gxtEl.visible)
-                            }
-                        );
-                        break;
-                    case "parametercurve":
-                        gxtEl = this.colorProperties(gxtEl, Data);
-                        gxtEl = this.visualProperties(gxtEl, Data);
-                        gxtEl = this.firstLevelProperties(gxtEl, Data);
-                        gxtEl = this.transformProperties(gxtEl);
-                        gxtEl.functionx =
-                            Data.getElementsByTagName("functionx")[0].firstChild.data;
-                        gxtEl.functiony =
-                            Data.getElementsByTagName("functiony")[0].firstChild.data;
-                        gxtEl.min = Data.getElementsByTagName("min")[0].firstChild.data;
-                        gxtEl.max = Data.getElementsByTagName("max")[0].firstChild.data;
-                        gxtEl.fillColor = "none";
-                        gxtEl.highlightFillColor = "none";
-
-                        // intentional
-                        /*jslint evil:true*/
-                        board.create(
-                            "curve",
-                            [
-                                board.jc.snippet(gxtEl.functionx, true, "t", true),
-                                board.jc.snippet(gxtEl.functiony, true, "t", true),
-                                board.jc.snippet(gxtEl.min, true, "", true),
-                                board.jc.snippet(gxtEl.max, true, "", true)
-                            ],
-                            gxtEl
-                        );
-                        /*jslint evil:false*/
-                        this.printDebugMessage("debug", gxtEl, Data.nodeName, "OK");
-                        break;
-                    case "tracecurve":
-                        gxtEl.tracepoint =
-                            Data.getElementsByTagName("tracepoint")[0].firstChild.data;
-                        gxtEl.traceslider =
-                            Data.getElementsByTagName("traceslider")[0].firstChild.data;
-                        board.create(
-                            "tracecurve",
-                            [gxtEl.traceslider, gxtEl.tracepoint],
-                            gxtEl
-                        );
-                        this.printDebugMessage("debug", gxtEl, Data.nodeName, "OK");
-                        break;
-                    case "group":
-                        gxtEl = this.colorProperties(gxtEl, Data);
-                        gxtEl = this.firstLevelProperties(gxtEl, Data);
-                        gxtEl.members = [];
-
-                        for (
-                            i = 0;
-                            i <
-                            Data.getElementsByTagName("data")[0].getElementsByTagName("member")
-                                .length;
-                            i++
-                        ) {
-                            gxtEl.members[i] =
-                                Data.getElementsByTagName("data")[0].getElementsByTagName(
-                                    "member"
-                                )[i].firstChild.data;
-                            gxtEl.members[i] = this.changeOriginIds(board, gxtEl.members[i]);
-                        }
-
-                        c = new JXG.Group(board, gxtEl.id, gxtEl.name, gxtEl.members);
-                        this.printDebugMessage("debug", gxtEl, Data.nodeName, "OK");
-                        break;
-                    default:
-                        JXG.debug("* Err: " + Data.nodeName + " not yet implemented");
-                }
-            },
-
-            /**
-             * Reading the elements of a geonext file
-             */
-            read: function () {
-                var xmlNode,
-                    elChildNodes,
-                    s,
-                    boardData,
-                    conditions,
-                    tmp,
-                    tree = this.tree,
-                    board = this.board,
-                    strTrue = "true";
-
-                // maybe this is not necessary as we already provide layer options for sectors and circles via JXG.Options but
-                // maybe these have to be the same for geonext.
-                board.options.layer.sector = board.options.layer.angle;
-                board.options.layer.circle = board.options.layer.angle;
-
-                board.options.line.label.position = "top";
-
-                boardData = this.gEBTN(tree, "board", 0, false);
-                conditions = this.readConditions(
-                    boardData.getElementsByTagName("conditions")[0]
-                );
-
-                // set the board background color
-                s = this.gEBTN(boardData, "background", 0, false);
-                s = this.gEBTN(s, "color", 0, true);
-                tmp = JXG.rgba2rgbo(s);
-                s = JXG.rgbParser(tmp[0]);
-                board.containerObj.style.backgroundColor =
-                    "rgba(" + s[0] + ", " + s[1] + ", " + s[2] + ", " + tmp[1] + ")";
-
-                // resize board
-                if (board.attr.takeSizeFromFile) {
-                    board.resizeContainer(
-                        this.gEBTN(boardData, "width"),
-                        this.gEBTN(boardData, "height")
-                    );
-                }
-
-                xmlNode = this.gEBTN(boardData, "coordinates", 0, false);
-
-                tmp = this.readViewPort(xmlNode);
-
-                if (tmp.length === 4) {
-                    board.setBoundingBox(tmp, true);
-                } else {
-                    // zoom level
-                    tmp = this.gEBTN(xmlNode, "zoom", 0, false);
-                    board.zoomX = parseFloat(this.gEBTN(tmp, "x"));
-                    board.zoomY = parseFloat(this.gEBTN(tmp, "y"));
-
-                    // set the origin
-                    tmp = this.gEBTN(xmlNode, "origin", 0, false);
-                    board.origin = {
-                        usrCoords: [1, 0, 0],
-                        scrCoords: [
-                            1,
-                            parseFloat(this.gEBTN(tmp, "x")) * board.zoomX,
-                            parseFloat(this.gEBTN(tmp, "y")) * board.zoomY
-                        ]
-                    };
-
-                    // screen to user coordinates conversion
-                    tmp = this.gEBTN(xmlNode, "unit", 0, false);
-                    board.unitX = parseFloat(this.gEBTN(tmp, "x")) * board.zoomX;
-                    board.unitY = parseFloat(this.gEBTN(tmp, "y")) * board.zoomY;
-                }
-
-                if (board.attr.takeSizeFromFile) {
-                    board.resizeContainer(
-                        this.gEBTN(boardData, "width"),
-                        this.gEBTN(boardData, "height")
-                    );
-                }
-
-                // check and set fontSize
-                if (parseFloat(board.options.text.fontSize) < 0) {
-                    board.options.text.fontSize = 12;
-                }
-
-                board.geonextCompatibilityMode = true;
-
-                // jsxgraph chooses an id for the board but we don't want to use it, we want to use
-                // the id stored in the geonext file. if you know why this is required, please note it here.
-                delete JXG.boards[board.id];
-
-                board.id = this.gEBTN(boardData, "id");
-
-                JXG.boards[board.id] = board;
-
-                // this creates some basic elements present in every geonext construction but not explicitly present in the file
-                board.initGeonextBoard();
-
-                // Update of properties during update() is not necessary in GEONExT files
-                // But it maybe necessary if we construct with JavaScript afterwards
-                board.renderer.enhancedRendering = true;
-
-                // Read background image
-                this.parseImage(
-                    board,
-                    this.gEBTN(boardData, "file", 0, false),
-                    board.options.layer.image
-                );
-
-                board.options.point.snapToGrid =
-                    this.gEBTN(this.gEBTN(boardData, "coordinates", 0, false), "snap") ===
-                    strTrue;
-
-                // If snapToGrid and snapToPoint are both true, point snapping is enabled
-                if (
-                    board.options.point.snapToGrid &&
-                    this.gEBTN(this.gEBTN(boardData, "grid", 1, false), "pointsnap") === strTrue
-                ) {
-                    board.options.point.snapToGrid = false;
-                    board.options.point.snapToPoints = true;
-                    board.options.point.attractorDistance = 0.5;
-                }
-
-                xmlNode = this.gEBTN(boardData, "grid", 1, false);
-                tmp = this.gEBTN(xmlNode, "x");
-                if (tmp) {
-                    board.options.grid.gridX = 1 / parseFloat(tmp);
-                    board.options.point.snapSizeX = 1 / parseFloat(tmp);
-                }
-                tmp = this.gEBTN(xmlNode, "y");
-                if (tmp) {
-                    board.options.grid.gridY = 1 / parseFloat(tmp);
-                    board.options.point.snapSizeY = 1 / parseFloat(tmp);
-                }
-
-                board.options.grid.gridDash = JXG.str2Bool(this.gEBTN(xmlNode, "dash"));
-
-                tmp = JXG.rgba2rgbo(this.gEBTN(xmlNode, "color"));
-                board.options.grid.gridColor = tmp[0];
-                board.options.grid.gridOpacity = tmp[1];
-
-                xmlNode = this.gEBTN(boardData, "coordinates", 0, false);
-                if (this.gEBTN(xmlNode, "grid") === strTrue) {
-                    board.create("grid", []);
-                }
-
-                if (this.gEBTN(xmlNode, "coord") === strTrue) {
-                    // Hard coded default option
-                    board.options.axis.ticks.majorHeight = 10;
-
-                    // Hard coded default option
-                    board.options.axis.ticks.minorHeight = 4;
-                    board.create("axis", [
-                        [0, 0],
-                        [1, 0]
-                    ]);
-                    board.create("axis", [
-                        [0, 0],
-                        [0, 1]
-                    ]);
-                }
-
-                tmp = this.gEBTN(this.gEBTN(boardData, "background", 0, false), "color");
-                if (tmp.length === 8) {
-                    tmp = "#" + tmp;
-                }
-                board.containerObj.style.backgroundColor = JXG.rgba2rgbo(tmp)[0];
-
-                elChildNodes = tree.getElementsByTagName("elements")[0].childNodes;
-                for (s = 0; s < elChildNodes.length; s++) {
-                    this.readNode(elChildNodes, s, board);
-                }
-                board.addConditions(conditions);
-            },
-
-            decodeString: function (str) {
-                var unz;
-
-                if (str.indexOf("<GEONEXT>") < 0) {
-                    unz = new JXG.Util.Unzip(JXG.Util.Base64.decodeAsArray(str)).unzip();
-                    if (unz === "") {
-                        return str;
-                    }
-
-                    return unz;
-                }
-
-                return str;
-            },
-
-            prepareString: function (fileStr) {
-                try {
-                    if (fileStr.indexOf("GEONEXT") < 0) {
-                        // Base64 decoding
-                        fileStr = this.decodeString(fileStr)[0][0];
-                    }
-                    // Hacks to enable not well formed XML. Will be redone in geonext2JS and Board.addConditions
-                    fileStr = this.fixXML(fileStr);
-                } catch (exc2) {
-                    fileStr = "";
-                }
-                return fileStr;
-            },
-
-            fixXML: function (str) {
-                var arr = [
-                        "active",
-                        "angle",
-                        "animate",
-                        "animated",
-                        "arc",
-                        "area",
-                        "arrow",
-                        "author",
-                        "autodigits",
-                        "axis",
-                        "back",
-                        "background",
-                        "board",
-                        "border",
-                        "bottom",
-                        "buttonsize",
-                        "cas",
-                        "circle",
-                        "color",
-                        "comment",
-                        "composition",
-                        "condition",
-                        "conditions",
-                        "content",
-                        "continuous",
-                        "control",
-                        "coord",
-                        "coordinates",
-                        "cross",
-                        "cs",
-                        "dash",
-                        "data",
-                        "description",
-                        "digits",
-                        "direction",
-                        "draft",
-                        "editable",
-                        "elements",
-                        "event",
-                        "file",
-                        "fill",
-                        "first",
-                        "firstarrow",
-                        "fix",
-                        "fontsize",
-                        "free",
-                        "full",
-                        "function",
-                        "functionx",
-                        "functiony",
-                        "GEONEXT",
-                        "graph",
-                        "grid",
-                        "group",
-                        "height",
-                        "id",
-                        "image",
-                        "info",
-                        "information",
-                        "input",
-                        "intersection",
-                        "item",
-                        "jsf",
-                        "label",
-                        "last",
-                        "lastarrow",
-                        "left",
-                        "lefttoolbar",
-                        "lighting",
-                        "line",
-                        "loop",
-                        "max",
-                        "maximized",
-                        "member",
-                        "middle",
-                        "midpoint",
-                        "min",
-                        "modifier",
-                        "modus",
-                        "mp",
-                        "mpx",
-                        "multi",
-                        "name",
-                        "onpolygon",
-                        "order",
-                        "origin",
-                        "output",
-                        "overline",
-                        "parametercurve",
-                        "parent",
-                        "point",
-                        "pointsnap",
-                        "polygon",
-                        "position",
-                        "radius",
-                        "radiusnum",
-                        "radiusvalue",
-                        "right",
-                        "section",
-                        "selectedlefttoolbar",
-                        "showconstruction",
-                        "showcoord",
-                        "showinfo",
-                        "showunit",
-                        "showx",
-                        "showy",
-                        "size",
-                        "slider",
-                        "snap",
-                        "speed",
-                        "src",
-                        "start",
-                        "stop",
-                        "straight",
-                        "stroke",
-                        "strokewidth",
-                        "style",
-                        "term",
-                        "text",
-                        "top",
-                        "trace",
-                        "tracecurve",
-                        "tracepoint",
-                        "traceslider",
-                        "type",
-                        "unit",
-                        "value",
-                        "VERSION",
-                        "vertex",
-                        "viewport",
-                        "visible",
-                        "width",
-                        "wot",
-                        "x",
-                        "xooy",
-                        "xval",
-                        "y",
-                        "yval",
-                        "zoom"
-                    ],
-                    list = arr.join("|"),
-                    regex = "&lt;(/?(" + list + "))&gt;",
-                    expr = new RegExp(regex, "g");
-
-                // First, we convert all < to &lt; and > to &gt;
-                str = JXG.escapeHTML(str);
-                // Second, we convert all GEONExT tags of the form &lt;tag&gt; back to <tag>
-                str = str.replace(expr, "<$1>");
-
-                // intentional
-                /*jslint regexp:true*/
-                str = str.replace(/(<content>.*)<arc>(.*<\/content>)/g, "$1&lt;arc&gt;$2");
-                str = str.replace(/(<mp>.*)<arc>(.*<\/mpx>)/g, "$1&lt;arc&gt;$2");
-                str = str.replace(/(<mpx>.*)<arc>(.*<\/mpx>)/g, "$1&lt;arc&gt;$2");
-                /*jslint regexp:false*/
-
-                return str;
-            }
-        }
-    );
-
-    JXG.registerReader(JXG.GeonextReader, ["gxt", "geonext"]);
-})();
-=======
 /*
     Copyright 2008-2025
         Matthias Ehmann,
@@ -3487,5 +1741,4 @@
     );
 
     JXG.registerReader(JXG.GeonextReader, ["gxt", "geonext"]);
-})();
->>>>>>> 76575604
+})();