--- conflicted
+++ resolved
@@ -491,28 +491,20 @@
             that = this,
             to,
             replacegxt = ['Abs', 'ACos', 'ASin', 'ATan','Ceil','Cos','Exp','Factorial','Floor','Log','Max','Min','Random','Round','Sin','Sqrt','Tan','Trunc', 'If', 'Deg', 'Rad', 'Dist'],
-            regex, setTextBackup, ccode = code.replace(/\r\n/g,'\n').split('\n'), i, j, cleaned = [];
+            regex, setTextBackup = JXG.Text.prototype.setText,
+            ccode = code.replace(/\r\n/g,'\n').split('\n'), i, j, cleaned = [];
         
         if (!dontstore) {
             this.code += code + '\n';
         }
-
-        setTextBackup = JXG.Text.prototype.setText;
+        
         JXG.Text.prototype.setText = JXG.Text.prototype.setTextJessieCode;
 
         try {
-<<<<<<< HEAD
-
             if (!JXG.exists(geonext)) {
                 geonext = false;
             }
 
-=======
-            if (!JXG.exists(geonext)) {
-                geonext = false;
-            }
-
->>>>>>> 1c55f78f
             for (i = 0; i < ccode.length; i++) {
                 if (!(JXG.trim(ccode[i])[0] === '/' && JXG.trim(ccode[i])[1] === '/')) {
                     if (geonext) {
@@ -530,22 +522,12 @@
             code = cleaned.join('\n');
             code = this.utf8_encode(code);
 
-<<<<<<< HEAD
-            if((error_cnt = this._parse(code, error_off, error_la)) > 0) {
-                for(i = 0; i < error_cnt; i++) {
-=======
             if ((error_cnt = this._parse(code, error_off, error_la)) > 0) {
                 for (i = 0; i < error_cnt; i++) {
->>>>>>> 1c55f78f
                     this.line = error_off[i].line;
                     this._error("Parse error in line " + error_off[i].line + " near >"  + code.substr( error_off[i].offset, 30 ) + "<, expecting \"" + error_la[i].join() + "\"");
                 }
             }
-<<<<<<< HEAD
-
-        } catch (e) { }
-
-=======
         } catch (e) {
             // make sure the original text method is back in place
             JXG.Text.prototype.setText = setTextBackup;
@@ -554,7 +536,6 @@
             throw e;
         }
         
->>>>>>> 1c55f78f
         JXG.Text.prototype.setText = setTextBackup;
     },
 
