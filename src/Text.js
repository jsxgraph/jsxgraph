/*
    Copyright 2008-2011
        Matthias Ehmann,
        Michael Gerhaeuser,
        Carsten Miller,
        Bianca Valentin,
        Alfred Wassermann,
        Peter Wilfahrt

    This file is part of JSXGraph.

    JSXGraph is free software: you can redistribute it and/or modify
    it under the terms of the GNU Lesser General Public License as published by
    the Free Software Foundation, either version 3 of the License, or
    (at your option) any later version.

    JSXGraph is distributed in the hope that it will be useful,
    but WITHOUT ANY WARRANTY; without even the implied warranty of
    MERCHANTABILITY or FITNESS FOR A PARTICULAR PURPOSE.  See the
    GNU Lesser General Public License for more details.

    You should have received a copy of the GNU Lesser General Public License
    along with JSXGraph.  If not, see <http://www.gnu.org/licenses/>.
*/

/**
 * @fileoverview In this file the Text element is defined.
 */


/**
 * Construct and handle texts.
 * @class Text: On creation the GEONExT syntax
 * of <value>-terms 
 * are converted into JavaScript syntax.
 * The coordinates can be relative to the coordinates of an element "element".
 * @constructor
 * @return A new geometry element Text
 */
JXG.Text = function (board, content, coords, attributes) {
    this.constructor(board, attributes, JXG.OBJECT_TYPE_TEXT, JXG.OBJECT_CLASS_OTHER);

    var i;

    this.content = content;
    this.plaintext = '';

    this.isDraggable = false;

    if ((this.element = JXG.getRef(this.board, attributes.anchor))) {
        var anchor;
        if (this.visProp.islabel) {
            //anchor = this.element.getLabelAnchor();
            this.relativeCoords = new JXG.Coords(JXG.COORDS_BY_SCREEN, [parseFloat(coords[0]), parseFloat(coords[1])], this.board);
        } else {
            //anchor = this.element.getTextAnchor();
            this.relativeCoords = new JXG.Coords(JXG.COORDS_BY_USER, [parseFloat(coords[0]), parseFloat(coords[1])], this.board);
        }
        this.element.addChild(this);

        this.coords = new JXG.Coords(JXG.COORDS_BY_SCREEN, [0,0], this.board);
            //[parseFloat(this.visProp.offsets[0]) + this.relativeCoords.scrCoords[1] + anchor.scrCoords[1],
            // parseFloat(this.visProp.offsets[1]) + this.relativeCoords.scrCoords[2] + anchor.scrCoords[2]], this.board);
        this.isDraggable = true;
    } else {
        if (JXG.isNumber(coords[0]) && JXG.isNumber(coords[1])) {
            this.isDraggable = true;
        }
        this.X = JXG.createFunction(coords[0], this.board, null, true);
        this.Y = JXG.createFunction(coords[1], this.board, null, true);

        this.coords = new JXG.Coords(JXG.COORDS_BY_USER, [this.X(),this.Y()], this.board);
        var fs = 'this.coords.setCoordinates(JXG.COORDS_BY_USER,[this.X(),this.Y()]);';
        this.updateCoords = new Function('',fs);
    }

    if (typeof this.content === 'function') {
        this.updateText = function() { this.plaintext = this.content(); };
    } else {
        if (JXG.isNumber(this.content)) {
            this.content = (this.content).toFixed(this.visProp.digits);
        } else {
            if (this.visProp.useasciimathml) {
                this.content = "'`" + this.content + "`'";              // Convert via ASCIIMathML
            } else {
                this.content = this.generateTerm(this.content);   // Converts GEONExT syntax into JavaScript string
            }
        }
        this.updateText = new Function('this.plaintext = ' + this.content + ';');
    }

    this.size = [1.0, 1.0];
    this.updateText();                    // First evaluation of the content.
    
    this.id = this.board.setId(this, 'T');
    this.board.renderer.drawText(this);

    if(!this.visProp.visible) {
        this.board.renderer.hide(this);
    }
    
    if (typeof this.content === 'string') {
        this.notifyParents(this.content);
    }

    this.elType = 'text';

    this.methodMap = JXG.deepCopy(this.methodMap, {
        setText: 'setTextJessieCode',
        free: 'free',
        move: 'setCoords'
    });

    return this;
};
JXG.Text.prototype = new JXG.GeometryElement();

JXG.extend(JXG.Text.prototype, /** @lends JXG.Text.prototype */ {
    /**
     * @private
     * Test if the the screen coordinates (x,y) are in a small stripe 
     * at the left side or at the right side of the text.
     * Sensitivity is set in this.board.options.precision.hasPoint.
     * @param {Number} x
     * @param {Number} y 
     * @return {Boolean} 
     */
    hasPoint: function (x, y) {
        var lft, rt, top, bot,
            r = this.board.options.precision.hasPoint;
            
        if (this.visProp.anchorx === 'right') {
            lft = this.coords.scrCoords[1] - this.size[0];
        } else if (this.visProp.anchorx === 'middle') {
            lft = this.coords.scrCoords[1] - 0.5*this.size[0];
        } else { 
            lft = this.coords.scrCoords[1];
        }
        rt = lft + this.size[0];

        if (this.visProp.anchory === 'top') {
            bot = this.coords.scrCoords[2] + this.size[1];
        } else if (this.visProp.anchorx === 'middle') {
            bot = this.coords.scrCoords[2] + 0.5 * this.size[1];
        } else { 
            bot = this.coords.scrCoords[2];
        }
        top = bot - this.size[1];
        
<<<<<<< HEAD
        return (dx >= -r && dx <= 2 * r 
                      && dy >= -r && dy <= 2 * r) 
=======
        return (y >= top-r && y <= bot + r)
                && ((x >= lft - r  && x <= lft + 2*r) 
>>>>>>> bbb607b1
                    ||
                    (x >= rt - 2*r && x <= rt + r)
                   );
    },

    /**
     * Defines new content but converts &lt; and &gt; to HTML entities before updating the DOM.
     * @param {String|function} text
     */
    setTextJessieCode: function (text) {
        var s;

        this.visProp.castext = text;

        if (typeof text === 'function') {
            s = function () {
                return text().replace(/</g, '&lt;').replace(/>/g, '&gt;');
            };
        } else {
            if (JXG.isNumber(text)) {
                s = text;
            } else {
                s = text.replace(/</g, '&lt;').replace(/>/g, '&gt;');
            }
        }
        
        return this.setText(s);
    },

    /**
     * Defines new content.
     * @param {String|function} text
     * @return {JXG.Text} Reference to the text object.
     */
    setText: function(text) {
        if (typeof text === 'function') {
            this.updateText = function() { this.plaintext = text(); };
        } else {
            if (JXG.isNumber(text)) {
                this.content = (text).toFixed(this.visProp.digits);
            } else {
                if (this.visProp.useasciimathml) {
                    this.content = "'`" + text + "`'";              // Convert via ASCIIMathML
                } else {
                    this.content = this.generateTerm(text);   // Converts GEONExT syntax into JavaScript string
                }
            }
            this.updateText = new Function('this.plaintext = ' + this.content + ';');
        }

        this.updateText();                    // First evaluation of the string.
                                              // Needed for display='internal' and Canvas
        this.prepareUpdate().update().updateRenderer();

        return this;
    },

    /**
     * Recompute the width and the height of the text box.
     * Update array this.size with pixel values.
     * The result may differ from browser to browser
     * by some pixels.
     * In IE and canvas we use a very crude estimation of the dimensions of
     * the textbox. 
     * In JSXGraph this.size is necessary for applying rotations in IE and
     * for aligning text.
     */
    updateSize: function () {
        var tmp;

        // Here comes a very crude estimation of the dimensions of
        // the textbox. It is only necessary for the IE.

        if (typeof document === 'undefined') {
            return this;
        }

        if (this.visProp.display=='html' && this.board.renderer.type!='vml') {
            this.size = [this.rendNode.offsetWidth, this.rendNode.offsetHeight];
        } else if (this.visProp.display=='internal' && this.board.renderer.type=='svg') {
            try {
                tmp = this.rendNode.getBBox();          // getBBox broken in FF 13? No.
                this.size = [tmp.width, tmp.height];
            } catch (e) {
            }
        } else if (this.board.renderer.type=='vml' || (this.visProp.display=='internal' && this.board.renderer.type=='canvas')) { 
            this.size = [parseFloat(this.visProp.fontsize)*this.plaintext.length*0.45, parseFloat(this.visProp.fontsize)*0.9]
        }
        return this;
    },

    /**
     * Return the width of the text element.
     * @return {Array} [width, height] in pixel
     */
    getSize: function () {
        return this.size;
    },

    /**
     * Move the text to new coordinates.
     * @param {number} x
     * @param {number} y
     * @return {object} reference to the text object.
     */
    setCoords: function (x,y) {
        if (JXG.isArray(x) && x.length > 1) {
            y = x[1];
            x = x[0];
        }

        this.X = function() { return x; };
        this.Y = function() { return y; };
        this.coords = new JXG.Coords(JXG.COORDS_BY_USER, [x, y], this.board);

        // this should be a local update, otherwise there might be problems
        // with the tick update routine resulting in orphaned tick labels
        this.prepareUpdate().update().updateRenderer();

        return this;
    },

    free: function () {
        this.X = JXG.createFunction(this.X(), this.board, '');
        this.Y = JXG.createFunction(this.Y(), this.board, '');

        this.isDraggable = true;
    },

    /**
     * Evaluates the text.
     * Then, the update function of the renderer
     * is called. 
     */
    update: function () {
        var anchor, sx, sy;

        if (this.needsUpdate) {
            if (this.relativeCoords) {
                if (this.visProp.islabel) {
                    sx =  parseFloat(this.visProp.offsets[0]);
                    sy = -parseFloat(this.visProp.offsets[1]);
                    anchor = this.element.getLabelAnchor();

                    this.coords.setCoordinates(JXG.COORDS_BY_SCREEN,
                        [sx + this.relativeCoords.scrCoords[1] + anchor.scrCoords[1],
                         sy + this.relativeCoords.scrCoords[2] + anchor.scrCoords[2]]);
                } else {
                    anchor = this.element.getTextAnchor();
                    this.coords.setCoordinates(JXG.COORDS_BY_USER,
                        [this.relativeCoords.usrCoords[1] + anchor.usrCoords[1],
                         this.relativeCoords.usrCoords[2] + anchor.usrCoords[2]]);
                }
            } else {
                this.updateCoords();
            }
            this.updateText();
            //this.updateSize();
            this.updateTransform();
        }
        return this;
    },

    /**
     * The update function of the renderert
     * is called. 
     * @private
     */
    updateRenderer: function () {
        if (this.needsUpdate) {
            this.board.renderer.updateText(this);
            this.updateSize();
            this.needsUpdate = false;
        }
        return this;
    },

    updateTransform: function () {
        var i;

        if (this.transformations.length==0) {
            return;
        }

        for (i = 0; i < this.transformations.length; i++) {
            this.transformations[i].update();
        }

	    return this;
    },

    /**
     * Converts the GEONExT syntax of the <value> terms into JavaScript.
     * Also, all Objects whose name appears in the term are searched and
     * the text is added as child to these objects.
     * @private
     * @see Algebra
     * @see #geonext2JS.
     */
    generateTerm: function (contentStr) {
        var res,
            plaintext = '""',
            term;

        contentStr = contentStr || '';
        contentStr = contentStr.replace(/\r/g,''); 
        contentStr = contentStr.replace(/\n/g,''); 
        contentStr = contentStr.replace(/\"/g,'\\"'); 
        contentStr = contentStr.replace(/\'/g,"\\'"); 
        contentStr = contentStr.replace(/&amp;arc;/g,'&ang;'); 
        contentStr = contentStr.replace(/<arc\s*\/>/g,'&ang;'); 
        contentStr = contentStr.replace(/<sqrt\s*\/>/g,'&radic;'); 

        // Convert GEONExT syntax into  JavaScript syntax
        var i;

        i = contentStr.indexOf('<value>');
        var j = contentStr.indexOf('</value>');
        if (i>=0) {
            while (i>=0) {
                plaintext += ' + "'+ JXG.GeonextParser.replaceSub(JXG.GeonextParser.replaceSup(contentStr.slice(0,i))) + '"';
                term = contentStr.slice(i+7,j);
                res = JXG.GeonextParser.geonext2JS(term, this.board);
                res = res.replace(/\\"/g,'"');
                res = res.replace(/\\'/g,"'");

                if (res.indexOf('toFixed')<0) {  // GEONExT-Hack: apply rounding once only.  
                    if (JXG.isNumber( (JXG.bind(new Function('return '+res+';'), this))() )) {          // output of a value tag
                                                                                        // may also be a string
                        plaintext += '+('+ res + ').toFixed('+(this.visProp.digits)+')';
                    } else {
                        plaintext += '+('+ res + ')';   
                    }
                } else {
                    plaintext += '+('+ res + ')';
                }
                contentStr = contentStr.slice(j+8);
                i = contentStr.indexOf('<value>');
                j = contentStr.indexOf('</value>');
            }
        } //else {
        plaintext += ' + "' + JXG.GeonextParser.replaceSub(JXG.GeonextParser.replaceSup(contentStr)) + '"';
        //}
        plaintext = plaintext.replace(/<overline>/g,'<span style=text-decoration:overline>');
        plaintext = plaintext.replace(/<\/overline>/g,'</span>');
        plaintext = plaintext.replace(/<arrow>/g,'<span style=text-decoration:overline>');
        plaintext = plaintext.replace(/<\/arrow>/g,'</span>');

        plaintext = plaintext.replace(/&amp;/g,'&'); // This should replace &amp;pi; by &pi;
        return plaintext;
    },

    /**
     * Finds dependencies in a given term and notifies the parents by adding the
     * dependent object to the found objects child elements.
     * @param {String} content String containing dependencies for the given object.
     * @private
     */
    notifyParents: function (content) {
        var res = null;

        do {
            var search = /<value>([\w\s\*\/\^\-\+\(\)\[\],<>=!]+)<\/value>/;
            res = search.exec(content);
            if (res!=null) {
                JXG.GeonextParser.findDependencies(this,res[1],this.board);
                content = content.substr(res.index);
                content = content.replace(search,'');
            }
        } while (res!=null);
        return this;
    },

    bounds: function () {
        var c = this.coords.usrCoords;

        return this.visProp.islabel ? [0, 0, 0, 0] : [c[1], c[2]+this.size[1], c[1]+this.size[0], c[2]];
    },
    
    /**
     * Sets x and y coordinate of the text.
     * @param {number} method The type of coordinates used here. Possible values are {@link JXG.COORDS_BY_USER} and {@link JXG.COORDS_BY_SCREEN}.
     * @param {Array} coords coordinates in screen/user units
     * @param {Array} oldcoords previous coordinates in screen/user units
     */
    setPositionDirectly: function (method, coords, oldcoords) {
        var dx, dy,
            newCoords, oldCoords;
            
        if (this.relativeCoords) {
            if (this.visProp.islabel) {
                oldCoords = new JXG.Coords(method, oldcoords, this.board);
                newCoords = new JXG.Coords(method, coords, this.board);
                dx = newCoords.scrCoords[1]-oldCoords.scrCoords[1];
                dy = newCoords.scrCoords[2]-oldCoords.scrCoords[2];
                this.relativeCoords.scrCoords[1] += dx;
                this.relativeCoords.scrCoords[2] += dy;
            } else {
                oldCoords = new JXG.Coords(method, oldcoords, this.board);
                newCoords = new JXG.Coords(method, coords, this.board);
                dx = newCoords.usrCoords[1]-oldCoords.usrCoords[1];
                dy = newCoords.usrCoords[2]-oldCoords.usrCoords[2];
                this.relativeCoords.usrCoords[1] += dx;
                this.relativeCoords.usrCoords[2] += dy;
            }
        } else {
            newCoords = new JXG.Coords(method, coords, this.board);
            this.X = JXG.createFunction(newCoords.usrCoords[1], this.board, '');
            this.Y = JXG.createFunction(newCoords.usrCoords[2], this.board, '');
        }

        return this;
    }
    
});

/**
 * @class This element is used to provide a constructor for text, which is just a wrapper for element {@link Text}. 
 * @pseudo
 * @description
 * @name Text
 * @augments JXG.GeometryElement
 * @constructor
 * @type JXG.Text
 *
 * @param {number,function_number,function_String,function} x,y,str Parent elements for text elements.
 *                     <p>
 *                     x and y are the coordinates of the lower left corner of the text box. The position of the text is fixed, 
 *                     x and y are numbers. The position is variable if x or y are functions.
 *                     <p>
 *                     The text to display may be given as string or as function returning a string.
 *
 * There is the attribute 'display' which takes the values 'html' or 'internal'. In case of 'html' a HTML division tag is created to display
 * the text. In this case it is also possible to use ASCIIMathML. Incase of 'internal', a SVG or VML text element is used to display the text.
 * @see JXG.Text
 * @example
 * // Create a fixed text at position [0,1].
 *   var t1 = board.create('text',[0,1,"Hello World"]); 
 * </pre><div id="896013aa-f24e-4e83-ad50-7bc7df23f6b7" style="width: 300px; height: 300px;"></div>
 * <script type="text/javascript">
 *   var t1_board = JXG.JSXGraph.initBoard('896013aa-f24e-4e83-ad50-7bc7df23f6b7', {boundingbox: [-3, 6, 5, -3], axis: true, showcopyright: false, shownavigation: false});
 *   var t1 = t1_board.create('text',[0,1,"Hello World"]);
 * </script><pre>
 * @example
 * // Create a variable text at a variable position.
 *   var s = board.create('slider',[[0,4],[3,4],[-2,0,2]]);
 *   var graph = board.create('text', 
 *                        [function(x){ return s.Value();}, 1,
 *                         function(){return "The value of s is"+s.Value().toFixed(2);}
 *                        ]
 *                     );
 * </pre><div id="5441da79-a48d-48e8-9e53-75594c384a1c" style="width: 300px; height: 300px;"></div>
 * <script type="text/javascript">
 *   var t2_board = JXG.JSXGraph.initBoard('5441da79-a48d-48e8-9e53-75594c384a1c', {boundingbox: [-3, 6, 5, -3], axis: true, showcopyright: false, shownavigation: false});
 *   var s = t2_board.create('slider',[[0,4],[3,4],[-2,0,2]]);
 *   var t2 = t2_board.create('text',[function(x){ return s.Value();}, 1, function(){return "The value of s is "+s.Value().toFixed(2);}]);
 * </script><pre>
 */
JXG.createText = function(board, parents, attributes) {
    var attr, t;

    attr = JXG.copyAttributes(attributes, board.options, 'text');

    // downwards compatibility
    attr.anchor = attr.parent || attr.anchor;

    t = new JXG.Text(board, parents[parents.length-1], parents, attr);

    if (typeof parents[parents.length-1] !== 'function') {
        t.parents = parents;
    }

    return t;
};

JXG.JSXGraph.registerElement('text', JXG.createText);
<|MERGE_RESOLUTION|>--- conflicted
+++ resolved
@@ -1,532 +1,527 @@
-/*
-    Copyright 2008-2011
-        Matthias Ehmann,
-        Michael Gerhaeuser,
-        Carsten Miller,
-        Bianca Valentin,
-        Alfred Wassermann,
-        Peter Wilfahrt
-
-    This file is part of JSXGraph.
-
-    JSXGraph is free software: you can redistribute it and/or modify
-    it under the terms of the GNU Lesser General Public License as published by
-    the Free Software Foundation, either version 3 of the License, or
-    (at your option) any later version.
-
-    JSXGraph is distributed in the hope that it will be useful,
-    but WITHOUT ANY WARRANTY; without even the implied warranty of
-    MERCHANTABILITY or FITNESS FOR A PARTICULAR PURPOSE.  See the
-    GNU Lesser General Public License for more details.
-
-    You should have received a copy of the GNU Lesser General Public License
-    along with JSXGraph.  If not, see <http://www.gnu.org/licenses/>.
-*/
-
-/**
- * @fileoverview In this file the Text element is defined.
- */
-
-
-/**
- * Construct and handle texts.
- * @class Text: On creation the GEONExT syntax
- * of <value>-terms 
- * are converted into JavaScript syntax.
- * The coordinates can be relative to the coordinates of an element "element".
- * @constructor
- * @return A new geometry element Text
- */
-JXG.Text = function (board, content, coords, attributes) {
-    this.constructor(board, attributes, JXG.OBJECT_TYPE_TEXT, JXG.OBJECT_CLASS_OTHER);
-
-    var i;
-
-    this.content = content;
-    this.plaintext = '';
-
-    this.isDraggable = false;
-
-    if ((this.element = JXG.getRef(this.board, attributes.anchor))) {
-        var anchor;
-        if (this.visProp.islabel) {
-            //anchor = this.element.getLabelAnchor();
-            this.relativeCoords = new JXG.Coords(JXG.COORDS_BY_SCREEN, [parseFloat(coords[0]), parseFloat(coords[1])], this.board);
-        } else {
-            //anchor = this.element.getTextAnchor();
-            this.relativeCoords = new JXG.Coords(JXG.COORDS_BY_USER, [parseFloat(coords[0]), parseFloat(coords[1])], this.board);
-        }
-        this.element.addChild(this);
-
-        this.coords = new JXG.Coords(JXG.COORDS_BY_SCREEN, [0,0], this.board);
-            //[parseFloat(this.visProp.offsets[0]) + this.relativeCoords.scrCoords[1] + anchor.scrCoords[1],
-            // parseFloat(this.visProp.offsets[1]) + this.relativeCoords.scrCoords[2] + anchor.scrCoords[2]], this.board);
-        this.isDraggable = true;
-    } else {
-        if (JXG.isNumber(coords[0]) && JXG.isNumber(coords[1])) {
-            this.isDraggable = true;
-        }
-        this.X = JXG.createFunction(coords[0], this.board, null, true);
-        this.Y = JXG.createFunction(coords[1], this.board, null, true);
-
-        this.coords = new JXG.Coords(JXG.COORDS_BY_USER, [this.X(),this.Y()], this.board);
-        var fs = 'this.coords.setCoordinates(JXG.COORDS_BY_USER,[this.X(),this.Y()]);';
-        this.updateCoords = new Function('',fs);
-    }
-
-    if (typeof this.content === 'function') {
-        this.updateText = function() { this.plaintext = this.content(); };
-    } else {
-        if (JXG.isNumber(this.content)) {
-            this.content = (this.content).toFixed(this.visProp.digits);
-        } else {
-            if (this.visProp.useasciimathml) {
-                this.content = "'`" + this.content + "`'";              // Convert via ASCIIMathML
-            } else {
-                this.content = this.generateTerm(this.content);   // Converts GEONExT syntax into JavaScript string
-            }
-        }
-        this.updateText = new Function('this.plaintext = ' + this.content + ';');
-    }
-
-    this.size = [1.0, 1.0];
-    this.updateText();                    // First evaluation of the content.
-    
-    this.id = this.board.setId(this, 'T');
-    this.board.renderer.drawText(this);
-
-    if(!this.visProp.visible) {
-        this.board.renderer.hide(this);
-    }
-    
-    if (typeof this.content === 'string') {
-        this.notifyParents(this.content);
-    }
-
-    this.elType = 'text';
-
-    this.methodMap = JXG.deepCopy(this.methodMap, {
-        setText: 'setTextJessieCode',
-        free: 'free',
-        move: 'setCoords'
-    });
-
-    return this;
-};
-JXG.Text.prototype = new JXG.GeometryElement();
-
-JXG.extend(JXG.Text.prototype, /** @lends JXG.Text.prototype */ {
-    /**
-     * @private
-     * Test if the the screen coordinates (x,y) are in a small stripe 
-     * at the left side or at the right side of the text.
-     * Sensitivity is set in this.board.options.precision.hasPoint.
-     * @param {Number} x
-     * @param {Number} y 
-     * @return {Boolean} 
-     */
-    hasPoint: function (x, y) {
-        var lft, rt, top, bot,
-            r = this.board.options.precision.hasPoint;
-            
-        if (this.visProp.anchorx === 'right') {
-            lft = this.coords.scrCoords[1] - this.size[0];
-        } else if (this.visProp.anchorx === 'middle') {
-            lft = this.coords.scrCoords[1] - 0.5*this.size[0];
-        } else { 
-            lft = this.coords.scrCoords[1];
-        }
-        rt = lft + this.size[0];
-
-        if (this.visProp.anchory === 'top') {
-            bot = this.coords.scrCoords[2] + this.size[1];
-        } else if (this.visProp.anchorx === 'middle') {
-            bot = this.coords.scrCoords[2] + 0.5 * this.size[1];
-        } else { 
-            bot = this.coords.scrCoords[2];
-        }
-        top = bot - this.size[1];
-        
-<<<<<<< HEAD
-        return (dx >= -r && dx <= 2 * r 
-                      && dy >= -r && dy <= 2 * r) 
-=======
-        return (y >= top-r && y <= bot + r)
-                && ((x >= lft - r  && x <= lft + 2*r) 
->>>>>>> bbb607b1
-                    ||
-                    (x >= rt - 2*r && x <= rt + r)
-                   );
-    },
-
-    /**
-     * Defines new content but converts &lt; and &gt; to HTML entities before updating the DOM.
-     * @param {String|function} text
-     */
-    setTextJessieCode: function (text) {
-        var s;
-
-        this.visProp.castext = text;
-
-        if (typeof text === 'function') {
-            s = function () {
-                return text().replace(/</g, '&lt;').replace(/>/g, '&gt;');
-            };
-        } else {
-            if (JXG.isNumber(text)) {
-                s = text;
-            } else {
-                s = text.replace(/</g, '&lt;').replace(/>/g, '&gt;');
-            }
-        }
-        
-        return this.setText(s);
-    },
-
-    /**
-     * Defines new content.
-     * @param {String|function} text
-     * @return {JXG.Text} Reference to the text object.
-     */
-    setText: function(text) {
-        if (typeof text === 'function') {
-            this.updateText = function() { this.plaintext = text(); };
-        } else {
-            if (JXG.isNumber(text)) {
-                this.content = (text).toFixed(this.visProp.digits);
-            } else {
-                if (this.visProp.useasciimathml) {
-                    this.content = "'`" + text + "`'";              // Convert via ASCIIMathML
-                } else {
-                    this.content = this.generateTerm(text);   // Converts GEONExT syntax into JavaScript string
-                }
-            }
-            this.updateText = new Function('this.plaintext = ' + this.content + ';');
-        }
-
-        this.updateText();                    // First evaluation of the string.
-                                              // Needed for display='internal' and Canvas
-        this.prepareUpdate().update().updateRenderer();
-
-        return this;
-    },
-
-    /**
-     * Recompute the width and the height of the text box.
-     * Update array this.size with pixel values.
-     * The result may differ from browser to browser
-     * by some pixels.
-     * In IE and canvas we use a very crude estimation of the dimensions of
-     * the textbox. 
-     * In JSXGraph this.size is necessary for applying rotations in IE and
-     * for aligning text.
-     */
-    updateSize: function () {
-        var tmp;
-
-        // Here comes a very crude estimation of the dimensions of
-        // the textbox. It is only necessary for the IE.
-
-        if (typeof document === 'undefined') {
-            return this;
-        }
-
-        if (this.visProp.display=='html' && this.board.renderer.type!='vml') {
-            this.size = [this.rendNode.offsetWidth, this.rendNode.offsetHeight];
-        } else if (this.visProp.display=='internal' && this.board.renderer.type=='svg') {
-            try {
-                tmp = this.rendNode.getBBox();          // getBBox broken in FF 13? No.
-                this.size = [tmp.width, tmp.height];
-            } catch (e) {
-            }
-        } else if (this.board.renderer.type=='vml' || (this.visProp.display=='internal' && this.board.renderer.type=='canvas')) { 
-            this.size = [parseFloat(this.visProp.fontsize)*this.plaintext.length*0.45, parseFloat(this.visProp.fontsize)*0.9]
-        }
-        return this;
-    },
-
-    /**
-     * Return the width of the text element.
-     * @return {Array} [width, height] in pixel
-     */
-    getSize: function () {
-        return this.size;
-    },
-
-    /**
-     * Move the text to new coordinates.
-     * @param {number} x
-     * @param {number} y
-     * @return {object} reference to the text object.
-     */
-    setCoords: function (x,y) {
-        if (JXG.isArray(x) && x.length > 1) {
-            y = x[1];
-            x = x[0];
-        }
-
-        this.X = function() { return x; };
-        this.Y = function() { return y; };
-        this.coords = new JXG.Coords(JXG.COORDS_BY_USER, [x, y], this.board);
-
-        // this should be a local update, otherwise there might be problems
-        // with the tick update routine resulting in orphaned tick labels
-        this.prepareUpdate().update().updateRenderer();
-
-        return this;
-    },
-
-    free: function () {
-        this.X = JXG.createFunction(this.X(), this.board, '');
-        this.Y = JXG.createFunction(this.Y(), this.board, '');
-
-        this.isDraggable = true;
-    },
-
-    /**
-     * Evaluates the text.
-     * Then, the update function of the renderer
-     * is called. 
-     */
-    update: function () {
-        var anchor, sx, sy;
-
-        if (this.needsUpdate) {
-            if (this.relativeCoords) {
-                if (this.visProp.islabel) {
-                    sx =  parseFloat(this.visProp.offsets[0]);
-                    sy = -parseFloat(this.visProp.offsets[1]);
-                    anchor = this.element.getLabelAnchor();
-
-                    this.coords.setCoordinates(JXG.COORDS_BY_SCREEN,
-                        [sx + this.relativeCoords.scrCoords[1] + anchor.scrCoords[1],
-                         sy + this.relativeCoords.scrCoords[2] + anchor.scrCoords[2]]);
-                } else {
-                    anchor = this.element.getTextAnchor();
-                    this.coords.setCoordinates(JXG.COORDS_BY_USER,
-                        [this.relativeCoords.usrCoords[1] + anchor.usrCoords[1],
-                         this.relativeCoords.usrCoords[2] + anchor.usrCoords[2]]);
-                }
-            } else {
-                this.updateCoords();
-            }
-            this.updateText();
-            //this.updateSize();
-            this.updateTransform();
-        }
-        return this;
-    },
-
-    /**
-     * The update function of the renderert
-     * is called. 
-     * @private
-     */
-    updateRenderer: function () {
-        if (this.needsUpdate) {
-            this.board.renderer.updateText(this);
-            this.updateSize();
-            this.needsUpdate = false;
-        }
-        return this;
-    },
-
-    updateTransform: function () {
-        var i;
-
-        if (this.transformations.length==0) {
-            return;
-        }
-
-        for (i = 0; i < this.transformations.length; i++) {
-            this.transformations[i].update();
-        }
-
-	    return this;
-    },
-
-    /**
-     * Converts the GEONExT syntax of the <value> terms into JavaScript.
-     * Also, all Objects whose name appears in the term are searched and
-     * the text is added as child to these objects.
-     * @private
-     * @see Algebra
-     * @see #geonext2JS.
-     */
-    generateTerm: function (contentStr) {
-        var res,
-            plaintext = '""',
-            term;
-
-        contentStr = contentStr || '';
-        contentStr = contentStr.replace(/\r/g,''); 
-        contentStr = contentStr.replace(/\n/g,''); 
-        contentStr = contentStr.replace(/\"/g,'\\"'); 
-        contentStr = contentStr.replace(/\'/g,"\\'"); 
-        contentStr = contentStr.replace(/&amp;arc;/g,'&ang;'); 
-        contentStr = contentStr.replace(/<arc\s*\/>/g,'&ang;'); 
-        contentStr = contentStr.replace(/<sqrt\s*\/>/g,'&radic;'); 
-
-        // Convert GEONExT syntax into  JavaScript syntax
-        var i;
-
-        i = contentStr.indexOf('<value>');
-        var j = contentStr.indexOf('</value>');
-        if (i>=0) {
-            while (i>=0) {
-                plaintext += ' + "'+ JXG.GeonextParser.replaceSub(JXG.GeonextParser.replaceSup(contentStr.slice(0,i))) + '"';
-                term = contentStr.slice(i+7,j);
-                res = JXG.GeonextParser.geonext2JS(term, this.board);
-                res = res.replace(/\\"/g,'"');
-                res = res.replace(/\\'/g,"'");
-
-                if (res.indexOf('toFixed')<0) {  // GEONExT-Hack: apply rounding once only.  
-                    if (JXG.isNumber( (JXG.bind(new Function('return '+res+';'), this))() )) {          // output of a value tag
-                                                                                        // may also be a string
-                        plaintext += '+('+ res + ').toFixed('+(this.visProp.digits)+')';
-                    } else {
-                        plaintext += '+('+ res + ')';   
-                    }
-                } else {
-                    plaintext += '+('+ res + ')';
-                }
-                contentStr = contentStr.slice(j+8);
-                i = contentStr.indexOf('<value>');
-                j = contentStr.indexOf('</value>');
-            }
-        } //else {
-        plaintext += ' + "' + JXG.GeonextParser.replaceSub(JXG.GeonextParser.replaceSup(contentStr)) + '"';
-        //}
-        plaintext = plaintext.replace(/<overline>/g,'<span style=text-decoration:overline>');
-        plaintext = plaintext.replace(/<\/overline>/g,'</span>');
-        plaintext = plaintext.replace(/<arrow>/g,'<span style=text-decoration:overline>');
-        plaintext = plaintext.replace(/<\/arrow>/g,'</span>');
-
-        plaintext = plaintext.replace(/&amp;/g,'&'); // This should replace &amp;pi; by &pi;
-        return plaintext;
-    },
-
-    /**
-     * Finds dependencies in a given term and notifies the parents by adding the
-     * dependent object to the found objects child elements.
-     * @param {String} content String containing dependencies for the given object.
-     * @private
-     */
-    notifyParents: function (content) {
-        var res = null;
-
-        do {
-            var search = /<value>([\w\s\*\/\^\-\+\(\)\[\],<>=!]+)<\/value>/;
-            res = search.exec(content);
-            if (res!=null) {
-                JXG.GeonextParser.findDependencies(this,res[1],this.board);
-                content = content.substr(res.index);
-                content = content.replace(search,'');
-            }
-        } while (res!=null);
-        return this;
-    },
-
-    bounds: function () {
-        var c = this.coords.usrCoords;
-
-        return this.visProp.islabel ? [0, 0, 0, 0] : [c[1], c[2]+this.size[1], c[1]+this.size[0], c[2]];
-    },
-    
-    /**
-     * Sets x and y coordinate of the text.
-     * @param {number} method The type of coordinates used here. Possible values are {@link JXG.COORDS_BY_USER} and {@link JXG.COORDS_BY_SCREEN}.
-     * @param {Array} coords coordinates in screen/user units
-     * @param {Array} oldcoords previous coordinates in screen/user units
-     */
-    setPositionDirectly: function (method, coords, oldcoords) {
-        var dx, dy,
-            newCoords, oldCoords;
-            
-        if (this.relativeCoords) {
-            if (this.visProp.islabel) {
-                oldCoords = new JXG.Coords(method, oldcoords, this.board);
-                newCoords = new JXG.Coords(method, coords, this.board);
-                dx = newCoords.scrCoords[1]-oldCoords.scrCoords[1];
-                dy = newCoords.scrCoords[2]-oldCoords.scrCoords[2];
-                this.relativeCoords.scrCoords[1] += dx;
-                this.relativeCoords.scrCoords[2] += dy;
-            } else {
-                oldCoords = new JXG.Coords(method, oldcoords, this.board);
-                newCoords = new JXG.Coords(method, coords, this.board);
-                dx = newCoords.usrCoords[1]-oldCoords.usrCoords[1];
-                dy = newCoords.usrCoords[2]-oldCoords.usrCoords[2];
-                this.relativeCoords.usrCoords[1] += dx;
-                this.relativeCoords.usrCoords[2] += dy;
-            }
-        } else {
-            newCoords = new JXG.Coords(method, coords, this.board);
-            this.X = JXG.createFunction(newCoords.usrCoords[1], this.board, '');
-            this.Y = JXG.createFunction(newCoords.usrCoords[2], this.board, '');
-        }
-
-        return this;
-    }
-    
-});
-
-/**
- * @class This element is used to provide a constructor for text, which is just a wrapper for element {@link Text}. 
- * @pseudo
- * @description
- * @name Text
- * @augments JXG.GeometryElement
- * @constructor
- * @type JXG.Text
- *
- * @param {number,function_number,function_String,function} x,y,str Parent elements for text elements.
- *                     <p>
- *                     x and y are the coordinates of the lower left corner of the text box. The position of the text is fixed, 
- *                     x and y are numbers. The position is variable if x or y are functions.
- *                     <p>
- *                     The text to display may be given as string or as function returning a string.
- *
- * There is the attribute 'display' which takes the values 'html' or 'internal'. In case of 'html' a HTML division tag is created to display
- * the text. In this case it is also possible to use ASCIIMathML. Incase of 'internal', a SVG or VML text element is used to display the text.
- * @see JXG.Text
- * @example
- * // Create a fixed text at position [0,1].
- *   var t1 = board.create('text',[0,1,"Hello World"]); 
- * </pre><div id="896013aa-f24e-4e83-ad50-7bc7df23f6b7" style="width: 300px; height: 300px;"></div>
- * <script type="text/javascript">
- *   var t1_board = JXG.JSXGraph.initBoard('896013aa-f24e-4e83-ad50-7bc7df23f6b7', {boundingbox: [-3, 6, 5, -3], axis: true, showcopyright: false, shownavigation: false});
- *   var t1 = t1_board.create('text',[0,1,"Hello World"]);
- * </script><pre>
- * @example
- * // Create a variable text at a variable position.
- *   var s = board.create('slider',[[0,4],[3,4],[-2,0,2]]);
- *   var graph = board.create('text', 
- *                        [function(x){ return s.Value();}, 1,
- *                         function(){return "The value of s is"+s.Value().toFixed(2);}
- *                        ]
- *                     );
- * </pre><div id="5441da79-a48d-48e8-9e53-75594c384a1c" style="width: 300px; height: 300px;"></div>
- * <script type="text/javascript">
- *   var t2_board = JXG.JSXGraph.initBoard('5441da79-a48d-48e8-9e53-75594c384a1c', {boundingbox: [-3, 6, 5, -3], axis: true, showcopyright: false, shownavigation: false});
- *   var s = t2_board.create('slider',[[0,4],[3,4],[-2,0,2]]);
- *   var t2 = t2_board.create('text',[function(x){ return s.Value();}, 1, function(){return "The value of s is "+s.Value().toFixed(2);}]);
- * </script><pre>
- */
-JXG.createText = function(board, parents, attributes) {
-    var attr, t;
-
-    attr = JXG.copyAttributes(attributes, board.options, 'text');
-
-    // downwards compatibility
-    attr.anchor = attr.parent || attr.anchor;
-
-    t = new JXG.Text(board, parents[parents.length-1], parents, attr);
-
-    if (typeof parents[parents.length-1] !== 'function') {
-        t.parents = parents;
-    }
-
-    return t;
-};
-
-JXG.JSXGraph.registerElement('text', JXG.createText);
+/*
+    Copyright 2008-2011
+        Matthias Ehmann,
+        Michael Gerhaeuser,
+        Carsten Miller,
+        Bianca Valentin,
+        Alfred Wassermann,
+        Peter Wilfahrt
+
+    This file is part of JSXGraph.
+
+    JSXGraph is free software: you can redistribute it and/or modify
+    it under the terms of the GNU Lesser General Public License as published by
+    the Free Software Foundation, either version 3 of the License, or
+    (at your option) any later version.
+
+    JSXGraph is distributed in the hope that it will be useful,
+    but WITHOUT ANY WARRANTY; without even the implied warranty of
+    MERCHANTABILITY or FITNESS FOR A PARTICULAR PURPOSE.  See the
+    GNU Lesser General Public License for more details.
+
+    You should have received a copy of the GNU Lesser General Public License
+    along with JSXGraph.  If not, see <http://www.gnu.org/licenses/>.
+*/
+
+/**
+ * @fileoverview In this file the Text element is defined.
+ */
+
+
+/**
+ * Construct and handle texts.
+ * @class Text: On creation the GEONExT syntax
+ * of <value>-terms 
+ * are converted into JavaScript syntax.
+ * The coordinates can be relative to the coordinates of an element "element".
+ * @constructor
+ * @return A new geometry element Text
+ */
+JXG.Text = function (board, content, coords, attributes) {
+    this.constructor(board, attributes, JXG.OBJECT_TYPE_TEXT, JXG.OBJECT_CLASS_OTHER);
+
+    var i;
+
+    this.content = content;
+    this.plaintext = '';
+
+    this.isDraggable = false;
+
+    if ((this.element = JXG.getRef(this.board, attributes.anchor))) {
+        var anchor;
+        if (this.visProp.islabel) {
+            //anchor = this.element.getLabelAnchor();
+            this.relativeCoords = new JXG.Coords(JXG.COORDS_BY_SCREEN, [parseFloat(coords[0]), parseFloat(coords[1])], this.board);
+        } else {
+            //anchor = this.element.getTextAnchor();
+            this.relativeCoords = new JXG.Coords(JXG.COORDS_BY_USER, [parseFloat(coords[0]), parseFloat(coords[1])], this.board);
+        }
+        this.element.addChild(this);
+
+        this.coords = new JXG.Coords(JXG.COORDS_BY_SCREEN, [0,0], this.board);
+            //[parseFloat(this.visProp.offsets[0]) + this.relativeCoords.scrCoords[1] + anchor.scrCoords[1],
+            // parseFloat(this.visProp.offsets[1]) + this.relativeCoords.scrCoords[2] + anchor.scrCoords[2]], this.board);
+        this.isDraggable = true;
+    } else {
+        if (JXG.isNumber(coords[0]) && JXG.isNumber(coords[1])) {
+            this.isDraggable = true;
+        }
+        this.X = JXG.createFunction(coords[0], this.board, null, true);
+        this.Y = JXG.createFunction(coords[1], this.board, null, true);
+
+        this.coords = new JXG.Coords(JXG.COORDS_BY_USER, [this.X(),this.Y()], this.board);
+        var fs = 'this.coords.setCoordinates(JXG.COORDS_BY_USER,[this.X(),this.Y()]);';
+        this.updateCoords = new Function('',fs);
+    }
+
+    if (typeof this.content === 'function') {
+        this.updateText = function() { this.plaintext = this.content(); };
+    } else {
+        if (JXG.isNumber(this.content)) {
+            this.content = (this.content).toFixed(this.visProp.digits);
+        } else {
+            if (this.visProp.useasciimathml) {
+                this.content = "'`" + this.content + "`'";              // Convert via ASCIIMathML
+            } else {
+                this.content = this.generateTerm(this.content);   // Converts GEONExT syntax into JavaScript string
+            }
+        }
+        this.updateText = new Function('this.plaintext = ' + this.content + ';');
+    }
+
+    this.size = [1.0, 1.0];
+    this.updateText();                    // First evaluation of the content.
+    
+    this.id = this.board.setId(this, 'T');
+    this.board.renderer.drawText(this);
+
+    if(!this.visProp.visible) {
+        this.board.renderer.hide(this);
+    }
+    
+    if (typeof this.content === 'string') {
+        this.notifyParents(this.content);
+    }
+
+    this.elType = 'text';
+
+    this.methodMap = JXG.deepCopy(this.methodMap, {
+        setText: 'setTextJessieCode',
+        free: 'free',
+        move: 'setCoords'
+    });
+
+    return this;
+};
+JXG.Text.prototype = new JXG.GeometryElement();
+
+JXG.extend(JXG.Text.prototype, /** @lends JXG.Text.prototype */ {
+    /**
+     * @private
+     * Test if the the screen coordinates (x,y) are in a small stripe 
+     * at the left side or at the right side of the text.
+     * Sensitivity is set in this.board.options.precision.hasPoint.
+     * @param {Number} x
+     * @param {Number} y 
+     * @return {Boolean} 
+     */
+    hasPoint: function (x, y) {
+        var lft, rt, top, bot,
+            r = this.board.options.precision.hasPoint;
+            
+        if (this.visProp.anchorx === 'right') {
+            lft = this.coords.scrCoords[1] - this.size[0];
+        } else if (this.visProp.anchorx === 'middle') {
+            lft = this.coords.scrCoords[1] - 0.5*this.size[0];
+        } else { 
+            lft = this.coords.scrCoords[1];
+        }
+        rt = lft + this.size[0];
+
+        if (this.visProp.anchory === 'top') {
+            bot = this.coords.scrCoords[2] + this.size[1];
+        } else if (this.visProp.anchorx === 'middle') {
+            bot = this.coords.scrCoords[2] + 0.5 * this.size[1];
+        } else { 
+            bot = this.coords.scrCoords[2];
+        }
+        top = bot - this.size[1];
+        
+        return (y >= top-r && y <= bot + r)
+                && ((x >= lft - r  && x <= lft + 2*r) 
+                    ||
+                    (x >= rt - 2*r && x <= rt + r)
+                   );
+    },
+
+    /**
+     * Defines new content but converts &lt; and &gt; to HTML entities before updating the DOM.
+     * @param {String|function} text
+     */
+    setTextJessieCode: function (text) {
+        var s;
+
+        this.visProp.castext = text;
+
+        if (typeof text === 'function') {
+            s = function () {
+                return text().replace(/</g, '&lt;').replace(/>/g, '&gt;');
+            };
+        } else {
+            if (JXG.isNumber(text)) {
+                s = text;
+            } else {
+                s = text.replace(/</g, '&lt;').replace(/>/g, '&gt;');
+            }
+        }
+        
+        return this.setText(s);
+    },
+
+    /**
+     * Defines new content.
+     * @param {String|function} text
+     * @return {JXG.Text} Reference to the text object.
+     */
+    setText: function(text) {
+        if (typeof text === 'function') {
+            this.updateText = function() { this.plaintext = text(); };
+        } else {
+            if (JXG.isNumber(text)) {
+                this.content = (text).toFixed(this.visProp.digits);
+            } else {
+                if (this.visProp.useasciimathml) {
+                    this.content = "'`" + text + "`'";              // Convert via ASCIIMathML
+                } else {
+                    this.content = this.generateTerm(text);   // Converts GEONExT syntax into JavaScript string
+                }
+            }
+            this.updateText = new Function('this.plaintext = ' + this.content + ';');
+        }
+
+        this.updateText();                    // First evaluation of the string.
+                                              // Needed for display='internal' and Canvas
+        this.prepareUpdate().update().updateRenderer();
+
+        return this;
+    },
+
+    /**
+     * Recompute the width and the height of the text box.
+     * Update array this.size with pixel values.
+     * The result may differ from browser to browser
+     * by some pixels.
+     * In IE and canvas we use a very crude estimation of the dimensions of
+     * the textbox. 
+     * In JSXGraph this.size is necessary for applying rotations in IE and
+     * for aligning text.
+     */
+    updateSize: function () {
+        var tmp;
+
+        // Here comes a very crude estimation of the dimensions of
+        // the textbox. It is only necessary for the IE.
+
+        if (typeof document === 'undefined') {
+            return this;
+        }
+
+        if (this.visProp.display=='html' && this.board.renderer.type!='vml') {
+            this.size = [this.rendNode.offsetWidth, this.rendNode.offsetHeight];
+        } else if (this.visProp.display=='internal' && this.board.renderer.type=='svg') {
+            try {
+                tmp = this.rendNode.getBBox();          // getBBox broken in FF 13? No.
+                this.size = [tmp.width, tmp.height];
+            } catch (e) {
+            }
+        } else if (this.board.renderer.type=='vml' || (this.visProp.display=='internal' && this.board.renderer.type=='canvas')) { 
+            this.size = [parseFloat(this.visProp.fontsize)*this.plaintext.length*0.45, parseFloat(this.visProp.fontsize)*0.9]
+        }
+        return this;
+    },
+
+    /**
+     * Return the width of the text element.
+     * @return {Array} [width, height] in pixel
+     */
+    getSize: function () {
+        return this.size;
+    },
+
+    /**
+     * Move the text to new coordinates.
+     * @param {number} x
+     * @param {number} y
+     * @return {object} reference to the text object.
+     */
+    setCoords: function (x,y) {
+        if (JXG.isArray(x) && x.length > 1) {
+            y = x[1];
+            x = x[0];
+        }
+
+        this.X = function() { return x; };
+        this.Y = function() { return y; };
+        this.coords = new JXG.Coords(JXG.COORDS_BY_USER, [x, y], this.board);
+
+        // this should be a local update, otherwise there might be problems
+        // with the tick update routine resulting in orphaned tick labels
+        this.prepareUpdate().update().updateRenderer();
+
+        return this;
+    },
+
+    free: function () {
+        this.X = JXG.createFunction(this.X(), this.board, '');
+        this.Y = JXG.createFunction(this.Y(), this.board, '');
+
+        this.isDraggable = true;
+    },
+
+    /**
+     * Evaluates the text.
+     * Then, the update function of the renderer
+     * is called. 
+     */
+    update: function () {
+        var anchor, sx, sy;
+
+        if (this.needsUpdate) {
+            if (this.relativeCoords) {
+                if (this.visProp.islabel) {
+                    sx =  parseFloat(this.visProp.offsets[0]);
+                    sy = -parseFloat(this.visProp.offsets[1]);
+                    anchor = this.element.getLabelAnchor();
+
+                    this.coords.setCoordinates(JXG.COORDS_BY_SCREEN,
+                        [sx + this.relativeCoords.scrCoords[1] + anchor.scrCoords[1],
+                         sy + this.relativeCoords.scrCoords[2] + anchor.scrCoords[2]]);
+                } else {
+                    anchor = this.element.getTextAnchor();
+                    this.coords.setCoordinates(JXG.COORDS_BY_USER,
+                        [this.relativeCoords.usrCoords[1] + anchor.usrCoords[1],
+                         this.relativeCoords.usrCoords[2] + anchor.usrCoords[2]]);
+                }
+            } else {
+                this.updateCoords();
+            }
+            this.updateText();
+            //this.updateSize();
+            this.updateTransform();
+        }
+        return this;
+    },
+
+    /**
+     * The update function of the renderert
+     * is called. 
+     * @private
+     */
+    updateRenderer: function () {
+        if (this.needsUpdate) {
+            this.board.renderer.updateText(this);
+            this.updateSize();
+            this.needsUpdate = false;
+        }
+        return this;
+    },
+
+    updateTransform: function () {
+        var i;
+
+        if (this.transformations.length==0) {
+            return;
+        }
+
+        for (i = 0; i < this.transformations.length; i++) {
+            this.transformations[i].update();
+        }
+
+	    return this;
+    },
+
+    /**
+     * Converts the GEONExT syntax of the <value> terms into JavaScript.
+     * Also, all Objects whose name appears in the term are searched and
+     * the text is added as child to these objects.
+     * @private
+     * @see Algebra
+     * @see #geonext2JS.
+     */
+    generateTerm: function (contentStr) {
+        var res,
+            plaintext = '""',
+            term;
+
+        contentStr = contentStr || '';
+        contentStr = contentStr.replace(/\r/g,''); 
+        contentStr = contentStr.replace(/\n/g,''); 
+        contentStr = contentStr.replace(/\"/g,'\\"'); 
+        contentStr = contentStr.replace(/\'/g,"\\'"); 
+        contentStr = contentStr.replace(/&amp;arc;/g,'&ang;'); 
+        contentStr = contentStr.replace(/<arc\s*\/>/g,'&ang;'); 
+        contentStr = contentStr.replace(/<sqrt\s*\/>/g,'&radic;'); 
+
+        // Convert GEONExT syntax into  JavaScript syntax
+        var i;
+
+        i = contentStr.indexOf('<value>');
+        var j = contentStr.indexOf('</value>');
+        if (i>=0) {
+            while (i>=0) {
+                plaintext += ' + "'+ JXG.GeonextParser.replaceSub(JXG.GeonextParser.replaceSup(contentStr.slice(0,i))) + '"';
+                term = contentStr.slice(i+7,j);
+                res = JXG.GeonextParser.geonext2JS(term, this.board);
+                res = res.replace(/\\"/g,'"');
+                res = res.replace(/\\'/g,"'");
+
+                if (res.indexOf('toFixed')<0) {  // GEONExT-Hack: apply rounding once only.  
+                    if (JXG.isNumber( (JXG.bind(new Function('return '+res+';'), this))() )) {          // output of a value tag
+                                                                                        // may also be a string
+                        plaintext += '+('+ res + ').toFixed('+(this.visProp.digits)+')';
+                    } else {
+                        plaintext += '+('+ res + ')';   
+                    }
+                } else {
+                    plaintext += '+('+ res + ')';
+                }
+                contentStr = contentStr.slice(j+8);
+                i = contentStr.indexOf('<value>');
+                j = contentStr.indexOf('</value>');
+            }
+        } //else {
+        plaintext += ' + "' + JXG.GeonextParser.replaceSub(JXG.GeonextParser.replaceSup(contentStr)) + '"';
+        //}
+        plaintext = plaintext.replace(/<overline>/g,'<span style=text-decoration:overline>');
+        plaintext = plaintext.replace(/<\/overline>/g,'</span>');
+        plaintext = plaintext.replace(/<arrow>/g,'<span style=text-decoration:overline>');
+        plaintext = plaintext.replace(/<\/arrow>/g,'</span>');
+
+        plaintext = plaintext.replace(/&amp;/g,'&'); // This should replace &amp;pi; by &pi;
+        return plaintext;
+    },
+
+    /**
+     * Finds dependencies in a given term and notifies the parents by adding the
+     * dependent object to the found objects child elements.
+     * @param {String} content String containing dependencies for the given object.
+     * @private
+     */
+    notifyParents: function (content) {
+        var res = null;
+
+        do {
+            var search = /<value>([\w\s\*\/\^\-\+\(\)\[\],<>=!]+)<\/value>/;
+            res = search.exec(content);
+            if (res!=null) {
+                JXG.GeonextParser.findDependencies(this,res[1],this.board);
+                content = content.substr(res.index);
+                content = content.replace(search,'');
+            }
+        } while (res!=null);
+        return this;
+    },
+
+    bounds: function () {
+        var c = this.coords.usrCoords;
+
+        return this.visProp.islabel ? [0, 0, 0, 0] : [c[1], c[2]+this.size[1], c[1]+this.size[0], c[2]];
+    },
+    
+    /**
+     * Sets x and y coordinate of the text.
+     * @param {number} method The type of coordinates used here. Possible values are {@link JXG.COORDS_BY_USER} and {@link JXG.COORDS_BY_SCREEN}.
+     * @param {Array} coords coordinates in screen/user units
+     * @param {Array} oldcoords previous coordinates in screen/user units
+     */
+    setPositionDirectly: function (method, coords, oldcoords) {
+        var dx, dy,
+            newCoords, oldCoords;
+            
+        if (this.relativeCoords) {
+            if (this.visProp.islabel) {
+                oldCoords = new JXG.Coords(method, oldcoords, this.board);
+                newCoords = new JXG.Coords(method, coords, this.board);
+                dx = newCoords.scrCoords[1]-oldCoords.scrCoords[1];
+                dy = newCoords.scrCoords[2]-oldCoords.scrCoords[2];
+                this.relativeCoords.scrCoords[1] += dx;
+                this.relativeCoords.scrCoords[2] += dy;
+            } else {
+                oldCoords = new JXG.Coords(method, oldcoords, this.board);
+                newCoords = new JXG.Coords(method, coords, this.board);
+                dx = newCoords.usrCoords[1]-oldCoords.usrCoords[1];
+                dy = newCoords.usrCoords[2]-oldCoords.usrCoords[2];
+                this.relativeCoords.usrCoords[1] += dx;
+                this.relativeCoords.usrCoords[2] += dy;
+            }
+        } else {
+            newCoords = new JXG.Coords(method, coords, this.board);
+            this.X = JXG.createFunction(newCoords.usrCoords[1], this.board, '');
+            this.Y = JXG.createFunction(newCoords.usrCoords[2], this.board, '');
+        }
+
+        return this;
+    }
+    
+});
+
+/**
+ * @class This element is used to provide a constructor for text, which is just a wrapper for element {@link Text}. 
+ * @pseudo
+ * @description
+ * @name Text
+ * @augments JXG.GeometryElement
+ * @constructor
+ * @type JXG.Text
+ *
+ * @param {number,function_number,function_String,function} x,y,str Parent elements for text elements.
+ *                     <p>
+ *                     x and y are the coordinates of the lower left corner of the text box. The position of the text is fixed, 
+ *                     x and y are numbers. The position is variable if x or y are functions.
+ *                     <p>
+ *                     The text to display may be given as string or as function returning a string.
+ *
+ * There is the attribute 'display' which takes the values 'html' or 'internal'. In case of 'html' a HTML division tag is created to display
+ * the text. In this case it is also possible to use ASCIIMathML. Incase of 'internal', a SVG or VML text element is used to display the text.
+ * @see JXG.Text
+ * @example
+ * // Create a fixed text at position [0,1].
+ *   var t1 = board.create('text',[0,1,"Hello World"]); 
+ * </pre><div id="896013aa-f24e-4e83-ad50-7bc7df23f6b7" style="width: 300px; height: 300px;"></div>
+ * <script type="text/javascript">
+ *   var t1_board = JXG.JSXGraph.initBoard('896013aa-f24e-4e83-ad50-7bc7df23f6b7', {boundingbox: [-3, 6, 5, -3], axis: true, showcopyright: false, shownavigation: false});
+ *   var t1 = t1_board.create('text',[0,1,"Hello World"]);
+ * </script><pre>
+ * @example
+ * // Create a variable text at a variable position.
+ *   var s = board.create('slider',[[0,4],[3,4],[-2,0,2]]);
+ *   var graph = board.create('text', 
+ *                        [function(x){ return s.Value();}, 1,
+ *                         function(){return "The value of s is"+s.Value().toFixed(2);}
+ *                        ]
+ *                     );
+ * </pre><div id="5441da79-a48d-48e8-9e53-75594c384a1c" style="width: 300px; height: 300px;"></div>
+ * <script type="text/javascript">
+ *   var t2_board = JXG.JSXGraph.initBoard('5441da79-a48d-48e8-9e53-75594c384a1c', {boundingbox: [-3, 6, 5, -3], axis: true, showcopyright: false, shownavigation: false});
+ *   var s = t2_board.create('slider',[[0,4],[3,4],[-2,0,2]]);
+ *   var t2 = t2_board.create('text',[function(x){ return s.Value();}, 1, function(){return "The value of s is "+s.Value().toFixed(2);}]);
+ * </script><pre>
+ */
+JXG.createText = function(board, parents, attributes) {
+    var attr, t;
+
+    attr = JXG.copyAttributes(attributes, board.options, 'text');
+
+    // downwards compatibility
+    attr.anchor = attr.parent || attr.anchor;
+
+    t = new JXG.Text(board, parents[parents.length-1], parents, attr);
+
+    if (typeof parents[parents.length-1] !== 'function') {
+        t.parents = parents;
+    }
+
+    return t;
+};
+
+JXG.JSXGraph.registerElement('text', JXG.createText);