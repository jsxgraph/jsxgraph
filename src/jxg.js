--- conflicted
+++ resolved
@@ -1,4 +1,3 @@
-<<<<<<< HEAD
 /*
     Copyright 2008-2025
         Matthias Ehmann,
@@ -193,361 +192,6 @@
             for (i = 0; i < ext.length; i++) {
                 e = ext[i].toLowerCase();
 
-                if (typeof this.readers[e] !== "function") {
-                    this.readers[e] = reader;
-                }
-            }
-        },
-
-        /**
-         * Creates a shortcut to a method, e.g. {@link JXG.Board#createElement} is a shortcut to {@link JXG.Board#create}.
-         * Sometimes the target is undefined by the time you want to define the shortcut so we need this little helper.
-         * @param {Object} object The object the method we want to create a shortcut for belongs to.
-         * @param {String} fun The method we want to create a shortcut for.
-         * @returns {Function} A function that calls the given method.
-         */
-        shortcut: function (object, fun) {
-            return function () {
-                return object[fun].apply(this, arguments);
-            };
-        },
-
-        /**
-         * s may be a string containing the name or id of an element or even a reference
-         * to the element itself. This function returns a reference to the element. Search order: id, name.
-         * @param {JXG.Board} board Reference to the board the element belongs to.
-         * @param {String} s String or reference to a JSXGraph element.
-         * @returns {Object} Reference to the object given in parameter object
-         * @deprecated Use {@link JXG.Board#select}
-         */
-        getRef: function (board, s) {
-            jxg.deprecated("JXG.getRef()", "Board.select()");
-            return board.select(s);
-        },
-
-        /**
-         * This is just a shortcut to {@link JXG.getRef}.
-         * @deprecated Use {@link JXG.Board#select}.
-         */
-        getReference: function (board, s) {
-            jxg.deprecated("JXG.getReference()", "Board.select()");
-            return board.select(s);
-        },
-
-        /**
-         * s may be the string containing the id of an HTML tag that hosts a JSXGraph board.
-         * This function returns the reference to the board.
-         * @param  {String} s String of an HTML tag that hosts a JSXGraph board
-         * @returns {Object} Reference to the board or null.
-         */
-        getBoardByContainerId: function (s) {
-            var b;
-            for (b in JXG.boards) {
-                if (JXG.boards.hasOwnProperty(b) && JXG.boards[b].container === s) {
-                    return JXG.boards[b];
-                }
-            }
-
-            return null;
-        },
-
-        /**
-         * This method issues a warning to the developer that the given function is deprecated
-         * and, if available, offers an alternative to the deprecated function.
-         * @param {String} what Describes the function that is deprecated
-         * @param {String} [replacement] The replacement that should be used instead.
-         */
-        deprecated: function (what, replacement) {
-            var warning = what + " is deprecated.";
-
-            if (replacement) {
-                warning += " Please use " + replacement + " instead.";
-            }
-
-            jxg.warn(warning);
-        },
-
-        /**
-         * Outputs a warning via console.warn(), if available. If console.warn() is
-         * unavailable this function will look for an HTML element with the id 'warning'
-         * and append the warning to this element's innerHTML.
-         * @param {String} warning The warning text
-         */
-        warn: function (warning) {
-            if (typeof window === "object" && window.console && console.warn) {
-                console.warn("WARNING:", warning);
-            } else if (typeof document === "object" && document.getElementById("warning")) {
-                document.getElementById("debug").innerHTML += "WARNING: " + warning + "<br />";
-            }
-        },
-
-        /**
-         * Add something to the debug log. If available a JavaScript debug console is used. Otherwise
-         * we're looking for a HTML div with id "debug". If this doesn't exist, too, the output is omitted.
-         * @param s An arbitrary number of parameters.
-         * @see JXG.debugWST
-         */
-        debugInt: function (s) {
-            var i, p;
-
-            for (i = 0; i < arguments.length; i++) {
-                p = arguments[i];
-                if (typeof window === "object" && window.console && console.log) {
-                    console.log(p);
-                } else if (typeof document === "object" && document.getElementById("debug")) {
-                    document.getElementById("debug").innerHTML += p + "<br/>";
-                }
-            }
-        },
-
-        /**
-         * Add something to the debug log. If available a JavaScript debug console is used. Otherwise
-         * we're looking for a HTML div with id "debug". If this doesn't exist, too, the output is omitted.
-         * This method adds a stack trace (if available).
-         * @param s An arbitrary number of parameters.
-         * @see JXG.debug
-         */
-        debugWST: function (s) {
-            var e = new Error();
-
-            jxg.debugInt.apply(this, arguments);
-
-            if (e && e.stack) {
-                jxg.debugInt("stacktrace");
-                jxg.debugInt(e.stack.split("\n").slice(1).join("\n"));
-            }
-        },
-
-        /**
-         * Add something to the debug log. If available a JavaScript debug console is used. Otherwise
-         * we're looking for a HTML div with id "debug". If this doesn't exist, too, the output is omitted.
-         * This method adds a line of the stack trace (if available).
-         *
-         * @param s An arbitrary number of parameters.
-         * @see JXG.debug
-         */
-        debugLine: function (s) {
-            var e = new Error();
-
-            jxg.debugInt.apply(this, arguments);
-
-            if (e && e.stack) {
-                jxg.debugInt("Called from", e.stack.split("\n").slice(2, 3).join("\n"));
-            }
-        },
-
-        /**
-         * Add something to the debug log. If available a JavaScript debug console is used. Otherwise
-         * we're looking for a HTML div with id "debug". If this doesn't exist, too, the output is omitted.
-         * @param s An arbitrary number of parameters.
-         * @see JXG.debugWST
-         * @see JXG.debugLine
-         * @see JXG.debugInt
-         */
-        debug: function (s) {
-            jxg.debugInt.apply(this, arguments);
-        },
-
-        themes: {}
-    }
-);
-
-export default jxg;
-=======
-/*
-    Copyright 2008-2025
-        Matthias Ehmann,
-        Michael Gerhaeuser,
-        Carsten Miller,
-        Bianca Valentin,
-        Andreas Walter,
-        Alfred Wassermann,
-        Peter Wilfahrt
-
-    This file is part of JSXGraph and JSXCompressor.
-
-    JSXGraph is free software dual licensed under the GNU LGPL or MIT License.
-    JSXCompressor is free software dual licensed under the GNU LGPL or Apache License.
-
-    You can redistribute it and/or modify it under the terms of the
-
-      * GNU Lesser General Public License as published by
-        the Free Software Foundation, either version 3 of the License, or
-        (at your option) any later version
-      OR
-      * MIT License: https://github.com/jsxgraph/jsxgraph/blob/master/LICENSE.MIT
-      OR
-      * Apache License Version 2.0
-
-    JSXGraph is distributed in the hope that it will be useful,
-    but WITHOUT ANY WARRANTY; without even the implied warranty of
-    MERCHANTABILITY or FITNESS FOR A PARTICULAR PURPOSE.  See the
-    GNU Lesser General Public License for more details.
-
-    You should have received a copy of the GNU Lesser General Public License, Apache
-    License, and the MIT License along with JSXGraph. If not, see
-    <https://www.gnu.org/licenses/>, <https://www.apache.org/licenses/LICENSE-2.0.html>,
-    and <https://opensource.org/licenses/MIT/>.
-
- */
-
-/*global JXG: true, define: true, jQuery: true, window: true, document: true, navigator: true, require: true, module: true, console: true */
-/*jslint nomen:true, plusplus:true, forin:true*/
-
-/**
- * @fileoverview The JSXGraph object is defined in this file. JXG.JSXGraph controls all boards.
- * It has methods to create, save, load and free boards. Additionally some helper functions are
- * defined in this file directly in the JXG namespace.
- */
-
-/**
- * JXG is the top object of JSXGraph and defines the namespace
- *
- * @name JXG
- * @exports jxg as JXG
- * @namespace
- */
-var jxg = {};
-
-// Make sure JXG.extend is not defined.
-// If JSXGraph is compiled as an amd module, it is possible that another JSXGraph version is already loaded and we
-// therefore must not re-use the global JXG variable. But in this case JXG.extend will already be defined.
-// This is the reason for this check.
-// The try-statement is necessary, otherwise an error is thrown in certain imports, e.g. in deno.
-try {
-    if (typeof JXG === "object" && !JXG.extend) {
-        jxg = JXG;
-    }
-} catch (e) {}
-
-// We need the following two methods "extend" and "shortcut" to create the JXG object via JXG.extend.
-
-/**
- * Copy all properties of the <tt>extension</tt> object to <tt>object</tt>.
- * @param {Object} object
- * @param {Object} extension
- * @param {Boolean} [onlyOwn=false] Only consider properties that belong to extension itself, not any inherited properties.
- * @param {Boolean} [toLower=false] If true the keys are convert to lower case. This is needed for visProp, see JXG#copyAttributes
- */
-jxg.extend = function (object, extension, onlyOwn, toLower) {
-    var e, e2;
-
-    onlyOwn = onlyOwn || false;
-    toLower = toLower || false;
-
-    // the purpose of this for...in loop is indeed to use hasOwnProperty only if the caller
-    // explicitly wishes so.
-    for (e in extension) {
-        if (!onlyOwn || (onlyOwn && extension.hasOwnProperty(e))) {
-            if (toLower) {
-                e2 = e.toLowerCase();
-            } else {
-                e2 = e;
-            }
-
-            object[e2] = extension[e];
-        }
-    }
-};
-
-/**
- * Set a constant <tt>name</tt> in <tt>object</tt> to <tt>value</tt>. The value can't be changed after declaration.
- * @param {Object} object
- * @param {String} name
- * @param {Number|String|Boolean} value
- * @param {Boolean} ignoreRedefine This should be left at its default: false.
- */
-jxg.defineConstant = function (object, name, value, ignoreRedefine) {
-    ignoreRedefine = ignoreRedefine || false;
-
-    if (ignoreRedefine && jxg.exists(object[name])) {
-        return;
-    }
-
-    Object.defineProperty(object, name, {
-        value: value,
-        writable: false,
-        enumerable: true,
-        configurable: false
-    });
-};
-
-/**
- * Copy all properties of the <tt>constants</tt> object in <tt>object</tt> as a constant.
- * @param {Object} object
- * @param {Object} constants
- * @param {Boolean} [onlyOwn=false] Only consider properties that belong to extension itself, not any inherited properties.
- * @param {Boolean} [toUpper=false] If true the keys are convert to lower case. This is needed for visProp, see JXG#copyAttributes
- */
-jxg.extendConstants = function (object, constants, onlyOwn, toUpper) {
-    var e, e2;
-
-    onlyOwn = onlyOwn || false;
-    toUpper = toUpper || false;
-
-    // The purpose of this for...in loop is indeed to use hasOwnProperty only if the caller explicitly wishes so.
-    for (e in constants) {
-        if (!onlyOwn || (onlyOwn && constants.hasOwnProperty(e))) {
-            if (toUpper) {
-                e2 = e.toUpperCase();
-            } else {
-                e2 = e;
-            }
-
-            this.defineConstant(object, e2, constants[e]);
-        }
-    }
-};
-
-jxg.extend(
-    jxg,
-    /** @lends JXG */ {
-        /**
-         * Store a reference to every board in this central list. This will at some point
-         * replace JXG.JSXGraph.boards.
-         * @type Object
-         */
-        boards: {},
-
-        /**
-         * Store the available file readers in this structure.
-         * @type Object
-         */
-        readers: {},
-
-        /**
-         * Associative array that keeps track of all constructable elements registered
-         * via {@link JXG.registerElement}.
-         * @type Object
-         */
-        elements: {},
-
-        /**
-         * This registers a new construction element to JSXGraph for the construction via the {@link JXG.Board.create}
-         * interface.
-         * @param {String} element The elements name. This is case-insensitive, existing elements with the same name
-         * will be overwritten.
-         * @param {Function} creator A reference to a function taking three parameters: First the board, the element is
-         * to be created on, a parent element array, and an attributes object. See {@link JXG.createPoint} or any other
-         * <tt>JXG.create...</tt> function for an example.
-         */
-        registerElement: function (element, creator) {
-            element = element.toLowerCase();
-            this.elements[element] = creator;
-        },
-
-        /**
-         * Register a file reader.
-         * @param {function} reader A file reader. This object has to provide two methods: <tt>prepareString()</tt>
-         * and <tt>read()</tt>.
-         * @param {Array} ext
-         */
-        registerReader: function (reader, ext) {
-            var i, e;
-
-            for (i = 0; i < ext.length; i++) {
-                e = ext[i].toLowerCase();
-
                 if (typeof this.readers[e] !== 'function') {
                     this.readers[e] = reader;
                 }
@@ -707,5 +351,4 @@
     }
 );
 
-export default jxg;
->>>>>>> 76575604
+export default jxg;