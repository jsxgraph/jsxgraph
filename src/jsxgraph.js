/*
    Copyright 2008-2022
        Matthias Ehmann,
        Michael Gerhaeuser,
        Carsten Miller,
        Bianca Valentin,
        Alfred Wassermann,
        Peter Wilfahrt

    This file is part of JSXGraph.

    JSXGraph is free software dual licensed under the GNU LGPL or MIT License.

    You can redistribute it and/or modify it under the terms of the

      * GNU Lesser General Public License as published by
        the Free Software Foundation, either version 3 of the License, or
        (at your option) any later version
      OR
      * MIT License: https://github.com/jsxgraph/jsxgraph/blob/master/LICENSE.MIT

    JSXGraph is distributed in the hope that it will be useful,
    but WITHOUT ANY WARRANTY; without even the implied warranty of
    MERCHANTABILITY or FITNESS FOR A PARTICULAR PURPOSE.  See the
    GNU Lesser General Public License for more details.

    You should have received a copy of the GNU Lesser General Public License and
    the MIT License along with JSXGraph. If not, see <http://www.gnu.org/licenses/>
    and <http://opensource.org/licenses/MIT/>.
 */

/*global JXG: true, document:true, jQuery:true, define: true, window: true*/
/*jslint nomen: true, plusplus: true*/

/**
 * @fileoverview The JSXGraph object is defined in this file. JXG.JSXGraph controls all boards.
 * It has methods to create, save, load and free boards. Additionally some helper functions are
 * defined in this file directly in the JXG namespace.
 * @version 0.99
 */

import JXG from "./jxg";
import Env from "./utils/env";
import Type from "./utils/type";
import Board from "./base/board";
import FileReader from "./reader/file";
import Options from "./options";
import SVGRenderer from "./renderer/svg";
import VMLRenderer from "./renderer/vml";
import CanvasRenderer from "./renderer/canvas";
import NoRenderer from "./renderer/no";

/**
 * Constructs a new JSXGraph singleton object.
 * @class The JXG.JSXGraph singleton stores all properties required
 * to load, save, create and free a board.
 */
JXG.JSXGraph = {
    /**
     * Stores the renderer that is used to draw the boards.
     * @type String
     */
    rendererType: (function () {
        Options.board.renderer = "no";

        if (Env.supportsVML()) {
            Options.board.renderer = "vml";
            // Ok, this is some real magic going on here. IE/VML always was so
            // terribly slow, except in one place: Examples placed in a moodle course
            // was almost as fast as in other browsers. So i grabbed all the css and
            // lib scripts from our moodle, added them to a jsxgraph example and it
            // worked. next step was to strip all the css/lib code which didn't affect
            // the VML update speed. The following five lines are what was left after
            // the last step and yes - it basically does nothing but reads two
            // properties of document.body on every mouse move. why? we don't know. if
            // you know, please let us know.
            //
            // If we want to use the strict mode we have to refactor this a little bit. Let's
            // hope the magic isn't gone now. Anywho... it's only useful in old versions of IE
            // which should not be used anymore.
            document.onmousemove = function () {
                var t;

                if (document.body) {
                    t = document.body.scrollLeft;
                    t += document.body.scrollTop;
                }

                return t;
            };
        }

        if (Env.supportsCanvas()) {
            Options.board.renderer = "canvas";
        }

        if (Env.supportsSVG()) {
            Options.board.renderer = "svg";
        }

        // we are inside node
        if (Env.isNode() && Env.supportsCanvas()) {
            Options.board.renderer = "canvas";
        }

        if (Env.isNode() || Options.renderer === "no") {
            Options.text.display = "internal";
            Options.infobox.display = "internal";
        }

        return Options.board.renderer;
    })(),

    /**
     * Initialize the rendering engine
     *
     * @param  {String} box        HTML id of the div-element which hosts the JSXGraph construction
     * @param  {Object} dim        The dimensions of the board
     * @param  {Object} doc        Usually, this is document object of the browser window.  If false or null, this defaults
     * to the document object of the browser.
     * @param  {Object} attrRenderer Attribute 'renderer', speficies the rendering engine. Possible values are 'auto', 'svg',
     *  'canvas', 'no', and 'vml'.
     * @returns {Object}           Reference to the rendering engine object.
     * @private
     */
    initRenderer: function (box, dim, doc, attrRenderer) {
        var boxid, renderer;

        // Former version:
        // doc = doc || document
        if ((!Type.exists(doc) || doc === false) && typeof document === "object") {
            doc = document;
        }

        if (typeof doc === "object" && box !== null) {
            boxid = doc.getElementById(box);

            // Remove everything from the container before initializing the renderer and the board
            while (boxid.firstChild) {
                boxid.removeChild(boxid.firstChild);
            }
        } else {
            boxid = box;
        }

        // If attrRenderer is not supplied take the first available renderer
        if (attrRenderer === undefined || attrRenderer === "auto") {
            attrRenderer = this.rendererType;
        }
        // create the renderer
        if (attrRenderer === "svg") {
            renderer = new SVGRenderer(boxid, dim);
        } else if (attrRenderer === "vml") {
            renderer = new VMLRenderer(boxid);
        } else if (attrRenderer === "canvas") {
            renderer = new CanvasRenderer(boxid, dim);
        } else {
            renderer = new NoRenderer();
        }

<<<<<<< HEAD
        return renderer;
    },
=======
        /**
         * Merge the user supplied attributes with the attributes in options.js
         *
         * @param {Object} attributes User supplied attributes
         * @returns {Object} Merged attributes for the board
         *
         * @private
         */
        _setAttributes: function(attributes) {
            // merge attributes
            var attr = Type.copyAttributes(attributes, Options, 'board');

            // The attributes which are objects have to be copied separately
            attr.zoom = Type.copyAttributes(attr, Options, 'board', 'zoom');
            attr.pan = Type.copyAttributes(attr, Options, 'board', 'pan');
            attr.drag = Type.copyAttributes(attr, Options, 'board', 'drag');
            attr.keyboard = Type.copyAttributes(attr, Options, 'board', 'keyboard');
            attr.selection = Type.copyAttributes(attr, Options, 'board', 'selection');
            attr.navbar = Type.copyAttributes(attr.navbar, Options, 'navbar');
            attr.screenshot = Type.copyAttributes(attr, Options, 'board', 'screenshot');
            attr.resize = Type.copyAttributes(attr, Options, 'board', 'resize');
            attr.fullscreen = Type.copyAttributes(attr, Options, 'board', 'fullscreen');
            attr.logging = Type.copyAttributes(attr, Options, 'board', 'logging');

            // Treat moveTarget separately, because deepCopy will not work here.
            // Reason: moveTarget will be an HTML node and it is prevented that Type.deepCopy will copy it.
            attr.movetarget = attributes.moveTarget || attributes.movetarget || Options.board.moveTarget;

            return attr;
        },
>>>>>>> 040a93f4

    /**
     * Merge the user supplied attributes with the attributes in options.js
     *
     * @param {Object} attributes User supplied attributes
     * @returns {Object} Merged attributes for the board
     *
     * @private
     */
    _setAttributes: function (attributes) {
        // merge attributes
        var attr = Type.copyAttributes(attributes, Options, "board");

        // The attributes which are objects have to be copied separately
        attr.zoom = Type.copyAttributes(attr, Options, "board", "zoom");
        attr.pan = Type.copyAttributes(attr, Options, "board", "pan");
        attr.drag = Type.copyAttributes(attr, Options, "board", "drag");
        attr.keyboard = Type.copyAttributes(attr, Options, "board", "keyboard");
        attr.selection = Type.copyAttributes(attr, Options, "board", "selection");
        attr.navbar = Type.copyAttributes(attr.navbar, Options, "navbar");
        attr.screenshot = Type.copyAttributes(attr, Options, "board", "screenshot");
        attr.resize = Type.copyAttributes(attr, Options, "board", "resize");
        attr.fullscreen = Type.copyAttributes(attr, Options, "board", "fullscreen");

        // Treat moveTarget separately, because deepCopy will not work here.
        // Reason: moveTarget will be an HTML node and it is prevented that Type.deepCopy will copy it.
        attr.movetarget =
            attributes.moveTarget || attributes.movetarget || Options.board.moveTarget;

        return attr;
    },

    /**
     * Further initialization of the board. Set some properties from attribute values.
     *
     * @param {JXG.Board} board
     * @param {Object} attr attributes object
     * @param {Object} dimensions Object containing dimensions of the canvas
     *
     * @private
     */
    _fillBoard: function (board, attr, dimensions) {
        board.initInfobox();
        board.maxboundingbox = attr.maxboundingbox;
        board.resizeContainer(dimensions.width, dimensions.height, true, true);
        board._createSelectionPolygon(attr);
        board.renderer.drawZoomBar(board, attr.navbar);
        JXG.boards[board.id] = board;
    },

    /**
     *
     * @param {String} container HTML-ID to the HTML-element in which the board is painted.
     * @param {*} attr An object that sets some of the board properties.
     *
     * @private
     */
    _setARIA: function (container, attr) {
        var doc = attr.document,
            doc_glob,
            node_jsx,
            newNode,
            parent,
            id_label,
            id_description;


            if (typeof doc !== 'object') {
                if (!Env.isBrowser) {
                    return;
                }
                doc = document;
            }

        node_jsx = doc.getElementById(container);
        doc_glob = node_jsx.ownerDocument; // This is the window.document element, needed below.
        parent = node_jsx.parentNode;

        id_label = container + "_ARIAlabel";
        id_description = container + "_ARIAdescription";

        newNode = doc_glob.createElement("div");
        newNode.innerHTML = attr.title;
        newNode.setAttribute("id", id_label);
        newNode.style.display = "none";
        parent.insertBefore(newNode, node_jsx);

        newNode = doc_glob.createElement("div");
        newNode.innerHTML = attr.description;
        newNode.setAttribute("id", id_description);
        newNode.style.display = "none";
        parent.insertBefore(newNode, node_jsx);

        node_jsx.setAttribute("aria-labelledby", id_label);
        node_jsx.setAttribute("aria-describedby", id_description);
    },

    /**
     * Remove the two corresponding ARIA divs when freeing a board
     *
     * @param {JXG.Board} board
     *
     * @private
     */
    _removeARIANodes: function (board) {
        var node, id, doc;

        doc = board.document || document;
        if (typeof doc !== "object") {
            return;
        }

        id = board.containerObj.getAttribute("aria-labelledby");
        node = doc.getElementById(id);
        if (node && node.parentNode) {
            node.parentNode.removeChild(node);
        }
        id = board.containerObj.getAttribute("aria-describedby");
        node = doc.getElementById(id);
        if (node && node.parentNode) {
            node.parentNode.removeChild(node);
        }
    },

    /**
     * Initialise a new board.
     * @param {String} box HTML-ID to the HTML-element in which the board is painted.
     * @param {Object} attributes An object that sets some of the board properties. Most of these properties can be set via JXG.Options.
     * @param {Array} [attributes.boundingbox=[-5, 5, 5, -5]] An array containing four numbers describing the left, top, right and bottom boundary of the board in user coordinates
     * @param {Boolean} [attributes.keepaspectratio=false] If <tt>true</tt>, the bounding box is adjusted to the same aspect ratio as the aspect ratio of the div containing the board.
     * @param {Boolean} [attributes.showCopyright=false] Show the copyright string in the top left corner.
     * @param {Boolean} [attributes.showNavigation=false] Show the navigation buttons in the bottom right corner.
     * @param {Object} [attributes.zoom] Allow the user to zoom with the mouse wheel or the two-fingers-zoom gesture.
     * @param {Object} [attributes.pan] Allow the user to pan with shift+drag mouse or two-fingers-pan gesture.
     * @param {Object} [attributes.drag] Allow the user to drag objects with a pointer device.
     * @param {Object} [attributes.keyboard] Allow the user to drag objects with arrow keys on keyboard.
     * @param {Boolean} [attributes.axis=false] If set to true, show the axis. Can also be set to an object that is given to both axes as an attribute object.
     * @param {Boolean|Object} [attributes.grid] If set to true, shows the grid. Can also be set to an object that is given to the grid as its attribute object.
     * @param {Boolean} [attributes.registerEvents=true] Register mouse / touch events.
     * @returns {JXG.Board} Reference to the created board.
     *
     * @see JXG.AbstractRenderer#drawZoomBar
     */
    initBoard: function (box, attributes) {
        var originX,
            originY,
            unitX,
            unitY,
            renderer,
            offX = 0,
            offY = 0,
            w,
            h,
            dimensions,
            bbox,
            attr,
            axattr,
            axattr_x,
            axattr_y,
            board;

        attributes = attributes || {};
        attr = this._setAttributes(attributes);

        dimensions = Env.getDimensions(box, attr.document);

        if (attr.unitx || attr.unity) {
            originX = Type.def(attr.originx, 150);
            originY = Type.def(attr.originy, 150);
            unitX = Type.def(attr.unitx, 50);
            unitY = Type.def(attr.unity, 50);
        } else {
            bbox = attr.boundingbox;
            if (bbox[0] < attr.maxboundingbox[0]) {
                bbox[0] = attr.maxboundingbox[0];
            }
            if (bbox[1] > attr.maxboundingbox[1]) {
                bbox[1] = attr.maxboundingbox[1];
            }
            if (bbox[2] > attr.maxboundingbox[2]) {
                bbox[2] = attr.maxboundingbox[2];
            }
            if (bbox[3] < attr.maxboundingbox[3]) {
                bbox[3] = attr.maxboundingbox[3];
            }

            w = parseInt(dimensions.width, 10);
            h = parseInt(dimensions.height, 10);

            if (Type.exists(bbox) && attr.keepaspectratio) {
                /*
                 * If the boundingbox attribute is given and the ratio of height and width of the
                 * sides defined by the bounding box and the ratio of the dimensions of the div tag
                 * which contains the board do not coincide, then the smaller side is chosen.
                 */
                unitX = w / (bbox[2] - bbox[0]);
                unitY = h / (bbox[1] - bbox[3]);

                if (Math.abs(unitX) < Math.abs(unitY)) {
                    unitY = (Math.abs(unitX) * unitY) / Math.abs(unitY);
                    // Add the additional units in equal portions above and below
                    offY = (h / unitY - (bbox[1] - bbox[3])) * 0.5;
                } else {
                    unitX = (Math.abs(unitY) * unitX) / Math.abs(unitX);
                    // Add the additional units in equal portions left and right
                    offX = (w / unitX - (bbox[2] - bbox[0])) * 0.5;
                }
            } else {
                unitX = w / (bbox[2] - bbox[0]);
                unitY = h / (bbox[1] - bbox[3]);
            }
            originX = -unitX * (bbox[0] - offX);
            originY = unitY * (bbox[1] + offY);
        }

        renderer = this.initRenderer(box, dimensions, attr.document, attr.renderer);
        this._setARIA(box, attr);

        // create the board
        board = new Board(
            box,
            renderer,
            attr.id,
            [originX, originY],
            attr.zoomfactor * attr.zoomx,
            attr.zoomfactor * attr.zoomy,
            unitX,
            unitY,
            dimensions.width,
            dimensions.height,
            attr
        );

        board.keepaspectratio = attr.keepaspectratio;

        this._fillBoard(board, attr, dimensions);

        // create elements like axes, grid, navigation, ...
        board.suspendUpdate();
        if (attr.axis) {
            axattr = typeof attr.axis === "object" ? attr.axis : {};

            // The defaultAxes attributes are overwritten by user supplied axis object.
            axattr_x = Type.deepCopy(Options.board.defaultAxes.x, axattr);
            axattr_y = Type.deepCopy(Options.board.defaultAxes.y, axattr);
            // The user supplied defaultAxes attributes are merged in.
            if (attr.defaultaxes.x) {
                axattr_x = Type.deepCopy(axattr_x, attr.defaultaxes.x);
            }
            if (attr.defaultaxes.y) {
                axattr_y = Type.deepCopy(axattr_y, attr.defaultaxes.y);
            }

            board.defaultAxes = {};
            board.defaultAxes.x = board.create(
                "axis",
                [
                    [0, 0],
                    [1, 0]
                ],
                axattr_x
            );
            board.defaultAxes.y = board.create(
                "axis",
                [
                    [0, 0],
                    [0, 1]
                ],
                axattr_y
            );
        }
        if (attr.grid) {
            board.create("grid", [], typeof attr.grid === "object" ? attr.grid : {});
        }
        board.unsuspendUpdate();

        return board;
    },

    /**
     * Load a board from a file containing a construction made with either GEONExT,
     * Intergeo, Geogebra, or Cinderella.
     * @param {String} box HTML-ID to the HTML-element in which the board is painted.
     * @param {String} file base64 encoded string.
     * @param {String} format containing the file format: 'Geonext' or 'Intergeo'.
     * @param {Object} attributes Attributes for the board and 'encoding'.
     *  Compressed files need encoding 'iso-8859-1'. Otherwise it probably is 'utf-8'.
     * @param {Function} callback
     * @returns {JXG.Board} Reference to the created board.
     * @see JXG.FileReader
     * @see JXG.GeonextReader
     * @see JXG.GeogebraReader
     * @see JXG.IntergeoReader
     * @see JXG.CinderellaReader
     *
     * @example
     * // Uncompressed file
     * var board = JXG.JSXGraph.loadBoardFromFile('jxgbox', 'filename', 'geonext',
     *      {encoding: 'utf-8'},
     *      function (board) { console.log("Done loading"); }
     * );
     * // Compressed file
     * var board = JXG.JSXGraph.loadBoardFromFile('jxgbox', 'filename', 'geonext',
     *      {encoding: 'iso-8859-1'},
     *      function (board) { console.log("Done loading"); }
     * );
     *
     * @example
     * // From <input type="file" id="localfile" />
     * var file = document.getElementById('localfile').files[0];
     * JXG.JSXGraph.loadBoardFromFile('jxgbox', file, 'geonext',
     *      {encoding: 'utf-8'},
     *      function (board) { console.log("Done loading"); }
     * );
     */
    loadBoardFromFile: function (box, file, format, attributes, callback) {
        var attr, renderer, board, dimensions, encoding;

        attributes = attributes || {};
        attr = this._setAttributes(attributes);

        dimensions = Env.getDimensions(box, attr.document);
        renderer = this.initRenderer(box, dimensions, attr.document, attr.renderer);
        this._setARIA(box, attr);

        /* User default parameters, in parse* the values in the gxt files are submitted to board */
        board = new Board(
            box,
            renderer,
            "",
            [150, 150],
            1,
            1,
            50,
            50,
            dimensions.width,
            dimensions.height,
            attr
        );
        this._fillBoard(board, attr, dimensions);
        encoding = attr.encoding || "iso-8859-1";
        FileReader.parseFileContent(file, board, format, true, encoding, callback);

        return board;
    },

    /**
     * Load a board from a base64 encoded string containing a construction made with either GEONExT,
     * Intergeo, Geogebra, or Cinderella.
     * @param {String} box HTML-ID to the HTML-element in which the board is painted.
     * @param {String} string base64 encoded string.
     * @param {String} format containing the file format: 'Geonext', 'Intergeo', 'Geogebra'.
     * @param {Object} attributes Attributes for the board and 'encoding'.
     *  Compressed files need encoding 'iso-8859-1'. Otherwise it probably is 'utf-8'.
     * @param {Function} callback
     * @returns {JXG.Board} Reference to the created board.
     * @see JXG.FileReader
     * @see JXG.GeonextReader
     * @see JXG.GeogebraReader
     * @see JXG.IntergeoReader
     * @see JXG.CinderellaReader
     */
    loadBoardFromString: function (box, string, format, attributes, callback) {
        var attr, renderer, board, dimensions;

        attributes = attributes || {};
        attr = this._setAttributes(attributes);

            dimensions = Env.getDimensions(box, attr.document);
            renderer = this.initRenderer(box, dimensions, attr.document, attr.renderer);
            this._setARIA(box, attr);

        /* User default parameters, in parse* the values in the gxt files are submitted to board */
        board = new Board(
            box,
            renderer,
            "",
            [150, 150],
            1.0,
            1.0,
            50,
            50,
            dimensions.width,
            dimensions.height,
            attr
        );
        this._fillBoard(board, attr, dimensions);
        FileReader.parseString(string, board, format, true, callback);

        return board;
    },

    /**
     * Delete a board and all its contents.
     * @param {JXG.Board,String} board HTML-ID to the DOM-element in which the board is drawn.
     */
    freeBoard: function (board) {
        var el;

        if (typeof board === "string") {
            board = JXG.boards[board];
        }

        this._removeARIANodes(board);
        board.removeEventHandlers();
        board.suspendUpdate();

        // Remove all objects from the board.
        for (el in board.objects) {
            if (board.objects.hasOwnProperty(el)) {
                board.objects[el].remove();
            }
        }

        // Remove all the other things, left on the board, XHTML save
        while (board.containerObj.firstChild) {
            board.containerObj.removeChild(board.containerObj.firstChild);
        }

        // Tell the browser the objects aren't needed anymore
        for (el in board.objects) {
            if (board.objects.hasOwnProperty(el)) {
                delete board.objects[el];
            }
        }

        // Free the renderer and the algebra object
        delete board.renderer;

        // clear the creator cache
        board.jc.creator.clearCache();
        delete board.jc;

        // Finally remove the board itself from the boards array
        delete JXG.boards[board.id];
    },

    /**
     * @deprecated Use JXG#registerElement
     * @param element
     * @param creator
     */
    registerElement: function (element, creator) {
        JXG.deprecated("JXG.JSXGraph.registerElement()", "JXG.registerElement()");
        JXG.registerElement(element, creator);
    }
};

// JessieScript/JessieCode startup:
// Search for script tags of type text/jessiescript and interprete them.
if (Env.isBrowser && typeof window === "object" && typeof document === "object") {
    Env.addEvent(
        window,
        "load",
        function () {
            var type,
                i,
                j,
                div,
                id,
                board,
                txt,
                width,
                height,
                maxWidth,
                aspectRatio,
                cssClasses,
                bbox,
                axis,
                grid,
                code,
                src,
                request,
                postpone = false,
                scripts = document.getElementsByTagName("script"),
                init = function (code, type, bbox) {
                    var board = JXG.JSXGraph.initBoard(id, {
                        boundingbox: bbox,
                        keepaspectratio: true,
                        grid: grid,
                        axis: axis,
                        showReload: true
                    });

                    if (type.toLowerCase().indexOf("script") > -1) {
                        board.construct(code);
                    } else {
                        try {
                            board.jc.parse(code);
                        } catch (e2) {
                            JXG.debug(e2);
                        }
                    }

                    return board;
                },
                makeReload = function (board, code, type, bbox) {
                    return function () {
                        var newBoard;

                        JXG.JSXGraph.freeBoard(board);
                        newBoard = init(code, type, bbox);
                        newBoard.reload = makeReload(newBoard, code, type, bbox);
                    };
                };

            for (i = 0; i < scripts.length; i++) {
                type = scripts[i].getAttribute("type", false);

                if (
                    Type.exists(type) &&
                    (type.toLowerCase() === "text/jessiescript" ||
                        type.toLowerCase() === "jessiescript" ||
                        type.toLowerCase() === "text/jessiecode" ||
                        type.toLowerCase() === "jessiecode")
                ) {
                    cssClasses = scripts[i].getAttribute("class", false) || "";
                    width = scripts[i].getAttribute("width", false) || "";
                    height = scripts[i].getAttribute("height", false) || "";
                    maxWidth = scripts[i].getAttribute("maxwidth", false) || "100%";
                    aspectRatio = scripts[i].getAttribute("aspectratio", false) || "1/1";
                    bbox = scripts[i].getAttribute("boundingbox", false) || "-5, 5, 5, -5";
                    id = scripts[i].getAttribute("container", false);
                    src = scripts[i].getAttribute("src", false);

                    bbox = bbox.split(",");
                    if (bbox.length !== 4) {
                        bbox = [-5, 5, 5, -5];
                    } else {
                        for (j = 0; j < bbox.length; j++) {
                            bbox[j] = parseFloat(bbox[j]);
                        }
                    }
                    axis = Type.str2Bool(scripts[i].getAttribute("axis", false) || "false");
                    grid = Type.str2Bool(scripts[i].getAttribute("grid", false) || "false");

                    if (!Type.exists(id)) {
                        id = "jessiescript_autgen_jxg_" + i;
                        div = document.createElement("div");
                        div.setAttribute("id", id);

                        txt = width !== "" ? "width:" + width + ";" : "";
                        txt += height !== "" ? "height:" + height + ";" : "";
                        txt += maxWidth !== "" ? "max-width:" + maxWidth + ";" : "";
                        txt += aspectRatio !== "" ? "aspect-ratio:" + aspectRatio + ";" : "";

                        div.setAttribute("style", txt);
                        div.setAttribute("class", "jxgbox " + cssClasses);
                        try {
                            document.body.insertBefore(div, scripts[i]);
                        } catch (e) {
                            // there's probably jquery involved...
                            if (typeof jQuery === "object") {
                                jQuery(div).insertBefore(scripts[i]);
                            }
                        }
                    } else {
                        div = document.getElementById(id);
                    }

                    code = "";

                    if (Type.exists(src)) {
                        postpone = true;
                        request = new XMLHttpRequest();
                        request.open("GET", src);
                        request.overrideMimeType("text/plain; charset=x-user-defined");
                        /* jshint ignore:start */
                        request.addEventListener("load", function () {
                            if (this.status < 400) {
                                code = this.responseText + "\n" + code;
                                board = init(code, type, bbox);
                                board.reload = makeReload(board, code, type, bbox);
                            } else {
                                throw new Error(
                                    "\nJSXGraph: failed to load file",
                                    src,
                                    ":",
                                    this.responseText
                                );
                            }
                        });
                        request.addEventListener("error", function (e) {
                            throw new Error("\nJSXGraph: failed to load file", src, ":", e);
                        });
                        /* jshint ignore:end */
                        request.send();
                    } else {
                        postpone = false;
                    }

                    if (document.getElementById(id)) {
                        code = scripts[i].innerHTML;
                        code = code.replace(/<!\[CDATA\[/g, "").replace(/\]\]>/g, "");
                        scripts[i].innerHTML = code;

                        if (!postpone) {
                            // Do no wait for data from "src" attribute
                            board = init(code, type, bbox);
                            board.reload = makeReload(board, code, type, bbox);
                        }
                    } else {
                        JXG.debug(
                            "JSXGraph: Apparently the div injection failed. Can't create a board, sorry."
                        );
                    }
                }
            }
        },
        window
    );
}

export default JXG.JSXGraph;<|MERGE_RESOLUTION|>--- conflicted
+++ resolved
@@ -158,41 +158,8 @@
             renderer = new NoRenderer();
         }
 
-<<<<<<< HEAD
         return renderer;
     },
-=======
-        /**
-         * Merge the user supplied attributes with the attributes in options.js
-         *
-         * @param {Object} attributes User supplied attributes
-         * @returns {Object} Merged attributes for the board
-         *
-         * @private
-         */
-        _setAttributes: function(attributes) {
-            // merge attributes
-            var attr = Type.copyAttributes(attributes, Options, 'board');
-
-            // The attributes which are objects have to be copied separately
-            attr.zoom = Type.copyAttributes(attr, Options, 'board', 'zoom');
-            attr.pan = Type.copyAttributes(attr, Options, 'board', 'pan');
-            attr.drag = Type.copyAttributes(attr, Options, 'board', 'drag');
-            attr.keyboard = Type.copyAttributes(attr, Options, 'board', 'keyboard');
-            attr.selection = Type.copyAttributes(attr, Options, 'board', 'selection');
-            attr.navbar = Type.copyAttributes(attr.navbar, Options, 'navbar');
-            attr.screenshot = Type.copyAttributes(attr, Options, 'board', 'screenshot');
-            attr.resize = Type.copyAttributes(attr, Options, 'board', 'resize');
-            attr.fullscreen = Type.copyAttributes(attr, Options, 'board', 'fullscreen');
-            attr.logging = Type.copyAttributes(attr, Options, 'board', 'logging');
-
-            // Treat moveTarget separately, because deepCopy will not work here.
-            // Reason: moveTarget will be an HTML node and it is prevented that Type.deepCopy will copy it.
-            attr.movetarget = attributes.moveTarget || attributes.movetarget || Options.board.moveTarget;
-
-            return attr;
-        },
->>>>>>> 040a93f4
 
     /**
      * Merge the user supplied attributes with the attributes in options.js
@@ -216,6 +183,7 @@
         attr.screenshot = Type.copyAttributes(attr, Options, "board", "screenshot");
         attr.resize = Type.copyAttributes(attr, Options, "board", "resize");
         attr.fullscreen = Type.copyAttributes(attr, Options, "board", "fullscreen");
+        attr.logging = Type.copyAttributes(attr, Options, 'board', 'logging');
 
         // Treat moveTarget separately, because deepCopy will not work here.
         // Reason: moveTarget will be an HTML node and it is prevented that Type.deepCopy will copy it.
@@ -258,7 +226,6 @@
             parent,
             id_label,
             id_description;
-
 
             if (typeof doc !== 'object') {
                 if (!Env.isBrowser) {
