/*
    Copyright 2008-2022
        Matthias Ehmann,
        Michael Gerhaeuser,
        Carsten Miller,
        Bianca Valentin,
        Alfred Wassermann,
        Peter Wilfahrt

    This file is part of JSXGraph.

    JSXGraph is free software dual licensed under the GNU LGPL or MIT License.

    You can redistribute it and/or modify it under the terms of the

      * GNU Lesser General Public License as published by
        the Free Software Foundation, either version 3 of the License, or
        (at your option) any later version
      OR
      * MIT License: https://github.com/jsxgraph/jsxgraph/blob/master/LICENSE.MIT

    JSXGraph is distributed in the hope that it will be useful,
    but WITHOUT ANY WARRANTY; without even the implied warranty of
    MERCHANTABILITY or FITNESS FOR A PARTICULAR PURPOSE.  See the
    GNU Lesser General Public License for more details.

    You should have received a copy of the GNU Lesser General Public License and
    the MIT License along with JSXGraph. If not, see <http://www.gnu.org/licenses/>
    and <http://opensource.org/licenses/MIT/>.
 */

/*global JXG: true, document:true, jQuery:true, define: true, window: true*/
/*jslint nomen: true, plusplus: true*/

/**
 * @fileoverview The JSXGraph object is defined in this file. JXG.JSXGraph controls all boards.
 * It has methods to create, save, load and free boards. Additionally some helper functions are
 * defined in this file directly in the JXG namespace.
 * @version 0.99
 */

import JXG from "./jxg";
import Env from "./utils/env";
import Type from "./utils/type";
import Board from "./base/board";
import FileReader from "./reader/file";
import Options from "./options";
import SVGRenderer from "./renderer/svg";
import VMLRenderer from "./renderer/vml";
import CanvasRenderer from "./renderer/canvas";
import NoRenderer from "./renderer/no";

/**
 * Constructs a new JSXGraph singleton object.
 * @class The JXG.JSXGraph singleton stores all properties required
 * to load, save, create and free a board.
 */
JXG.JSXGraph = {
    /**
     * Stores the renderer that is used to draw the boards.
     * @type String
     */
    rendererType: (function () {
        Options.board.renderer = "no";

        if (Env.supportsVML()) {
            Options.board.renderer = "vml";
            // Ok, this is some real magic going on here. IE/VML always was so
            // terribly slow, except in one place: Examples placed in a moodle course
            // was almost as fast as in other browsers. So i grabbed all the css and
            // lib scripts from our moodle, added them to a jsxgraph example and it
            // worked. next step was to strip all the css/lib code which didn't affect
            // the VML update speed. The following five lines are what was left after
            // the last step and yes - it basically does nothing but reads two
            // properties of document.body on every mouse move. why? we don't know. if
            // you know, please let us know.
            //
            // If we want to use the strict mode we have to refactor this a little bit. Let's
            // hope the magic isn't gone now. Anywho... it's only useful in old versions of IE
            // which should not be used anymore.
            document.onmousemove = function () {
                var t;

                if (document.body) {
                    t = document.body.scrollLeft;
                    t += document.body.scrollTop;
                }

                return t;
            };
        }

        if (Env.supportsCanvas()) {
            Options.board.renderer = "canvas";
        }

        if (Env.supportsSVG()) {
            Options.board.renderer = "svg";
        }

        // we are inside node
        if (Env.isNode() && Env.supportsCanvas()) {
            Options.board.renderer = "canvas";
        }

        if (Env.isNode() || Options.renderer === "no") {
            Options.text.display = "internal";
            Options.infobox.display = "internal";
        }

        return Options.board.renderer;
    })(),

    /**
     * Initialize the rendering engine
     *
     * @param  {String} box        HTML id of the div-element which hosts the JSXGraph construction
     * @param  {Object} dim        The dimensions of the board
     * @param  {Object} doc        Usually, this is document object of the browser window.  If false or null, this defaults
     * to the document object of the browser.
     * @param  {Object} attrRenderer Attribute 'renderer', speficies the rendering engine. Possible values are 'auto', 'svg',
     *  'canvas', 'no', and 'vml'.
     * @returns {Object}           Reference to the rendering engine object.
     * @private
     */
    initRenderer: function (box, dim, doc, attrRenderer) {
        var boxid, renderer;

        // Former version:
        // doc = doc || document
        if ((!Type.exists(doc) || doc === false) && typeof document === "object") {
            doc = document;
        }

        if (typeof doc === "object" && box !== null) {
            boxid = doc.getElementById(box);

            // Remove everything from the container before initializing the renderer and the board
            while (boxid.firstChild) {
                boxid.removeChild(boxid.firstChild);
            }
        } else {
            boxid = box;
        }

        // If attrRenderer is not supplied take the first available renderer
        if (attrRenderer === undefined || attrRenderer === "auto") {
            attrRenderer = this.rendererType;
        }
        // create the renderer
        if (attrRenderer === "svg") {
            renderer = new SVGRenderer(boxid, dim);
        } else if (attrRenderer === "vml") {
            renderer = new VMLRenderer(boxid);
        } else if (attrRenderer === "canvas") {
            renderer = new CanvasRenderer(boxid, dim);
        } else {
            renderer = new NoRenderer();
        }

        return renderer;
    },

    /**
     * Merge the user supplied attributes with the attributes in options.js
     *
     * @param {Object} attributes User supplied attributes
     * @returns {Object} Merged attributes for the board
     *
     * @private
     */
    _setAttributes: function (attributes) {
        // merge attributes
        var attr = Type.copyAttributes(attributes, Options, "board");

        // The attributes which are objects have to be copied separately
        attr.zoom = Type.copyAttributes(attr, Options, "board", "zoom");
        attr.pan = Type.copyAttributes(attr, Options, "board", "pan");
        attr.drag = Type.copyAttributes(attr, Options, "board", "drag");
        attr.keyboard = Type.copyAttributes(attr, Options, "board", "keyboard");
        attr.selection = Type.copyAttributes(attr, Options, "board", "selection");
        attr.navbar = Type.copyAttributes(attr.navbar, Options, "navbar");
        attr.screenshot = Type.copyAttributes(attr, Options, "board", "screenshot");
        attr.resize = Type.copyAttributes(attr, Options, "board", "resize");
        attr.fullscreen = Type.copyAttributes(attr, Options, "board", "fullscreen");

        // Treat moveTarget separately, because deepCopy will not work here.
        // Reason: moveTarget will be an HTML node and it is prevented that Type.deepCopy will copy it.
        attr.movetarget =
            attributes.moveTarget || attributes.movetarget || Options.board.moveTarget;

        return attr;
    },

<<<<<<< HEAD
    /**
     * Further initialization of the board. Set some properties from attribute values.
     *
     * @param {JXG.Board} board
     * @param {Object} attr attributes object
     * @param {Object} dimensions Object containing dimensions of the canvas
     *
     * @private
     */
    _fillBoard: function (board, attr, dimensions) {
        board.initInfobox();
        board.maxboundingbox = attr.maxboundingbox;
        board.resizeContainer(dimensions.width, dimensions.height, true, true);
        board._createSelectionPolygon(attr);
        board.renderer.drawZoomBar(board, attr.navbar);
        JXG.boards[board.id] = board;
    },
=======
        /**
         *
         * @param {String} container HTML-ID to the HTML-element in which the board is painted.
         * @param {*} attr An object that sets some of the board properties.
         *
         * @private
         */
        _setARIA: function(container, attr) {
            var doc = attr.document,
                doc_glob,
                node_jsx, newNode, parent,
                id_label, id_description;

            if (typeof doc !== 'object') {
                if (!Env.isBrowser) {
                    return;
                }
                doc = document;
            }
>>>>>>> 0b4c102e

    /**
     *
     * @param {String} container HTML-ID to the HTML-element in which the board is painted.
     * @param {*} attr An object that sets some of the board properties.
     *
     * @private
     */
    _setARIA: function (container, attr) {
        var doc = attr.document || document,
            doc_glob,
            node_jsx,
            newNode,
            parent,
            id_label,
            id_description;

        if (typeof doc !== "object") {
            return;
        }

        node_jsx = doc.getElementById(container);
        doc_glob = node_jsx.ownerDocument; // This is the window.document element, needed below.
        parent = node_jsx.parentNode;

        id_label = container + "_ARIAlabel";
        id_description = container + "_ARIAdescription";

        newNode = doc_glob.createElement("div");
        newNode.innerHTML = attr.title;
        newNode.setAttribute("id", id_label);
        newNode.style.display = "none";
        parent.insertBefore(newNode, node_jsx);

        newNode = doc_glob.createElement("div");
        newNode.innerHTML = attr.description;
        newNode.setAttribute("id", id_description);
        newNode.style.display = "none";
        parent.insertBefore(newNode, node_jsx);

        node_jsx.setAttribute("aria-labelledby", id_label);
        node_jsx.setAttribute("aria-describedby", id_description);
    },

    /**
     * Remove the two corresponding ARIA divs when freeing a board
     *
     * @param {JXG.Board} board
     *
     * @private
     */
    _removeARIANodes: function (board) {
        var node, id, doc;

        doc = board.document || document;
        if (typeof doc !== "object") {
            return;
        }

        id = board.containerObj.getAttribute("aria-labelledby");
        node = doc.getElementById(id);
        if (node && node.parentNode) {
            node.parentNode.removeChild(node);
        }
        id = board.containerObj.getAttribute("aria-describedby");
        node = doc.getElementById(id);
        if (node && node.parentNode) {
            node.parentNode.removeChild(node);
        }
    },

    /**
     * Initialise a new board.
     * @param {String} box HTML-ID to the HTML-element in which the board is painted.
     * @param {Object} attributes An object that sets some of the board properties. Most of these properties can be set via JXG.Options.
     * @param {Array} [attributes.boundingbox=[-5, 5, 5, -5]] An array containing four numbers describing the left, top, right and bottom boundary of the board in user coordinates
     * @param {Boolean} [attributes.keepaspectratio=false] If <tt>true</tt>, the bounding box is adjusted to the same aspect ratio as the aspect ratio of the div containing the board.
     * @param {Boolean} [attributes.showCopyright=false] Show the copyright string in the top left corner.
     * @param {Boolean} [attributes.showNavigation=false] Show the navigation buttons in the bottom right corner.
     * @param {Object} [attributes.zoom] Allow the user to zoom with the mouse wheel or the two-fingers-zoom gesture.
     * @param {Object} [attributes.pan] Allow the user to pan with shift+drag mouse or two-fingers-pan gesture.
     * @param {Object} [attributes.drag] Allow the user to drag objects with a pointer device.
     * @param {Object} [attributes.keyboard] Allow the user to drag objects with arrow keys on keyboard.
     * @param {Boolean} [attributes.axis=false] If set to true, show the axis. Can also be set to an object that is given to both axes as an attribute object.
     * @param {Boolean|Object} [attributes.grid] If set to true, shows the grid. Can also be set to an object that is given to the grid as its attribute object.
     * @param {Boolean} [attributes.registerEvents=true] Register mouse / touch events.
     * @returns {JXG.Board} Reference to the created board.
     *
     * @see JXG.AbstractRenderer#drawZoomBar
     */
    initBoard: function (box, attributes) {
        var originX,
            originY,
            unitX,
            unitY,
            renderer,
            offX = 0,
            offY = 0,
            w,
            h,
            dimensions,
            bbox,
            attr,
            axattr,
            axattr_x,
            axattr_y,
            board;

        attributes = attributes || {};
        attr = this._setAttributes(attributes);

        dimensions = Env.getDimensions(box, attr.document);

        if (attr.unitx || attr.unity) {
            originX = Type.def(attr.originx, 150);
            originY = Type.def(attr.originy, 150);
            unitX = Type.def(attr.unitx, 50);
            unitY = Type.def(attr.unity, 50);
        } else {
            bbox = attr.boundingbox;
            if (bbox[0] < attr.maxboundingbox[0]) {
                bbox[0] = attr.maxboundingbox[0];
            }
            if (bbox[1] > attr.maxboundingbox[1]) {
                bbox[1] = attr.maxboundingbox[1];
            }
            if (bbox[2] > attr.maxboundingbox[2]) {
                bbox[2] = attr.maxboundingbox[2];
            }
            if (bbox[3] < attr.maxboundingbox[3]) {
                bbox[3] = attr.maxboundingbox[3];
            }

            w = parseInt(dimensions.width, 10);
            h = parseInt(dimensions.height, 10);

            if (Type.exists(bbox) && attr.keepaspectratio) {
                /*
                 * If the boundingbox attribute is given and the ratio of height and width of the
                 * sides defined by the bounding box and the ratio of the dimensions of the div tag
                 * which contains the board do not coincide, then the smaller side is chosen.
                 */
                unitX = w / (bbox[2] - bbox[0]);
                unitY = h / (bbox[1] - bbox[3]);

                if (Math.abs(unitX) < Math.abs(unitY)) {
                    unitY = (Math.abs(unitX) * unitY) / Math.abs(unitY);
                    // Add the additional units in equal portions above and below
                    offY = (h / unitY - (bbox[1] - bbox[3])) * 0.5;
                } else {
                    unitX = (Math.abs(unitY) * unitX) / Math.abs(unitX);
                    // Add the additional units in equal portions left and right
                    offX = (w / unitX - (bbox[2] - bbox[0])) * 0.5;
                }
            } else {
                unitX = w / (bbox[2] - bbox[0]);
                unitY = h / (bbox[1] - bbox[3]);
            }
            originX = -unitX * (bbox[0] - offX);
            originY = unitY * (bbox[1] + offY);
        }

        renderer = this.initRenderer(box, dimensions, attr.document, attr.renderer);
        this._setARIA(box, attr);

        // create the board
        board = new Board(
            box,
            renderer,
            attr.id,
            [originX, originY],
            attr.zoomfactor * attr.zoomx,
            attr.zoomfactor * attr.zoomy,
            unitX,
            unitY,
            dimensions.width,
            dimensions.height,
            attr
        );

        board.keepaspectratio = attr.keepaspectratio;

        this._fillBoard(board, attr, dimensions);

        // create elements like axes, grid, navigation, ...
        board.suspendUpdate();
        if (attr.axis) {
            axattr = typeof attr.axis === "object" ? attr.axis : {};

            // The defaultAxes attributes are overwritten by user supplied axis object.
            axattr_x = Type.deepCopy(Options.board.defaultAxes.x, axattr);
            axattr_y = Type.deepCopy(Options.board.defaultAxes.y, axattr);
            // The user supplied defaultAxes attributes are merged in.
            if (attr.defaultaxes.x) {
                axattr_x = Type.deepCopy(axattr_x, attr.defaultaxes.x);
            }
            if (attr.defaultaxes.y) {
                axattr_y = Type.deepCopy(axattr_y, attr.defaultaxes.y);
            }

            board.defaultAxes = {};
            board.defaultAxes.x = board.create(
                "axis",
                [
                    [0, 0],
                    [1, 0]
                ],
                axattr_x
            );
            board.defaultAxes.y = board.create(
                "axis",
                [
                    [0, 0],
                    [0, 1]
                ],
                axattr_y
            );
        }
        if (attr.grid) {
            board.create("grid", [], typeof attr.grid === "object" ? attr.grid : {});
        }
        board.unsuspendUpdate();

        return board;
    },

<<<<<<< HEAD
    /**
     * Load a board from a file containing a construction made with either GEONExT,
     * Intergeo, Geogebra, or Cinderella.
     * @param {String} box HTML-ID to the HTML-element in which the board is painted.
     * @param {String} file base64 encoded string.
     * @param {String} format containing the file format: 'Geonext' or 'Intergeo'.
     * @param {Object} attributes Attributes for the board and 'encoding'.
     *  Compressed files need encoding 'iso-8859-1'. Otherwise it probably is 'utf-8'.
     * @param {Function} callback
     * @returns {JXG.Board} Reference to the created board.
     * @see JXG.FileReader
     * @see JXG.GeonextReader
     * @see JXG.GeogebraReader
     * @see JXG.IntergeoReader
     * @see JXG.CinderellaReader
     *
     * @example
     * // Uncompressed file
     * var board = JXG.JSXGraph.loadBoardFromFile('jxgbox', 'filename', 'geonext',
     *      {encoding: 'utf-8'},
     *      function (board) { console.log("Done loading"); }
     * );
     * // Compressed file
     * var board = JXG.JSXGraph.loadBoardFromFile('jxgbox', 'filename', 'geonext',
     *      {encoding: 'iso-8859-1'},
     *      function (board) { console.log("Done loading"); }
     * );
     *
     * @example
     * // From <input type="file" id="localfile" />
     * var file = document.getElementById('localfile').files[0];
     * JXG.JSXGraph.loadBoardFromFile('jxgbox', file, 'geonext',
     *      {encoding: 'utf-8'},
     *      function (board) { console.log("Done loading"); }
     * );
     */
    loadBoardFromFile: function (box, file, format, attributes, callback) {
        var attr, renderer, board, dimensions, encoding;

        attributes = attributes || {};
        attr = this._setAttributes(attributes);

        dimensions = Env.getDimensions(box, attr.document);
        renderer = this.initRenderer(box, dimensions, attr.document, attr.renderer);
        this._setARIA(box, attr);

        /* User default parameters, in parse* the values in the gxt files are submitted to board */
        board = new Board(
            box,
            renderer,
            "",
            [150, 150],
            1,
            1,
            50,
            50,
            dimensions.width,
            dimensions.height,
            attr
        );
        this._fillBoard(board, attr, dimensions);
        encoding = attr.encoding || "iso-8859-1";
        FileReader.parseFileContent(file, board, format, true, encoding, callback);

        return board;
    },
=======
        /**
         * Load a board from a base64 encoded string containing a construction made with either GEONExT,
         * Intergeo, Geogebra, or Cinderella.
         * @param {String} box HTML-ID to the HTML-element in which the board is painted.
         * @param {String} string base64 encoded string.
         * @param {String} format containing the file format: 'Geonext', 'Intergeo', 'Geogebra'.
         * @param {Object} attributes Attributes for the board and 'encoding'.
         *  Compressed files need encoding 'iso-8859-1'. Otherwise it probably is 'utf-8'.
         * @param {Function} callback
         * @returns {JXG.Board} Reference to the created board.
         * @see JXG.FileReader
         * @see JXG.GeonextReader
         * @see JXG.GeogebraReader
         * @see JXG.IntergeoReader
         * @see JXG.CinderellaReader
         */
        loadBoardFromString: function (box, string, format, attributes, callback) {
            var attr, renderer, board, dimensions;

            attributes = attributes || {};
            attr = this._setAttributes(attributes);

            dimensions = Env.getDimensions(box, attr.document);
            renderer = this.initRenderer(box, dimensions, attr.document, attr.renderer);
            this._setARIA(box, attr);

            /* User default parameters, in parse* the values in the gxt files are submitted to board */
            board = new Board(box, renderer, '', [150, 150], 1.0, 1.0, 50, 50, dimensions.width, dimensions.height, attr);
            this._fillBoard(board, attr, dimensions);
            FileReader.parseString(string, board, format, true, callback);

            return board;
        },
>>>>>>> 0b4c102e

    /**
     * Load a board from a base64 encoded string containing a construction made with either GEONExT,
     * Intergeo, Geogebra, or Cinderella.
     * @param {String} box HTML-ID to the HTML-element in which the board is painted.
     * @param {String} string base64 encoded string.
     * @param {String} format containing the file format: 'Geonext', 'Intergeo', 'Geogebra'.
     * @param {Object} attributes Attributes for the board and 'encoding'.
     *  Compressed files need encoding 'iso-8859-1'. Otherwise it probably is 'utf-8'.
     * @param {Function} callback
     * @returns {JXG.Board} Reference to the created board.
     * @see JXG.FileReader
     * @see JXG.GeonextReader
     * @see JXG.GeogebraReader
     * @see JXG.IntergeoReader
     * @see JXG.CinderellaReader
     */
    loadBoardFromString: function (box, string, format, attributes, callback) {
        var attr, renderer, board, dimensions;

        attributes = attributes || {};
        attr = this._setAttributes(attributes);

        dimensions = Env.getDimensions(box, attr.document);
        renderer = this.initRenderer(box, dimensions, attr.document);
        this._setARIA(box, attr);

        /* User default parameters, in parse* the values in the gxt files are submitted to board */
        board = new Board(
            box,
            renderer,
            "",
            [150, 150],
            1.0,
            1.0,
            50,
            50,
            dimensions.width,
            dimensions.height,
            attr
        );
        this._fillBoard(board, attr, dimensions);
        FileReader.parseString(string, board, format, true, callback);

        return board;
    },

    /**
     * Delete a board and all its contents.
     * @param {JXG.Board,String} board HTML-ID to the DOM-element in which the board is drawn.
     */
    freeBoard: function (board) {
        var el;

        if (typeof board === "string") {
            board = JXG.boards[board];
        }

        this._removeARIANodes(board);
        board.removeEventHandlers();
        board.suspendUpdate();

        // Remove all objects from the board.
        for (el in board.objects) {
            if (board.objects.hasOwnProperty(el)) {
                board.objects[el].remove();
            }
        }

        // Remove all the other things, left on the board, XHTML save
        while (board.containerObj.firstChild) {
            board.containerObj.removeChild(board.containerObj.firstChild);
        }

        // Tell the browser the objects aren't needed anymore
        for (el in board.objects) {
            if (board.objects.hasOwnProperty(el)) {
                delete board.objects[el];
            }
        }

        // Free the renderer and the algebra object
        delete board.renderer;

        // clear the creator cache
        board.jc.creator.clearCache();
        delete board.jc;

        // Finally remove the board itself from the boards array
        delete JXG.boards[board.id];
    },

    /**
     * @deprecated Use JXG#registerElement
     * @param element
     * @param creator
     */
    registerElement: function (element, creator) {
        JXG.deprecated("JXG.JSXGraph.registerElement()", "JXG.registerElement()");
        JXG.registerElement(element, creator);
    }
};

// JessieScript/JessieCode startup:
// Search for script tags of type text/jessiescript and interprete them.
if (Env.isBrowser && typeof window === "object" && typeof document === "object") {
    Env.addEvent(
        window,
        "load",
        function () {
            var type,
                i,
                j,
                div,
                id,
                board,
                txt,
                width,
                height,
                maxWidth,
                aspectRatio,
                cssClasses,
                bbox,
                axis,
                grid,
                code,
                src,
                request,
                postpone = false,
                scripts = document.getElementsByTagName("script"),
                init = function (code, type, bbox) {
                    var board = JXG.JSXGraph.initBoard(id, {
                        boundingbox: bbox,
                        keepaspectratio: true,
                        grid: grid,
                        axis: axis,
                        showReload: true
                    });

                    if (type.toLowerCase().indexOf("script") > -1) {
                        board.construct(code);
                    } else {
                        try {
                            board.jc.parse(code);
                        } catch (e2) {
                            JXG.debug(e2);
                        }
                    }

                    return board;
                },
                makeReload = function (board, code, type, bbox) {
                    return function () {
                        var newBoard;

                        JXG.JSXGraph.freeBoard(board);
                        newBoard = init(code, type, bbox);
                        newBoard.reload = makeReload(newBoard, code, type, bbox);
                    };
                };

            for (i = 0; i < scripts.length; i++) {
                type = scripts[i].getAttribute("type", false);

                if (
                    Type.exists(type) &&
                    (type.toLowerCase() === "text/jessiescript" ||
                        type.toLowerCase() === "jessiescript" ||
                        type.toLowerCase() === "text/jessiecode" ||
                        type.toLowerCase() === "jessiecode")
                ) {
                    cssClasses = scripts[i].getAttribute("class", false) || "";
                    width = scripts[i].getAttribute("width", false) || "";
                    height = scripts[i].getAttribute("height", false) || "";
                    maxWidth = scripts[i].getAttribute("maxwidth", false) || "100%";
                    aspectRatio = scripts[i].getAttribute("aspectratio", false) || "1/1";
                    bbox = scripts[i].getAttribute("boundingbox", false) || "-5, 5, 5, -5";
                    id = scripts[i].getAttribute("container", false);
                    src = scripts[i].getAttribute("src", false);

                    bbox = bbox.split(",");
                    if (bbox.length !== 4) {
                        bbox = [-5, 5, 5, -5];
                    } else {
                        for (j = 0; j < bbox.length; j++) {
                            bbox[j] = parseFloat(bbox[j]);
                        }
                    }
                    axis = Type.str2Bool(scripts[i].getAttribute("axis", false) || "false");
                    grid = Type.str2Bool(scripts[i].getAttribute("grid", false) || "false");

                    if (!Type.exists(id)) {
                        id = "jessiescript_autgen_jxg_" + i;
                        div = document.createElement("div");
                        div.setAttribute("id", id);

                        txt = width !== "" ? "width:" + width + ";" : "";
                        txt += height !== "" ? "height:" + height + ";" : "";
                        txt += maxWidth !== "" ? "max-width:" + maxWidth + ";" : "";
                        txt += aspectRatio !== "" ? "aspect-ratio:" + aspectRatio + ";" : "";

                        div.setAttribute("style", txt);
                        div.setAttribute("class", "jxgbox " + cssClasses);
                        try {
                            document.body.insertBefore(div, scripts[i]);
                        } catch (e) {
                            // there's probably jquery involved...
                            if (typeof jQuery === "object") {
                                jQuery(div).insertBefore(scripts[i]);
                            }
                        }
                    } else {
                        div = document.getElementById(id);
                    }

                    code = "";

                    if (Type.exists(src)) {
                        postpone = true;
                        request = new XMLHttpRequest();
                        request.open("GET", src);
                        request.overrideMimeType("text/plain; charset=x-user-defined");
                        /* jshint ignore:start */
                        request.addEventListener("load", function () {
                            if (this.status < 400) {
                                code = this.responseText + "\n" + code;
                                board = init(code, type, bbox);
                                board.reload = makeReload(board, code, type, bbox);
                            } else {
                                throw new Error(
                                    "\nJSXGraph: failed to load file",
                                    src,
                                    ":",
                                    this.responseText
                                );
                            }
                        });
                        request.addEventListener("error", function (e) {
                            throw new Error("\nJSXGraph: failed to load file", src, ":", e);
                        });
                        /* jshint ignore:end */
                        request.send();
                    } else {
                        postpone = false;
                    }

                    if (document.getElementById(id)) {
                        code = scripts[i].innerHTML;
                        code = code.replace(/<!\[CDATA\[/g, "").replace(/\]\]>/g, "");
                        scripts[i].innerHTML = code;

                        if (!postpone) {
                            // Do no wait for data from "src" attribute
                            board = init(code, type, bbox);
                            board.reload = makeReload(board, code, type, bbox);
                        }
                    } else {
                        JXG.debug(
                            "JSXGraph: Apparently the div injection failed. Can't create a board, sorry."
                        );
                    }
                }
            }
        },
        window
    );
}

export default JXG.JSXGraph;<|MERGE_RESOLUTION|>--- conflicted
+++ resolved
@@ -192,7 +192,6 @@
         return attr;
     },
 
-<<<<<<< HEAD
     /**
      * Further initialization of the board. Set some properties from attribute values.
      *
@@ -210,27 +209,6 @@
         board.renderer.drawZoomBar(board, attr.navbar);
         JXG.boards[board.id] = board;
     },
-=======
-        /**
-         *
-         * @param {String} container HTML-ID to the HTML-element in which the board is painted.
-         * @param {*} attr An object that sets some of the board properties.
-         *
-         * @private
-         */
-        _setARIA: function(container, attr) {
-            var doc = attr.document,
-                doc_glob,
-                node_jsx, newNode, parent,
-                id_label, id_description;
-
-            if (typeof doc !== 'object') {
-                if (!Env.isBrowser) {
-                    return;
-                }
-                doc = document;
-            }
->>>>>>> 0b4c102e
 
     /**
      *
@@ -248,9 +226,12 @@
             id_label,
             id_description;
 
-        if (typeof doc !== "object") {
-            return;
-        }
+            if (typeof doc !== 'object') {
+                if (!Env.isBrowser) {
+                    return;
+                }
+                doc = document;
+            }
 
         node_jsx = doc.getElementById(container);
         doc_glob = node_jsx.ownerDocument; // This is the window.document element, needed below.
@@ -457,7 +438,6 @@
         return board;
     },
 
-<<<<<<< HEAD
     /**
      * Load a board from a file containing a construction made with either GEONExT,
      * Intergeo, Geogebra, or Cinderella.
@@ -524,41 +504,6 @@
 
         return board;
     },
-=======
-        /**
-         * Load a board from a base64 encoded string containing a construction made with either GEONExT,
-         * Intergeo, Geogebra, or Cinderella.
-         * @param {String} box HTML-ID to the HTML-element in which the board is painted.
-         * @param {String} string base64 encoded string.
-         * @param {String} format containing the file format: 'Geonext', 'Intergeo', 'Geogebra'.
-         * @param {Object} attributes Attributes for the board and 'encoding'.
-         *  Compressed files need encoding 'iso-8859-1'. Otherwise it probably is 'utf-8'.
-         * @param {Function} callback
-         * @returns {JXG.Board} Reference to the created board.
-         * @see JXG.FileReader
-         * @see JXG.GeonextReader
-         * @see JXG.GeogebraReader
-         * @see JXG.IntergeoReader
-         * @see JXG.CinderellaReader
-         */
-        loadBoardFromString: function (box, string, format, attributes, callback) {
-            var attr, renderer, board, dimensions;
-
-            attributes = attributes || {};
-            attr = this._setAttributes(attributes);
-
-            dimensions = Env.getDimensions(box, attr.document);
-            renderer = this.initRenderer(box, dimensions, attr.document, attr.renderer);
-            this._setARIA(box, attr);
-
-            /* User default parameters, in parse* the values in the gxt files are submitted to board */
-            board = new Board(box, renderer, '', [150, 150], 1.0, 1.0, 50, 50, dimensions.width, dimensions.height, attr);
-            this._fillBoard(board, attr, dimensions);
-            FileReader.parseString(string, board, format, true, callback);
-
-            return board;
-        },
->>>>>>> 0b4c102e
 
     /**
      * Load a board from a base64 encoded string containing a construction made with either GEONExT,
@@ -582,9 +527,9 @@
         attributes = attributes || {};
         attr = this._setAttributes(attributes);
 
-        dimensions = Env.getDimensions(box, attr.document);
-        renderer = this.initRenderer(box, dimensions, attr.document);
-        this._setARIA(box, attr);
+            dimensions = Env.getDimensions(box, attr.document);
+            renderer = this.initRenderer(box, dimensions, attr.document, attr.renderer);
+            this._setARIA(box, attr);
 
         /* User default parameters, in parse* the values in the gxt files are submitted to board */
         board = new Board(
