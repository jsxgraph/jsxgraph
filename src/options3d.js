--- conflicted
+++ resolved
@@ -1,4 +1,3 @@
-<<<<<<< HEAD
 /*global JXG:true, define: true*/
 
 import JXG from "./jxg.js";
@@ -279,7 +278,7 @@
          * @name View3D#xPlaneRearYAxis
          */
         xPlaneRearYAxis: {
-            visible: "inherit",
+            visible: 'inherit',
             strokeColor: "#888888",
             strokeWidth: 1
         },
@@ -289,7 +288,7 @@
          * @name View3D#xPlaneRearZAxis
          */
         xPlaneRearZAxis: {
-            visible: "inherit",
+            visible: 'inherit',
             strokeColor: "#888888",
             strokeWidth: 1
         },
@@ -299,7 +298,7 @@
          * @name View3D#xPlaneFrontYAxis
          */
         xPlaneFrontYAxis: {
-            visible: "inherit",
+            visible: 'inherit',
             strokeColor: "#888888",
             strokeWidth: 1
         },
@@ -309,7 +308,7 @@
          * @name View3D#xPlaneFrontZAxis
          */
         xPlaneFrontZAxis: {
-            visible: "inherit",
+            visible: 'inherit',
             strokeColor: "#888888",
             strokeWidth: 1
         },
@@ -320,7 +319,7 @@
          * @name View3D#yPlaneRearXAxis
          */
         yPlaneRearXAxis: {
-            visible: "inherit",
+            visible: 'inherit',
             strokeColor: "#888888",
             strokeWidth: 1
         },
@@ -330,7 +329,7 @@
          * @name View3D#yPlaneRearZAxis
          */
         yPlaneRearZAxis: {
-            visible: "inherit",
+            visible: 'inherit',
             strokeColor: "#888888",
             strokeWidth: 1
         },
@@ -340,7 +339,7 @@
          * @name View3D#yPlaneFrontXAxis
          */
         yPlaneFrontXAxis: {
-            visible: "inherit",
+            visible: 'inherit',
             strokeColor: "#888888",
             strokeWidth: 1
         },
@@ -350,7 +349,7 @@
          * @name View3D#yPlaneFrontZAxis
          */
         yPlaneFrontZAxis: {
-            visible: "inherit",
+            visible: 'inherit',
             strokeColor: "#888888",
             strokeWidth: 1
         },
@@ -361,7 +360,7 @@
          * @name View3D#zPlaneRearXAxis
          */
         zPlaneRearXAxis: {
-            visible: "inherit",
+            visible: 'inherit',
             strokeColor: "#888888",
             strokeWidth: 1
         },
@@ -371,7 +370,7 @@
          * @name View3D#zPlaneRearYAxis
          */
         zPlaneRearYAxis: {
-            visible: "inherit",
+            visible: 'inherit',
             strokeColor: "#888888",
             strokeWidth: 1
         },
@@ -381,7 +380,7 @@
          * @name View3D#zPlaneFrontXAxis
          */
         zPlaneFrontXAxis: {
-            visible: "inherit",
+            visible: 'inherit',
             strokeColor: "#888888",
             strokeWidth: 1
         },
@@ -391,7 +390,7 @@
          * @name View3D#zPlaneFrontYAxis
          */
         zPlaneFrontYAxis: {
-            visible: "inherit",
+            visible: 'inherit',
             strokeColor: "#888888",
             strokeWidth: 1
         }
@@ -623,8 +622,8 @@
         strokeColor: "black",
         fixed: true,
         tabindex: null,
-        gradient: "linear",
-        gradientSecondColor: "#ffffff",
+        // gradient: "linear",
+        // gradientSecondColor: "#ffffff",
         needsRegularUpdate: true,
 
         /**
@@ -743,7 +742,7 @@
          * @default see {@link Mesh3D}
          */
         mesh3d: {
-            visible: "inherit"
+            visible: 'inherit'
         },
 
         /**
@@ -1516,1524 +1515,4 @@
     }
 });
 
-export default JXG.Options;
-=======
-/*global JXG:true, define: true*/
-
-import JXG from "./jxg.js";
-import Options from "./options.js";
-
-JXG.extend(Options, {
-    // infobox: {
-    //     // strokeColor: 'black',
-    //     // useKatex: false,
-    //     // useMathjax: false
-    // },
-
-    axes3d: {
-        /**#@+
-         * @visprop
-         */
-
-        /**
-         * Position of the main axes in a View3D element. Possible values are
-         * 'center', 'border' or 'none'. This attribute is immutable, i.e.
-         * can not be changed during the lifetime of the construction.
-         *
-         * @type String
-         * @name View3D#axesPosition
-         * @default 'center'
-         */
-        axesPosition: "center", // Possible values: 'center', 'border', 'none'
-
-        // Main axes
-        /**
-         * Attributes of the centered 3D x-axis.
-         *
-         * @type Line3D
-         * @name View3D#xAxis
-         * @see View3D#axesPosition
-         */
-        xAxis: { visible: true, point2: { name: "x" }, strokeColor: JXG.palette.red },
-
-        /**
-         * Attributes of the centered 3D y-axis.
-         *
-         * @type Line3D
-         * @name View3D#yAxis
-         * @see View3D#axesPosition
-         */
-        yAxis: { visible: true, point2: { name: "y" }, strokeColor: JXG.palette.green },
-
-        /**
-         * Attributes of the centered 3D z-axis.
-         *
-         * @type Line3D
-         * @name View3D#zAxis
-         * @see View3D#axesPosition
-         */
-        zAxis: { visible: true, point2: { name: "z" }, strokeColor: JXG.palette.blue },
-
-        /**
-         * Attributes of the 3D x-axis at the border.
-         *
-         * @type Line3D
-         * @name View3D#xAxisBorder
-         * @see View3D#axesPosition
-         * @default <pre>{
-         *   name: 'x',
-         *   withLabel: false,
-         *   label: {
-         *       position: '50% left',
-         *       offset: [30, 0],
-         *       fontsize: 15
-         *   },
-         *   strokeWidth: 1,
-         *   lastArrow: false,
-         *   ticks3d: {
-         *       label: {
-         *           anchorX: 'middle',
-         *           anchorY: 'middle'
-         *       }
-         *   }
-         *}
-         *</pre>
-         */
-        xAxisBorder: {
-            name: 'x',
-            visible: 'ìnherit',
-            withLabel: false,
-            label: {
-                position: '50% left',
-                offset: [30, 0],
-                fontsize: 15
-            },
-            strokeWidth: 1,
-            lastArrow: false,
-            ticks3d: {
-                visible: 'ìnherit',
-                label: {
-                    anchorX: 'middle',
-                    anchorY: 'middle'
-                }
-
-            }
-        },
-
-        /**
-         * Attributes of the 3D y-axis at the border.
-         *
-         * @type Line3D
-         * @name View3D#yAxisBorder
-         * @see View3D#axesPosition
-         * @default <pre>{
-         *   name: 'x',
-         *   withLabel: false,
-         *   label: {
-         *       position: '50% right',
-         *       offset: [0, -30],
-         *       fontsize: 15
-         *   },
-         *   strokeWidth: 1,
-         *   lastArrow: false,
-         *   ticks3d: {
-         *       label: {
-         *           anchorX: 'middle',
-         *       }
-         *   }
-         *}
-         *</pre>
-         */
-        yAxisBorder: {
-            name: 'y',
-            visible: 'ìnherit',
-            withLabel: false,
-            label: {
-                position: '50% right',
-                offset: [0, -30],
-                fontsize: 15
-            },
-            strokeWidth: 1,
-            lastArrow: false,
-            ticks3d: {
-                visible: 'ìnherit',
-                label: {
-                    anchorX: 'middle'
-                }
-            }
-        },
-
-        /**
-         * Attributes of the 3D z-axis at the border.
-         *
-         * @type Line3D
-         * @name View3D#zAxisBorder
-         * @see View3D#axesPosition
-         * @default <pre>{
-         *   name: 'z',
-         *   withLabel: false,
-         *   label: {
-         *       position: '50% right',
-         *       offset: [30, 0],
-         *       fontsize: 15
-         *   },
-         *   strokeWidth: 1,
-         *   lastArrow: false,
-         *   ticks3d: {
-         *       label: {
-         *           anchorX: 'middle',
-         *           anchorY: 'middle'
-         *       }
-         *   }
-         *}
-         *</pre>
-         */
-        zAxisBorder: {
-            name: 'z',
-            visible: 'ìnherit',
-            withLabel: false,
-            label: {
-                position: '50% right',
-                offset: [30, 0],
-                fontsize: 15
-            },
-            strokeWidth: 1,
-            lastArrow: false,
-            ticks3d: {
-                visible: 'ìnherit',
-                label: {
-                    anchorX: 'middle',
-                    anchorY: 'middle'
-                }
-            }
-        },
-
-        // Planes
-        /**
-         * Attributes of the 3D plane orthogonal to the x-axis at the "rear" of the cube.
-         * @type Plane3D
-         * @name View3D#xPlaneRear
-         */
-        xPlaneRear: {
-            visible: true,
-            layer: 0,
-            strokeWidth: 1,
-            strokeColor: '#dddddd',
-            fillColor: '#dddddd',
-            mesh3d: { layer: 1 }
-        },
-
-        /**
-         * Attributes of the 3D plane orthogonal to the y-axis at the "rear" of the cube.
-         * @type Plane3D
-         * @name View3D#yPlaneRear
-         */
-        yPlaneRear: {
-            visible: true,
-            strokeWidth: 1,
-            strokeColor: '#dddddd',
-            fillColor: '#dddddd',
-            layer: 0,
-            mesh3d: { layer: 1 }
-        },
-
-        /**
-         * Attributes of the 3D plane orthogonal to the z-axis at the "rear" of the cube.
-         * @type Plane3D
-         * @name View3D#zPlaneRear
-         */
-        zPlaneRear: {
-            visible: true,
-            strokeWidth: 1,
-            strokeColor: '#dddddd',
-            fillColor: '#dddddd',
-            layer: 0,
-            mesh3d: { layer: 1 }
-        },
-
-        /**
-         * Attributes of the 3D plane orthogonal to the x-axis at the "front" of the cube.
-         * @type Plane3D
-         * @name View3D#xPlaneFront
-         */
-        xPlaneFront: {
-            visible: false,
-            strokeWidth: 1,
-            strokeColor: '#dddddd',
-            fillColor: '#dddddd',
-            layer: 0,
-            mesh3d: { layer: 1 }
-        },
-        /**
-         * Attributes of the 3D plane orthogonal to the y-axis at the "front" of the cube.
-         * @type Plane3D
-         * @name View3D#yPlaneFront
-         */
-        yPlaneFront: {
-            visible: false,
-            strokeWidth: 1,
-            strokeColor: '#dddddd',
-            fillColor: '#dddddd',
-            layer: 0,
-            mesh3d: { layer: 1 }
-        },
-        /**
-         * Attributes of the 3D plane orthogonal to the z-axis at the "front" of the cube.
-         * @type Plane3D
-         * @name View3D#zPlaneFront
-         */
-        zPlaneFront: {
-            visible: false,
-            strokeWidth: 1,
-            strokeColor: '#dddddd',
-            fillColor: '#dddddd',
-            layer: 0,
-            mesh3d: { layer: 1 }
-        },
-
-        // Axes on the planes
-        /**
-         * Attributes of the 3D y-axis on the 3D plane orthogonal to the x-axis at the "rear" of the cube.
-         * @type Plane3D
-         * @name View3D#xPlaneRearYAxis
-         */
-        xPlaneRearYAxis: {
-            visible: 'inherit',
-            strokeColor: "#888888",
-            strokeWidth: 1
-        },
-        /**
-         * Attributes of the 3D z-axis on the 3D plane orthogonal to the x-axis at the "rear" of the cube.
-         * @type Plane3D
-         * @name View3D#xPlaneRearZAxis
-         */
-        xPlaneRearZAxis: {
-            visible: 'inherit',
-            strokeColor: "#888888",
-            strokeWidth: 1
-        },
-        /**
-         * Attributes of the 3D y-axis on the 3D plane orthogonal to the x-axis at the "front" of the cube.
-         * @type Plane3D
-         * @name View3D#xPlaneFrontYAxis
-         */
-        xPlaneFrontYAxis: {
-            visible: 'inherit',
-            strokeColor: "#888888",
-            strokeWidth: 1
-        },
-        /**
-         * Attributes of the 3D z-axis on the 3D plane orthogonal to the x-axis at the "front" of the cube.
-         * @type Plane3D
-         * @name View3D#xPlaneFrontZAxis
-         */
-        xPlaneFrontZAxis: {
-            visible: 'inherit',
-            strokeColor: "#888888",
-            strokeWidth: 1
-        },
-
-        /**
-         * Attributes of the 3D x-axis on the 3D plane orthogonal to the y-axis at the "rear" of the cube.
-         * @type Plane3D
-         * @name View3D#yPlaneRearXAxis
-         */
-        yPlaneRearXAxis: {
-            visible: 'inherit',
-            strokeColor: "#888888",
-            strokeWidth: 1
-        },
-        /**
-         * Attributes of the 3D z-axis on the 3D plane orthogonal to the y-axis at the "rear" of the cube.
-         * @type Plane3D
-         * @name View3D#yPlaneRearZAxis
-         */
-        yPlaneRearZAxis: {
-            visible: 'inherit',
-            strokeColor: "#888888",
-            strokeWidth: 1
-        },
-        /**
-         * Attributes of the 3D x-axis on the 3D plane orthogonal to the y-axis at the "front" of the cube.
-         * @type Plane3D
-         * @name View3D#yPlaneFrontXAxis
-         */
-        yPlaneFrontXAxis: {
-            visible: 'inherit',
-            strokeColor: "#888888",
-            strokeWidth: 1
-        },
-        /**
-         * Attributes of the 3D z-axis on the 3D plane orthogonal to the y-axis at the "front" of the cube.
-         * @type Plane3D
-         * @name View3D#yPlaneFrontZAxis
-         */
-        yPlaneFrontZAxis: {
-            visible: 'inherit',
-            strokeColor: "#888888",
-            strokeWidth: 1
-        },
-
-        /**
-         * Attributes of the 3D x-axis on the 3D plane orthogonal to the z-axis at the "rear" of the cube.
-         * @type Plane3D
-         * @name View3D#zPlaneRearXAxis
-         */
-        zPlaneRearXAxis: {
-            visible: 'inherit',
-            strokeColor: "#888888",
-            strokeWidth: 1
-        },
-        /**
-         * Attributes of the 3D y-axis on the 3D plane orthogonal to the z-axis at the "rear" of the cube.
-         * @type Plane3D
-         * @name View3D#zPlaneRearYAxis
-         */
-        zPlaneRearYAxis: {
-            visible: 'inherit',
-            strokeColor: "#888888",
-            strokeWidth: 1
-        },
-        /**
-         * Attributes of the 3D x-axis on the 3D plane orthogonal to the z-axis at the "front" of the cube.
-         * @type Plane3D
-         * @name View3D#zPlaneFrontXAxis
-         */
-        zPlaneFrontXAxis: {
-            visible: 'inherit',
-            strokeColor: "#888888",
-            strokeWidth: 1
-        },
-        /**
-         * Attributes of the 3D y-axis on the 3D plane orthogonal to the z-axis at the "front" of the cube.
-         * @type Plane3D
-         * @name View3D#zPlaneFrontYAxis
-         */
-        zPlaneFrontYAxis: {
-            visible: 'inherit',
-            strokeColor: "#888888",
-            strokeWidth: 1
-        }
-
-        /**#@-*/
-    },
-
-    axis3d: {
-        highlight: false,
-        fixed: true,
-        strokeColor: "black",
-        strokeWidth: 1,
-        tabindex: null,
-
-        point1: { visible: false, name: "", withLabel: false },
-        point2: { visible: false, name: "", withLabel: false, label: { visible: true } }
-    },
-
-    circle3d: {
-
-        layer: 12,
-        point: { visible: false, name: "" },
-        needsRegularUpdate: true
-
-    },
-
-    curve3d: {
-        /**#@+
-         * @visprop
-         */
-
-        layer: 12,
-        highlight: false,
-        tabindex: -1,
-        strokeWidth: 1,
-        numberPointsHigh: 200,
-        needsRegularUpdate: true
-
-        /**#@-*/
-    },
-
-    face3d: {
-        /**#@+
-         * @visprop
-         */
-
-        transitionProperties: [],
-        layer: 12,
-        highlight: false,
-        tabindex: null,
-        strokeWidth: 1,
-        fillColor: JXG.palette.yellow,
-        fillOpacity: 0.4,
-        needsRegularUpdate: true,
-
-        /**
-         * Shading of faces. For this, the HSL color scheme is used.
-         * Two types are possible: either by 'angle' or by 'zIndex'.
-         * By default (i.e. type:'angle'), the angle between the camera axis and the normal of the
-         * face determines the lightness value of the HSL color. Otherwise, the
-         * zIndex of the face determines the lightness value of the HSL color.
-         *
-         * @type Object
-         * @name Face3D#shader
-         * @see View3D#depthOrder
-         * @default <pre>{
-         *  enabled: false,
-         *  type: 'angle',   // 'angle', otherwise zIndex
-         *  hue: 60,         // yellow
-         *  saturation: 90,
-         *  minLightness: 30,
-         *  maxLightness: 90
-         * }</pre>
-         *
-         * @example
-         *         var view = board.create(
-         *             'view3d',
-         *             [[-5, -3], [8, 8],
-         *             [[-3, 3], [-3, 3], [-3, 3]]],
-         *             {
-         *                 projection: 'central',
-         *                 trackball: { enabled: true },
-         *                 depthOrder: {
-         *                     enabled: true
-         *                 },
-         *                 xPlaneRear: { visible: false },
-         *                 yPlaneRear: { visible: false },
-         *                 zPlaneRear: { fillOpacity: 0.2, visible: true }
-         *             }
-         *         );
-         *
-         *         let rho = 1.6180339887;
-         *         let vertexList = [
-         *             [0, -1, -rho], [0, +1, -rho], [0, -1, rho], [0, +1, rho],
-         *             [1, rho, 0], [-1, rho, 0], [1, -rho, 0], [-1, -rho, 0],
-         *             [-rho, 0, 1], [-rho, 0, -1], [rho, 0, 1], [rho, 0, -1]
-         *         ];
-         *         let faceArray = [
-         *             [4, 1, 11],
-         *             [11, 1, 0],
-         *             [6, 11, 0],
-         *             [0, 1, 9],
-         *             [11, 10, 4],
-         *             [9, 1, 5],
-         *             [8, 9, 5],
-         *             [5, 3, 8],
-         *             [6, 10, 11],
-         *             [2, 3, 10],
-         *             [2, 10, 6],
-         *             [8, 3, 2],
-         *             [3, 4, 10],
-         *             [7, 8, 2],
-         *             [9, 8, 7],
-         *             [0, 9, 7],
-         *             [4, 3, 5],
-         *             [5, 1, 4],
-         *             [0, 7, 6],
-         *             [7, 2, 6]
-         *         ];
-         *         var ico = view.create('polyhedron3d', [vertexList, faceArray], {
-         *             fillColorArray: [],
-         *             fillOpacity: 1,
-         *             strokeWidth: 0.1,
-         *             layer: 12,
-         *             shader: {
-         *                 enabled: true,
-         *                 type: 'angle',
-         *                 hue: 0,
-         *                 saturation: 90,
-         *                 minlightness: 60,
-         *                 maxLightness: 80
-         *             }
-         *         });
-         *
-         * </pre><div id="JXGbf32b040-affb-4e03-a05b-abfe953f614d" class="jxgbox" style="width: 300px; height: 300px;"></div>
-         * <script type="text/javascript">
-         *     (function() {
-         *         var board = JXG.JSXGraph.initBoard('JXGbf32b040-affb-4e03-a05b-abfe953f614d',
-         *             {boundingbox: [-8, 8, 8,-8], axis: false, showcopyright: false, shownavigation: false,
-         *                pan: {enabled: false}, zoom: {enabled: false}});
-         *             var view = board.create(
-         *                 'view3d',
-         *                 [[-5, -3], [8, 8],
-         *                 [[-3, 3], [-3, 3], [-3, 3]]],
-         *                 {
-         *                     projection: 'central',
-         *                     trackball: { enabled: true },
-         *                     depthOrder: {
-         *                         enabled: true
-         *                     },
-         *                     xPlaneRear: { visible: false },
-         *                     yPlaneRear: { visible: false },
-         *                     zPlaneRear: { fillOpacity: 0.2, visible: true }
-         *                 }
-         *             );
-         *
-         *             let rho = 1.6180339887;
-         *             let vertexList = [
-         *                 [0, -1, -rho], [0, +1, -rho], [0, -1, rho], [0, +1, rho],
-         *                 [1, rho, 0], [-1, rho, 0], [1, -rho, 0], [-1, -rho, 0],
-         *                 [-rho, 0, 1], [-rho, 0, -1], [rho, 0, 1], [rho, 0, -1]
-         *             ];
-         *             let faceArray = [
-         *                 [4, 1, 11],
-         *                 [11, 1, 0],
-         *                 [6, 11, 0],
-         *                 [0, 1, 9],
-         *                 [11, 10, 4],
-         *                 [9, 1, 5],
-         *                 [8, 9, 5],
-         *                 [5, 3, 8],
-         *                 [6, 10, 11],
-         *                 [2, 3, 10],
-         *                 [2, 10, 6],
-         *                 [8, 3, 2],
-         *                 [3, 4, 10],
-         *                 [7, 8, 2],
-         *                 [9, 8, 7],
-         *                 [0, 9, 7],
-         *                 [4, 3, 5],
-         *                 [5, 1, 4],
-         *                 [0, 7, 6],
-         *                 [7, 2, 6]
-         *             ];
-         *             var ico = view.create('polyhedron3d', [vertexList, faceArray], {
-         *                 fillColorArray: [],
-         *                 fillOpacity: 1,
-         *                 strokeWidth: 0.1,
-         *                 layer: 12,
-         *                 shader: {
-         *                     enabled: true,
-         *                     type: 'angle',
-         *                     hue: 0,
-         *                     saturation: 90,
-         *                     minlightness: 60,
-         *                     maxLightness: 80
-         *                 }
-         *             });
-         *
-         *     })();
-         *
-         * </script><pre>
-         *
-         */
-        shader: {
-            enabled: false,
-            type: 'angle',   // 'angle', otherwise zIndex
-            hue: 60,         // yellow
-            saturation: 90,
-            minLightness: 30,
-            maxLightness: 90
-        }
-
-        /**#@-*/
-    },
-
-    intersectionline3d: {
-        point1: { visible: false, name: "" }, // Used in point/point
-        point2: { visible: false, name: "" }
-    },
-
-    line3d: {
-        /**#@+
-         * @visprop
-         */
-
-        layer: 12,
-        strokeWidth: 1,
-        strokeColor: "black",
-        fixed: true,
-        tabindex: null,
-        // gradient: "linear",
-        // gradientSecondColor: "#ffffff",
-        needsRegularUpdate: true,
-
-        /**
-         * Attributes of the defining point in case the line is defined by [point, vector, [range]]
-         * @type Point3D
-         * @name Line3D#point
-         * @default <pre>visible: false, name: ""</pre>
-         */
-        point: { visible: false, name: "" }, // Used in cases of point/direction/range
-
-        /**
-         * Attributes of the first point in case the line is defined by [point, point].
-         * @type Point3D
-         * @name Line3D#point1
-         * @default <pre>visible: false, name: ""</pre>
-         */
-        point1: { visible: false, name: "" }, // Used in point/point
-
-        /**
-         * Attributes of the second point in case the line is defined by [point, point].
-         * @type Point3D
-         * @name Line3D#point2
-         * @default <pre>visible: false, name: ""</pre>
-         */
-        point2: { visible: false, name: "" },
-
-        /**
-         * If the 3D line is defined by two points and if this attribute is true,
-         * the 3D line stretches infinitely in direction of its first point.
-         * Otherwise it ends at point1.
-         *
-         * @name Line3D#straightFirst
-         * @see Line3D#straightLast
-         * @type Boolean
-         * @default false
-         */
-        straightFirst: false,
-
-
-        /**
-         * If the 3D line is defined by two points and if this attribute is true,
-         * the 3D line stretches infinitely in direction of its second point.
-         * Otherwise it ends at point2.
-         *
-         * @name Line3D#straightLast
-         * @see Line3D#straightFirst
-         * @type Boolean
-         * @default false
-         */
-        straightLast: false
-
-        /**#@-*/
-    },
-
-    mesh3d: {
-        /**#@+
-         * @visprop
-         */
-
-        layer: 12,
-        strokeWidth: 1,
-        strokeColor: "#9a9a9a",
-        strokeOpacity: 0.6,
-        highlight: false,
-        tabindex: null,
-        needsRegularUpdate: true,
-
-        /**
-         * Step width of the mesh in the direction of the first spanning vector.
-         * @type {Number}
-         * @name Mesh3D#stepWidthU
-         * @default 1
-         *
-         */
-        stepWidthU: 1,
-
-        /**
-         * Step width of the mesh in the direction of the second spanning vector.
-         *
-         * @type {Number}
-         * @name Mesh3D#stepWidthV
-         * @default 1
-         *
-         */
-        stepWidthV: 1
-
-        /**#@-*/
-    },
-
-    plane3d: {
-        /**#@+
-         * @visprop
-         */
-
-        layer: 12,
-        strokeWidth: 0,
-        strokeColor: "black",
-        strokeOpacity: 1,
-        highlight: false,
-        tabindex: null,
-        needsRegularUpdate: true,
-        visible: true,
-
-        gradient: "linear",
-        gradientSecondColor: "#ffffff",
-        gradientAngle: Math.PI,
-        fillColor: "#a7a7a7",
-        fillOpacity: 0.6,
-
-        /**
-         * Optional 3D mesh of a finite plane.
-         * It is not available if the plane is infinite (at initialization time) in any direction.
-         *
-         * @type Mesh3D
-         * @name Plane3D#mesh3d
-         * @default see {@link Mesh3D}
-         */
-        mesh3d: {
-            visible: 'inherit'
-        },
-
-        /**
-         * If the second parameter and the third parameter are given as arrays or functions and threePoints:true
-         * then the second and third parameter are interpreted as point coordinates and not as directions, i.e.
-         * the plane is defined by three points.
-         *
-         * @name Plane3D#threePoints
-         * @type Boolean
-         * @default false
-         */
-        threePoints: false,
-
-        /**
-         * Attributes of the defining point in case the plane is defined by [point, direction1, direction2, [range1, [range2]]].
-         * @type Point3D
-         * @name Plane3D#point
-         * @default <pre>visible: false, name: "", fixed: true</pre>
-         */
-        point: { visible: false, name: "", fixed: true },
-
-        /**
-         * Attributes of the first point in case the plane is defined by [point, point, point].
-         * @type Point3D
-         * @name Plane3D#point1
-         * @default <pre>visible: false, name: ""</pre>
-         */
-        point1: { visible: false, name: "" }, // Used in point/point/point
-
-        /**
-         * Attributes of the second point in case the plane is defined by [point, point, point].
-         * @type Point3D
-         * @name Plane3D#point2
-         * @default <pre>visible: false, name: ""</pre>
-         */
-        point2: { visible: false, name: "" }, // Used in point/point/point
-
-        /**
-         * Attributes of the third point in case the plane is defined by [point, point, point].
-         * @type Point3D
-         * @name Plane3D#point3
-         * @default <pre>visible: false, name: ""</pre>
-         */
-        point3: { visible: false, name: "" } // Used in point/point/point
-
-        /**#@-*/
-    },
-
-    point3d: {
-        layer: 13,
-        infoboxDigits: "auto",
-        strokeWidth: 0,
-        gradient: "radial",
-        gradientSecondColor: "#555555",
-        fillColor: "yellow",
-        highlightStrokeColor: "#555555",
-        gradientFX: 0.7,
-        gradientFY: 0.3,
-        needsRegularUpdate: true
-    },
-
-    polygon3d: {
-        /**#@+
-         * @visprop
-         */
-
-        layer: 12,
-        highlight: false,
-        tabindex: -1,
-        strokeWidth: 1,
-        fillColor: 'none',
-        needsRegularUpdate: true
-
-
-        /**#@-*/
-    },
-
-    polyhedron3d: {
-        /**#@+
-         * @visprop
-         */
-
-        /**
-         * Color array to define fill colors of faces cyclically.
-         * Alternatively, the fill color can be defined for each face individually.
-         *
-         * @type Array
-         * @name Polyhedron3D#fillColorArray
-         * @default ['white', 'black']
-         */
-        fillColorArray: ['white', 'black'],
-
-        needsRegularUpdate: true
-
-        /**#@-*/
-    },
-
-    sphere3d: {
-        /**#@+
-         * @visprop
-         */
-
-        layer: 12,
-        highlight: false,
-
-        strokeWidth: 1,
-        strokeColor: '#00ff80',
-        fillColor: 'white',
-        gradient: 'radial',
-        gradientSecondColor: '#00ff80',
-        gradientFX: 0.7,
-        gradientFY: 0.3,
-        fillOpacity: 0.4,
-        needsRegularUpdate: true
-
-        /**#@-*/
-    },
-
-    surface3d: {
-        /**#@+
-         * @visprop
-         */
-
-        layer: 12,
-        highlight: false,
-        tabindex: -1,
-        strokeWidth: 1,
-
-        /**
-         * Number of intervals the mesh is divided into in direction of parameter u.
-         * @type Number
-         * @name ParametricSurface3D#stepsU
-         */
-        stepsU: 30,
-
-        /**
-         * Number of intervals the mesh is divided into in direction of parameter v.
-         * @type Number
-         * @name ParametricSurface3D#stepsV
-         */
-        stepsV: 30,
-
-        needsRegularUpdate: true
-
-        /**#@-*/
-    },
-
-    text3d: {
-        /**#@+
-         * @visprop
-         */
-
-        withLabel: false,
-        needsRegularUpdate: true
-
-        /**#@-*/
-    },
-
-    ticks3d: {
-        /**#@+
-         * @visprop
-         */
-
-        visible: true,
-
-        ticksDistance: 1,
-        majorHeight: 10,
-        minorTicks: 0,
-        tickEndings: [0, 1],
-        drawLabels: true,
-        needsRegularUpdate: true,
-
-        label: {
-            visible: true,
-            withLabel: false
-        }
-
-        /**#@-*/
-    },
-
-    vectorfield3d: {
-        /**#@+
-         * @visprop
-         */
-
-        /**
-         * Scaling factor of the vectors. This in contrast to slope fields, where this attribute sets the vector to the given length.
-         * @name scale
-         * @memberOf Vectorfield3D.prototype
-         * @type {Number|Function}
-         * @see Slopefield.scale
-         * @default 1
-         */
-        scale: 1,
-
-        /**
-         * Customize arrow heads of vectors. Be careful! If enabled this will slow down the performance.
-         * Fields are:
-         * <ul>
-         *  <li> enabled: Boolean
-         *  <li> size: length of the arrow head legs (in pixel)
-         *  <li> angle: angle of the arrow head legs In radians.
-         * </ul>
-         * @name arrowhead
-         * @memberOf Vectorfield3D.prototype
-         * @type {Object}
-         * @default <tt>{enabled: true, size: 5, angle: Math.PI * 0.125}</tt>
-         */
-        arrowhead: {
-            enabled: true,
-            size: 5,
-            angle: Math.PI * 0.125
-        },
-        needsRegularUpdate: true
-
-        /**#@-*/
-    },
-
-    view3d: {
-        /**#@+
-         * @visprop
-         */
-
-        needsRegularUpdate: true,
-
-        /**
-         * When this attribute is enabled, elements closer to the screen are drawn
-         * over elements further from the screen within the 3D layer. This affects
-         * all elements which are in one of the layer specified in the sub-attribute 'layers'.
-         * <p>
-         * For each layer this depth ordering is done independently.
-         * Sub-attributes:
-         *      <ul>
-         *          <li><tt>enabled</tt>: false/true
-         *          <li><tt>layers</tt>: [12, 13]
-         *      </ul>
-         *
-         * @name View3D#depthOrder
-         * @type Object
-         * @default <pre>{
-         *   enabled: false,
-         *   layers: [12, 13]
-         * }
-         * </pre>
-         */
-        depthOrder: {
-            enabled: false,
-            layers: [12, 13]
-        },
-
-        /**
-         * Choose the projection type to be used: `parallel` or `central`.
-         * <ul>
-         * <li> `parallel` is parallel projection, also called orthographic projection
-         * <li> `central` is central projection, also called perspective projection
-         * </ul>
-         *
-         *
-         * @name View3D#projection
-         * @type String
-         * @default 'parallel'
-         * @example
-         *         var bound = [-5, 5];
-         *         var view = board.create('view3d',
-         *             [[-6, -3], [8, 8],
-         *             [bound, bound, bound]],
-         *             {
-         *                 projection: 'parallel'
-         *             });
-         *
-         * </pre><div id="JXG80d81b13-c604-4841-bdf6-62996440088a" class="jxgbox" style="width: 300px; height: 300px;"></div>
-         * <script type="text/javascript">
-         *     (function() {
-         *         var board = JXG.JSXGraph.initBoard('JXG80d81b13-c604-4841-bdf6-62996440088a',
-         *             {boundingbox: [-8, 8, 8,-8], axis: false, showcopyright: false, shownavigation: false});
-         *             var bound = [-5, 5];
-         *             var view = board.create('view3d',
-         *                 [[-6, -3], [8, 8],
-         *                 [bound, bound, bound]],
-         *                 {
-         *                     projection: 'parallel'
-         *                 });
-         *
-         *     })();
-         *
-         * </script><pre>
-         *
-         * @example
-         *         var bound = [-5, 5];
-         *         var view = board.create('view3d',
-         *             [[-6, -3], [8, 8],
-         *             [bound, bound, bound]],
-         *             {
-         *                 projection: 'central'
-         *             });
-         *
-         * </pre><div id="JXGdb7b7c99-631c-41d0-99bf-c0a8d0138218" class="jxgbox" style="width: 300px; height: 300px;"></div>
-         * <script type="text/javascript">
-         *     (function() {
-         *         var board = JXG.JSXGraph.initBoard('JXGdb7b7c99-631c-41d0-99bf-c0a8d0138218',
-         *             {boundingbox: [-8, 8, 8,-8], axis: false, showcopyright: false, shownavigation: false});
-         *             var bound = [-5, 5];
-         *             var view = board.create('view3d',
-         *                 [[-6, -3], [8, 8],
-         *                 [bound, bound, bound]],
-         *                 {
-         *                     projection: 'central'
-         *                 });
-         *     })();
-         *
-         * </script><pre>
-         *
-         */
-        projection: 'parallel',
-
-        /**
-         * Allow vertical dragging of objects, i.e. in direction of the z-axis.
-         * Subobjects are
-         * <ul>
-         *  <li>enabled: true
-         *  <li>key: 'shift'
-         * </ul>
-         * <p>
-         * Possible values for attribute <i>key</i>: 'shift' or 'ctrl'.
-         *
-         * @name View3D#verticalDrag
-         * @type Object
-         * @default <tt>{enabled: true, key: 'shift'}</tt>
-         */
-        verticalDrag: {
-            enabled: true,
-            key: 'shift'
-        },
-
-        /**
-         * Specify the user handling of the azimuth.
-         * <ul>
-         *  <li><tt>pointer</tt> sub-attributes:
-         *      <ul>
-         *          <li><tt>enabled</tt>: Boolean that specifies whether pointer navigation is allowed by azimuth.
-         *          <li><tt>speed</tt>: Number indicating how many passes the range of the az_slider makes when the cursor crosses the entire board once in the horizontal direction.
-         *          <li><tt>outside</tt>: Boolean that specifies whether the pointer navigation is continued when the cursor leaves the board.
-         *          <li><tt>button</tt>: Which button of the pointer should be used? (<tt>'-1'</tt> (=no button), <tt>'0'</tt> or <tt>'2'</tt>)
-         *          <li><tt>key</tt>: Should an additional key be pressed? (<tt>'none'</tt>, <tt>'shift'</tt> or <tt>'ctrl'</tt>)
-         *      </ul>
-         *  <li><tt>keyboard</tt> sub-attributes:
-         *      <ul>
-         *          <li><tt>enabled</tt>: Boolean that specifies whether the keyboard (left/right arrow keys) can be used to navigate the board.
-         *          <li><tt>step</tt>: Size of the step per keystroke.
-         *          <li><tt>key</tt>: Should an additional key be pressed? (<tt>'none'</tt>, <tt>'shift'</tt> or <tt>'ctrl'</tt>)
-         *      </ul>
-         *  <li><tt>continuous</tt>: Boolean that specifies whether the az_slider starts again from the beginning when its end is reached.
-         *  <li><tt>slider</tt> attributes of the az_slider ({@link Slider}) with additional
-         *      <ul>
-         *          <li><tt>min</tt>: Minimum value.
-         *          <li><tt>max</tt>: Maximum value.
-         *          <li><tt>start</tt>: Start value.
-         *      </ul>
-         *      'min' and 'max' are used only if trackball is not enabled.
-         *     Additionally, the attributes 'slider.point1.pos' and 'slider.point2.pos' control the position of the slider. Possible
-         *     values are 'auto' or an array [x, y] of length 2 for the position in user coordinates (or a function returning such an array).
-         * </ul>
-         *
-         * @name View3D#az
-         * @type Object
-         * @default <pre>{
-         *      pointer: {enabled: true, speed: 1, outside: true, button: -1, key: 'none'},
-         *      keyboard: {enabled: true, step: 10, key: 'ctrl'},
-         *      continuous: true,
-         *      slider: {
-         *          visible: true,
-         *          style: 6,
-         *          point1: {
-         *              pos: 'auto',
-         *              frozen: false
-         *          },
-         *          point2: {
-         *              pos: 'auto',
-         *              frozen: false
-         *          },
-         *          min: 0,
-         *          max: 2 * Math.PI,
-         *          start: 1.0
-         *      },
-         * }</pre>
-         *
-         * @example
-         *     var bound = [-4, 6];
-         *     var view = board.create('view3d',
-         *         [[-4, -3], [8, 8],
-         *         [bound, bound, bound]],
-         *         {
-         *             projection: 'parallel',
-         *             az: {
-         *                 slider: {visible: true, start: 0.75 * Math.PI}
-         *             }
-         *         });
-         *
-         * </pre><div id="JXG4c381f21-f043-4419-941d-75f384c026d0" class="jxgbox" style="width: 300px; height: 300px;"></div>
-         * <script type="text/javascript">
-         *     (function() {
-         *         var board = JXG.JSXGraph.initBoard('JXG4c381f21-f043-4419-941d-75f384c026d0',
-         *             {boundingbox: [-8, 8, 8,-8], axis: false, showcopyright: false, shownavigation: false});
-         *         var bound = [-4, 6];
-         *         var view = board.create('view3d',
-         *             [[-4, -3], [8, 8],
-         *             [bound, bound, bound]],
-         *             {
-         *                 projection: 'parallel',
-         *                 az: {
-         *                     slider: {visible: true, start: 0.75 * Math.PI}
-         *                 }
-         *             });
-         *
-         *     })();
-         *
-         * </script><pre>
-         *
-         */
-        az: {
-            pointer: {
-                enabled: true,
-                speed: 1,
-                outside: true,
-                button: -1,
-                key: 'none'
-            },
-            keyboard: {
-                enabled: true,
-                step: 10,
-                key: 'ctrl'
-            },
-            continuous: true,
-            slider: {
-                visible: 'inherit',
-                style: 6,
-                point1: {
-                    pos: 'auto',
-                    frozen: false
-                },
-                point2: {
-                    pos: 'auto',
-                    frozen: false
-                },
-                min: 0,
-                max: 2 * Math.PI,
-                start: 1.0
-            }
-        },
-
-        /**
-         * Specify the user handling of the elevation.
-         * <ul>
-         *  <li><tt>pointer</tt> sub-attributes:
-         *      <ul>
-         *          <li><tt>enabled</tt>: Boolean that specifies whether pointer navigation is allowed by elevation.
-         *          <li><tt>speed</tt>: Number indicating how many passes the range of the el_slider makes when the cursor crosses the entire board once in the horizontal direction.
-         *          <li><tt>outside</tt>: Boolean that specifies whether the pointer navigation is continued when the cursor leaves the board.
-         *          <li><tt>button</tt>: Which button of the pointer should be used? (<tt>'-1'</tt> (=no button), <tt>'0'</tt> or <tt>'2'</tt>)
-         *          <li><tt>key</tt>: Should an additional key be pressed? (<tt>'none'</tt>, <tt>'shift'</tt> or <tt>'ctrl'</tt>)
-         *      </ul>
-         *  <li><tt>keyboard</tt> sub-attributes:
-         *      <ul>
-         *          <li><tt>enabled</tt>: Boolean that specifies whether the keyboard (up/down arrow keys) can be used to navigate the board.
-         *          <li><tt>step</tt>: Size of the step per keystroke.
-         *          <li><tt>key</tt>: Should an additional key be pressed? (<tt>'none'</tt>, <tt>'shift'</tt> or <tt>'ctrl'</tt>)
-         *      </ul>
-         *  <li><tt>continuous</tt>: Boolean that specifies whether the el_slider starts again from the beginning when its end is reached.
-         *  <li><tt>slider</tt> attributes of the el_slider ({@link Slider}) with additional
-         *      <ul>
-         *          <li><tt>min</tt>: Minimum value.
-         *          <li><tt>max</tt>: Maximum value.
-         *          <li><tt>start</tt>: Start value.
-         *      </ul>
-         *     'min' and 'max' are used only if trackball is not enabled.
-         *     Additionally, the attributes 'slider.point1.pos' and 'slider.point2.pos' control the position of the slider. Possible
-         *     values are 'auto' or an array [x, y] of length 2 for the position in user coordinates (or a function returning such an array).
-         * </ul>
-         *
-         * @name View3D#el
-         * @type Object
-         * @default <pre>{
-         *      pointer: {enabled: true, speed: 1, outside: true, button: -1, key: 'none'},
-         *      keyboard: {enabled: true, step: 10, key: 'ctrl'},
-         *      continuous: true,
-         *      slider: {
-         *          visible: true,
-         *          style: 6,
-         *          point1: {
-         *              pos: 'auto',
-         *              frozen: false
-         *          },
-         *          point2: {
-         *              pos: 'auto',
-         *              frozen: false
-         *          },
-         *          min: 0,
-         *          max: 2 * Math.PI,
-         *          start: 0.3
-         *      },
-         * }<pre>
-         * @example
-         *     var bound = [-4, 6];
-         *     var view = board.create('view3d',
-         *         [[-4, -3], [8, 8],
-         *         [bound, bound, bound]],
-         *         {
-         *             projection: 'parallel',
-         *             el: {
-         *                 slider: {visible: true}
-         *             }
-         *         });
-         *
-         * </pre><div id="JXG8926f733-c42e-466b-853c-74feb795e879" class="jxgbox" style="width: 300px; height: 300px;"></div>
-         * <script type="text/javascript">
-         *     (function() {
-         *         var board = JXG.JSXGraph.initBoard('JXG8926f733-c42e-466b-853c-74feb795e879',
-         *             {boundingbox: [-8, 8, 8,-8], axis: false, showcopyright: false, shownavigation: false});
-         *         var bound = [-4, 6];
-         *         var view = board.create('view3d',
-         *             [[-4, -3], [8, 8],
-         *             [bound, bound, bound]],
-         *             {
-         *                 projection: 'parallel',
-         *                 el: {
-         *                     slider: {visible: true}
-         *                 }
-         *             });
-         *
-         *     })();
-         *
-         * </script><pre>
-         *
-         */
-        el: {
-            pointer: {
-                enabled: true,
-                speed: 1,
-                outside: true,
-                button: -1,
-                key: 'none'
-            },
-            keyboard: {
-                enabled: true,
-                step: 10,
-                key: 'ctrl'
-            },
-            continuous: true,
-            slider: {
-                visible: 'inherit',
-                style: 6,
-                point1: {
-                    frozen: false,
-                    pos: 'auto'
-                },
-                point2: {
-                    frozen: false,
-                    pos: 'auto'
-                },
-                min: 0,
-                max: 2 * Math.PI,
-                start: 0.3
-            }
-        },
-
-        /**
-         * Specify the user handling of the bank angle.
-         * <ul>
-         *  <li><tt>pointer</tt> sub-attributes:
-         *      <ul>
-         *          <li><tt>enabled</tt>: Boolean that specifies whether pointer navigation is allowed by elevation.
-         *          <li><tt>speed</tt>: Number indicating how many passes the range of the el_slider makes when the cursor crosses the entire board once in the horizontal direction.
-         *          <li><tt>outside</tt>: Boolean that specifies whether the pointer navigation is continued when the cursor leaves the board.
-         *          <li><tt>button</tt>: Which button of the pointer should be used? (<tt>'-1'</tt> (=no button), <tt>'0'</tt> or <tt>'2'</tt>)
-         *          <li><tt>key</tt>: Should an additional key be pressed? (<tt>'none'</tt>, <tt>'shift'</tt> or <tt>'ctrl'</tt>)
-         *      </ul>
-         *  <li><tt>keyboard</tt> sub-attributes:
-         *      <ul>
-         *          <li><tt>enabled</tt>: Boolean that specifies whether the keyboard ('<', '>' keys) can be used to navigate the board.
-         *          <li><tt>step</tt>: Size of the step per keystroke.
-         *          <li><tt>key</tt>: Should an additional key be pressed? (<tt>'none'</tt>, <tt>'shift'</tt> or <tt>'ctrl'</tt>)
-         *      </ul>
-         *  <li><tt>continuous</tt>: Boolean that specifies whether the el_slider starts again from the beginning when its end is reached.
-         *  <li><tt>slider</tt> attributes of the el_slider ({@link Slider}) with additional
-         *      <ul>
-         *          <li><tt>min</tt>: Minimum value.
-         *          <li><tt>max</tt>: Maximum value.
-         *          <li><tt>start</tt>: Start value.
-         *      </ul>
-         *      'min' and 'max' are used only if trackball is not enabled.
-         *     Additionally, the attributes 'slider.point1.pos' and 'slider.point2.pos' control the position of the slider. Possible
-         *     values are 'auto' or an array [x, y] of length 2 for the position in user coordinates (or a function returning such an array).
-         * </ul>
-         *
-         * @name View3D#bank
-         * @type Object
-         * @default <pre>{
-         *      pointer: {enabled: true, speed: 1, outside: true, button: -1, key: 'none'},
-         *      keyboard: {enabled: true, step: 10, key: 'ctrl'},
-         *      continuous: true,
-         *      slider: {
-         *          visible: true,
-         *          style: 6,
-         *          point1: {
-         *              pos: 'auto',
-         *              frozen: false
-         *          },
-         *          point2: {
-         *              pos: 'auto',
-         *              frozen: false
-         *          },
-         *          min: 0,
-         *          max: 2 * Math.PI,
-         *          start: 0.3
-         *      },
-         * }<pre>
-         * @example
-         *     var bound = [-4, 6];
-         *     var view = board.create('view3d',
-         *         [[-4, -3], [8, 8],
-         *         [bound, bound, bound]],
-         *         {
-         *             projection: 'parallel',
-         *             bank: {
-         *                 slider: {visible: true}
-         *             }
-         *         });
-         *
-         * </pre><div id="JXGb67811ea-c1e3-4d1e-b13c-3537b3436f6c" class="jxgbox" style="width: 300px; height: 300px;"></div>
-         * <script type="text/javascript">
-         *     (function() {
-         *         var board = JXG.JSXGraph.initBoard('JXGb67811ea-c1e3-4d1e-b13c-3537b3436f6c',
-         *             {boundingbox: [-8, 8, 8,-8], axis: false, showcopyright: false, shownavigation: false});
-         *         var bound = [-4, 6];
-         *         var view = board.create('view3d',
-         *             [[-4, -3], [8, 8],
-         *             [bound, bound, bound]],
-         *             {
-         *                 projection: 'parallel',
-         *                 bank: {
-         *                     slider: {visible: true}
-         *                 }
-         *             });
-         *
-         *     })();
-         *
-         * </script><pre>
-         *
-         */
-        bank: {
-            pointer: {
-                enabled: true,
-                speed: 0.08,
-                outside: true,
-                button: -1,
-                key: 'none'
-            },
-            keyboard: {
-                enabled: true,
-                step: 10,
-                key: 'ctrl'
-            },
-            continuous: true,
-            slider: {
-                visible: 'inherit',
-                style: 6,
-                point1: {
-                    frozen: false,
-                    pos: 'auto'
-                },
-                point2: {
-                    frozen: false,
-                    pos: 'auto'
-                },
-                min: -Math.PI,
-                max:  Math.PI,
-                start: 0.0
-            }
-        },
-
-        /**
-         * Enable user handling by a virtual trackball that allows to move the 3D scene
-         * with 3 degrees of freedom. If not enabled, direct user dragging (i.e. in the JSXGraph board, not manipulating the sliders) will only have
-         * two degrees of freedom. This means, the z-axis will always be projected to a vertical 2D line.
-         * <p>
-         * Sub-attributes:
-         *      <ul>
-         *          <li><tt>enabled</tt>: Boolean that specifies whether pointer navigation is allowed by elevation.
-         *          <li><tt>outside</tt>: Boolean that specifies whether the pointer navigation is continued when the cursor leaves the board.
-         *          <li><tt>button</tt>: Which button of the pointer should be used? (<tt>'-1'</tt> (=no button), <tt>'0'</tt> or <tt>'2'</tt>)
-         *          <li><tt>key</tt>: Should an additional key be pressed? (<tt>'none'</tt>, <tt>'shift'</tt> or <tt>'ctrl'</tt>)
-         *      </ul>
-         *
-         * @name View3D#trackball
-         * @type Object
-         * @default <pre>{
-         *   enabled: false,
-         *   outside: true,
-         *   button: -1,
-         *   key: 'none'
-         * }
-         * </pre>
-         */
-        trackball: {
-            enabled: false,
-            outside: true,
-            button: -1,
-            key: 'none'
-        },
-
-        /**
-         * Distance of the camera to the center of the view.
-         * If set to 'auto', r will be calculated automatically.
-         *
-         * @type {Number|String}
-         * @default 'auto'
-         */
-        r: 'auto',
-
-        /**
-         * Field of View defines the angle of view (in radians) of the camera, determining how much of the scene is captured within the frame.
-         *
-         * @type Number
-         * @default 2/5*Math.PI
-         */
-        fov: 1 / 5 * 2 * Math.PI,
-
-        /**
-         * Fixed values for the view, which can be changed using keyboard keys `picture-up` and `picture-down`.
-         * Array of the form: [[el0, az0, r0], [el1, az1, r1, ...[eln, azn, rn]]
-         *
-         * @name View3D#values
-         * @type Array
-         * @default <tt>{[[0, 1.57], [0.78, 0.62], [0, 0], [5.49, 0.62], [4.71, 0], [3.93, 0.62], [3.14, 0], [2.36, 0.62], [1.57, 1.57]]}<tt>
-         */
-        values: [
-            [0, 1.57],
-            [0.78, 0.62],
-            [0, 0],
-            [5.49, 0.62],
-            [4.71, 0],
-            [3.93, 0.62],
-            [3.14, 0],
-            [2.36, 0.62],
-            [1.57, 1.57]
-        ],
-
-        infobox: {
-            // strokeColor: '#888888',
-            strokeColor: '#000000',
-            fontSize: 16,
-            useKatex: false,
-            useMathjax: false,
-            intl: {
-                enabled: true,
-                options: {
-                    minimumFractionDigits: 2,
-                    maximumFractionDigits: 3
-                }
-            }
-        },
-
-        /**
-         * @class
-         * @ignore
-         */
-        _currentView: -1
-
-        /**#@-*/
-    }
-});
-
-export default JXG.Options;
->>>>>>> 76575604
+export default JXG.Options;