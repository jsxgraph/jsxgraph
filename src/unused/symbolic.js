<<<<<<< HEAD
/*
    Copyright 2008-2025
        Matthias Ehmann,
        Michael Gerhaeuser,
        Carsten Miller,
        Bianca Valentin,
        Alfred Wassermann,
        Peter Wilfahrt

    This file is part of JSXGraph.

    JSXGraph is free software dual licensed under the GNU LGPL or MIT License.

    You can redistribute it and/or modify it under the terms of the

      * GNU Lesser General Public License as published by
        the Free Software Foundation, either version 3 of the License, or
        (at your option) any later version
      OR
      * MIT License: https://github.com/jsxgraph/jsxgraph/blob/master/LICENSE.MIT

    JSXGraph is distributed in the hope that it will be useful,
    but WITHOUT ANY WARRANTY; without even the implied warranty of
    MERCHANTABILITY or FITNESS FOR A PARTICULAR PURPOSE.  See the
    GNU Lesser General Public License for more details.

    You should have received a copy of the GNU Lesser General Public License and
    the MIT License along with JSXGraph. If not, see <https://www.gnu.org/licenses/>
    and <https://opensource.org/licenses/MIT/>.
 */

/*global JXG: true, define: true*/
/*jslint nomen: true, plusplus: true*/

/**
 * @fileoverview In this file the namespace Math.Symbolic is defined, which holds methods
 * and algorithms for symbolic computations.
 * @author graphjs
 */

import Const from "../base/constants.js";
import Coords from "../base/coords.js";
import Mat from "./math.js";
import Geometry from "./geometry.js";
import Server from "../server/server.js";
import Type from "../utils/type.js";

var undef;

/**
 * The JXG.Math.Symbolic namespace holds algorithms for symbolic computations.
 * @name JXG.Math.Symbolic
 * @exports Mat.Symbolic as JXG.Math.Symbolic
 * @namespace
 */
Mat.Symbolic = {
    /**
     * Generates symbolic coordinates for the part of a construction including all the elements from that
     * a specific element depends of. These coordinates will be stored in GeometryElement.symbolic.
     * @param {JXG.Board} board The board that's element get some symbolic coordinates.
     * @param {JXG.GeometryElement} element All ancestor of this element get symbolic coordinates.
     * @param {String} variable Name for the coordinates, e.g. x or u.
     * @param {String} append Method for how to append the number of the coordinates. Possible values are
     *                        'underscore' (e.g. x_2), 'none' (e.g. x2), 'brace' (e.g. x[2]).
     * @returns {Number} Number of coordinates given.
     * @memberof JXG.Math.Symbolic
     */
    generateSymbolicCoordinatesPartial: function (board, element, variable, append) {
        var t_num,
            t,
            k,
            list = element.ancestors,
            count = 0,
            makeCoords = function (num) {
                var r;

                if (append === "underscore") {
                    r = variable + "_{" + num + "}";
                } else if (append === "brace") {
                    r = variable + "[" + num + "]";
                } else {
                    r = variable + num;
                }

                return r;
            };

        board.listOfFreePoints = [];
        board.listOfDependantPoints = [];

        for (t in list) {
            if (list.hasOwnProperty(t)) {
                t_num = 0;

                if (Type.isPoint(list[t])) {
                    for (k in list[t].ancestors) {
                        if (list[t].ancestors.hasOwnProperty(k)) {
                            t_num++;
                        }
                    }

                    if (t_num === 0) {
                        list[t].symbolic.x = list[t].coords.usrCoords[1];
                        list[t].symbolic.y = list[t].coords.usrCoords[2];
                        board.listOfFreePoints.push(list[t]);
                    } else {
                        count += 1;
                        list[t].symbolic.x = makeCoords(count);
                        count += 1;
                        list[t].symbolic.y = makeCoords(count);
                        board.listOfDependantPoints.push(list[t]);
                    }
                }
            }
        }

        if (Type.isPoint(element)) {
            element.symbolic.x = "x";
            element.symbolic.y = "y";
        }

        return count;
    },

    /**
     * Clears all .symbolic.x and .symbolic.y members on every point of a given board.
     * @param {JXG.Board} board The board that's points get cleared their symbolic coordinates.
     * @memberof JXG.Math.Symbolic
     */
    clearSymbolicCoordinates: function (board) {
        var clear = function (list) {
            var t,
                l = (list && list.length) || 0;

            for (t = 0; t < l; t++) {
                if (Type.isPoint(list[t])) {
                    list[t].symbolic.x = "";
                    list[t].symbolic.y = "";
                }
            }
        };

        clear(board.listOfFreePoints);
        clear(board.listOfDependantPoints);

        delete board.listOfFreePoints;
        delete board.listOfDependantPoints;
    },

    /**
     * Generates polynomials for a part of the construction including all the points from that
     * a specific element depends of.
     * @param {JXG.Board} board The board that's points polynomials will be generated.
     * @param {JXG.GeometryElement} element All points in the set of ancestors of this element are used to generate the set of polynomials.
     * @param {Boolean} generateCoords
     * @returns {Array} An array of polynomials as strings.
     * @memberof JXG.Math.Symbolic
     */
    generatePolynomials: function (board, element, generateCoords) {
        var t,
            k,
            i,
            list = element.ancestors,
            number_of_ancestors,
            pgs = [],
            result = [];

        if (generateCoords) {
            this.generateSymbolicCoordinatesPartial(board, element, "u", "brace");
        }

        list[element.id] = element;

        for (t in list) {
            if (list.hasOwnProperty(t)) {
                number_of_ancestors = 0;
                pgs = [];

                if (Type.isPoint(list[t])) {
                    for (k in list[t].ancestors) {
                        if (list[t].ancestors.hasOwnProperty(k)) {
                            number_of_ancestors++;
                        }
                    }
                    if (number_of_ancestors > 0) {
                        pgs = list[t].generatePolynomial();

                        for (i = 0; i < pgs.length; i++) {
                            result.push(pgs[i]);
                        }
                    }
                }
            }
        }

        if (generateCoords) {
            this.clearSymbolicCoordinates(board);
        }

        return result;
    },

    /**
     * Calculate geometric locus of a point given on a board. Invokes python script on server.
     * @param {JXG.Board} board The board on which the point lies.
     * @param {JXG.Point} point The point that will be traced.
     * @returns {Array} An array of points.
     * @memberof JXG.Math.Symbolic
     */
    geometricLocusByGroebnerBase: function (board, point) {
        var poly,
            polyStr,
            result,
            P1,
            P2,
            i,
            xs,
            xe,
            ys,
            ye,
            c,
            s,
            tx,
            bol = board.options.locus,
            oldRadius = {},
            numDependent = this.generateSymbolicCoordinatesPartial(board, point, "u", "brace"),
            xsye = new Coords(Const.COORDS_BY_USR, [0, 0], board),
            xeys = new Coords(
                Const.COORDS_BY_USR,
                [board.canvasWidth, board.canvasHeight],
                board
            ),
            sf = 1,
            transx = 0,
            transy = 0,
            rot = 0;

        if (Server.modules.geoloci === undef) {
            Server.loadModule("geoloci");
        }

        if (Server.modules.geoloci === undef) {
            throw new Error("JSXGraph: Unable to load JXG.Server module 'geoloci.py'.");
        }

        xs = xsye.usrCoords[1];
        xe = xeys.usrCoords[1];
        ys = xeys.usrCoords[2];
        ye = xsye.usrCoords[2];

        // Optimizations - but only if the user wants to
        //   Step 1: Translate all related points, such that one point P1 (board.options.locus.toOrigin if set
        //     or a random point otherwise) is moved to (0, 0)
        //   Step 2: Rotate the construction around the new P1, such that another point P2 (board.options.locus.to10 if set
        //     or a random point \neq P1 otherwise) is moved onto the positive x-axis
        //  Step 3: Dilate the construction, such that P2 is moved to (1, 0)
        //  Step 4: Give the scale factor (sf), the rotation (rot) and the translation vector (transx, transy) to
        //    the server, which retransforms the plot (if any).

        // Step 1
        if (bol.translateToOrigin && board.listOfFreePoints.length > 0) {
            if (
                bol.toOrigin !== undef &&
                bol.toOrigin !== null &&
                Type.isInArray(board.listOfFreePoints, bol.toOrigin.id)
            ) {
                P1 = bol.toOrigin;
            } else {
                P1 = board.listOfFreePoints[0];
            }

            transx = P1.symbolic.x;
            transy = P1.symbolic.y;
            // translate the whole construction
            for (i = 0; i < board.listOfFreePoints.length; i++) {
                board.listOfFreePoints[i].symbolic.x -= transx;
                board.listOfFreePoints[i].symbolic.y -= transy;
            }

            xs -= transx;
            xe -= transx;
            ys -= transy;
            ye -= transy;

            // Step 2
            if (bol.translateTo10 && board.listOfFreePoints.length > 1) {
                if (
                    bol.to10 !== undef &&
                    bol.to10 !== null &&
                    bol.to10.id !== bol.toOrigin.id &&
                    Type.isInArray(board.listOfFreePoints, bol.to10.id)
                ) {
                    P2 = bol.to10;
                } else {
                    if (board.listOfFreePoints[0].id === P1.id) {
                        P2 = board.listOfFreePoints[1];
                    } else {
                        P2 = board.listOfFreePoints[0];
                    }
                }

                rot = Geometry.rad([1, 0], [0, 0], [P2.symbolic.x, P2.symbolic.y]);
                c = Math.cos(-rot);
                s = Math.sin(-rot);

                for (i = 0; i < board.listOfFreePoints.length; i++) {
                    tx = board.listOfFreePoints[i].symbolic.x;
                    board.listOfFreePoints[i].symbolic.x =
                        c * board.listOfFreePoints[i].symbolic.x -
                        s * board.listOfFreePoints[i].symbolic.y;
                    board.listOfFreePoints[i].symbolic.y =
                        s * tx + c * board.listOfFreePoints[i].symbolic.y;
                }

                // thanks to the rotation this is zero
                P2.symbolic.y = 0;

                tx = xs;
                xs = c * xs - s * ys;
                ys = s * tx + c * ys;
                tx = xe;
                xe = c * xe - s * ye;
                ye = s * tx + c * ye;

                // Step 3
                if (bol.stretch && Math.abs(P2.symbolic.x) > Mat.eps) {
                    sf = P2.symbolic.x;

                    for (i = 0; i < board.listOfFreePoints.length; i++) {
                        board.listOfFreePoints[i].symbolic.x /= sf;
                        board.listOfFreePoints[i].symbolic.y /= sf;
                    }

                    for (i = 0; i < board.objectsList.length; i++) {
                        if (
                            board.objectsList[i].elementClass === Const.OBJECT_CLASS_CIRCLE &&
                            board.objectsList[i].method === "pointRadius"
                        ) {
                            oldRadius[i] = board.objectsList[i].radius;
                            board.objectsList[i].radius /= sf;
                        }
                    }

                    xs /= sf;
                    xe /= sf;
                    ys /= sf;
                    ye /= sf;

                    // this is now 1
                    P2.symbolic.x = 1;
                }
            }

            // make the coordinates "as rational as possible"
            for (i = 0; i < board.listOfFreePoints.length; i++) {
                tx = board.listOfFreePoints[i].symbolic.x;

                if (Math.abs(tx) < Mat.eps) {
                    board.listOfFreePoints[i].symbolic.x = 0;
                }

                if (Math.abs(tx - Math.round(tx)) < Mat.eps) {
                    board.listOfFreePoints[i].symbolic.x = Math.round(tx);
                }

                tx = board.listOfFreePoints[i].symbolic.y;

                if (Math.abs(tx) < Mat.eps) {
                    board.listOfFreePoints[i].symbolic.y = 0;
                }

                if (Math.abs(tx - Math.round(tx)) < Mat.eps) {
                    board.listOfFreePoints[i].symbolic.y = Math.round(tx);
                }
            }
        }

        // end of optimizations

        poly = this.generatePolynomials(board, point);
        polyStr = poly.join(",");

        this.cbp = function (data) {
            result = data;
        };

        this.cb = Type.bind(this.cbp, this);

        Server.modules.geoloci.lociCoCoA(
            xs,
            xe,
            ys,
            ye,
            numDependent,
            polyStr,
            sf,
            rot,
            transx,
            transy,
            this.cb,
            true
        );

        this.clearSymbolicCoordinates(board);

        for (i in oldRadius) {
            if (oldRadius.hasOwnProperty(i)) {
                board.objects[i].radius = oldRadius[i];
            }
        }

        return result;
    }
};

export default Mat.Symbolic;
=======
/*
    Copyright 2008-2025
        Matthias Ehmann,
        Michael Gerhaeuser,
        Carsten Miller,
        Bianca Valentin,
        Alfred Wassermann,
        Peter Wilfahrt

    This file is part of JSXGraph.

    JSXGraph is free software dual licensed under the GNU LGPL or MIT License.

    You can redistribute it and/or modify it under the terms of the

      * GNU Lesser General Public License as published by
        the Free Software Foundation, either version 3 of the License, or
        (at your option) any later version
      OR
      * MIT License: https://github.com/jsxgraph/jsxgraph/blob/master/LICENSE.MIT

    JSXGraph is distributed in the hope that it will be useful,
    but WITHOUT ANY WARRANTY; without even the implied warranty of
    MERCHANTABILITY or FITNESS FOR A PARTICULAR PURPOSE.  See the
    GNU Lesser General Public License for more details.

    You should have received a copy of the GNU Lesser General Public License and
    the MIT License along with JSXGraph. If not, see <https://www.gnu.org/licenses/>
    and <https://opensource.org/licenses/MIT/>.
 */

/*global JXG: true, define: true*/
/*jslint nomen: true, plusplus: true*/

/**
 * @fileoverview In this file the namespace Math.Symbolic is defined, which holds methods
 * and algorithms for symbolic computations.
 * @author graphjs
 */

import Const from "../base/constants.js";
import Coords from "../base/coords.js";
import Mat from "./math.js";
import Geometry from "./geometry.js";
import Server from "../server/server.js";
import Type from "../utils/type.js";

var undef;

/**
 * The JXG.Math.Symbolic namespace holds algorithms for symbolic computations.
 * @name JXG.Math.Symbolic
 * @exports Mat.Symbolic as JXG.Math.Symbolic
 * @namespace
 */
Mat.Symbolic = {
    /**
     * Generates symbolic coordinates for the part of a construction including all the elements from that
     * a specific element depends of. These coordinates will be stored in GeometryElement.symbolic.
     * @param {JXG.Board} board The board that's element get some symbolic coordinates.
     * @param {JXG.GeometryElement} element All ancestor of this element get symbolic coordinates.
     * @param {String} variable Name for the coordinates, e.g. x or u.
     * @param {String} append Method for how to append the number of the coordinates. Possible values are
     *                        'underscore' (e.g. x_2), 'none' (e.g. x2), 'brace' (e.g. x[2]).
     * @returns {Number} Number of coordinates given.
     * @memberof JXG.Math.Symbolic
     */
    generateSymbolicCoordinatesPartial: function (board, element, variable, append) {
        var t_num,
            t,
            k,
            list = element.ancestors,
            count = 0,
            makeCoords = function (num) {
                var r;

                if (append === 'underscore') {
                    r = variable + "_{" + num + "}";
                } else if (append === 'brace') {
                    r = variable + "[" + num + "]";
                } else {
                    r = variable + num;
                }

                return r;
            };

        board.listOfFreePoints = [];
        board.listOfDependantPoints = [];

        for (t in list) {
            if (list.hasOwnProperty(t)) {
                t_num = 0;

                if (Type.isPoint(list[t])) {
                    for (k in list[t].ancestors) {
                        if (list[t].ancestors.hasOwnProperty(k)) {
                            t_num++;
                        }
                    }

                    if (t_num === 0) {
                        list[t].symbolic.x = list[t].coords.usrCoords[1];
                        list[t].symbolic.y = list[t].coords.usrCoords[2];
                        board.listOfFreePoints.push(list[t]);
                    } else {
                        count += 1;
                        list[t].symbolic.x = makeCoords(count);
                        count += 1;
                        list[t].symbolic.y = makeCoords(count);
                        board.listOfDependantPoints.push(list[t]);
                    }
                }
            }
        }

        if (Type.isPoint(element)) {
            element.symbolic.x = 'x'
            element.symbolic.y = 'y'
        }

        return count;
    },

    /**
     * Clears all .symbolic.x and .symbolic.y members on every point of a given board.
     * @param {JXG.Board} board The board that's points get cleared their symbolic coordinates.
     * @memberof JXG.Math.Symbolic
     */
    clearSymbolicCoordinates: function (board) {
        var clear = function (list) {
            var t,
                l = (list && list.length) || 0;

            for (t = 0; t < l; t++) {
                if (Type.isPoint(list[t])) {
                    list[t].symbolic.x = "";
                    list[t].symbolic.y = "";
                }
            }
        };

        clear(board.listOfFreePoints);
        clear(board.listOfDependantPoints);

        delete board.listOfFreePoints;
        delete board.listOfDependantPoints;
    },

    /**
     * Generates polynomials for a part of the construction including all the points from that
     * a specific element depends of.
     * @param {JXG.Board} board The board that's points polynomials will be generated.
     * @param {JXG.GeometryElement} element All points in the set of ancestors of this element are used to generate the set of polynomials.
     * @param {Boolean} generateCoords
     * @returns {Array} An array of polynomials as strings.
     * @memberof JXG.Math.Symbolic
     */
    generatePolynomials: function (board, element, generateCoords) {
        var t,
            k,
            i,
            list = element.ancestors,
            number_of_ancestors,
            pgs = [],
            result = [];

        if (generateCoords) {
            this.generateSymbolicCoordinatesPartial(board, element, "u", 'brace');
        }

        list[element.id] = element;

        for (t in list) {
            if (list.hasOwnProperty(t)) {
                number_of_ancestors = 0;
                pgs = [];

                if (Type.isPoint(list[t])) {
                    for (k in list[t].ancestors) {
                        if (list[t].ancestors.hasOwnProperty(k)) {
                            number_of_ancestors++;
                        }
                    }
                    if (number_of_ancestors > 0) {
                        pgs = list[t].generatePolynomial();

                        for (i = 0; i < pgs.length; i++) {
                            result.push(pgs[i]);
                        }
                    }
                }
            }
        }

        if (generateCoords) {
            this.clearSymbolicCoordinates(board);
        }

        return result;
    },

    /**
     * Calculate geometric locus of a point given on a board. Invokes python script on server.
     * @param {JXG.Board} board The board on which the point lies.
     * @param {JXG.Point} point The point that will be traced.
     * @returns {Array} An array of points.
     * @memberof JXG.Math.Symbolic
     */
    geometricLocusByGroebnerBase: function (board, point) {
        var poly,
            polyStr,
            result,
            P1,
            P2,
            i,
            xs,
            xe,
            ys,
            ye,
            c,
            s,
            tx,
            bol = board.options.locus,
            oldRadius = {},
            numDependent = this.generateSymbolicCoordinatesPartial(board, point, "u", 'brace'),
            xsye = new Coords(Const.COORDS_BY_USR, [0, 0], board),
            xeys = new Coords(
                Const.COORDS_BY_USR,
                [board.canvasWidth, board.canvasHeight],
                board
            ),
            sf = 1,
            transx = 0,
            transy = 0,
            rot = 0;

        if (Server.modules.geoloci === undef) {
            Server.loadModule('geoloci');
        }

        if (Server.modules.geoloci === undef) {
            throw new Error("JSXGraph: Unable to load JXG.Server module 'geoloci.py'.");
        }

        xs = xsye.usrCoords[1];
        xe = xeys.usrCoords[1];
        ys = xeys.usrCoords[2];
        ye = xsye.usrCoords[2];

        // Optimizations - but only if the user wants to
        //   Step 1: Translate all related points, such that one point P1 (board.options.locus.toOrigin if set
        //     or a random point otherwise) is moved to (0, 0)
        //   Step 2: Rotate the construction around the new P1, such that another point P2 (board.options.locus.to10 if set
        //     or a random point \neq P1 otherwise) is moved onto the positive x-axis
        //  Step 3: Dilate the construction, such that P2 is moved to (1, 0)
        //  Step 4: Give the scale factor (sf), the rotation (rot) and the translation vector (transx, transy) to
        //    the server, which retransforms the plot (if any).

        // Step 1
        if (bol.translateToOrigin && board.listOfFreePoints.length > 0) {
            if (
                bol.toOrigin !== undef &&
                bol.toOrigin !== null &&
                Type.isInArray(board.listOfFreePoints, bol.toOrigin.id)
            ) {
                P1 = bol.toOrigin;
            } else {
                P1 = board.listOfFreePoints[0];
            }

            transx = P1.symbolic.x;
            transy = P1.symbolic.y;
            // translate the whole construction
            for (i = 0; i < board.listOfFreePoints.length; i++) {
                board.listOfFreePoints[i].symbolic.x -= transx;
                board.listOfFreePoints[i].symbolic.y -= transy;
            }

            xs -= transx;
            xe -= transx;
            ys -= transy;
            ye -= transy;

            // Step 2
            if (bol.translateTo10 && board.listOfFreePoints.length > 1) {
                if (
                    bol.to10 !== undef &&
                    bol.to10 !== null &&
                    bol.to10.id !== bol.toOrigin.id &&
                    Type.isInArray(board.listOfFreePoints, bol.to10.id)
                ) {
                    P2 = bol.to10;
                } else {
                    if (board.listOfFreePoints[0].id === P1.id) {
                        P2 = board.listOfFreePoints[1];
                    } else {
                        P2 = board.listOfFreePoints[0];
                    }
                }

                rot = Geometry.rad([1, 0], [0, 0], [P2.symbolic.x, P2.symbolic.y]);
                c = Math.cos(-rot);
                s = Math.sin(-rot);

                for (i = 0; i < board.listOfFreePoints.length; i++) {
                    tx = board.listOfFreePoints[i].symbolic.x;
                    board.listOfFreePoints[i].symbolic.x =
                        c * board.listOfFreePoints[i].symbolic.x -
                        s * board.listOfFreePoints[i].symbolic.y;
                    board.listOfFreePoints[i].symbolic.y =
                        s * tx + c * board.listOfFreePoints[i].symbolic.y;
                }

                // thanks to the rotation this is zero
                P2.symbolic.y = 0;

                tx = xs;
                xs = c * xs - s * ys;
                ys = s * tx + c * ys;
                tx = xe;
                xe = c * xe - s * ye;
                ye = s * tx + c * ye;

                // Step 3
                if (bol.stretch && Math.abs(P2.symbolic.x) > Mat.eps) {
                    sf = P2.symbolic.x;

                    for (i = 0; i < board.listOfFreePoints.length; i++) {
                        board.listOfFreePoints[i].symbolic.x /= sf;
                        board.listOfFreePoints[i].symbolic.y /= sf;
                    }

                    for (i = 0; i < board.objectsList.length; i++) {
                        if (
                            board.objectsList[i].elementClass === Const.OBJECT_CLASS_CIRCLE &&
                            board.objectsList[i].method === "pointRadius"
                        ) {
                            oldRadius[i] = board.objectsList[i].radius;
                            board.objectsList[i].radius /= sf;
                        }
                    }

                    xs /= sf;
                    xe /= sf;
                    ys /= sf;
                    ye /= sf;

                    // this is now 1
                    P2.symbolic.x = 1;
                }
            }

            // make the coordinates "as rational as possible"
            for (i = 0; i < board.listOfFreePoints.length; i++) {
                tx = board.listOfFreePoints[i].symbolic.x;

                if (Math.abs(tx) < Mat.eps) {
                    board.listOfFreePoints[i].symbolic.x = 0;
                }

                if (Math.abs(tx - Math.round(tx)) < Mat.eps) {
                    board.listOfFreePoints[i].symbolic.x = Math.round(tx);
                }

                tx = board.listOfFreePoints[i].symbolic.y;

                if (Math.abs(tx) < Mat.eps) {
                    board.listOfFreePoints[i].symbolic.y = 0;
                }

                if (Math.abs(tx - Math.round(tx)) < Mat.eps) {
                    board.listOfFreePoints[i].symbolic.y = Math.round(tx);
                }
            }
        }

        // end of optimizations

        poly = this.generatePolynomials(board, point);
        polyStr = poly.join(",");

        this.cbp = function (data) {
            result = data;
        };

        this.cb = Type.bind(this.cbp, this);

        Server.modules.geoloci.lociCoCoA(
            xs,
            xe,
            ys,
            ye,
            numDependent,
            polyStr,
            sf,
            rot,
            transx,
            transy,
            this.cb,
            true
        );

        this.clearSymbolicCoordinates(board);

        for (i in oldRadius) {
            if (oldRadius.hasOwnProperty(i)) {
                board.objects[i].radius = oldRadius[i];
            }
        }

        return result;
    }
};

export default Mat.Symbolic;
>>>>>>> 76575604
<|MERGE_RESOLUTION|>--- conflicted
+++ resolved
@@ -1,421 +1,3 @@
-<<<<<<< HEAD
-/*
-    Copyright 2008-2025
-        Matthias Ehmann,
-        Michael Gerhaeuser,
-        Carsten Miller,
-        Bianca Valentin,
-        Alfred Wassermann,
-        Peter Wilfahrt
-
-    This file is part of JSXGraph.
-
-    JSXGraph is free software dual licensed under the GNU LGPL or MIT License.
-
-    You can redistribute it and/or modify it under the terms of the
-
-      * GNU Lesser General Public License as published by
-        the Free Software Foundation, either version 3 of the License, or
-        (at your option) any later version
-      OR
-      * MIT License: https://github.com/jsxgraph/jsxgraph/blob/master/LICENSE.MIT
-
-    JSXGraph is distributed in the hope that it will be useful,
-    but WITHOUT ANY WARRANTY; without even the implied warranty of
-    MERCHANTABILITY or FITNESS FOR A PARTICULAR PURPOSE.  See the
-    GNU Lesser General Public License for more details.
-
-    You should have received a copy of the GNU Lesser General Public License and
-    the MIT License along with JSXGraph. If not, see <https://www.gnu.org/licenses/>
-    and <https://opensource.org/licenses/MIT/>.
- */
-
-/*global JXG: true, define: true*/
-/*jslint nomen: true, plusplus: true*/
-
-/**
- * @fileoverview In this file the namespace Math.Symbolic is defined, which holds methods
- * and algorithms for symbolic computations.
- * @author graphjs
- */
-
-import Const from "../base/constants.js";
-import Coords from "../base/coords.js";
-import Mat from "./math.js";
-import Geometry from "./geometry.js";
-import Server from "../server/server.js";
-import Type from "../utils/type.js";
-
-var undef;
-
-/**
- * The JXG.Math.Symbolic namespace holds algorithms for symbolic computations.
- * @name JXG.Math.Symbolic
- * @exports Mat.Symbolic as JXG.Math.Symbolic
- * @namespace
- */
-Mat.Symbolic = {
-    /**
-     * Generates symbolic coordinates for the part of a construction including all the elements from that
-     * a specific element depends of. These coordinates will be stored in GeometryElement.symbolic.
-     * @param {JXG.Board} board The board that's element get some symbolic coordinates.
-     * @param {JXG.GeometryElement} element All ancestor of this element get symbolic coordinates.
-     * @param {String} variable Name for the coordinates, e.g. x or u.
-     * @param {String} append Method for how to append the number of the coordinates. Possible values are
-     *                        'underscore' (e.g. x_2), 'none' (e.g. x2), 'brace' (e.g. x[2]).
-     * @returns {Number} Number of coordinates given.
-     * @memberof JXG.Math.Symbolic
-     */
-    generateSymbolicCoordinatesPartial: function (board, element, variable, append) {
-        var t_num,
-            t,
-            k,
-            list = element.ancestors,
-            count = 0,
-            makeCoords = function (num) {
-                var r;
-
-                if (append === "underscore") {
-                    r = variable + "_{" + num + "}";
-                } else if (append === "brace") {
-                    r = variable + "[" + num + "]";
-                } else {
-                    r = variable + num;
-                }
-
-                return r;
-            };
-
-        board.listOfFreePoints = [];
-        board.listOfDependantPoints = [];
-
-        for (t in list) {
-            if (list.hasOwnProperty(t)) {
-                t_num = 0;
-
-                if (Type.isPoint(list[t])) {
-                    for (k in list[t].ancestors) {
-                        if (list[t].ancestors.hasOwnProperty(k)) {
-                            t_num++;
-                        }
-                    }
-
-                    if (t_num === 0) {
-                        list[t].symbolic.x = list[t].coords.usrCoords[1];
-                        list[t].symbolic.y = list[t].coords.usrCoords[2];
-                        board.listOfFreePoints.push(list[t]);
-                    } else {
-                        count += 1;
-                        list[t].symbolic.x = makeCoords(count);
-                        count += 1;
-                        list[t].symbolic.y = makeCoords(count);
-                        board.listOfDependantPoints.push(list[t]);
-                    }
-                }
-            }
-        }
-
-        if (Type.isPoint(element)) {
-            element.symbolic.x = "x";
-            element.symbolic.y = "y";
-        }
-
-        return count;
-    },
-
-    /**
-     * Clears all .symbolic.x and .symbolic.y members on every point of a given board.
-     * @param {JXG.Board} board The board that's points get cleared their symbolic coordinates.
-     * @memberof JXG.Math.Symbolic
-     */
-    clearSymbolicCoordinates: function (board) {
-        var clear = function (list) {
-            var t,
-                l = (list && list.length) || 0;
-
-            for (t = 0; t < l; t++) {
-                if (Type.isPoint(list[t])) {
-                    list[t].symbolic.x = "";
-                    list[t].symbolic.y = "";
-                }
-            }
-        };
-
-        clear(board.listOfFreePoints);
-        clear(board.listOfDependantPoints);
-
-        delete board.listOfFreePoints;
-        delete board.listOfDependantPoints;
-    },
-
-    /**
-     * Generates polynomials for a part of the construction including all the points from that
-     * a specific element depends of.
-     * @param {JXG.Board} board The board that's points polynomials will be generated.
-     * @param {JXG.GeometryElement} element All points in the set of ancestors of this element are used to generate the set of polynomials.
-     * @param {Boolean} generateCoords
-     * @returns {Array} An array of polynomials as strings.
-     * @memberof JXG.Math.Symbolic
-     */
-    generatePolynomials: function (board, element, generateCoords) {
-        var t,
-            k,
-            i,
-            list = element.ancestors,
-            number_of_ancestors,
-            pgs = [],
-            result = [];
-
-        if (generateCoords) {
-            this.generateSymbolicCoordinatesPartial(board, element, "u", "brace");
-        }
-
-        list[element.id] = element;
-
-        for (t in list) {
-            if (list.hasOwnProperty(t)) {
-                number_of_ancestors = 0;
-                pgs = [];
-
-                if (Type.isPoint(list[t])) {
-                    for (k in list[t].ancestors) {
-                        if (list[t].ancestors.hasOwnProperty(k)) {
-                            number_of_ancestors++;
-                        }
-                    }
-                    if (number_of_ancestors > 0) {
-                        pgs = list[t].generatePolynomial();
-
-                        for (i = 0; i < pgs.length; i++) {
-                            result.push(pgs[i]);
-                        }
-                    }
-                }
-            }
-        }
-
-        if (generateCoords) {
-            this.clearSymbolicCoordinates(board);
-        }
-
-        return result;
-    },
-
-    /**
-     * Calculate geometric locus of a point given on a board. Invokes python script on server.
-     * @param {JXG.Board} board The board on which the point lies.
-     * @param {JXG.Point} point The point that will be traced.
-     * @returns {Array} An array of points.
-     * @memberof JXG.Math.Symbolic
-     */
-    geometricLocusByGroebnerBase: function (board, point) {
-        var poly,
-            polyStr,
-            result,
-            P1,
-            P2,
-            i,
-            xs,
-            xe,
-            ys,
-            ye,
-            c,
-            s,
-            tx,
-            bol = board.options.locus,
-            oldRadius = {},
-            numDependent = this.generateSymbolicCoordinatesPartial(board, point, "u", "brace"),
-            xsye = new Coords(Const.COORDS_BY_USR, [0, 0], board),
-            xeys = new Coords(
-                Const.COORDS_BY_USR,
-                [board.canvasWidth, board.canvasHeight],
-                board
-            ),
-            sf = 1,
-            transx = 0,
-            transy = 0,
-            rot = 0;
-
-        if (Server.modules.geoloci === undef) {
-            Server.loadModule("geoloci");
-        }
-
-        if (Server.modules.geoloci === undef) {
-            throw new Error("JSXGraph: Unable to load JXG.Server module 'geoloci.py'.");
-        }
-
-        xs = xsye.usrCoords[1];
-        xe = xeys.usrCoords[1];
-        ys = xeys.usrCoords[2];
-        ye = xsye.usrCoords[2];
-
-        // Optimizations - but only if the user wants to
-        //   Step 1: Translate all related points, such that one point P1 (board.options.locus.toOrigin if set
-        //     or a random point otherwise) is moved to (0, 0)
-        //   Step 2: Rotate the construction around the new P1, such that another point P2 (board.options.locus.to10 if set
-        //     or a random point \neq P1 otherwise) is moved onto the positive x-axis
-        //  Step 3: Dilate the construction, such that P2 is moved to (1, 0)
-        //  Step 4: Give the scale factor (sf), the rotation (rot) and the translation vector (transx, transy) to
-        //    the server, which retransforms the plot (if any).
-
-        // Step 1
-        if (bol.translateToOrigin && board.listOfFreePoints.length > 0) {
-            if (
-                bol.toOrigin !== undef &&
-                bol.toOrigin !== null &&
-                Type.isInArray(board.listOfFreePoints, bol.toOrigin.id)
-            ) {
-                P1 = bol.toOrigin;
-            } else {
-                P1 = board.listOfFreePoints[0];
-            }
-
-            transx = P1.symbolic.x;
-            transy = P1.symbolic.y;
-            // translate the whole construction
-            for (i = 0; i < board.listOfFreePoints.length; i++) {
-                board.listOfFreePoints[i].symbolic.x -= transx;
-                board.listOfFreePoints[i].symbolic.y -= transy;
-            }
-
-            xs -= transx;
-            xe -= transx;
-            ys -= transy;
-            ye -= transy;
-
-            // Step 2
-            if (bol.translateTo10 && board.listOfFreePoints.length > 1) {
-                if (
-                    bol.to10 !== undef &&
-                    bol.to10 !== null &&
-                    bol.to10.id !== bol.toOrigin.id &&
-                    Type.isInArray(board.listOfFreePoints, bol.to10.id)
-                ) {
-                    P2 = bol.to10;
-                } else {
-                    if (board.listOfFreePoints[0].id === P1.id) {
-                        P2 = board.listOfFreePoints[1];
-                    } else {
-                        P2 = board.listOfFreePoints[0];
-                    }
-                }
-
-                rot = Geometry.rad([1, 0], [0, 0], [P2.symbolic.x, P2.symbolic.y]);
-                c = Math.cos(-rot);
-                s = Math.sin(-rot);
-
-                for (i = 0; i < board.listOfFreePoints.length; i++) {
-                    tx = board.listOfFreePoints[i].symbolic.x;
-                    board.listOfFreePoints[i].symbolic.x =
-                        c * board.listOfFreePoints[i].symbolic.x -
-                        s * board.listOfFreePoints[i].symbolic.y;
-                    board.listOfFreePoints[i].symbolic.y =
-                        s * tx + c * board.listOfFreePoints[i].symbolic.y;
-                }
-
-                // thanks to the rotation this is zero
-                P2.symbolic.y = 0;
-
-                tx = xs;
-                xs = c * xs - s * ys;
-                ys = s * tx + c * ys;
-                tx = xe;
-                xe = c * xe - s * ye;
-                ye = s * tx + c * ye;
-
-                // Step 3
-                if (bol.stretch && Math.abs(P2.symbolic.x) > Mat.eps) {
-                    sf = P2.symbolic.x;
-
-                    for (i = 0; i < board.listOfFreePoints.length; i++) {
-                        board.listOfFreePoints[i].symbolic.x /= sf;
-                        board.listOfFreePoints[i].symbolic.y /= sf;
-                    }
-
-                    for (i = 0; i < board.objectsList.length; i++) {
-                        if (
-                            board.objectsList[i].elementClass === Const.OBJECT_CLASS_CIRCLE &&
-                            board.objectsList[i].method === "pointRadius"
-                        ) {
-                            oldRadius[i] = board.objectsList[i].radius;
-                            board.objectsList[i].radius /= sf;
-                        }
-                    }
-
-                    xs /= sf;
-                    xe /= sf;
-                    ys /= sf;
-                    ye /= sf;
-
-                    // this is now 1
-                    P2.symbolic.x = 1;
-                }
-            }
-
-            // make the coordinates "as rational as possible"
-            for (i = 0; i < board.listOfFreePoints.length; i++) {
-                tx = board.listOfFreePoints[i].symbolic.x;
-
-                if (Math.abs(tx) < Mat.eps) {
-                    board.listOfFreePoints[i].symbolic.x = 0;
-                }
-
-                if (Math.abs(tx - Math.round(tx)) < Mat.eps) {
-                    board.listOfFreePoints[i].symbolic.x = Math.round(tx);
-                }
-
-                tx = board.listOfFreePoints[i].symbolic.y;
-
-                if (Math.abs(tx) < Mat.eps) {
-                    board.listOfFreePoints[i].symbolic.y = 0;
-                }
-
-                if (Math.abs(tx - Math.round(tx)) < Mat.eps) {
-                    board.listOfFreePoints[i].symbolic.y = Math.round(tx);
-                }
-            }
-        }
-
-        // end of optimizations
-
-        poly = this.generatePolynomials(board, point);
-        polyStr = poly.join(",");
-
-        this.cbp = function (data) {
-            result = data;
-        };
-
-        this.cb = Type.bind(this.cbp, this);
-
-        Server.modules.geoloci.lociCoCoA(
-            xs,
-            xe,
-            ys,
-            ye,
-            numDependent,
-            polyStr,
-            sf,
-            rot,
-            transx,
-            transy,
-            this.cb,
-            true
-        );
-
-        this.clearSymbolicCoordinates(board);
-
-        for (i in oldRadius) {
-            if (oldRadius.hasOwnProperty(i)) {
-                board.objects[i].radius = oldRadius[i];
-            }
-        }
-
-        return result;
-    }
-};
-
-export default Mat.Symbolic;
-=======
 /*
     Copyright 2008-2025
         Matthias Ehmann,
@@ -831,5 +413,4 @@
     }
 };
 
-export default Mat.Symbolic;
->>>>>>> 76575604
+export default Mat.Symbolic;