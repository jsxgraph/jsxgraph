--- conflicted
+++ resolved
@@ -1,165 +1,3 @@
-<<<<<<< HEAD
-/*
- Copyright 2008-2025
- Matthias Ehmann,
- Michael Gerhaeuser,
- Carsten Miller,
- Bianca Valentin,
- Alfred Wassermann,
- Peter Wilfahrt
-
- This file is part of JSXGraph.
-
- JSXGraph is free software dual licensed under the GNU LGPL or MIT License.
-
- You can redistribute it and/or modify it under the terms of the
-
- * GNU Lesser General Public License as published by
- the Free Software Foundation, either version 3 of the License, or
- (at your option) any later version
- OR
- * MIT License: https://github.com/jsxgraph/jsxgraph/blob/master/LICENSE.MIT
-
- JSXGraph is distributed in the hope that it will be useful,
- but WITHOUT ANY WARRANTY; without even the implied warranty of
- MERCHANTABILITY or FITNESS FOR A PARTICULAR PURPOSE.  See the
- GNU Lesser General Public License for more details.
-
- You should have received a copy of the GNU Lesser General Public License and
- the MIT License along with JSXGraph. If not, see <https://www.gnu.org/licenses/>
- and <https://opensource.org/licenses/MIT/>.
- */
-
-/*global JXG: true, define: true*/
-/*jslint nomen: true, plusplus: true*/
-
-import JXG from "../jxg.js";
-import Symbolic from "../math/symbolic.js";
-import Type from "../utils/type.js";
-
-/**
- * @class This element is used to visualize the locus of a given dependent point.
- * @pseudo
- * @description The locus element is used to visualize the curve a given point describes.
- * @constructor
- * @name Locus
- * @type JXG.Curve
- * @augments JXG.Curve
- * @throws {Error} If the element cannot be constructed with the given parent objects an exception is thrown.
- * @param {JXG.Point} p The constructed curve is the geometric locus of the given point.
- * @example
- *  // This examples needs JXG.Server up and running, otherwise it won't work.
- *  p1 = board.create('point', [0, 0]);
- *  p2 = board.create('point', [6, -1]);
- *  c1 = board.create('circle', [p1, 2]);
- *  c2 = board.create('circle', [p2, 1.5]);
- *  g1 = board.create('glider', [6, 3, c1]);
- *  c3 = board.create('circle', [g1, 4]);
- *  g2 = board.create('intersection', [c2,c3,0]);
- *  m1 = board.create('midpoint', [g1,g2]);
- *  loc = board.create('locus', [m1], {strokeColor: 'red'});
- * </pre><div class="jxgbox" id="JXGd45d7188-6624-4d6e-bebb-1efa2a305c8a" style="width: 400px; height: 400px;"></div>
- * <script type="text/javascript">
- *  lcex_board = JXG.JSXGraph.initBoard('JXGd45d7188-6624-4d6e-bebb-1efa2a305c8a', {boundingbox:[-4, 6, 10, -6], axis: true, grid: false, keepaspectratio: true});
- *  lcex_p1 = lcex_board.create('point', [0, 0]);
- *  lcex_p2 = lcex_board.create('point', [6, -1]);
- *  lcex_c1 = lcex_board.create('circle', [lcex_p1, 2]);
- *  lcex_c2 = lcex_board.create('circle', [lcex_p2, 1.5]);
- *  lcex_g1 = lcex_board.create('glider', [6, 3, lcex_c1]);
- *  lcex_c3 = lcex_board.create('circle', [lcex_g1, 4]);
- *  lcex_g2 = lcex_board.create('intersection', [lcex_c2,lcex_c3,0]);
- *  lcex_m1 = lcex_board.create('midpoint', [lcex_g1,lcex_g2]);
- *  lcex_loc = board.create('locus', [lcex_m1], {strokeColor: 'red'});
- * </script><pre>
- */
-JXG.createLocus = function (board, parents, attributes) {
-    var c, p;
-
-    if (Type.isArray(parents) && parents.length === 1 && Type.isPoint(parents[0])) {
-        p = parents[0];
-    } else {
-        throw new Error(
-            "JSXGraph: Can't create locus with parent of type other than point." +
-                "\nPossible parent types: [point]"
-        );
-    }
-
-    c = board.create("curve", [[null], [null]], attributes);
-    c.dontCallServer = false;
-
-    c.elType = "locus";
-    c.setParents([p.id]);
-
-    /**
-     * Should be documented in JXG.Curve
-     * @ignore
-     */
-    c.updateDataArray = function () {
-        var spe, cb, data;
-
-        if (c.board.mode > 0) {
-            return;
-        }
-
-        spe = Symbolic.generatePolynomials(board, p, true).join("|");
-        if (spe === c.spe) {
-            return;
-        }
-
-        c.spe = spe;
-
-        cb = function (x, y, eq, t) {
-            c.dataX = x;
-            c.dataY = y;
-
-            /**
-             * The implicit definition of the locus.
-             * @memberOf Locus.prototype
-             * @name eq
-             * @type String
-             */
-            c.eq = eq;
-
-            /**
-             * The time it took to calculate the locus
-             * @memberOf Locus.prototype
-             * @name ctime
-             * @type Number
-             */
-            c.ctime = t;
-
-            // convert equation and use it to build a generatePolynomial-method
-            c.generatePolynomial = (function (equations) {
-                return function (point) {
-                    var i,
-                        x = "(" + point.symbolic.x + ")",
-                        y = "(" + point.symbolic.y + ")",
-                        res = [];
-
-                    for (i = 0; i < equations.length; i++) {
-                        res[i] = equations[i]
-                            .replace(/\*\*/g, "^")
-                            .replace(/x/g, x)
-                            .replace(/y/g, y);
-                    }
-
-                    return res;
-                };
-            })(eq);
-        };
-        data = Symbolic.geometricLocusByGroebnerBase(board, p, cb);
-
-        cb(data.datax, data.datay, data.polynomial, data.exectime);
-    };
-    return c;
-};
-
-JXG.registerElement("locus", JXG.createLocus);
-
-// export default {
-//     createLocus: JXG.createLocus
-// };
-=======
 /*
  Copyright 2008-2025
  Matthias Ehmann,
@@ -319,5 +157,4 @@
 
 // export default {
 //     createLocus: JXG.createLocus
-// };
->>>>>>> 76575604
+// };