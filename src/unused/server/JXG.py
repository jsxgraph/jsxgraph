<<<<<<< HEAD
import json
import inspect

class Request(object):

    def __init__(self, action, id, data):
        self._action = action
        self._id = id
        self._data = data

    def getValue(self, item, default = "empty"):
        if item == 'action':
            return self._action
        elif item == 'id':
            return self._id
        else:
            return json.loads(self._data)[item]

    def getList(self, item):
        return self._data.getlist(item)


class Response(object):

    def __init__(self, _id):
        self._id = _id
        self._type = 'response'
        self._data = {}
        self._fields = []
        self._handler = []

    def error(self, msg):
        self._type = 'error'
        self._message = msg

    def dump(self):
        if self._type == 'error':
            # drop all the data and methods, just output the error
            return json.dumps({                                 \
                                'type'    : 'error',            \
                                'id'      : self._id,           \
                                'message' : self._message       \
                              })
        else:
            return json.dumps({                                 \
                                'type'    : 'response',         \
                                'id'      : self._id,           \
                                'fields'  : self._fields,       \
                                'handler' : self._handler,      \
                                'data'    : self._data          \
                              })

    def addField(self, namespace, name, value):
        self._fields.append({                                   \
                              'namespace' : namespace,          \
                              'name'      : name,               \
                              'value'     : value               \
                            })

    def addData(self, name, value):
        self._data[name] = value

    def addHandler(self, function, callback):
        params = [];
        args = inspect.getargspec(function);
        for i in range(0, len(args.args)):
            if (args.args[i] != 'resp') and (args.args[i] != 'self'):
                params.append(args.args[i])

        self._handler.append({                                  \
                               'name'       : function.__name__,\
                               'callback'   : callback,         \
                               'parameters' : params            \
                             })
=======
import json
import inspect

class Request(object):

    def __init__(self, action, id, data):
        self._action = action
        self._id = id
        self._data = data

    def getValue(self, item, default = 'empty'):
        if item == 'action':
            return self._action
        elif item == 'id':
            return self._id
        else:
            return json.loads(self._data)[item]

    def getList(self, item):
        return self._data.getlist(item)


class Response(object):

    def __init__(self, _id):
        self._id = _id
        self._type = 'response'
        self._data = {}
        self._fields = []
        self._handler = []

    def error(self, msg):
        self._type = 'error'
        self._message = msg

    def dump(self):
        if self._type == 'error':
            # drop all the data and methods, just output the error
            return json.dumps({                                 \
                                'type'    : 'error',            \
                                'id'      : self._id,           \
                                'message' : self._message       \
                              })
        else:
            return json.dumps({                                 \
                                'type'    : 'response',         \
                                'id'      : self._id,           \
                                'fields'  : self._fields,       \
                                'handler' : self._handler,      \
                                'data'    : self._data          \
                              })

    def addField(self, namespace, name, value):
        self._fields.append({                                   \
                              'namespace' : namespace,          \
                              'name'      : name,               \
                              'value'     : value               \
                            })

    def addData(self, name, value):
        self._data[name] = value

    def addHandler(self, function, callback):
        params = [];
        args = inspect.getargspec(function);
        for i in range(0, len(args.args)):
            if (args.args[i] != 'resp') and (args.args[i] != 'self'):
                params.append(args.args[i])

        self._handler.append({                                  \
                               'name'       : function.__name__,\
                               'callback'   : callback,         \
                               'parameters' : params            \
                             })
>>>>>>> 76575604
<|MERGE_RESOLUTION|>--- conflicted
+++ resolved
@@ -1,151 +1,74 @@
-<<<<<<< HEAD
-import json
-import inspect
-
-class Request(object):
-
-    def __init__(self, action, id, data):
-        self._action = action
-        self._id = id
-        self._data = data
-
-    def getValue(self, item, default = "empty"):
-        if item == 'action':
-            return self._action
-        elif item == 'id':
-            return self._id
-        else:
-            return json.loads(self._data)[item]
-
-    def getList(self, item):
-        return self._data.getlist(item)
-
-
-class Response(object):
-
-    def __init__(self, _id):
-        self._id = _id
-        self._type = 'response'
-        self._data = {}
-        self._fields = []
-        self._handler = []
-
-    def error(self, msg):
-        self._type = 'error'
-        self._message = msg
-
-    def dump(self):
-        if self._type == 'error':
-            # drop all the data and methods, just output the error
-            return json.dumps({                                 \
-                                'type'    : 'error',            \
-                                'id'      : self._id,           \
-                                'message' : self._message       \
-                              })
-        else:
-            return json.dumps({                                 \
-                                'type'    : 'response',         \
-                                'id'      : self._id,           \
-                                'fields'  : self._fields,       \
-                                'handler' : self._handler,      \
-                                'data'    : self._data          \
-                              })
-
-    def addField(self, namespace, name, value):
-        self._fields.append({                                   \
-                              'namespace' : namespace,          \
-                              'name'      : name,               \
-                              'value'     : value               \
-                            })
-
-    def addData(self, name, value):
-        self._data[name] = value
-
-    def addHandler(self, function, callback):
-        params = [];
-        args = inspect.getargspec(function);
-        for i in range(0, len(args.args)):
-            if (args.args[i] != 'resp') and (args.args[i] != 'self'):
-                params.append(args.args[i])
-
-        self._handler.append({                                  \
-                               'name'       : function.__name__,\
-                               'callback'   : callback,         \
-                               'parameters' : params            \
-                             })
-=======
-import json
-import inspect
-
-class Request(object):
-
-    def __init__(self, action, id, data):
-        self._action = action
-        self._id = id
-        self._data = data
-
-    def getValue(self, item, default = 'empty'):
-        if item == 'action':
-            return self._action
-        elif item == 'id':
-            return self._id
-        else:
-            return json.loads(self._data)[item]
-
-    def getList(self, item):
-        return self._data.getlist(item)
-
-
-class Response(object):
-
-    def __init__(self, _id):
-        self._id = _id
-        self._type = 'response'
-        self._data = {}
-        self._fields = []
-        self._handler = []
-
-    def error(self, msg):
-        self._type = 'error'
-        self._message = msg
-
-    def dump(self):
-        if self._type == 'error':
-            # drop all the data and methods, just output the error
-            return json.dumps({                                 \
-                                'type'    : 'error',            \
-                                'id'      : self._id,           \
-                                'message' : self._message       \
-                              })
-        else:
-            return json.dumps({                                 \
-                                'type'    : 'response',         \
-                                'id'      : self._id,           \
-                                'fields'  : self._fields,       \
-                                'handler' : self._handler,      \
-                                'data'    : self._data          \
-                              })
-
-    def addField(self, namespace, name, value):
-        self._fields.append({                                   \
-                              'namespace' : namespace,          \
-                              'name'      : name,               \
-                              'value'     : value               \
-                            })
-
-    def addData(self, name, value):
-        self._data[name] = value
-
-    def addHandler(self, function, callback):
-        params = [];
-        args = inspect.getargspec(function);
-        for i in range(0, len(args.args)):
-            if (args.args[i] != 'resp') and (args.args[i] != 'self'):
-                params.append(args.args[i])
-
-        self._handler.append({                                  \
-                               'name'       : function.__name__,\
-                               'callback'   : callback,         \
-                               'parameters' : params            \
-                             })
->>>>>>> 76575604
+import json
+import inspect
+
+class Request(object):
+
+    def __init__(self, action, id, data):
+        self._action = action
+        self._id = id
+        self._data = data
+
+    def getValue(self, item, default = 'empty'):
+        if item == 'action':
+            return self._action
+        elif item == 'id':
+            return self._id
+        else:
+            return json.loads(self._data)[item]
+
+    def getList(self, item):
+        return self._data.getlist(item)
+
+
+class Response(object):
+
+    def __init__(self, _id):
+        self._id = _id
+        self._type = 'response'
+        self._data = {}
+        self._fields = []
+        self._handler = []
+
+    def error(self, msg):
+        self._type = 'error'
+        self._message = msg
+
+    def dump(self):
+        if self._type == 'error':
+            # drop all the data and methods, just output the error
+            return json.dumps({                                 \
+                                'type'    : 'error',            \
+                                'id'      : self._id,           \
+                                'message' : self._message       \
+                              })
+        else:
+            return json.dumps({                                 \
+                                'type'    : 'response',         \
+                                'id'      : self._id,           \
+                                'fields'  : self._fields,       \
+                                'handler' : self._handler,      \
+                                'data'    : self._data          \
+                              })
+
+    def addField(self, namespace, name, value):
+        self._fields.append({                                   \
+                              'namespace' : namespace,          \
+                              'name'      : name,               \
+                              'value'     : value               \
+                            })
+
+    def addData(self, name, value):
+        self._data[name] = value
+
+    def addHandler(self, function, callback):
+        params = [];
+        args = inspect.getargspec(function);
+        for i in range(0, len(args.args)):
+            if (args.args[i] != 'resp') and (args.args[i] != 'self'):
+                params.append(args.args[i])
+
+        self._handler.append({                                  \
+                               'name'       : function.__name__,\
+                               'callback'   : callback,         \
+                               'parameters' : params            \
+                             })