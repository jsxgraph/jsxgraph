--- conflicted
+++ resolved
@@ -349,11 +349,6 @@
     el.Unit = function (dimension) {
         var unit = '',
             units = el.evalVisProp('units'),
-<<<<<<< HEAD
-            dim = dimension ?? el.Dimension(),
-            dims = {}, i;
-
-=======
             dim = dimension,
             dims = {}, i;
 
@@ -361,7 +356,6 @@
             dim = el.Dimension();
         }
 
->>>>>>> a0f7f1aa
         if (Type.isArray(dimension)) {
             for (i = 0; i < dimension.length; i++) {
                 dims['dim' + dimension[i]] = el.Unit(dimension[i]);
