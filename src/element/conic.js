<<<<<<< HEAD
/*
    Copyright 2008-2025
        Matthias Ehmann,
        Michael Gerhaeuser,
        Carsten Miller,
        Bianca Valentin,
        Alfred Wassermann,
        Peter Wilfahrt

    This file is part of JSXGraph.

    JSXGraph is free software dual licensed under the GNU LGPL or MIT License.

    You can redistribute it and/or modify it under the terms of the

      * GNU Lesser General Public License as published by
        the Free Software Foundation, either version 3 of the License, or
        (at your option) any later version
      OR
      * MIT License: https://github.com/jsxgraph/jsxgraph/blob/master/LICENSE.MIT

    JSXGraph is distributed in the hope that it will be useful,
    but WITHOUT ANY WARRANTY; without even the implied warranty of
    MERCHANTABILITY or FITNESS FOR A PARTICULAR PURPOSE.  See the
    GNU Lesser General Public License for more details.

    You should have received a copy of the GNU Lesser General Public License and
    the MIT License along with JSXGraph. If not, see <https://www.gnu.org/licenses/>
    and <https://opensource.org/licenses/MIT/>.
 */

/*global JXG: true, define: true*/
/*jslint nomen: true, plusplus: true*/

/**
 * @fileoverview In this file the conic sections defined.
 */

import JXG from "../jxg.js";
import Const from "../base/constants.js";
import Coords from "../base/coords.js";
import Mat from "../math/math.js";
import Numerics from "../math/numerics.js";
import Geometry from "../math/geometry.js";
import Type from "../utils/type.js";

/**
 * @class An ellipse is a special conic section given by two points (the foci) and a third point on the ellipse or
 * the length of the major axis.
 * @pseudo
 * @name Ellipse
 * @augments Conic
 * @constructor
 * @type JXG.Curve
 * @throws {Exception} If the element cannot be constructed with the given parent objects an exception is thrown.
 * @param {JXG.Point,array_JXG.Point,array_JXG.Point,array} point1,point2,point3 Parent elements can be three elements either of type {@link JXG.Point} or array of
 * numbers describing the coordinates of a point. In the latter case the point will be constructed automatically as a fixed invisible point.
 * @param {JXG.Point,array_JXG.Point,array_number,function} point1,point2,number Parent elements can be two elements either of type {@link JXG.Point} or array of
 * numbers describing the coordinates of a point. The third parameter is a number/function which defines the length of the major axis
 * @param {Number} start (Optional) parameter of the curve start, default: 0.
 * @param {Number} end (Optional) parameter for the curve end, default: 2&pi;.
 * @example
 * // Create an Ellipse by three points
 * var A = board.create('point', [-1,4]);
 * var B = board.create('point', [-1,-4]);
 * var C = board.create('point', [1,1]);
 * var el = board.create('ellipse',[A,B,C]);
 * </pre><div class="jxgbox" id="JXGa4d7fb6f-8708-4e45-87f2-2379ae2bd2c0" style="width: 300px; height: 300px;"></div>
 * <script type="text/javascript">
 *   (function() {
 *   var glex1_board = JXG.JSXGraph.initBoard('JXGa4d7fb6f-8708-4e45-87f2-2379ae2bd2c0', {boundingbox:[-6,6,6,-6], keepaspectratio:true, showcopyright: false, shownavigation: false});
 *   var A = glex1_board.create('point', [-1,4]);
 *   var B = glex1_board.create('point', [-1,-4]);
 *   var C = glex1_board.create('point', [1,1]);
 *   var el = glex1_board.create('ellipse',[A,B,C]);
 * })();
 * </script><pre>
 *
 * @example
 * // Create an elliptical arc
 * var p1 = board.create('point', [-1, 2]);
 * var p2 = board.create('point', [ 1, 2]);
 * var p3 = board.create('point', [0, 3]);
 *
 * var ell = board.create('ellipse', [
 *   p1, p2, p3, 0, Math.PI], {
 *   lastArrow: {type: 7}
 * });
 *
 * </pre><div id="JXG950f7c07-27a4-4c67-9505-c73c22ce9345" class="jxgbox" style="width: 300px; height: 300px;"></div>
 * <script type="text/javascript">
 *     (function() {
 *         var board = JXG.JSXGraph.initBoard('JXG950f7c07-27a4-4c67-9505-c73c22ce9345',
 *             {boundingbox: [-8, 8, 8,-8], axis: true, showcopyright: false, shownavigation: false});
 *     var p1 = board.create('point', [-1, 2]);
 *     var p2 = board.create('point', [ 1, 2]);
 *     var p3 = board.create('point', [0, 3]);
 *
 *     var ell = board.create('ellipse', [
 *       p1, p2, p3, 0, Math.PI], {
 *       lastArrow: {type: 7}
 *     });
 *
 *     })();
 *
 * </script><pre>
 *
 *
 */
JXG.createEllipse = function (board, parents, attributes) {
    var polarForm,
        curve,
        M,
        C,
        majorAxis,
        i,
        hasPointOrg,
        // focus 1 and focus 2
        F = [],
        attr_foci = Type.copyAttributes(attributes, board.options, "conic", "foci"),
        attr_center = Type.copyAttributes(attributes, board.options, "conic", "center"),
        attr_curve = Type.copyAttributes(attributes, board.options, "conic");

    // The foci and the third point are either points or coordinate arrays.
    for (i = 0; i < 2; i++) {
        // focus i given by coordinates
        if (parents[i].length > 1) {
            F[i] = board.create("point", parents[i], attr_foci);
            // focus i given by point
        } else if (Type.isPoint(parents[i])) {
            F[i] = board.select(parents[i]);
            // given by function
        } else if (Type.isFunction(parents[i]) && Type.isPoint(parents[i]())) {
            F[i] = parents[i]();
            // focus i given by point name
        } else if (Type.isString(parents[i])) {
            F[i] = board.select(parents[i]);
        } else {
            throw new Error(
                "JSXGraph: Can't create Ellipse with parent types '" +
                    typeof parents[0] +
                    "' and '" +
                    typeof parents[1] +
                    "'." +
                    "\nPossible parent types: [point,point,point], [point,point,number|function]"
            );
        }
    }

    // length of major axis
    if (Type.isNumber(parents[2])) {
        majorAxis = Type.createFunction(parents[2], board);
    } else if (Type.isFunction(parents[2]) && Type.isNumber(parents[2]())) {
        majorAxis = parents[2];
    } else {
        // point on ellipse
        if (Type.isPoint(parents[2])) {
            C = board.select(parents[2]);
            // point on ellipse given by coordinates
        } else if (parents[2].length > 1) {
            C = board.create("point", parents[2], attr_foci);
            // given by function
        } else if (Type.isFunction(parents[2]) && Type.isPoint(parents[2]())) {
            C = parents[2]();
            // focus i given by point name
        } else if (Type.isString(parents[2])) {
            C = board.select(parents[2]);
        } else {
            throw new Error(
                "JSXGraph: Can't create Ellipse with parent types '" +
                    typeof parents[0] +
                    "' and '" +
                    typeof parents[1] +
                    "' and '" +
                    typeof parents[2] +
                    "'." +
                    "\nPossible parent types: [point,point,point], [point,point,number|function]"
            );
        }
        /** @ignore */
        majorAxis = function () {
            return C.Dist(F[0]) + C.Dist(F[1]);
        };
    }

    // to
    if (!Type.exists(parents[4])) {
        parents[4] = 2 * Math.PI;
    }

    // from
    if (!Type.exists(parents[3])) {
        parents[3] = 0.0;
    }

    M = board.create(
        "point",
        [
            function () {
                return (F[0].X() + F[1].X()) * 0.5;
            },
            function () {
                return (F[0].Y() + F[1].Y()) * 0.5;
            }
        ],
        attr_center
    );

    /**
     * @class
     * @ignore
     */
    curve = board.create(
        "curve",
        [
            function (x) {
                return 0;
            },
            function (x) {
                return 0;
            },
            parents[3],
            parents[4]
        ],
        attr_curve
    );

    curve.majorAxis = majorAxis;

    // Save the original hasPoint method. It will be called inside of the new hasPoint method.
    hasPointOrg = curve.hasPoint;

    /** @ignore */
    polarForm = function (phi, suspendUpdate) {
        var r, rr, ax, ay, bx, by, axbx, ayby, f;

        if (!suspendUpdate) {
            r = majorAxis();
            rr = r * r;
            ax = F[0].X();
            ay = F[0].Y();
            bx = F[1].X();
            by = F[1].Y();
            axbx = ax - bx;
            ayby = ay - by;
            f = (rr - ax * ax - ay * ay + bx * bx + by * by) / (2 * r);

            curve.quadraticform = [
                [f * f - bx * bx - by * by, (f * axbx) / r + bx, (f * ayby) / r + by],
                [(f * axbx) / r + bx, (axbx * axbx) / rr - 1, (axbx * ayby) / rr],
                [(f * ayby) / r + by, (axbx * ayby) / rr, (ayby * ayby) / rr - 1]
            ];
        }
    };

    /** @ignore */
    curve.X = function (phi, suspendUpdate) {
        var r = majorAxis(),
            c = F[1].Dist(F[0]),
            b = (0.5 * (c * c - r * r)) / (c * Math.cos(phi) - r),
            beta = Math.atan2(F[1].Y() - F[0].Y(), F[1].X() - F[0].X());

        if (!suspendUpdate) {
            polarForm(phi, suspendUpdate);
        }

        return F[0].X() + Math.cos(beta + phi) * b;
    };

    /** @ignore */
    curve.Y = function (phi, suspendUpdate) {
        var r = majorAxis(),
            c = F[1].Dist(F[0]),
            b = (0.5 * (c * c - r * r)) / (c * Math.cos(phi) - r),
            beta = Math.atan2(F[1].Y() - F[0].Y(), F[1].X() - F[0].X());

        return F[0].Y() + Math.sin(beta + phi) * b;
    };

    curve.midpoint = curve.center = M;
    curve.type = Const.OBJECT_TYPE_CONIC;
    curve.subs = {
        center: curve.center
    };
    curve.inherits.push(curve.center, F[0], F[1]);
    if (Type.isPoint(C)) {
        curve.inherits.push(C);
    }

    /**
     * Checks whether (x,y) is near the ellipse line or inside of the ellipse
     * (in case JXG.Options.conic#hasInnerPoints is true).
     * @param {Number} x Coordinate in x direction, screen coordinates.
     * @param {Number} y Coordinate in y direction, screen coordinates.
     * @returns {Boolean} True if (x,y) is near the ellipse, False otherwise.
     * @private
     * @ignore
     */
    curve.hasPoint = function (x, y) {
        var ac, bc, r, p, dist;

        if (this.evalVisProp('hasinnerpoints')) {
            ac = F[0].coords;
            bc = F[1].coords;
            r = this.majorAxis();
            p = new Coords(Const.COORDS_BY_SCREEN, [x, y], this.board);
            dist = p.distance(Const.COORDS_BY_USER, ac) + p.distance(Const.COORDS_BY_USER, bc);

            return dist <= r;
        }

        return hasPointOrg.apply(this, arguments);
    };

    M.addChild(curve);
    for (i = 0; i < 2; i++) {
        if (Type.isPoint(F[i])) {
            F[i].addChild(curve);
        }
    }
    if (Type.isPoint(C)) {
        C.addChild(curve);
    }
    curve.setParents(parents);

    return curve;
};

/**
 * @class A hyperbola is a special conic section given by two points (the foci) and a third point on the hyperbola or
 * the length of the major axis.
 * @pseudo
 * @name Hyperbola
 * @augments Conic
 * @constructor
 * @type JXG.Curve
 * @throws {Exception} If the element cannot be constructed with the given parent objects an exception is thrown.
 * @param {JXG.Point,array_JXG.Point,array_JXG.Point,array} point1,point2,point3 Parent elements can be three elements either of type {@link JXG.Point} or array of
 * numbers describing the coordinates of a point. In the latter case the point will be constructed automatically as a fixed invisible point.
 * @param {JXG.Point,array_JXG.Point,array_number,function} point1,point2,number Parent elements can be two elements either of type {@link JXG.Point} or array of
 * numbers describing the coordinates of a point. The third parameter is a number/function which defines the length of the major axis
 * @param {Number} start (Optional) parameter of the curve start, default: -&pi;.
 * @param {Number} end (Optional) parameter for the curve end, default: &pi;.
 * @example
 * // Create an Hyperbola by three points
 * var A = board.create('point', [-1,4]);
 * var B = board.create('point', [-1,-4]);
 * var C = board.create('point', [1,1]);
 * var el = board.create('hyperbola',[A,B,C]);
 * </pre><div class="jxgbox" id="JXGcf99049d-a3fe-407f-b936-27d76550f8c4" style="width: 300px; height: 300px;"></div>
 * <script type="text/javascript">
 *   (function(){
 *   var glex1_board = JXG.JSXGraph.initBoard('JXGcf99049d-a3fe-407f-b936-27d76550f8c4', {boundingbox:[-6,6,6,-6], keepaspectratio:true, showcopyright: false, shownavigation: false});
 *   var A = glex1_board.create('point', [-1,4]);
 *   var B = glex1_board.create('point', [-1,-4]);
 *   var C = glex1_board.create('point', [1,1]);
 *   var el = glex1_board.create('hyperbola',[A,B,C]);
 * })();
 * </script><pre>
 */
JXG.createHyperbola = function (board, parents, attributes) {
    var polarForm,
        curve,
        M,
        C,
        majorAxis,
        i,
        // focus 1 and focus 2
        F = [],
        attr_foci = Type.copyAttributes(attributes, board.options, "conic", "foci"),
        attr_center = Type.copyAttributes(attributes, board.options, "conic", "center"),
        attr_curve = Type.copyAttributes(attributes, board.options, "conic");

    // The foci and the third point are either points or coordinate arrays.
    for (i = 0; i < 2; i++) {
        // focus i given by coordinates
        if (parents[i].length > 1) {
            F[i] = board.create("point", parents[i], attr_foci);
            // focus i given by point
        } else if (Type.isPoint(parents[i])) {
            F[i] = board.select(parents[i]);
            // given by function
        } else if (Type.isFunction(parents[i]) && Type.isPoint(parents[i]())) {
            F[i] = parents[i]();
            // focus i given by point name
        } else if (Type.isString(parents[i])) {
            F[i] = board.select(parents[i]);
        } else {
            throw new Error(
                "JSXGraph: Can't create Hyperbola with parent types '" +
                    typeof parents[0] +
                    "' and '" +
                    typeof parents[1] +
                    "'." +
                    "\nPossible parent types: [point,point,point], [point,point,number|function]"
            );
        }
    }

    // length of major axis
    if (Type.isNumber(parents[2])) {
        majorAxis = Type.createFunction(parents[2], board);
    } else if (Type.isFunction(parents[2]) && Type.isNumber(parents[2]())) {
        majorAxis = parents[2];
    } else {
        // point on ellipse
        if (Type.isPoint(parents[2])) {
            C = board.select(parents[2]);
            // point on ellipse given by coordinates
        } else if (parents[2].length > 1) {
            C = board.create("point", parents[2], attr_foci);
            // given by function
        } else if (Type.isFunction(parents[2]) && Type.isPoint(parents[2]())) {
            C = parents[2]();
            // focus i given by point name
        } else if (Type.isString(parents[2])) {
            C = board.select(parents[2]);
        } else {
            throw new Error(
                "JSXGraph: Can't create Hyperbola with parent types '" +
                    typeof parents[0] +
                    "' and '" +
                    typeof parents[1] +
                    "' and '" +
                    typeof parents[2] +
                    "'." +
                    "\nPossible parent types: [point,point,point], [point,point,number|function]"
            );
        }
        /** @ignore */
        majorAxis = function () {
            return C.Dist(F[0]) - C.Dist(F[1]);
        };
    }

    // to
    if (!Type.exists(parents[4])) {
        parents[4] = 1.0001 * Math.PI;
    }

    // from
    if (!Type.exists(parents[3])) {
        parents[3] = -1.0001 * Math.PI;
    }

    M = board.create(
        "point",
        [
            function () {
                return (F[0].X() + F[1].X()) * 0.5;
            },
            function () {
                return (F[0].Y() + F[1].Y()) * 0.5;
            }
        ],
        attr_center
    );

    /**
     * @class
     * @ignore
     */
    curve = board.create(
        "curve",
        [
            function (x) {
                return 0;
            },
            function (x) {
                return 0;
            },
            parents[3],
            parents[4]
        ],
        attr_curve
    );

    curve.majorAxis = majorAxis;

    // Hyperbola is defined by (a*sec(t),b*tan(t)) and sec(t) = 1/cos(t)
    /** @ignore */
    polarForm = function (phi, suspendUpdate) {
        var r, rr, ax, ay, bx, by, axbx, ayby, f;

        if (!suspendUpdate) {
            r = majorAxis();
            rr = r * r;
            ax = F[0].X();
            ay = F[0].Y();
            bx = F[1].X();
            by = F[1].Y();
            axbx = ax - bx;
            ayby = ay - by;
            f = (rr - ax * ax - ay * ay + bx * bx + by * by) / (2 * r);

            curve.quadraticform = [
                [f * f - bx * bx - by * by, (f * axbx) / r + bx, (f * ayby) / r + by],
                [(f * axbx) / r + bx, (axbx * axbx) / rr - 1, (axbx * ayby) / rr],
                [(f * ayby) / r + by, (axbx * ayby) / rr, (ayby * ayby) / rr - 1]
            ];
        }
    };

    /** @ignore */
    curve.X = function (phi, suspendUpdate) {
        var r = majorAxis(),
            c = F[1].Dist(F[0]),
            b = (0.5 * (c * c - r * r)) / (c * Math.cos(phi) + r),
            beta = Math.atan2(F[1].Y() - F[0].Y(), F[1].X() - F[0].X());

        if (!suspendUpdate) {
            polarForm(phi, suspendUpdate);
        }

        return F[0].X() + Math.cos(beta + phi) * b;
    };

    /** @ignore */
    curve.Y = function (phi, suspendUpdate) {
        var r = majorAxis(),
            c = F[1].Dist(F[0]),
            b = (0.5 * (c * c - r * r)) / (c * Math.cos(phi) + r),
            beta = Math.atan2(F[1].Y() - F[0].Y(), F[1].X() - F[0].X());

        return F[0].Y() + Math.sin(beta + phi) * b;
    };

    curve.midpoint = curve.center = M;
    curve.subs = {
        center: curve.center
    };
    curve.inherits.push(curve.center, F[0], F[1]);
    if (Type.isPoint(C)) {
        curve.inherits.push(C);
    }
    curve.type = Const.OBJECT_TYPE_CONIC;

    M.addChild(curve);
    for (i = 0; i < 2; i++) {
        if (Type.isPoint(F[i])) {
            F[i].addChild(curve);
        }
    }
    if (Type.isPoint(C)) {
        C.addChild(curve);
    }
    curve.setParents(parents);

    return curve;
};

/**
 * @class A parabola is a special conic section given by one point (the focus) and a line (the directrix).
 * @pseudo
 * @name Parabola
 * @augments Conic
 * @constructor
 * @type Object
 * @description JXG.Curve
 * @throws {Exception} If the element cannot be constructed with the given parent objects an exception is thrown.
 * @param {JXG.Point,array_JXG.Line} point,line Parent elements are a point and a line or a pair of coordinates.
 * Optional parameters three and four are numbers which define the curve length (e.g. start/end). Default values are -pi and pi.
 * @example
 * // Create a parabola by a point C and a line l.
 * var A = board.create('point', [-1,4]);
 * var B = board.create('point', [-1,-4]);
 * var l = board.create('line', [A,B]);
 * var C = board.create('point', [1,1]);
 * var el = board.create('parabola',[C,l]);
 * </pre><div class="jxgbox" id="JXG524d1aae-217d-44d4-ac58-a19c7ab1de36" style="width: 300px; height: 300px;"></div>
 * <script type="text/javascript">
 * (function() {
 *   var glex1_board = JXG.JSXGraph.initBoard('JXG524d1aae-217d-44d4-ac58-a19c7ab1de36', {boundingbox:[-6,6,6,-6], keepaspectratio:true, showcopyright: false, shownavigation: false});
 *   var A = glex1_board.create('point', [-1,4]);
 *   var B = glex1_board.create('point', [-1,-4]);
 *   var l = glex1_board.create('line', [A,B]);
 *   var C = glex1_board.create('point', [1,1]);
 *   var el = glex1_board.create('parabola',[C,l]);
 * })();
 * </script><pre>
 *
 * @example
 * var par = board.create('parabola',[[3.25, 0], [[0.25, 1],[0.25, 0]]]);
 *
 * </pre><div id="JXG09252542-b77a-4990-a109-66ffb649a472" class="jxgbox" style="width: 300px; height: 300px;"></div>
 * <script type="text/javascript">
 *     (function() {
 *         var board = JXG.JSXGraph.initBoard('JXG09252542-b77a-4990-a109-66ffb649a472',
 *             {boundingbox: [-8, 8, 8,-8], axis: true, showcopyright: false, shownavigation: false});
 *     var par = board.create('parabola',[[3.25, 0], [[0.25, 1],[0.25, 0]]]);
 *
 *     })();
 *
 * </script><pre>
 *
 */
JXG.createParabola = function (board, parents, attributes) {
    var polarForm,
        curve,
        M,
        // focus
        F1 = parents[0],
        // directrix
        l = parents[1],
        attr_foci = Type.copyAttributes(attributes, board.options, "conic", "foci"),
        attr_center = Type.copyAttributes(attributes, board.options, "conic", "center"),
        attr_curve = Type.copyAttributes(attributes, board.options, "conic"),
        attr_line;

    // focus 1 given by coordinates
    if (parents[0].length > 1) {
        F1 = board.create("point", parents[0], attr_foci);
        // focus 1 given by point
    } else if (Type.isPoint(parents[0])) {
        F1 = board.select(parents[0]);
        // given by function
    } else if (Type.isFunction(parents[0]) && Type.isPoint(parents[0]())) {
        F1 = parents[0]();
        // focus 1 given by point name
    } else if (Type.isString(parents[0])) {
        F1 = board.select(parents[0]);
    } else {
        throw new Error(
            "JSXGraph: Can't create Parabola with parent types '" +
                typeof parents[0] +
                "' and '" +
                typeof parents[1] +
                "'." +
                "\nPossible parent types: [point,line]"
        );
    }

    // Create line if given as array of two points.
    if (Type.isArray(l) && l.length === 2) {
        attr_line = Type.copyAttributes(attributes, board.options, "conic", "line");
        l = board.create("line", l, attr_line);
    }

    // to
    if (!Type.exists(parents[3])) {
        parents[3] = 2 * Math.PI;
    }

    // from
    if (!Type.exists(parents[2])) {
        parents[2] = 0;
    }

    M = board.create(
        "point",
        [
            function () {
                /*
                var v = [0, l.stdform[1], l.stdform[2]];
                v = Mat.crossProduct(v, F1.coords.usrCoords);
                return Geometry.meetLineLine(v, l.stdform, 0, board).usrCoords;
                */
                return Geometry.projectPointToLine(F1, l, board).usrCoords;
            }
        ],
        attr_center
    );

    /**
     * @class
     * @ignore
     */
    curve = board.create(
        "curve",
        [
            function (x) {
                return 0;
            },
            function (x) {
                return 0;
            },
            parents[2],
            parents[3]
        ],
        attr_curve
    );

    curve.midpoint = curve.center = M;
    curve.subs = {
        center: curve.center
    };
    curve.inherits.push(curve.center);

    /** @ignore */
    polarForm = function (t, suspendUpdate) {
        var a, b, c, ab, px, py;

        if (!suspendUpdate) {
            a = l.stdform[1];
            b = l.stdform[2];
            c = l.stdform[0];
            ab = a * a + b * b;
            px = F1.X();
            py = F1.Y();

            curve.quadraticform = [
                [c * c - ab * (px * px + py * py), c * a + ab * px, c * b + ab * py],
                [c * a + ab * px, -b * b, a * b],
                [c * b + ab * py, a * b, -a * a]
            ];
        }
    };

    /** @ignore */
    curve.X = function (phi, suspendUpdate) {
        var a,
            det,
            beta = l.getAngle(),
            d = Geometry.distPointLine(F1.coords.usrCoords, l.stdform),
            A = l.point1.coords.usrCoords,
            B = l.point2.coords.usrCoords,
            M = F1.coords.usrCoords;

        // Handle the case if one of the two defining points of the line is an ideal point
        if (A[0] === 0) {
            A = [1, B[1] + l.stdform[2], B[2] - l.stdform[1]];
        } else if (B[0] === 0) {
            B = [1, A[1] + l.stdform[2], A[2] - l.stdform[1]];
        }
        det = (B[1] - A[1]) * (M[2] - A[2]) - (B[2] - A[2]) * (M[1] - A[1]) >= 0 ? 1 : -1;
        a = (det * d) / (1 - Math.sin(phi));

        if (!suspendUpdate) {
            polarForm(phi, suspendUpdate);
        }

        return F1.X() + Math.cos(phi + beta) * a;
    };

    /** @ignore */
    curve.Y = function (phi, suspendUpdate) {
        var a,
            det,
            beta = l.getAngle(),
            d = Geometry.distPointLine(F1.coords.usrCoords, l.stdform),
            A = l.point1.coords.usrCoords,
            B = l.point2.coords.usrCoords,
            M = F1.coords.usrCoords;

        // Handle the case if one of the two defining points of the line is an ideal point
        if (A[0] === 0) {
            A = [1, B[1] + l.stdform[2], B[2] - l.stdform[1]];
        } else if (B[0] === 0) {
            B = [1, A[1] + l.stdform[2], A[2] - l.stdform[1]];
        }
        det = (B[1] - A[1]) * (M[2] - A[2]) - (B[2] - A[2]) * (M[1] - A[1]) >= 0 ? 1 : -1;
        a = (det * d) / (1 - Math.sin(phi));

        return F1.Y() + Math.sin(phi + beta) * a;
    };

    curve.type = Const.OBJECT_TYPE_CONIC;
    M.addChild(curve);

    if (Type.isPoint(F1)) {
        F1.addChild(curve);
        curve.inherits.push(F1);
    }

    l.addChild(curve);
    curve.setParents(parents);

    return curve;
};

/**
 *
 * @class Create a generic conic section either by five points or the coefficients of the general conic's equation.
 * If the conic section is defined by the coefficients of the equation
 * <p><i>Ax<sup>2</sup>+ Bxy+Cy<sup>2</sup> + Dx + Ey + F = 0</i></p>
 * then the parameters are as follows:
 * <pre>
 *     board.create('conic', [A, C, F, B/2, D/2, E/2]);
 * </pre>
 * @pseudo
 * @name Conic
 * @augments JXG.Curve
 * @constructor
 * @type JXG.Conic
 * @throws {Exception} If the element cannot be constructed with the given parent objects an exception is thrown.
 * @param {JXG.Point,Array_JXG.Point,Array_JXG.Point,Array_JXG.Point,Array_JXG.Point,Array} a,b,c,d,e Parent elements are five points.
 * @param {Number_Number_Number_Number_Number_Number} a_00,a_11,a_22,a_01,a_02,a_12 6 numbers, i.e. A, C, F, B/2, D/2, E/2
 * @example
 * // Create a conic section through the points A, B, C, D, and E.
 *  var A = board.create('point', [1,5]);
 *  var B = board.create('point', [1,2]);
 *  var C = board.create('point', [2,0]);
 *  var D = board.create('point', [0,0]);
 *  var E = board.create('point', [-1,5]);
 *  var conic = board.create('conic',[A,B,C,D,E]);
 * </pre><div class="jxgbox" id="JXG2d79bd6a-db9b-423c-9cba-2497f0b06320" style="width: 300px; height: 300px;"></div>
 * <script type="text/javascript">
 * (function(){
 *   var glex1_board = JXG.JSXGraph.initBoard('JXG2d79bd6a-db9b-423c-9cba-2497f0b06320', {boundingbox:[-6,6,6,-6], keepaspectratio:true, showcopyright: false, shownavigation: false});
 *   var A = glex1_board.create('point', [1,5]);
 *   var B = glex1_board.create('point', [1,2]);
 *   var C = glex1_board.create('point', [2,0]);
 *   var D = glex1_board.create('point', [0,0]);
 *   var E = glex1_board.create('point', [-1,5]);
 *   var conic = glex1_board.create('conic',[A,B,C,D,E]);
 * })();
 * </script><pre>
 *
 * @example
 * // Parameters: A, C, F, B/2, D/2, E/2
 * var conic = board.create('conic', [1, 2, -4, 0, 0, 0]);
 *
 * </pre><div id="JXG8576a04a-52d8-4a7e-8d54-e32443910b97" class="jxgbox" style="width: 300px; height: 300px;"></div>
 * <script type="text/javascript">
 *     (function() {
 *         var board = JXG.JSXGraph.initBoard('JXG8576a04a-52d8-4a7e-8d54-e32443910b97',
 *             {boundingbox: [-8, 8, 8,-8], axis: true, showcopyright: false, shownavigation: false});
 *     // Parameters: A, C, F, B/2, D/2, E/2
 *     var conic = board.create('conic', [1, 2, -4, 0, 0, 0]);
 *     })();
 *
 * </script><pre>
 *
 */
JXG.createConic = function (board, parents, attributes) {
    var polarForm,
        curve,
        fitConic,
        degconic,
        sym,
        eigen,
        a,
        b,
        c,
        c1,
        c2,
        i,
        definingMat,
        givenByPoints,
        rotationMatrix = [
            [1, 0, 0],
            [0, 1, 0],
            [0, 0, 1]
        ],
        M = [
            [1, 0, 0],
            [0, 1, 0],
            [0, 0, 1]
        ],
        points = [],
        p = [],
        attr_point = Type.copyAttributes(attributes, board.options, "conic", "point"),
        attr_center = Type.copyAttributes(attributes, board.options, "conic", "center"),
        attr_curve = Type.copyAttributes(attributes, board.options, "conic");

    if (parents.length === 5) {
        givenByPoints = true;
    } else if (parents.length === 6) {
        givenByPoints = false;
    } else {
        throw new Error(
            "JSXGraph: Can't create generic Conic with " + parents.length + " parameters."
        );
    }

    if (givenByPoints) {
        for (i = 0; i < 5; i++) {
            // point i given by coordinates
            if (parents[i].length > 1) {
                points[i] = board.create("point", parents[i], attr_point);
                // point i given by point
            } else if (Type.isPoint(parents[i])) {
                points[i] = board.select(parents[i]);
                // given by function
            } else if (Type.isFunction(parents[i]) && Type.isPoint(parents[i]())) {
                points[i] = parents[i]();
                // point i given by point name
            } else if (Type.isString(parents[i])) {
                points[i] = board.select(parents[i]);
            } else {
                throw new Error(
                    "JSXGraph: Can't create Conic section with parent types '" +
                        typeof parents[i] +
                        "'." +
                        "\nPossible parent types: [point,point,point,point,point], [a00,a11,a22,a01,a02,a12]"
                );
            }
        }
    } else {
        /* Usual notation (x,y,z):
         *  [[A0,A3,A4],
         *   [A3,A1,A5],
         *   [A4,A5,A2]].
         * Our notation (z,x,y):
         *  [[A2, A4, A5],
         *   [A4, A0, A3],
         *   [A5, A3, A1]]
         */
        definingMat = [
            [0, 0, 0],
            [0, 0, 0],
            [0, 0, 0]
        ];
        definingMat[0][0] = Type.isFunction(parents[2])
            ? function () {
                  return parents[2]();
              }
            : function () {
                  return parents[2];
              };
        definingMat[0][1] = Type.isFunction(parents[4])
            ? function () {
                  return parents[4]();
              }
            : function () {
                  return parents[4];
              };
        definingMat[0][2] = Type.isFunction(parents[5])
            ? function () {
                  return parents[5]();
              }
            : function () {
                  return parents[5];
              };
        definingMat[1][1] = Type.isFunction(parents[0])
            ? function () {
                  return parents[0]();
              }
            : function () {
                  return parents[0];
              };
        definingMat[1][2] = Type.isFunction(parents[3])
            ? function () {
                  return parents[3]();
              }
            : function () {
                  return parents[3];
              };
        definingMat[2][2] = Type.isFunction(parents[1])
            ? function () {
                  return parents[1]();
              }
            : function () {
                  return parents[1];
              };
    }

    // sym(A) = A + A^t . Manipulates A in place.
    sym = function (A) {
        var i, j;
        for (i = 0; i < 3; i++) {
            for (j = i; j < 3; j++) {
                A[i][j] += A[j][i];
            }
        }
        for (i = 0; i < 3; i++) {
            for (j = 0; j < i; j++) {
                A[i][j] = A[j][i];
            }
        }
        return A;
    };

    // degconic(v,w) = sym(v*w^t)
    degconic = function (v, w) {
        var i,
            j,
            mat = [
                [0, 0, 0],
                [0, 0, 0],
                [0, 0, 0]
            ];

        for (i = 0; i < 3; i++) {
            for (j = 0; j < 3; j++) {
                mat[i][j] = v[i] * w[j];
            }
        }

        return sym(mat);
    };

    // (p^t*B*p)*A-(p^t*A*p)*B
    fitConic = function (A, B, p) {
        var i,
            j,
            pBp,
            pAp,
            Mv,
            mat = [
                [0, 0, 0],
                [0, 0, 0],
                [0, 0, 0]
            ];

        Mv = Mat.matVecMult(B, p);
        pBp = Mat.innerProduct(p, Mv);
        Mv = Mat.matVecMult(A, p);
        pAp = Mat.innerProduct(p, Mv);

        for (i = 0; i < 3; i++) {
            for (j = 0; j < 3; j++) {
                mat[i][j] = pBp * A[i][j] - pAp * B[i][j];
            }
        }
        return mat;
    };

    // Here, the defining functions for the curve are just dummy functions.
    // In polarForm there is a reference to curve.quadraticform.
    /**
     * @class
     * @ignore
     */
    curve = board.create(
        "curve",
        [
            function (x) {
                return 0;
            },
            function (x) {
                return 0;
            },
            0,
            2 * Math.PI
        ],
        attr_curve
    );

    /** @ignore */
    polarForm = function (phi, suspendUpdate) {
        var i, j, v; // len,;

        if (!suspendUpdate) {
            if (givenByPoints) {
                // Copy the point coordinate vectors
                for (i = 0; i < 5; i++) {
                    p[i] = points[i].coords.usrCoords;
                }

                // Compute the quadratic form
                c1 = degconic(Mat.crossProduct(p[0], p[1]), Mat.crossProduct(p[2], p[3]));
                c2 = degconic(Mat.crossProduct(p[0], p[2]), Mat.crossProduct(p[1], p[3]));
                M = fitConic(c1, c2, p[4]);
            } else {
                for (i = 0; i < 3; i++) {
                    for (j = i; j < 3; j++) {
                        M[i][j] = definingMat[i][j]();
                        if (j > i) {
                            M[j][i] = M[i][j];
                        }
                    }
                }
            }

            // Here is the reference back to the curve.
            curve.quadraticform = M;

            // Compute Eigenvalues and Eigenvectors
            eigen = Numerics.Jacobi(M);

            // Scale the Eigenvalues such that the first Eigenvalue is positive
            if (eigen[0][0][0] < 0) {
                eigen[0][0][0] *= -1;
                eigen[0][1][1] *= -1;
                eigen[0][2][2] *= -1;
            }

            // Normalize the Eigenvectors
            // for (i = 0; i < 3; i++) {
            //     // len = Mat.hypot(eigen[1][0][i], eigen[1][1][i], eigen[1][2][i])
            //     for (j = 0; j < 3; j++) {
            //         len += eigen[1][j][i] * eigen[1][j][i];
            //     }
            //     len = Math.sqrt(len);
            //     /*for (j = 0; j < 3; j++) {
            //             //eigen[1][j][i] /= len;
            //         }*/
            // }
            rotationMatrix = eigen[1];
            c = Math.sqrt(Math.abs(eigen[0][0][0]));
            a = Math.sqrt(Math.abs(eigen[0][1][1]));
            b = Math.sqrt(Math.abs(eigen[0][2][2]));
        }

        // The degenerate cases with eigen[0][i][i]==0 are not handled correct yet.
        if (eigen[0][1][1] <= 0.0 && eigen[0][2][2] <= 0.0) {
            v = Mat.matVecMult(rotationMatrix, [1 / c, Math.cos(phi) / a, Math.sin(phi) / b]);
        } else if (eigen[0][1][1] <= 0.0 && eigen[0][2][2] > 0.0) {
            v = Mat.matVecMult(rotationMatrix, [Math.cos(phi) / c, 1 / a, Math.sin(phi) / b]);
        } else if (eigen[0][2][2] < 0.0) {
            v = Mat.matVecMult(rotationMatrix, [Math.sin(phi) / c, Math.cos(phi) / a, 1 / b]);
        }

        if (Type.exists(v)) {
            // Normalize
            v[1] /= v[0];
            v[2] /= v[0];
            v[0] = 1.0;
        } else {
            v = [1, NaN, NaN];
        }

        return v;
    };

    /** @ignore */
    curve.X = function (phi, suspendUpdate) {
        return polarForm(phi, suspendUpdate)[1];
    };

    /** @ignore */
    curve.Y = function (phi, suspendUpdate) {
        return polarForm(phi, suspendUpdate)[2];
    };

    // Center coordinates see https://en.wikipedia.org/wiki/Matrix_representation_of_conic_sections
    curve.midpoint = board.create(
        "point",
        [
            function () {
                var m = curve.quadraticform;

                return [
                    m[1][1] * m[2][2] - m[1][2] * m[1][2],
                    m[1][2] * m[0][2] - m[2][2] * m[0][1],
                    m[0][1] * m[1][2] - m[1][1] * m[0][2]
                ];
            }
        ],
        attr_center
    );

    curve.type = Const.OBJECT_TYPE_CONIC;
    curve.center = curve.midpoint;
    curve.subs = {
        center: curve.center
    };
    curve.inherits.push(curve.center);
    curve.inherits = curve.inherits.concat(points);

    if (givenByPoints) {
        for (i = 0; i < 5; i++) {
            if (Type.isPoint(points[i])) {
                points[i].addChild(curve);
            }
        }
        curve.setParents(parents);
    }
    curve.addChild(curve.center);

    return curve;
};

JXG.registerElement("ellipse", JXG.createEllipse);
JXG.registerElement("hyperbola", JXG.createHyperbola);
JXG.registerElement("parabola", JXG.createParabola);
JXG.registerElement("conic", JXG.createConic);

// export default {
//     createEllipse: JXG.createEllipse,
//     createHyperbola: JXG.createHyperbola,
//     createParabola: JXG.createParabola,
//     createConic: JXG.createConic
// };
=======
/*
    Copyright 2008-2025
        Matthias Ehmann,
        Michael Gerhaeuser,
        Carsten Miller,
        Bianca Valentin,
        Alfred Wassermann,
        Peter Wilfahrt

    This file is part of JSXGraph.

    JSXGraph is free software dual licensed under the GNU LGPL or MIT License.

    You can redistribute it and/or modify it under the terms of the

      * GNU Lesser General Public License as published by
        the Free Software Foundation, either version 3 of the License, or
        (at your option) any later version
      OR
      * MIT License: https://github.com/jsxgraph/jsxgraph/blob/master/LICENSE.MIT

    JSXGraph is distributed in the hope that it will be useful,
    but WITHOUT ANY WARRANTY; without even the implied warranty of
    MERCHANTABILITY or FITNESS FOR A PARTICULAR PURPOSE.  See the
    GNU Lesser General Public License for more details.

    You should have received a copy of the GNU Lesser General Public License and
    the MIT License along with JSXGraph. If not, see <https://www.gnu.org/licenses/>
    and <https://opensource.org/licenses/MIT/>.
 */

/*global JXG: true, define: true*/
/*jslint nomen: true, plusplus: true*/

/**
 * @fileoverview In this file the conic sections defined.
 */

import JXG from "../jxg.js";
import Const from "../base/constants.js";
import Coords from "../base/coords.js";
import Mat from "../math/math.js";
import Numerics from "../math/numerics.js";
import Geometry from "../math/geometry.js";
import Type from "../utils/type.js";

/**
 * @class An ellipse is a special conic section given by two points (the foci) and a third point on the ellipse or
 * the length of the major axis.
 * @pseudo
 * @name Ellipse
 * @augments Conic
 * @constructor
 * @type JXG.Curve
 * @throws {Exception} If the element cannot be constructed with the given parent objects an exception is thrown.
 * @param {JXG.Point,array_JXG.Point,array_JXG.Point,array} point1,point2,point3 Parent elements can be three elements either of type {@link JXG.Point} or array of
 * numbers describing the coordinates of a point. In the latter case the point will be constructed automatically as a fixed invisible point.
 * @param {JXG.Point,array_JXG.Point,array_number,function} point1,point2,number Parent elements can be two elements either of type {@link JXG.Point} or array of
 * numbers describing the coordinates of a point. The third parameter is a number/function which defines the length of the major axis
 * @param {Number} start (Optional) parameter of the curve start, default: 0.
 * @param {Number} end (Optional) parameter for the curve end, default: 2&pi;.
 * @example
 * // Create an Ellipse by three points
 * var A = board.create('point', [-1,4]);
 * var B = board.create('point', [-1,-4]);
 * var C = board.create('point', [1,1]);
 * var el = board.create('ellipse',[A,B,C]);
 * </pre><div class="jxgbox" id="JXGa4d7fb6f-8708-4e45-87f2-2379ae2bd2c0" style="width: 300px; height: 300px;"></div>
 * <script type="text/javascript">
 *   (function() {
 *   var glex1_board = JXG.JSXGraph.initBoard('JXGa4d7fb6f-8708-4e45-87f2-2379ae2bd2c0', {boundingbox:[-6,6,6,-6], keepaspectratio:true, showcopyright: false, shownavigation: false});
 *   var A = glex1_board.create('point', [-1,4]);
 *   var B = glex1_board.create('point', [-1,-4]);
 *   var C = glex1_board.create('point', [1,1]);
 *   var el = glex1_board.create('ellipse',[A,B,C]);
 * })();
 * </script><pre>
 *
 * @example
 * // Create an elliptical arc
 * var p1 = board.create('point', [-1, 2]);
 * var p2 = board.create('point', [ 1, 2]);
 * var p3 = board.create('point', [0, 3]);
 *
 * var ell = board.create('ellipse', [
 *   p1, p2, p3, 0, Math.PI], {
 *   lastArrow: {type: 7}
 * });
 *
 * </pre><div id="JXG950f7c07-27a4-4c67-9505-c73c22ce9345" class="jxgbox" style="width: 300px; height: 300px;"></div>
 * <script type="text/javascript">
 *     (function() {
 *         var board = JXG.JSXGraph.initBoard('JXG950f7c07-27a4-4c67-9505-c73c22ce9345',
 *             {boundingbox: [-8, 8, 8,-8], axis: true, showcopyright: false, shownavigation: false});
 *     var p1 = board.create('point', [-1, 2]);
 *     var p2 = board.create('point', [ 1, 2]);
 *     var p3 = board.create('point', [0, 3]);
 *
 *     var ell = board.create('ellipse', [
 *       p1, p2, p3, 0, Math.PI], {
 *       lastArrow: {type: 7}
 *     });
 *
 *     })();
 *
 * </script><pre>
 *
 *
 */
JXG.createEllipse = function (board, parents, attributes) {
    var polarForm,
        curve,
        M,
        C,
        majorAxis,
        i,
        hasPointOrg,
        // focus 1 and focus 2
        F = [],
        attr_foci = Type.copyAttributes(attributes, board.options, "conic", 'foci'),
        attr_center = Type.copyAttributes(attributes, board.options, "conic", 'center'),
        attr_curve = Type.copyAttributes(attributes, board.options, 'conic');

    // The foci and the third point are either points or coordinate arrays.
    for (i = 0; i < 2; i++) {
        // focus i given by coordinates
        if (parents[i].length > 1) {
            F[i] = board.create("point", parents[i], attr_foci);
            // focus i given by point
        } else if (Type.isPoint(parents[i])) {
            F[i] = board.select(parents[i]);
            // given by function
        } else if (Type.isFunction(parents[i]) && Type.isPoint(parents[i]())) {
            F[i] = parents[i]();
            // focus i given by point name
        } else if (Type.isString(parents[i])) {
            F[i] = board.select(parents[i]);
        } else {
            throw new Error(
                "JSXGraph: Can't create Ellipse with parent types '" +
                    typeof parents[0] +
                    "' and '" +
                    typeof parents[1] +
                    "'." +
                    "\nPossible parent types: [point,point,point], [point,point,number|function]"
            );
        }
    }

    // length of major axis
    if (Type.isNumber(parents[2])) {
        majorAxis = Type.createFunction(parents[2], board);
    } else if (Type.isFunction(parents[2]) && Type.isNumber(parents[2]())) {
        majorAxis = parents[2];
    } else {
        // point on ellipse
        if (Type.isPoint(parents[2])) {
            C = board.select(parents[2]);
            // point on ellipse given by coordinates
        } else if (parents[2].length > 1) {
            C = board.create("point", parents[2], attr_foci);
            // given by function
        } else if (Type.isFunction(parents[2]) && Type.isPoint(parents[2]())) {
            C = parents[2]();
            // focus i given by point name
        } else if (Type.isString(parents[2])) {
            C = board.select(parents[2]);
        } else {
            throw new Error(
                "JSXGraph: Can't create Ellipse with parent types '" +
                    typeof parents[0] +
                    "' and '" +
                    typeof parents[1] +
                    "' and '" +
                    typeof parents[2] +
                    "'." +
                    "\nPossible parent types: [point,point,point], [point,point,number|function]"
            );
        }
        /** @ignore */
        majorAxis = function () {
            return C.Dist(F[0]) + C.Dist(F[1]);
        };
    }

    // to
    if (!Type.exists(parents[4])) {
        parents[4] = 2 * Math.PI;
    }

    // from
    if (!Type.exists(parents[3])) {
        parents[3] = 0.0;
    }

    M = board.create(
        "point",
        [
            function () {
                return (F[0].X() + F[1].X()) * 0.5;
            },
            function () {
                return (F[0].Y() + F[1].Y()) * 0.5;
            }
        ],
        attr_center
    );

    /**
     * @class
     * @ignore
     */
    curve = board.create(
        "curve",
        [
            function (x) {
                return 0;
            },
            function (x) {
                return 0;
            },
            parents[3],
            parents[4]
        ],
        attr_curve
    );

    curve.majorAxis = majorAxis;

    // Save the original hasPoint method. It will be called inside of the new hasPoint method.
    hasPointOrg = curve.hasPoint;

    /** @ignore */
    polarForm = function (phi, suspendUpdate) {
        var r, rr, ax, ay, bx, by, axbx, ayby, f;

        if (!suspendUpdate) {
            r = majorAxis();
            rr = r * r;
            ax = F[0].X();
            ay = F[0].Y();
            bx = F[1].X();
            by = F[1].Y();
            axbx = ax - bx;
            ayby = ay - by;
            f = (rr - ax * ax - ay * ay + bx * bx + by * by) / (2 * r);

            curve.quadraticform = [
                [f * f - bx * bx - by * by, (f * axbx) / r + bx, (f * ayby) / r + by],
                [(f * axbx) / r + bx, (axbx * axbx) / rr - 1, (axbx * ayby) / rr],
                [(f * ayby) / r + by, (axbx * ayby) / rr, (ayby * ayby) / rr - 1]
            ];
        }
    };

    /** @ignore */
    curve.X = function (phi, suspendUpdate) {
        var r = majorAxis(),
            c = F[1].Dist(F[0]),
            b = (0.5 * (c * c - r * r)) / (c * Math.cos(phi) - r),
            beta = Math.atan2(F[1].Y() - F[0].Y(), F[1].X() - F[0].X());

        if (!suspendUpdate) {
            polarForm(phi, suspendUpdate);
        }

        return F[0].X() + Math.cos(beta + phi) * b;
    };

    /** @ignore */
    curve.Y = function (phi, suspendUpdate) {
        var r = majorAxis(),
            c = F[1].Dist(F[0]),
            b = (0.5 * (c * c - r * r)) / (c * Math.cos(phi) - r),
            beta = Math.atan2(F[1].Y() - F[0].Y(), F[1].X() - F[0].X());

        return F[0].Y() + Math.sin(beta + phi) * b;
    };

    curve.midpoint = curve.center = M;
    curve.type = Const.OBJECT_TYPE_CONIC;
    curve.subs = {
        center: curve.center
    };
    curve.inherits.push(curve.center, F[0], F[1]);
    if (Type.isPoint(C)) {
        curve.inherits.push(C);
    }

    /**
     * Checks whether (x,y) is near the ellipse line or inside of the ellipse
     * (in case JXG.Options.conic#hasInnerPoints is true).
     * @param {Number} x Coordinate in x direction, screen coordinates.
     * @param {Number} y Coordinate in y direction, screen coordinates.
     * @returns {Boolean} True if (x,y) is near the ellipse, False otherwise.
     * @private
     * @ignore
     */
    curve.hasPoint = function (x, y) {
        var ac, bc, r, p, dist;

        if (this.evalVisProp('hasinnerpoints')) {
            ac = F[0].coords;
            bc = F[1].coords;
            r = this.majorAxis();
            p = new Coords(Const.COORDS_BY_SCREEN, [x, y], this.board);
            dist = p.distance(Const.COORDS_BY_USER, ac) + p.distance(Const.COORDS_BY_USER, bc);

            return dist <= r;
        }

        return hasPointOrg.apply(this, arguments);
    };

    M.addChild(curve);
    for (i = 0; i < 2; i++) {
        if (Type.isPoint(F[i])) {
            F[i].addChild(curve);
        }
    }
    if (Type.isPoint(C)) {
        C.addChild(curve);
    }
    curve.setParents(parents);

    return curve;
};

/**
 * @class A hyperbola is a special conic section given by two points (the foci) and a third point on the hyperbola or
 * the length of the major axis.
 * @pseudo
 * @name Hyperbola
 * @augments Conic
 * @constructor
 * @type JXG.Curve
 * @throws {Exception} If the element cannot be constructed with the given parent objects an exception is thrown.
 * @param {JXG.Point,array_JXG.Point,array_JXG.Point,array} point1,point2,point3 Parent elements can be three elements either of type {@link JXG.Point} or array of
 * numbers describing the coordinates of a point. In the latter case the point will be constructed automatically as a fixed invisible point.
 * @param {JXG.Point,array_JXG.Point,array_number,function} point1,point2,number Parent elements can be two elements either of type {@link JXG.Point} or array of
 * numbers describing the coordinates of a point. The third parameter is a number/function which defines the length of the major axis
 * @param {Number} start (Optional) parameter of the curve start, default: -&pi;.
 * @param {Number} end (Optional) parameter for the curve end, default: &pi;.
 * @example
 * // Create an Hyperbola by three points
 * var A = board.create('point', [-1,4]);
 * var B = board.create('point', [-1,-4]);
 * var C = board.create('point', [1,1]);
 * var el = board.create('hyperbola',[A,B,C]);
 * </pre><div class="jxgbox" id="JXGcf99049d-a3fe-407f-b936-27d76550f8c4" style="width: 300px; height: 300px;"></div>
 * <script type="text/javascript">
 *   (function(){
 *   var glex1_board = JXG.JSXGraph.initBoard('JXGcf99049d-a3fe-407f-b936-27d76550f8c4', {boundingbox:[-6,6,6,-6], keepaspectratio:true, showcopyright: false, shownavigation: false});
 *   var A = glex1_board.create('point', [-1,4]);
 *   var B = glex1_board.create('point', [-1,-4]);
 *   var C = glex1_board.create('point', [1,1]);
 *   var el = glex1_board.create('hyperbola',[A,B,C]);
 * })();
 * </script><pre>
 */
JXG.createHyperbola = function (board, parents, attributes) {
    var polarForm,
        curve,
        M,
        C,
        majorAxis,
        i,
        // focus 1 and focus 2
        F = [],
        attr_foci = Type.copyAttributes(attributes, board.options, "conic", 'foci'),
        attr_center = Type.copyAttributes(attributes, board.options, "conic", 'center'),
        attr_curve = Type.copyAttributes(attributes, board.options, 'conic');

    // The foci and the third point are either points or coordinate arrays.
    for (i = 0; i < 2; i++) {
        // focus i given by coordinates
        if (parents[i].length > 1) {
            F[i] = board.create("point", parents[i], attr_foci);
            // focus i given by point
        } else if (Type.isPoint(parents[i])) {
            F[i] = board.select(parents[i]);
            // given by function
        } else if (Type.isFunction(parents[i]) && Type.isPoint(parents[i]())) {
            F[i] = parents[i]();
            // focus i given by point name
        } else if (Type.isString(parents[i])) {
            F[i] = board.select(parents[i]);
        } else {
            throw new Error(
                "JSXGraph: Can't create Hyperbola with parent types '" +
                    typeof parents[0] +
                    "' and '" +
                    typeof parents[1] +
                    "'." +
                    "\nPossible parent types: [point,point,point], [point,point,number|function]"
            );
        }
    }

    // length of major axis
    if (Type.isNumber(parents[2])) {
        majorAxis = Type.createFunction(parents[2], board);
    } else if (Type.isFunction(parents[2]) && Type.isNumber(parents[2]())) {
        majorAxis = parents[2];
    } else {
        // point on ellipse
        if (Type.isPoint(parents[2])) {
            C = board.select(parents[2]);
            // point on ellipse given by coordinates
        } else if (parents[2].length > 1) {
            C = board.create("point", parents[2], attr_foci);
            // given by function
        } else if (Type.isFunction(parents[2]) && Type.isPoint(parents[2]())) {
            C = parents[2]();
            // focus i given by point name
        } else if (Type.isString(parents[2])) {
            C = board.select(parents[2]);
        } else {
            throw new Error(
                "JSXGraph: Can't create Hyperbola with parent types '" +
                    typeof parents[0] +
                    "' and '" +
                    typeof parents[1] +
                    "' and '" +
                    typeof parents[2] +
                    "'." +
                    "\nPossible parent types: [point,point,point], [point,point,number|function]"
            );
        }
        /** @ignore */
        majorAxis = function () {
            return C.Dist(F[0]) - C.Dist(F[1]);
        };
    }

    // to
    if (!Type.exists(parents[4])) {
        parents[4] = 1.0001 * Math.PI;
    }

    // from
    if (!Type.exists(parents[3])) {
        parents[3] = -1.0001 * Math.PI;
    }

    M = board.create(
        "point",
        [
            function () {
                return (F[0].X() + F[1].X()) * 0.5;
            },
            function () {
                return (F[0].Y() + F[1].Y()) * 0.5;
            }
        ],
        attr_center
    );

    /**
     * @class
     * @ignore
     */
    curve = board.create(
        "curve",
        [
            function (x) {
                return 0;
            },
            function (x) {
                return 0;
            },
            parents[3],
            parents[4]
        ],
        attr_curve
    );

    curve.majorAxis = majorAxis;

    // Hyperbola is defined by (a*sec(t),b*tan(t)) and sec(t) = 1/cos(t)
    /** @ignore */
    polarForm = function (phi, suspendUpdate) {
        var r, rr, ax, ay, bx, by, axbx, ayby, f;

        if (!suspendUpdate) {
            r = majorAxis();
            rr = r * r;
            ax = F[0].X();
            ay = F[0].Y();
            bx = F[1].X();
            by = F[1].Y();
            axbx = ax - bx;
            ayby = ay - by;
            f = (rr - ax * ax - ay * ay + bx * bx + by * by) / (2 * r);

            curve.quadraticform = [
                [f * f - bx * bx - by * by, (f * axbx) / r + bx, (f * ayby) / r + by],
                [(f * axbx) / r + bx, (axbx * axbx) / rr - 1, (axbx * ayby) / rr],
                [(f * ayby) / r + by, (axbx * ayby) / rr, (ayby * ayby) / rr - 1]
            ];
        }
    };

    /** @ignore */
    curve.X = function (phi, suspendUpdate) {
        var r = majorAxis(),
            c = F[1].Dist(F[0]),
            b = (0.5 * (c * c - r * r)) / (c * Math.cos(phi) + r),
            beta = Math.atan2(F[1].Y() - F[0].Y(), F[1].X() - F[0].X());

        if (!suspendUpdate) {
            polarForm(phi, suspendUpdate);
        }

        return F[0].X() + Math.cos(beta + phi) * b;
    };

    /** @ignore */
    curve.Y = function (phi, suspendUpdate) {
        var r = majorAxis(),
            c = F[1].Dist(F[0]),
            b = (0.5 * (c * c - r * r)) / (c * Math.cos(phi) + r),
            beta = Math.atan2(F[1].Y() - F[0].Y(), F[1].X() - F[0].X());

        return F[0].Y() + Math.sin(beta + phi) * b;
    };

    curve.midpoint = curve.center = M;
    curve.subs = {
        center: curve.center
    };
    curve.inherits.push(curve.center, F[0], F[1]);
    if (Type.isPoint(C)) {
        curve.inherits.push(C);
    }
    curve.type = Const.OBJECT_TYPE_CONIC;

    M.addChild(curve);
    for (i = 0; i < 2; i++) {
        if (Type.isPoint(F[i])) {
            F[i].addChild(curve);
        }
    }
    if (Type.isPoint(C)) {
        C.addChild(curve);
    }
    curve.setParents(parents);

    return curve;
};

/**
 * @class A parabola is a special conic section given by one point (the focus) and a line (the directrix).
 * @pseudo
 * @name Parabola
 * @augments Conic
 * @constructor
 * @type Object
 * @description JXG.Curve
 * @throws {Exception} If the element cannot be constructed with the given parent objects an exception is thrown.
 * @param {JXG.Point,array_JXG.Line} point,line Parent elements are a point and a line or a pair of coordinates.
 * Optional parameters three and four are numbers which define the curve length (e.g. start/end). Default values are -pi and pi.
 * @example
 * // Create a parabola by a point C and a line l.
 * var A = board.create('point', [-1,4]);
 * var B = board.create('point', [-1,-4]);
 * var l = board.create('line', [A,B]);
 * var C = board.create('point', [1,1]);
 * var el = board.create('parabola',[C,l]);
 * </pre><div class="jxgbox" id="JXG524d1aae-217d-44d4-ac58-a19c7ab1de36" style="width: 300px; height: 300px;"></div>
 * <script type="text/javascript">
 * (function() {
 *   var glex1_board = JXG.JSXGraph.initBoard('JXG524d1aae-217d-44d4-ac58-a19c7ab1de36', {boundingbox:[-6,6,6,-6], keepaspectratio:true, showcopyright: false, shownavigation: false});
 *   var A = glex1_board.create('point', [-1,4]);
 *   var B = glex1_board.create('point', [-1,-4]);
 *   var l = glex1_board.create('line', [A,B]);
 *   var C = glex1_board.create('point', [1,1]);
 *   var el = glex1_board.create('parabola',[C,l]);
 * })();
 * </script><pre>
 *
 * @example
 * var par = board.create('parabola',[[3.25, 0], [[0.25, 1],[0.25, 0]]]);
 *
 * </pre><div id="JXG09252542-b77a-4990-a109-66ffb649a472" class="jxgbox" style="width: 300px; height: 300px;"></div>
 * <script type="text/javascript">
 *     (function() {
 *         var board = JXG.JSXGraph.initBoard('JXG09252542-b77a-4990-a109-66ffb649a472',
 *             {boundingbox: [-8, 8, 8,-8], axis: true, showcopyright: false, shownavigation: false});
 *     var par = board.create('parabola',[[3.25, 0], [[0.25, 1],[0.25, 0]]]);
 *
 *     })();
 *
 * </script><pre>
 *
 */
JXG.createParabola = function (board, parents, attributes) {
    var polarForm,
        curve,
        M,
        // focus
        F1 = parents[0],
        // directrix
        l = parents[1],
        attr_foci = Type.copyAttributes(attributes, board.options, "conic", 'foci'),
        attr_center = Type.copyAttributes(attributes, board.options, "conic", 'center'),
        attr_curve = Type.copyAttributes(attributes, board.options, 'conic'),
        attr_line;

    // focus 1 given by coordinates
    if (parents[0].length > 1) {
        F1 = board.create("point", parents[0], attr_foci);
        // focus 1 given by point
    } else if (Type.isPoint(parents[0])) {
        F1 = board.select(parents[0]);
        // given by function
    } else if (Type.isFunction(parents[0]) && Type.isPoint(parents[0]())) {
        F1 = parents[0]();
        // focus 1 given by point name
    } else if (Type.isString(parents[0])) {
        F1 = board.select(parents[0]);
    } else {
        throw new Error(
            "JSXGraph: Can't create Parabola with parent types '" +
                typeof parents[0] +
                "' and '" +
                typeof parents[1] +
                "'." +
                "\nPossible parent types: [point,line]"
        );
    }

    // Create line if given as array of two points.
    if (Type.isArray(l) && l.length === 2) {
        attr_line = Type.copyAttributes(attributes, board.options, "conic", 'line');
        l = board.create("line", l, attr_line);
    }

    // to
    if (!Type.exists(parents[3])) {
        parents[3] = 2 * Math.PI;
    }

    // from
    if (!Type.exists(parents[2])) {
        parents[2] = 0;
    }

    M = board.create(
        "point",
        [
            function () {
                /*
                var v = [0, l.stdform[1], l.stdform[2]];
                v = Mat.crossProduct(v, F1.coords.usrCoords);
                return Geometry.meetLineLine(v, l.stdform, 0, board).usrCoords;
                */
                return Geometry.projectPointToLine(F1, l, board).usrCoords;
            }
        ],
        attr_center
    );

    /**
     * @class
     * @ignore
     */
    curve = board.create(
        "curve",
        [
            function (x) {
                return 0;
            },
            function (x) {
                return 0;
            },
            parents[2],
            parents[3]
        ],
        attr_curve
    );

    curve.midpoint = curve.center = M;
    curve.subs = {
        center: curve.center
    };
    curve.inherits.push(curve.center);

    /** @ignore */
    polarForm = function (t, suspendUpdate) {
        var a, b, c, ab, px, py;

        if (!suspendUpdate) {
            a = l.stdform[1];
            b = l.stdform[2];
            c = l.stdform[0];
            ab = a * a + b * b;
            px = F1.X();
            py = F1.Y();

            curve.quadraticform = [
                [c * c - ab * (px * px + py * py), c * a + ab * px, c * b + ab * py],
                [c * a + ab * px, -b * b, a * b],
                [c * b + ab * py, a * b, -a * a]
            ];
        }
    };

    /** @ignore */
    curve.X = function (phi, suspendUpdate) {
        var a,
            det,
            beta = l.getAngle(),
            d = Geometry.distPointLine(F1.coords.usrCoords, l.stdform),
            A = l.point1.coords.usrCoords,
            B = l.point2.coords.usrCoords,
            M = F1.coords.usrCoords;

        // Handle the case if one of the two defining points of the line is an ideal point
        if (A[0] === 0) {
            A = [1, B[1] + l.stdform[2], B[2] - l.stdform[1]];
        } else if (B[0] === 0) {
            B = [1, A[1] + l.stdform[2], A[2] - l.stdform[1]];
        }
        det = (B[1] - A[1]) * (M[2] - A[2]) - (B[2] - A[2]) * (M[1] - A[1]) >= 0 ? 1 : -1;
        a = (det * d) / (1 - Math.sin(phi));

        if (!suspendUpdate) {
            polarForm(phi, suspendUpdate);
        }

        return F1.X() + Math.cos(phi + beta) * a;
    };

    /** @ignore */
    curve.Y = function (phi, suspendUpdate) {
        var a,
            det,
            beta = l.getAngle(),
            d = Geometry.distPointLine(F1.coords.usrCoords, l.stdform),
            A = l.point1.coords.usrCoords,
            B = l.point2.coords.usrCoords,
            M = F1.coords.usrCoords;

        // Handle the case if one of the two defining points of the line is an ideal point
        if (A[0] === 0) {
            A = [1, B[1] + l.stdform[2], B[2] - l.stdform[1]];
        } else if (B[0] === 0) {
            B = [1, A[1] + l.stdform[2], A[2] - l.stdform[1]];
        }
        det = (B[1] - A[1]) * (M[2] - A[2]) - (B[2] - A[2]) * (M[1] - A[1]) >= 0 ? 1 : -1;
        a = (det * d) / (1 - Math.sin(phi));

        return F1.Y() + Math.sin(phi + beta) * a;
    };

    curve.type = Const.OBJECT_TYPE_CONIC;
    M.addChild(curve);

    if (Type.isPoint(F1)) {
        F1.addChild(curve);
        curve.inherits.push(F1);
    }

    l.addChild(curve);
    curve.setParents(parents);

    return curve;
};

/**
 *
 * @class Create a generic conic section either by five points or the coefficients of the general conic's equation.
 * If the conic section is defined by the coefficients of the equation
 * <p><i>Ax<sup>2</sup>+ Bxy+Cy<sup>2</sup> + Dx + Ey + F = 0</i></p>
 * then the parameters are as follows:
 * <pre>
 *     board.create('conic', [A, C, F, B/2, D/2, E/2]);
 * </pre>
 * @pseudo
 * @name Conic
 * @augments JXG.Curve
 * @constructor
 * @type JXG.Conic
 * @throws {Exception} If the element cannot be constructed with the given parent objects an exception is thrown.
 * @param {JXG.Point,Array_JXG.Point,Array_JXG.Point,Array_JXG.Point,Array_JXG.Point,Array} a,b,c,d,e Parent elements are five points.
 * @param {Number_Number_Number_Number_Number_Number} a_00,a_11,a_22,a_01,a_02,a_12 6 numbers, i.e. A, C, F, B/2, D/2, E/2
 * @example
 * // Create a conic section through the points A, B, C, D, and E.
 *  var A = board.create('point', [1,5]);
 *  var B = board.create('point', [1,2]);
 *  var C = board.create('point', [2,0]);
 *  var D = board.create('point', [0,0]);
 *  var E = board.create('point', [-1,5]);
 *  var conic = board.create('conic',[A,B,C,D,E]);
 * </pre><div class="jxgbox" id="JXG2d79bd6a-db9b-423c-9cba-2497f0b06320" style="width: 300px; height: 300px;"></div>
 * <script type="text/javascript">
 * (function(){
 *   var glex1_board = JXG.JSXGraph.initBoard('JXG2d79bd6a-db9b-423c-9cba-2497f0b06320', {boundingbox:[-6,6,6,-6], keepaspectratio:true, showcopyright: false, shownavigation: false});
 *   var A = glex1_board.create('point', [1,5]);
 *   var B = glex1_board.create('point', [1,2]);
 *   var C = glex1_board.create('point', [2,0]);
 *   var D = glex1_board.create('point', [0,0]);
 *   var E = glex1_board.create('point', [-1,5]);
 *   var conic = glex1_board.create('conic',[A,B,C,D,E]);
 * })();
 * </script><pre>
 *
 * @example
 * // Parameters: A, C, F, B/2, D/2, E/2
 * var conic = board.create('conic', [1, 2, -4, 0, 0, 0]);
 *
 * </pre><div id="JXG8576a04a-52d8-4a7e-8d54-e32443910b97" class="jxgbox" style="width: 300px; height: 300px;"></div>
 * <script type="text/javascript">
 *     (function() {
 *         var board = JXG.JSXGraph.initBoard('JXG8576a04a-52d8-4a7e-8d54-e32443910b97',
 *             {boundingbox: [-8, 8, 8,-8], axis: true, showcopyright: false, shownavigation: false});
 *     // Parameters: A, C, F, B/2, D/2, E/2
 *     var conic = board.create('conic', [1, 2, -4, 0, 0, 0]);
 *     })();
 *
 * </script><pre>
 *
 */
JXG.createConic = function (board, parents, attributes) {
    var polarForm,
        curve,
        fitConic,
        degconic,
        sym,
        eigen,
        a,
        b,
        c,
        c1,
        c2,
        i,
        definingMat,
        givenByPoints,
        rotationMatrix = [
            [1, 0, 0],
            [0, 1, 0],
            [0, 0, 1]
        ],
        M = [
            [1, 0, 0],
            [0, 1, 0],
            [0, 0, 1]
        ],
        points = [],
        p = [],
        attr_point = Type.copyAttributes(attributes, board.options, "conic", 'point'),
        attr_center = Type.copyAttributes(attributes, board.options, "conic", 'center'),
        attr_curve = Type.copyAttributes(attributes, board.options, 'conic');

    if (parents.length === 5) {
        givenByPoints = true;
    } else if (parents.length === 6) {
        givenByPoints = false;
    } else {
        throw new Error(
            "JSXGraph: Can't create generic Conic with " + parents.length + " parameters."
        );
    }

    if (givenByPoints) {
        for (i = 0; i < 5; i++) {
            // point i given by coordinates
            if (parents[i].length > 1) {
                points[i] = board.create("point", parents[i], attr_point);
                // point i given by point
            } else if (Type.isPoint(parents[i])) {
                points[i] = board.select(parents[i]);
                // given by function
            } else if (Type.isFunction(parents[i]) && Type.isPoint(parents[i]())) {
                points[i] = parents[i]();
                // point i given by point name
            } else if (Type.isString(parents[i])) {
                points[i] = board.select(parents[i]);
            } else {
                throw new Error(
                    "JSXGraph: Can't create Conic section with parent types '" +
                        typeof parents[i] +
                        "'." +
                        "\nPossible parent types: [point,point,point,point,point], [a00,a11,a22,a01,a02,a12]"
                );
            }
        }
    } else {
        /* Usual notation (x,y,z):
         *  [[A0,A3,A4],
         *   [A3,A1,A5],
         *   [A4,A5,A2]].
         * Our notation (z,x,y):
         *  [[A2, A4, A5],
         *   [A4, A0, A3],
         *   [A5, A3, A1]]
         */
        definingMat = [
            [0, 0, 0],
            [0, 0, 0],
            [0, 0, 0]
        ];
        definingMat[0][0] = Type.isFunction(parents[2])
            ? function () {
                  return parents[2]();
              }
            : function () {
                  return parents[2];
              };
        definingMat[0][1] = Type.isFunction(parents[4])
            ? function () {
                  return parents[4]();
              }
            : function () {
                  return parents[4];
              };
        definingMat[0][2] = Type.isFunction(parents[5])
            ? function () {
                  return parents[5]();
              }
            : function () {
                  return parents[5];
              };
        definingMat[1][1] = Type.isFunction(parents[0])
            ? function () {
                  return parents[0]();
              }
            : function () {
                  return parents[0];
              };
        definingMat[1][2] = Type.isFunction(parents[3])
            ? function () {
                  return parents[3]();
              }
            : function () {
                  return parents[3];
              };
        definingMat[2][2] = Type.isFunction(parents[1])
            ? function () {
                  return parents[1]();
              }
            : function () {
                  return parents[1];
              };
    }

    // sym(A) = A + A^t . Manipulates A in place.
    sym = function (A) {
        var i, j;
        for (i = 0; i < 3; i++) {
            for (j = i; j < 3; j++) {
                A[i][j] += A[j][i];
            }
        }
        for (i = 0; i < 3; i++) {
            for (j = 0; j < i; j++) {
                A[i][j] = A[j][i];
            }
        }
        return A;
    };

    // degconic(v,w) = sym(v*w^t)
    degconic = function (v, w) {
        var i,
            j,
            mat = [
                [0, 0, 0],
                [0, 0, 0],
                [0, 0, 0]
            ];

        for (i = 0; i < 3; i++) {
            for (j = 0; j < 3; j++) {
                mat[i][j] = v[i] * w[j];
            }
        }

        return sym(mat);
    };

    // (p^t*B*p)*A-(p^t*A*p)*B
    fitConic = function (A, B, p) {
        var i,
            j,
            pBp,
            pAp,
            Mv,
            mat = [
                [0, 0, 0],
                [0, 0, 0],
                [0, 0, 0]
            ];

        Mv = Mat.matVecMult(B, p);
        pBp = Mat.innerProduct(p, Mv);
        Mv = Mat.matVecMult(A, p);
        pAp = Mat.innerProduct(p, Mv);

        for (i = 0; i < 3; i++) {
            for (j = 0; j < 3; j++) {
                mat[i][j] = pBp * A[i][j] - pAp * B[i][j];
            }
        }
        return mat;
    };

    // Here, the defining functions for the curve are just dummy functions.
    // In polarForm there is a reference to curve.quadraticform.
    /**
     * @class
     * @ignore
     */
    curve = board.create(
        "curve",
        [
            function (x) {
                return 0;
            },
            function (x) {
                return 0;
            },
            0,
            2 * Math.PI
        ],
        attr_curve
    );

    /** @ignore */
    polarForm = function (phi, suspendUpdate) {
        var i, j, v; // len,;

        if (!suspendUpdate) {
            if (givenByPoints) {
                // Copy the point coordinate vectors
                for (i = 0; i < 5; i++) {
                    p[i] = points[i].coords.usrCoords;
                }

                // Compute the quadratic form
                c1 = degconic(Mat.crossProduct(p[0], p[1]), Mat.crossProduct(p[2], p[3]));
                c2 = degconic(Mat.crossProduct(p[0], p[2]), Mat.crossProduct(p[1], p[3]));
                M = fitConic(c1, c2, p[4]);
            } else {
                for (i = 0; i < 3; i++) {
                    for (j = i; j < 3; j++) {
                        M[i][j] = definingMat[i][j]();
                        if (j > i) {
                            M[j][i] = M[i][j];
                        }
                    }
                }
            }

            // Here is the reference back to the curve.
            curve.quadraticform = M;

            // Compute Eigenvalues and Eigenvectors
            eigen = Numerics.Jacobi(M);

            // Scale the Eigenvalues such that the first Eigenvalue is positive
            if (eigen[0][0][0] < 0) {
                eigen[0][0][0] *= -1;
                eigen[0][1][1] *= -1;
                eigen[0][2][2] *= -1;
            }

            // Normalize the Eigenvectors
            // for (i = 0; i < 3; i++) {
            //     // len = Mat.hypot(eigen[1][0][i], eigen[1][1][i], eigen[1][2][i])
            //     for (j = 0; j < 3; j++) {
            //         len += eigen[1][j][i] * eigen[1][j][i];
            //     }
            //     len = Math.sqrt(len);
            //     /*for (j = 0; j < 3; j++) {
            //             //eigen[1][j][i] /= len;
            //         }*/
            // }
            rotationMatrix = eigen[1];
            c = Math.sqrt(Math.abs(eigen[0][0][0]));
            a = Math.sqrt(Math.abs(eigen[0][1][1]));
            b = Math.sqrt(Math.abs(eigen[0][2][2]));
        }

        // The degenerate cases with eigen[0][i][i]==0 are not handled correct yet.
        if (eigen[0][1][1] <= 0.0 && eigen[0][2][2] <= 0.0) {
            v = Mat.matVecMult(rotationMatrix, [1 / c, Math.cos(phi) / a, Math.sin(phi) / b]);
        } else if (eigen[0][1][1] <= 0.0 && eigen[0][2][2] > 0.0) {
            v = Mat.matVecMult(rotationMatrix, [Math.cos(phi) / c, 1 / a, Math.sin(phi) / b]);
        } else if (eigen[0][2][2] < 0.0) {
            v = Mat.matVecMult(rotationMatrix, [Math.sin(phi) / c, Math.cos(phi) / a, 1 / b]);
        }

        if (Type.exists(v)) {
            // Normalize
            v[1] /= v[0];
            v[2] /= v[0];
            v[0] = 1.0;
        } else {
            v = [1, NaN, NaN];
        }

        return v;
    };

    /** @ignore */
    curve.X = function (phi, suspendUpdate) {
        return polarForm(phi, suspendUpdate)[1];
    };

    /** @ignore */
    curve.Y = function (phi, suspendUpdate) {
        return polarForm(phi, suspendUpdate)[2];
    };

    // Center coordinates see https://en.wikipedia.org/wiki/Matrix_representation_of_conic_sections
    curve.midpoint = board.create(
        "point",
        [
            function () {
                var m = curve.quadraticform;

                return [
                    m[1][1] * m[2][2] - m[1][2] * m[1][2],
                    m[1][2] * m[0][2] - m[2][2] * m[0][1],
                    m[0][1] * m[1][2] - m[1][1] * m[0][2]
                ];
            }
        ],
        attr_center
    );

    curve.type = Const.OBJECT_TYPE_CONIC;
    curve.center = curve.midpoint;
    curve.subs = {
        center: curve.center
    };
    curve.inherits.push(curve.center);
    curve.inherits = curve.inherits.concat(points);

    if (givenByPoints) {
        for (i = 0; i < 5; i++) {
            if (Type.isPoint(points[i])) {
                points[i].addChild(curve);
            }
        }
        curve.setParents(parents);
    }
    curve.addChild(curve.center);

    return curve;
};

JXG.registerElement("ellipse", JXG.createEllipse);
JXG.registerElement("hyperbola", JXG.createHyperbola);
JXG.registerElement("parabola", JXG.createParabola);
JXG.registerElement("conic", JXG.createConic);

// export default {
//     createEllipse: JXG.createEllipse,
//     createHyperbola: JXG.createHyperbola,
//     createParabola: JXG.createParabola,
//     createConic: JXG.createConic
// };
>>>>>>> 76575604
<|MERGE_RESOLUTION|>--- conflicted
+++ resolved
@@ -1,4 +1,3 @@
-<<<<<<< HEAD
 /*
     Copyright 2008-2025
         Matthias Ehmann,
@@ -118,9 +117,9 @@
         hasPointOrg,
         // focus 1 and focus 2
         F = [],
-        attr_foci = Type.copyAttributes(attributes, board.options, "conic", "foci"),
-        attr_center = Type.copyAttributes(attributes, board.options, "conic", "center"),
-        attr_curve = Type.copyAttributes(attributes, board.options, "conic");
+        attr_foci = Type.copyAttributes(attributes, board.options, "conic", 'foci'),
+        attr_center = Type.copyAttributes(attributes, board.options, "conic", 'center'),
+        attr_curve = Type.copyAttributes(attributes, board.options, 'conic');
 
     // The foci and the third point are either points or coordinate arrays.
     for (i = 0; i < 2; i++) {
@@ -368,9 +367,9 @@
         i,
         // focus 1 and focus 2
         F = [],
-        attr_foci = Type.copyAttributes(attributes, board.options, "conic", "foci"),
-        attr_center = Type.copyAttributes(attributes, board.options, "conic", "center"),
-        attr_curve = Type.copyAttributes(attributes, board.options, "conic");
+        attr_foci = Type.copyAttributes(attributes, board.options, "conic", 'foci'),
+        attr_center = Type.copyAttributes(attributes, board.options, "conic", 'center'),
+        attr_curve = Type.copyAttributes(attributes, board.options, 'conic');
 
     // The foci and the third point are either points or coordinate arrays.
     for (i = 0; i < 2; i++) {
@@ -603,9 +602,9 @@
         F1 = parents[0],
         // directrix
         l = parents[1],
-        attr_foci = Type.copyAttributes(attributes, board.options, "conic", "foci"),
-        attr_center = Type.copyAttributes(attributes, board.options, "conic", "center"),
-        attr_curve = Type.copyAttributes(attributes, board.options, "conic"),
+        attr_foci = Type.copyAttributes(attributes, board.options, "conic", 'foci'),
+        attr_center = Type.copyAttributes(attributes, board.options, "conic", 'center'),
+        attr_curve = Type.copyAttributes(attributes, board.options, 'conic'),
         attr_line;
 
     // focus 1 given by coordinates
@@ -633,7 +632,7 @@
 
     // Create line if given as array of two points.
     if (Type.isArray(l) && l.length === 2) {
-        attr_line = Type.copyAttributes(attributes, board.options, "conic", "line");
+        attr_line = Type.copyAttributes(attributes, board.options, "conic", 'line');
         l = board.create("line", l, attr_line);
     }
 
@@ -850,9 +849,9 @@
         ],
         points = [],
         p = [],
-        attr_point = Type.copyAttributes(attributes, board.options, "conic", "point"),
-        attr_center = Type.copyAttributes(attributes, board.options, "conic", "center"),
-        attr_curve = Type.copyAttributes(attributes, board.options, "conic");
+        attr_point = Type.copyAttributes(attributes, board.options, "conic", 'point'),
+        attr_center = Type.copyAttributes(attributes, board.options, "conic", 'center'),
+        attr_curve = Type.copyAttributes(attributes, board.options, 'conic');
 
     if (parents.length === 5) {
         givenByPoints = true;
@@ -1163,1171 +1162,4 @@
 //     createHyperbola: JXG.createHyperbola,
 //     createParabola: JXG.createParabola,
 //     createConic: JXG.createConic
-// };
-=======
-/*
-    Copyright 2008-2025
-        Matthias Ehmann,
-        Michael Gerhaeuser,
-        Carsten Miller,
-        Bianca Valentin,
-        Alfred Wassermann,
-        Peter Wilfahrt
-
-    This file is part of JSXGraph.
-
-    JSXGraph is free software dual licensed under the GNU LGPL or MIT License.
-
-    You can redistribute it and/or modify it under the terms of the
-
-      * GNU Lesser General Public License as published by
-        the Free Software Foundation, either version 3 of the License, or
-        (at your option) any later version
-      OR
-      * MIT License: https://github.com/jsxgraph/jsxgraph/blob/master/LICENSE.MIT
-
-    JSXGraph is distributed in the hope that it will be useful,
-    but WITHOUT ANY WARRANTY; without even the implied warranty of
-    MERCHANTABILITY or FITNESS FOR A PARTICULAR PURPOSE.  See the
-    GNU Lesser General Public License for more details.
-
-    You should have received a copy of the GNU Lesser General Public License and
-    the MIT License along with JSXGraph. If not, see <https://www.gnu.org/licenses/>
-    and <https://opensource.org/licenses/MIT/>.
- */
-
-/*global JXG: true, define: true*/
-/*jslint nomen: true, plusplus: true*/
-
-/**
- * @fileoverview In this file the conic sections defined.
- */
-
-import JXG from "../jxg.js";
-import Const from "../base/constants.js";
-import Coords from "../base/coords.js";
-import Mat from "../math/math.js";
-import Numerics from "../math/numerics.js";
-import Geometry from "../math/geometry.js";
-import Type from "../utils/type.js";
-
-/**
- * @class An ellipse is a special conic section given by two points (the foci) and a third point on the ellipse or
- * the length of the major axis.
- * @pseudo
- * @name Ellipse
- * @augments Conic
- * @constructor
- * @type JXG.Curve
- * @throws {Exception} If the element cannot be constructed with the given parent objects an exception is thrown.
- * @param {JXG.Point,array_JXG.Point,array_JXG.Point,array} point1,point2,point3 Parent elements can be three elements either of type {@link JXG.Point} or array of
- * numbers describing the coordinates of a point. In the latter case the point will be constructed automatically as a fixed invisible point.
- * @param {JXG.Point,array_JXG.Point,array_number,function} point1,point2,number Parent elements can be two elements either of type {@link JXG.Point} or array of
- * numbers describing the coordinates of a point. The third parameter is a number/function which defines the length of the major axis
- * @param {Number} start (Optional) parameter of the curve start, default: 0.
- * @param {Number} end (Optional) parameter for the curve end, default: 2&pi;.
- * @example
- * // Create an Ellipse by three points
- * var A = board.create('point', [-1,4]);
- * var B = board.create('point', [-1,-4]);
- * var C = board.create('point', [1,1]);
- * var el = board.create('ellipse',[A,B,C]);
- * </pre><div class="jxgbox" id="JXGa4d7fb6f-8708-4e45-87f2-2379ae2bd2c0" style="width: 300px; height: 300px;"></div>
- * <script type="text/javascript">
- *   (function() {
- *   var glex1_board = JXG.JSXGraph.initBoard('JXGa4d7fb6f-8708-4e45-87f2-2379ae2bd2c0', {boundingbox:[-6,6,6,-6], keepaspectratio:true, showcopyright: false, shownavigation: false});
- *   var A = glex1_board.create('point', [-1,4]);
- *   var B = glex1_board.create('point', [-1,-4]);
- *   var C = glex1_board.create('point', [1,1]);
- *   var el = glex1_board.create('ellipse',[A,B,C]);
- * })();
- * </script><pre>
- *
- * @example
- * // Create an elliptical arc
- * var p1 = board.create('point', [-1, 2]);
- * var p2 = board.create('point', [ 1, 2]);
- * var p3 = board.create('point', [0, 3]);
- *
- * var ell = board.create('ellipse', [
- *   p1, p2, p3, 0, Math.PI], {
- *   lastArrow: {type: 7}
- * });
- *
- * </pre><div id="JXG950f7c07-27a4-4c67-9505-c73c22ce9345" class="jxgbox" style="width: 300px; height: 300px;"></div>
- * <script type="text/javascript">
- *     (function() {
- *         var board = JXG.JSXGraph.initBoard('JXG950f7c07-27a4-4c67-9505-c73c22ce9345',
- *             {boundingbox: [-8, 8, 8,-8], axis: true, showcopyright: false, shownavigation: false});
- *     var p1 = board.create('point', [-1, 2]);
- *     var p2 = board.create('point', [ 1, 2]);
- *     var p3 = board.create('point', [0, 3]);
- *
- *     var ell = board.create('ellipse', [
- *       p1, p2, p3, 0, Math.PI], {
- *       lastArrow: {type: 7}
- *     });
- *
- *     })();
- *
- * </script><pre>
- *
- *
- */
-JXG.createEllipse = function (board, parents, attributes) {
-    var polarForm,
-        curve,
-        M,
-        C,
-        majorAxis,
-        i,
-        hasPointOrg,
-        // focus 1 and focus 2
-        F = [],
-        attr_foci = Type.copyAttributes(attributes, board.options, "conic", 'foci'),
-        attr_center = Type.copyAttributes(attributes, board.options, "conic", 'center'),
-        attr_curve = Type.copyAttributes(attributes, board.options, 'conic');
-
-    // The foci and the third point are either points or coordinate arrays.
-    for (i = 0; i < 2; i++) {
-        // focus i given by coordinates
-        if (parents[i].length > 1) {
-            F[i] = board.create("point", parents[i], attr_foci);
-            // focus i given by point
-        } else if (Type.isPoint(parents[i])) {
-            F[i] = board.select(parents[i]);
-            // given by function
-        } else if (Type.isFunction(parents[i]) && Type.isPoint(parents[i]())) {
-            F[i] = parents[i]();
-            // focus i given by point name
-        } else if (Type.isString(parents[i])) {
-            F[i] = board.select(parents[i]);
-        } else {
-            throw new Error(
-                "JSXGraph: Can't create Ellipse with parent types '" +
-                    typeof parents[0] +
-                    "' and '" +
-                    typeof parents[1] +
-                    "'." +
-                    "\nPossible parent types: [point,point,point], [point,point,number|function]"
-            );
-        }
-    }
-
-    // length of major axis
-    if (Type.isNumber(parents[2])) {
-        majorAxis = Type.createFunction(parents[2], board);
-    } else if (Type.isFunction(parents[2]) && Type.isNumber(parents[2]())) {
-        majorAxis = parents[2];
-    } else {
-        // point on ellipse
-        if (Type.isPoint(parents[2])) {
-            C = board.select(parents[2]);
-            // point on ellipse given by coordinates
-        } else if (parents[2].length > 1) {
-            C = board.create("point", parents[2], attr_foci);
-            // given by function
-        } else if (Type.isFunction(parents[2]) && Type.isPoint(parents[2]())) {
-            C = parents[2]();
-            // focus i given by point name
-        } else if (Type.isString(parents[2])) {
-            C = board.select(parents[2]);
-        } else {
-            throw new Error(
-                "JSXGraph: Can't create Ellipse with parent types '" +
-                    typeof parents[0] +
-                    "' and '" +
-                    typeof parents[1] +
-                    "' and '" +
-                    typeof parents[2] +
-                    "'." +
-                    "\nPossible parent types: [point,point,point], [point,point,number|function]"
-            );
-        }
-        /** @ignore */
-        majorAxis = function () {
-            return C.Dist(F[0]) + C.Dist(F[1]);
-        };
-    }
-
-    // to
-    if (!Type.exists(parents[4])) {
-        parents[4] = 2 * Math.PI;
-    }
-
-    // from
-    if (!Type.exists(parents[3])) {
-        parents[3] = 0.0;
-    }
-
-    M = board.create(
-        "point",
-        [
-            function () {
-                return (F[0].X() + F[1].X()) * 0.5;
-            },
-            function () {
-                return (F[0].Y() + F[1].Y()) * 0.5;
-            }
-        ],
-        attr_center
-    );
-
-    /**
-     * @class
-     * @ignore
-     */
-    curve = board.create(
-        "curve",
-        [
-            function (x) {
-                return 0;
-            },
-            function (x) {
-                return 0;
-            },
-            parents[3],
-            parents[4]
-        ],
-        attr_curve
-    );
-
-    curve.majorAxis = majorAxis;
-
-    // Save the original hasPoint method. It will be called inside of the new hasPoint method.
-    hasPointOrg = curve.hasPoint;
-
-    /** @ignore */
-    polarForm = function (phi, suspendUpdate) {
-        var r, rr, ax, ay, bx, by, axbx, ayby, f;
-
-        if (!suspendUpdate) {
-            r = majorAxis();
-            rr = r * r;
-            ax = F[0].X();
-            ay = F[0].Y();
-            bx = F[1].X();
-            by = F[1].Y();
-            axbx = ax - bx;
-            ayby = ay - by;
-            f = (rr - ax * ax - ay * ay + bx * bx + by * by) / (2 * r);
-
-            curve.quadraticform = [
-                [f * f - bx * bx - by * by, (f * axbx) / r + bx, (f * ayby) / r + by],
-                [(f * axbx) / r + bx, (axbx * axbx) / rr - 1, (axbx * ayby) / rr],
-                [(f * ayby) / r + by, (axbx * ayby) / rr, (ayby * ayby) / rr - 1]
-            ];
-        }
-    };
-
-    /** @ignore */
-    curve.X = function (phi, suspendUpdate) {
-        var r = majorAxis(),
-            c = F[1].Dist(F[0]),
-            b = (0.5 * (c * c - r * r)) / (c * Math.cos(phi) - r),
-            beta = Math.atan2(F[1].Y() - F[0].Y(), F[1].X() - F[0].X());
-
-        if (!suspendUpdate) {
-            polarForm(phi, suspendUpdate);
-        }
-
-        return F[0].X() + Math.cos(beta + phi) * b;
-    };
-
-    /** @ignore */
-    curve.Y = function (phi, suspendUpdate) {
-        var r = majorAxis(),
-            c = F[1].Dist(F[0]),
-            b = (0.5 * (c * c - r * r)) / (c * Math.cos(phi) - r),
-            beta = Math.atan2(F[1].Y() - F[0].Y(), F[1].X() - F[0].X());
-
-        return F[0].Y() + Math.sin(beta + phi) * b;
-    };
-
-    curve.midpoint = curve.center = M;
-    curve.type = Const.OBJECT_TYPE_CONIC;
-    curve.subs = {
-        center: curve.center
-    };
-    curve.inherits.push(curve.center, F[0], F[1]);
-    if (Type.isPoint(C)) {
-        curve.inherits.push(C);
-    }
-
-    /**
-     * Checks whether (x,y) is near the ellipse line or inside of the ellipse
-     * (in case JXG.Options.conic#hasInnerPoints is true).
-     * @param {Number} x Coordinate in x direction, screen coordinates.
-     * @param {Number} y Coordinate in y direction, screen coordinates.
-     * @returns {Boolean} True if (x,y) is near the ellipse, False otherwise.
-     * @private
-     * @ignore
-     */
-    curve.hasPoint = function (x, y) {
-        var ac, bc, r, p, dist;
-
-        if (this.evalVisProp('hasinnerpoints')) {
-            ac = F[0].coords;
-            bc = F[1].coords;
-            r = this.majorAxis();
-            p = new Coords(Const.COORDS_BY_SCREEN, [x, y], this.board);
-            dist = p.distance(Const.COORDS_BY_USER, ac) + p.distance(Const.COORDS_BY_USER, bc);
-
-            return dist <= r;
-        }
-
-        return hasPointOrg.apply(this, arguments);
-    };
-
-    M.addChild(curve);
-    for (i = 0; i < 2; i++) {
-        if (Type.isPoint(F[i])) {
-            F[i].addChild(curve);
-        }
-    }
-    if (Type.isPoint(C)) {
-        C.addChild(curve);
-    }
-    curve.setParents(parents);
-
-    return curve;
-};
-
-/**
- * @class A hyperbola is a special conic section given by two points (the foci) and a third point on the hyperbola or
- * the length of the major axis.
- * @pseudo
- * @name Hyperbola
- * @augments Conic
- * @constructor
- * @type JXG.Curve
- * @throws {Exception} If the element cannot be constructed with the given parent objects an exception is thrown.
- * @param {JXG.Point,array_JXG.Point,array_JXG.Point,array} point1,point2,point3 Parent elements can be three elements either of type {@link JXG.Point} or array of
- * numbers describing the coordinates of a point. In the latter case the point will be constructed automatically as a fixed invisible point.
- * @param {JXG.Point,array_JXG.Point,array_number,function} point1,point2,number Parent elements can be two elements either of type {@link JXG.Point} or array of
- * numbers describing the coordinates of a point. The third parameter is a number/function which defines the length of the major axis
- * @param {Number} start (Optional) parameter of the curve start, default: -&pi;.
- * @param {Number} end (Optional) parameter for the curve end, default: &pi;.
- * @example
- * // Create an Hyperbola by three points
- * var A = board.create('point', [-1,4]);
- * var B = board.create('point', [-1,-4]);
- * var C = board.create('point', [1,1]);
- * var el = board.create('hyperbola',[A,B,C]);
- * </pre><div class="jxgbox" id="JXGcf99049d-a3fe-407f-b936-27d76550f8c4" style="width: 300px; height: 300px;"></div>
- * <script type="text/javascript">
- *   (function(){
- *   var glex1_board = JXG.JSXGraph.initBoard('JXGcf99049d-a3fe-407f-b936-27d76550f8c4', {boundingbox:[-6,6,6,-6], keepaspectratio:true, showcopyright: false, shownavigation: false});
- *   var A = glex1_board.create('point', [-1,4]);
- *   var B = glex1_board.create('point', [-1,-4]);
- *   var C = glex1_board.create('point', [1,1]);
- *   var el = glex1_board.create('hyperbola',[A,B,C]);
- * })();
- * </script><pre>
- */
-JXG.createHyperbola = function (board, parents, attributes) {
-    var polarForm,
-        curve,
-        M,
-        C,
-        majorAxis,
-        i,
-        // focus 1 and focus 2
-        F = [],
-        attr_foci = Type.copyAttributes(attributes, board.options, "conic", 'foci'),
-        attr_center = Type.copyAttributes(attributes, board.options, "conic", 'center'),
-        attr_curve = Type.copyAttributes(attributes, board.options, 'conic');
-
-    // The foci and the third point are either points or coordinate arrays.
-    for (i = 0; i < 2; i++) {
-        // focus i given by coordinates
-        if (parents[i].length > 1) {
-            F[i] = board.create("point", parents[i], attr_foci);
-            // focus i given by point
-        } else if (Type.isPoint(parents[i])) {
-            F[i] = board.select(parents[i]);
-            // given by function
-        } else if (Type.isFunction(parents[i]) && Type.isPoint(parents[i]())) {
-            F[i] = parents[i]();
-            // focus i given by point name
-        } else if (Type.isString(parents[i])) {
-            F[i] = board.select(parents[i]);
-        } else {
-            throw new Error(
-                "JSXGraph: Can't create Hyperbola with parent types '" +
-                    typeof parents[0] +
-                    "' and '" +
-                    typeof parents[1] +
-                    "'." +
-                    "\nPossible parent types: [point,point,point], [point,point,number|function]"
-            );
-        }
-    }
-
-    // length of major axis
-    if (Type.isNumber(parents[2])) {
-        majorAxis = Type.createFunction(parents[2], board);
-    } else if (Type.isFunction(parents[2]) && Type.isNumber(parents[2]())) {
-        majorAxis = parents[2];
-    } else {
-        // point on ellipse
-        if (Type.isPoint(parents[2])) {
-            C = board.select(parents[2]);
-            // point on ellipse given by coordinates
-        } else if (parents[2].length > 1) {
-            C = board.create("point", parents[2], attr_foci);
-            // given by function
-        } else if (Type.isFunction(parents[2]) && Type.isPoint(parents[2]())) {
-            C = parents[2]();
-            // focus i given by point name
-        } else if (Type.isString(parents[2])) {
-            C = board.select(parents[2]);
-        } else {
-            throw new Error(
-                "JSXGraph: Can't create Hyperbola with parent types '" +
-                    typeof parents[0] +
-                    "' and '" +
-                    typeof parents[1] +
-                    "' and '" +
-                    typeof parents[2] +
-                    "'." +
-                    "\nPossible parent types: [point,point,point], [point,point,number|function]"
-            );
-        }
-        /** @ignore */
-        majorAxis = function () {
-            return C.Dist(F[0]) - C.Dist(F[1]);
-        };
-    }
-
-    // to
-    if (!Type.exists(parents[4])) {
-        parents[4] = 1.0001 * Math.PI;
-    }
-
-    // from
-    if (!Type.exists(parents[3])) {
-        parents[3] = -1.0001 * Math.PI;
-    }
-
-    M = board.create(
-        "point",
-        [
-            function () {
-                return (F[0].X() + F[1].X()) * 0.5;
-            },
-            function () {
-                return (F[0].Y() + F[1].Y()) * 0.5;
-            }
-        ],
-        attr_center
-    );
-
-    /**
-     * @class
-     * @ignore
-     */
-    curve = board.create(
-        "curve",
-        [
-            function (x) {
-                return 0;
-            },
-            function (x) {
-                return 0;
-            },
-            parents[3],
-            parents[4]
-        ],
-        attr_curve
-    );
-
-    curve.majorAxis = majorAxis;
-
-    // Hyperbola is defined by (a*sec(t),b*tan(t)) and sec(t) = 1/cos(t)
-    /** @ignore */
-    polarForm = function (phi, suspendUpdate) {
-        var r, rr, ax, ay, bx, by, axbx, ayby, f;
-
-        if (!suspendUpdate) {
-            r = majorAxis();
-            rr = r * r;
-            ax = F[0].X();
-            ay = F[0].Y();
-            bx = F[1].X();
-            by = F[1].Y();
-            axbx = ax - bx;
-            ayby = ay - by;
-            f = (rr - ax * ax - ay * ay + bx * bx + by * by) / (2 * r);
-
-            curve.quadraticform = [
-                [f * f - bx * bx - by * by, (f * axbx) / r + bx, (f * ayby) / r + by],
-                [(f * axbx) / r + bx, (axbx * axbx) / rr - 1, (axbx * ayby) / rr],
-                [(f * ayby) / r + by, (axbx * ayby) / rr, (ayby * ayby) / rr - 1]
-            ];
-        }
-    };
-
-    /** @ignore */
-    curve.X = function (phi, suspendUpdate) {
-        var r = majorAxis(),
-            c = F[1].Dist(F[0]),
-            b = (0.5 * (c * c - r * r)) / (c * Math.cos(phi) + r),
-            beta = Math.atan2(F[1].Y() - F[0].Y(), F[1].X() - F[0].X());
-
-        if (!suspendUpdate) {
-            polarForm(phi, suspendUpdate);
-        }
-
-        return F[0].X() + Math.cos(beta + phi) * b;
-    };
-
-    /** @ignore */
-    curve.Y = function (phi, suspendUpdate) {
-        var r = majorAxis(),
-            c = F[1].Dist(F[0]),
-            b = (0.5 * (c * c - r * r)) / (c * Math.cos(phi) + r),
-            beta = Math.atan2(F[1].Y() - F[0].Y(), F[1].X() - F[0].X());
-
-        return F[0].Y() + Math.sin(beta + phi) * b;
-    };
-
-    curve.midpoint = curve.center = M;
-    curve.subs = {
-        center: curve.center
-    };
-    curve.inherits.push(curve.center, F[0], F[1]);
-    if (Type.isPoint(C)) {
-        curve.inherits.push(C);
-    }
-    curve.type = Const.OBJECT_TYPE_CONIC;
-
-    M.addChild(curve);
-    for (i = 0; i < 2; i++) {
-        if (Type.isPoint(F[i])) {
-            F[i].addChild(curve);
-        }
-    }
-    if (Type.isPoint(C)) {
-        C.addChild(curve);
-    }
-    curve.setParents(parents);
-
-    return curve;
-};
-
-/**
- * @class A parabola is a special conic section given by one point (the focus) and a line (the directrix).
- * @pseudo
- * @name Parabola
- * @augments Conic
- * @constructor
- * @type Object
- * @description JXG.Curve
- * @throws {Exception} If the element cannot be constructed with the given parent objects an exception is thrown.
- * @param {JXG.Point,array_JXG.Line} point,line Parent elements are a point and a line or a pair of coordinates.
- * Optional parameters three and four are numbers which define the curve length (e.g. start/end). Default values are -pi and pi.
- * @example
- * // Create a parabola by a point C and a line l.
- * var A = board.create('point', [-1,4]);
- * var B = board.create('point', [-1,-4]);
- * var l = board.create('line', [A,B]);
- * var C = board.create('point', [1,1]);
- * var el = board.create('parabola',[C,l]);
- * </pre><div class="jxgbox" id="JXG524d1aae-217d-44d4-ac58-a19c7ab1de36" style="width: 300px; height: 300px;"></div>
- * <script type="text/javascript">
- * (function() {
- *   var glex1_board = JXG.JSXGraph.initBoard('JXG524d1aae-217d-44d4-ac58-a19c7ab1de36', {boundingbox:[-6,6,6,-6], keepaspectratio:true, showcopyright: false, shownavigation: false});
- *   var A = glex1_board.create('point', [-1,4]);
- *   var B = glex1_board.create('point', [-1,-4]);
- *   var l = glex1_board.create('line', [A,B]);
- *   var C = glex1_board.create('point', [1,1]);
- *   var el = glex1_board.create('parabola',[C,l]);
- * })();
- * </script><pre>
- *
- * @example
- * var par = board.create('parabola',[[3.25, 0], [[0.25, 1],[0.25, 0]]]);
- *
- * </pre><div id="JXG09252542-b77a-4990-a109-66ffb649a472" class="jxgbox" style="width: 300px; height: 300px;"></div>
- * <script type="text/javascript">
- *     (function() {
- *         var board = JXG.JSXGraph.initBoard('JXG09252542-b77a-4990-a109-66ffb649a472',
- *             {boundingbox: [-8, 8, 8,-8], axis: true, showcopyright: false, shownavigation: false});
- *     var par = board.create('parabola',[[3.25, 0], [[0.25, 1],[0.25, 0]]]);
- *
- *     })();
- *
- * </script><pre>
- *
- */
-JXG.createParabola = function (board, parents, attributes) {
-    var polarForm,
-        curve,
-        M,
-        // focus
-        F1 = parents[0],
-        // directrix
-        l = parents[1],
-        attr_foci = Type.copyAttributes(attributes, board.options, "conic", 'foci'),
-        attr_center = Type.copyAttributes(attributes, board.options, "conic", 'center'),
-        attr_curve = Type.copyAttributes(attributes, board.options, 'conic'),
-        attr_line;
-
-    // focus 1 given by coordinates
-    if (parents[0].length > 1) {
-        F1 = board.create("point", parents[0], attr_foci);
-        // focus 1 given by point
-    } else if (Type.isPoint(parents[0])) {
-        F1 = board.select(parents[0]);
-        // given by function
-    } else if (Type.isFunction(parents[0]) && Type.isPoint(parents[0]())) {
-        F1 = parents[0]();
-        // focus 1 given by point name
-    } else if (Type.isString(parents[0])) {
-        F1 = board.select(parents[0]);
-    } else {
-        throw new Error(
-            "JSXGraph: Can't create Parabola with parent types '" +
-                typeof parents[0] +
-                "' and '" +
-                typeof parents[1] +
-                "'." +
-                "\nPossible parent types: [point,line]"
-        );
-    }
-
-    // Create line if given as array of two points.
-    if (Type.isArray(l) && l.length === 2) {
-        attr_line = Type.copyAttributes(attributes, board.options, "conic", 'line');
-        l = board.create("line", l, attr_line);
-    }
-
-    // to
-    if (!Type.exists(parents[3])) {
-        parents[3] = 2 * Math.PI;
-    }
-
-    // from
-    if (!Type.exists(parents[2])) {
-        parents[2] = 0;
-    }
-
-    M = board.create(
-        "point",
-        [
-            function () {
-                /*
-                var v = [0, l.stdform[1], l.stdform[2]];
-                v = Mat.crossProduct(v, F1.coords.usrCoords);
-                return Geometry.meetLineLine(v, l.stdform, 0, board).usrCoords;
-                */
-                return Geometry.projectPointToLine(F1, l, board).usrCoords;
-            }
-        ],
-        attr_center
-    );
-
-    /**
-     * @class
-     * @ignore
-     */
-    curve = board.create(
-        "curve",
-        [
-            function (x) {
-                return 0;
-            },
-            function (x) {
-                return 0;
-            },
-            parents[2],
-            parents[3]
-        ],
-        attr_curve
-    );
-
-    curve.midpoint = curve.center = M;
-    curve.subs = {
-        center: curve.center
-    };
-    curve.inherits.push(curve.center);
-
-    /** @ignore */
-    polarForm = function (t, suspendUpdate) {
-        var a, b, c, ab, px, py;
-
-        if (!suspendUpdate) {
-            a = l.stdform[1];
-            b = l.stdform[2];
-            c = l.stdform[0];
-            ab = a * a + b * b;
-            px = F1.X();
-            py = F1.Y();
-
-            curve.quadraticform = [
-                [c * c - ab * (px * px + py * py), c * a + ab * px, c * b + ab * py],
-                [c * a + ab * px, -b * b, a * b],
-                [c * b + ab * py, a * b, -a * a]
-            ];
-        }
-    };
-
-    /** @ignore */
-    curve.X = function (phi, suspendUpdate) {
-        var a,
-            det,
-            beta = l.getAngle(),
-            d = Geometry.distPointLine(F1.coords.usrCoords, l.stdform),
-            A = l.point1.coords.usrCoords,
-            B = l.point2.coords.usrCoords,
-            M = F1.coords.usrCoords;
-
-        // Handle the case if one of the two defining points of the line is an ideal point
-        if (A[0] === 0) {
-            A = [1, B[1] + l.stdform[2], B[2] - l.stdform[1]];
-        } else if (B[0] === 0) {
-            B = [1, A[1] + l.stdform[2], A[2] - l.stdform[1]];
-        }
-        det = (B[1] - A[1]) * (M[2] - A[2]) - (B[2] - A[2]) * (M[1] - A[1]) >= 0 ? 1 : -1;
-        a = (det * d) / (1 - Math.sin(phi));
-
-        if (!suspendUpdate) {
-            polarForm(phi, suspendUpdate);
-        }
-
-        return F1.X() + Math.cos(phi + beta) * a;
-    };
-
-    /** @ignore */
-    curve.Y = function (phi, suspendUpdate) {
-        var a,
-            det,
-            beta = l.getAngle(),
-            d = Geometry.distPointLine(F1.coords.usrCoords, l.stdform),
-            A = l.point1.coords.usrCoords,
-            B = l.point2.coords.usrCoords,
-            M = F1.coords.usrCoords;
-
-        // Handle the case if one of the two defining points of the line is an ideal point
-        if (A[0] === 0) {
-            A = [1, B[1] + l.stdform[2], B[2] - l.stdform[1]];
-        } else if (B[0] === 0) {
-            B = [1, A[1] + l.stdform[2], A[2] - l.stdform[1]];
-        }
-        det = (B[1] - A[1]) * (M[2] - A[2]) - (B[2] - A[2]) * (M[1] - A[1]) >= 0 ? 1 : -1;
-        a = (det * d) / (1 - Math.sin(phi));
-
-        return F1.Y() + Math.sin(phi + beta) * a;
-    };
-
-    curve.type = Const.OBJECT_TYPE_CONIC;
-    M.addChild(curve);
-
-    if (Type.isPoint(F1)) {
-        F1.addChild(curve);
-        curve.inherits.push(F1);
-    }
-
-    l.addChild(curve);
-    curve.setParents(parents);
-
-    return curve;
-};
-
-/**
- *
- * @class Create a generic conic section either by five points or the coefficients of the general conic's equation.
- * If the conic section is defined by the coefficients of the equation
- * <p><i>Ax<sup>2</sup>+ Bxy+Cy<sup>2</sup> + Dx + Ey + F = 0</i></p>
- * then the parameters are as follows:
- * <pre>
- *     board.create('conic', [A, C, F, B/2, D/2, E/2]);
- * </pre>
- * @pseudo
- * @name Conic
- * @augments JXG.Curve
- * @constructor
- * @type JXG.Conic
- * @throws {Exception} If the element cannot be constructed with the given parent objects an exception is thrown.
- * @param {JXG.Point,Array_JXG.Point,Array_JXG.Point,Array_JXG.Point,Array_JXG.Point,Array} a,b,c,d,e Parent elements are five points.
- * @param {Number_Number_Number_Number_Number_Number} a_00,a_11,a_22,a_01,a_02,a_12 6 numbers, i.e. A, C, F, B/2, D/2, E/2
- * @example
- * // Create a conic section through the points A, B, C, D, and E.
- *  var A = board.create('point', [1,5]);
- *  var B = board.create('point', [1,2]);
- *  var C = board.create('point', [2,0]);
- *  var D = board.create('point', [0,0]);
- *  var E = board.create('point', [-1,5]);
- *  var conic = board.create('conic',[A,B,C,D,E]);
- * </pre><div class="jxgbox" id="JXG2d79bd6a-db9b-423c-9cba-2497f0b06320" style="width: 300px; height: 300px;"></div>
- * <script type="text/javascript">
- * (function(){
- *   var glex1_board = JXG.JSXGraph.initBoard('JXG2d79bd6a-db9b-423c-9cba-2497f0b06320', {boundingbox:[-6,6,6,-6], keepaspectratio:true, showcopyright: false, shownavigation: false});
- *   var A = glex1_board.create('point', [1,5]);
- *   var B = glex1_board.create('point', [1,2]);
- *   var C = glex1_board.create('point', [2,0]);
- *   var D = glex1_board.create('point', [0,0]);
- *   var E = glex1_board.create('point', [-1,5]);
- *   var conic = glex1_board.create('conic',[A,B,C,D,E]);
- * })();
- * </script><pre>
- *
- * @example
- * // Parameters: A, C, F, B/2, D/2, E/2
- * var conic = board.create('conic', [1, 2, -4, 0, 0, 0]);
- *
- * </pre><div id="JXG8576a04a-52d8-4a7e-8d54-e32443910b97" class="jxgbox" style="width: 300px; height: 300px;"></div>
- * <script type="text/javascript">
- *     (function() {
- *         var board = JXG.JSXGraph.initBoard('JXG8576a04a-52d8-4a7e-8d54-e32443910b97',
- *             {boundingbox: [-8, 8, 8,-8], axis: true, showcopyright: false, shownavigation: false});
- *     // Parameters: A, C, F, B/2, D/2, E/2
- *     var conic = board.create('conic', [1, 2, -4, 0, 0, 0]);
- *     })();
- *
- * </script><pre>
- *
- */
-JXG.createConic = function (board, parents, attributes) {
-    var polarForm,
-        curve,
-        fitConic,
-        degconic,
-        sym,
-        eigen,
-        a,
-        b,
-        c,
-        c1,
-        c2,
-        i,
-        definingMat,
-        givenByPoints,
-        rotationMatrix = [
-            [1, 0, 0],
-            [0, 1, 0],
-            [0, 0, 1]
-        ],
-        M = [
-            [1, 0, 0],
-            [0, 1, 0],
-            [0, 0, 1]
-        ],
-        points = [],
-        p = [],
-        attr_point = Type.copyAttributes(attributes, board.options, "conic", 'point'),
-        attr_center = Type.copyAttributes(attributes, board.options, "conic", 'center'),
-        attr_curve = Type.copyAttributes(attributes, board.options, 'conic');
-
-    if (parents.length === 5) {
-        givenByPoints = true;
-    } else if (parents.length === 6) {
-        givenByPoints = false;
-    } else {
-        throw new Error(
-            "JSXGraph: Can't create generic Conic with " + parents.length + " parameters."
-        );
-    }
-
-    if (givenByPoints) {
-        for (i = 0; i < 5; i++) {
-            // point i given by coordinates
-            if (parents[i].length > 1) {
-                points[i] = board.create("point", parents[i], attr_point);
-                // point i given by point
-            } else if (Type.isPoint(parents[i])) {
-                points[i] = board.select(parents[i]);
-                // given by function
-            } else if (Type.isFunction(parents[i]) && Type.isPoint(parents[i]())) {
-                points[i] = parents[i]();
-                // point i given by point name
-            } else if (Type.isString(parents[i])) {
-                points[i] = board.select(parents[i]);
-            } else {
-                throw new Error(
-                    "JSXGraph: Can't create Conic section with parent types '" +
-                        typeof parents[i] +
-                        "'." +
-                        "\nPossible parent types: [point,point,point,point,point], [a00,a11,a22,a01,a02,a12]"
-                );
-            }
-        }
-    } else {
-        /* Usual notation (x,y,z):
-         *  [[A0,A3,A4],
-         *   [A3,A1,A5],
-         *   [A4,A5,A2]].
-         * Our notation (z,x,y):
-         *  [[A2, A4, A5],
-         *   [A4, A0, A3],
-         *   [A5, A3, A1]]
-         */
-        definingMat = [
-            [0, 0, 0],
-            [0, 0, 0],
-            [0, 0, 0]
-        ];
-        definingMat[0][0] = Type.isFunction(parents[2])
-            ? function () {
-                  return parents[2]();
-              }
-            : function () {
-                  return parents[2];
-              };
-        definingMat[0][1] = Type.isFunction(parents[4])
-            ? function () {
-                  return parents[4]();
-              }
-            : function () {
-                  return parents[4];
-              };
-        definingMat[0][2] = Type.isFunction(parents[5])
-            ? function () {
-                  return parents[5]();
-              }
-            : function () {
-                  return parents[5];
-              };
-        definingMat[1][1] = Type.isFunction(parents[0])
-            ? function () {
-                  return parents[0]();
-              }
-            : function () {
-                  return parents[0];
-              };
-        definingMat[1][2] = Type.isFunction(parents[3])
-            ? function () {
-                  return parents[3]();
-              }
-            : function () {
-                  return parents[3];
-              };
-        definingMat[2][2] = Type.isFunction(parents[1])
-            ? function () {
-                  return parents[1]();
-              }
-            : function () {
-                  return parents[1];
-              };
-    }
-
-    // sym(A) = A + A^t . Manipulates A in place.
-    sym = function (A) {
-        var i, j;
-        for (i = 0; i < 3; i++) {
-            for (j = i; j < 3; j++) {
-                A[i][j] += A[j][i];
-            }
-        }
-        for (i = 0; i < 3; i++) {
-            for (j = 0; j < i; j++) {
-                A[i][j] = A[j][i];
-            }
-        }
-        return A;
-    };
-
-    // degconic(v,w) = sym(v*w^t)
-    degconic = function (v, w) {
-        var i,
-            j,
-            mat = [
-                [0, 0, 0],
-                [0, 0, 0],
-                [0, 0, 0]
-            ];
-
-        for (i = 0; i < 3; i++) {
-            for (j = 0; j < 3; j++) {
-                mat[i][j] = v[i] * w[j];
-            }
-        }
-
-        return sym(mat);
-    };
-
-    // (p^t*B*p)*A-(p^t*A*p)*B
-    fitConic = function (A, B, p) {
-        var i,
-            j,
-            pBp,
-            pAp,
-            Mv,
-            mat = [
-                [0, 0, 0],
-                [0, 0, 0],
-                [0, 0, 0]
-            ];
-
-        Mv = Mat.matVecMult(B, p);
-        pBp = Mat.innerProduct(p, Mv);
-        Mv = Mat.matVecMult(A, p);
-        pAp = Mat.innerProduct(p, Mv);
-
-        for (i = 0; i < 3; i++) {
-            for (j = 0; j < 3; j++) {
-                mat[i][j] = pBp * A[i][j] - pAp * B[i][j];
-            }
-        }
-        return mat;
-    };
-
-    // Here, the defining functions for the curve are just dummy functions.
-    // In polarForm there is a reference to curve.quadraticform.
-    /**
-     * @class
-     * @ignore
-     */
-    curve = board.create(
-        "curve",
-        [
-            function (x) {
-                return 0;
-            },
-            function (x) {
-                return 0;
-            },
-            0,
-            2 * Math.PI
-        ],
-        attr_curve
-    );
-
-    /** @ignore */
-    polarForm = function (phi, suspendUpdate) {
-        var i, j, v; // len,;
-
-        if (!suspendUpdate) {
-            if (givenByPoints) {
-                // Copy the point coordinate vectors
-                for (i = 0; i < 5; i++) {
-                    p[i] = points[i].coords.usrCoords;
-                }
-
-                // Compute the quadratic form
-                c1 = degconic(Mat.crossProduct(p[0], p[1]), Mat.crossProduct(p[2], p[3]));
-                c2 = degconic(Mat.crossProduct(p[0], p[2]), Mat.crossProduct(p[1], p[3]));
-                M = fitConic(c1, c2, p[4]);
-            } else {
-                for (i = 0; i < 3; i++) {
-                    for (j = i; j < 3; j++) {
-                        M[i][j] = definingMat[i][j]();
-                        if (j > i) {
-                            M[j][i] = M[i][j];
-                        }
-                    }
-                }
-            }
-
-            // Here is the reference back to the curve.
-            curve.quadraticform = M;
-
-            // Compute Eigenvalues and Eigenvectors
-            eigen = Numerics.Jacobi(M);
-
-            // Scale the Eigenvalues such that the first Eigenvalue is positive
-            if (eigen[0][0][0] < 0) {
-                eigen[0][0][0] *= -1;
-                eigen[0][1][1] *= -1;
-                eigen[0][2][2] *= -1;
-            }
-
-            // Normalize the Eigenvectors
-            // for (i = 0; i < 3; i++) {
-            //     // len = Mat.hypot(eigen[1][0][i], eigen[1][1][i], eigen[1][2][i])
-            //     for (j = 0; j < 3; j++) {
-            //         len += eigen[1][j][i] * eigen[1][j][i];
-            //     }
-            //     len = Math.sqrt(len);
-            //     /*for (j = 0; j < 3; j++) {
-            //             //eigen[1][j][i] /= len;
-            //         }*/
-            // }
-            rotationMatrix = eigen[1];
-            c = Math.sqrt(Math.abs(eigen[0][0][0]));
-            a = Math.sqrt(Math.abs(eigen[0][1][1]));
-            b = Math.sqrt(Math.abs(eigen[0][2][2]));
-        }
-
-        // The degenerate cases with eigen[0][i][i]==0 are not handled correct yet.
-        if (eigen[0][1][1] <= 0.0 && eigen[0][2][2] <= 0.0) {
-            v = Mat.matVecMult(rotationMatrix, [1 / c, Math.cos(phi) / a, Math.sin(phi) / b]);
-        } else if (eigen[0][1][1] <= 0.0 && eigen[0][2][2] > 0.0) {
-            v = Mat.matVecMult(rotationMatrix, [Math.cos(phi) / c, 1 / a, Math.sin(phi) / b]);
-        } else if (eigen[0][2][2] < 0.0) {
-            v = Mat.matVecMult(rotationMatrix, [Math.sin(phi) / c, Math.cos(phi) / a, 1 / b]);
-        }
-
-        if (Type.exists(v)) {
-            // Normalize
-            v[1] /= v[0];
-            v[2] /= v[0];
-            v[0] = 1.0;
-        } else {
-            v = [1, NaN, NaN];
-        }
-
-        return v;
-    };
-
-    /** @ignore */
-    curve.X = function (phi, suspendUpdate) {
-        return polarForm(phi, suspendUpdate)[1];
-    };
-
-    /** @ignore */
-    curve.Y = function (phi, suspendUpdate) {
-        return polarForm(phi, suspendUpdate)[2];
-    };
-
-    // Center coordinates see https://en.wikipedia.org/wiki/Matrix_representation_of_conic_sections
-    curve.midpoint = board.create(
-        "point",
-        [
-            function () {
-                var m = curve.quadraticform;
-
-                return [
-                    m[1][1] * m[2][2] - m[1][2] * m[1][2],
-                    m[1][2] * m[0][2] - m[2][2] * m[0][1],
-                    m[0][1] * m[1][2] - m[1][1] * m[0][2]
-                ];
-            }
-        ],
-        attr_center
-    );
-
-    curve.type = Const.OBJECT_TYPE_CONIC;
-    curve.center = curve.midpoint;
-    curve.subs = {
-        center: curve.center
-    };
-    curve.inherits.push(curve.center);
-    curve.inherits = curve.inherits.concat(points);
-
-    if (givenByPoints) {
-        for (i = 0; i < 5; i++) {
-            if (Type.isPoint(points[i])) {
-                points[i].addChild(curve);
-            }
-        }
-        curve.setParents(parents);
-    }
-    curve.addChild(curve.center);
-
-    return curve;
-};
-
-JXG.registerElement("ellipse", JXG.createEllipse);
-JXG.registerElement("hyperbola", JXG.createHyperbola);
-JXG.registerElement("parabola", JXG.createParabola);
-JXG.registerElement("conic", JXG.createConic);
-
-// export default {
-//     createEllipse: JXG.createEllipse,
-//     createHyperbola: JXG.createHyperbola,
-//     createParabola: JXG.createParabola,
-//     createConic: JXG.createConic
-// };
->>>>>>> 76575604
+// };