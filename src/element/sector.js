<<<<<<< HEAD
/*
    Copyright 2008-2025
        Matthias Ehmann,
        Michael Gerhaeuser,
        Carsten Miller,
        Bianca Valentin,
        Alfred Wassermann,
        Peter Wilfahrt

    This file is part of JSXGraph.

    JSXGraph is free software dual licensed under the GNU LGPL or MIT License.

    You can redistribute it and/or modify it under the terms of the

      * GNU Lesser General Public License as published by
        the Free Software Foundation, either version 3 of the License, or
        (at your option) any later version
      OR
      * MIT License: https://github.com/jsxgraph/jsxgraph/blob/master/LICENSE.MIT

    JSXGraph is distributed in the hope that it will be useful,
    but WITHOUT ANY WARRANTY; without even the implied warranty of
    MERCHANTABILITY or FITNESS FOR A PARTICULAR PURPOSE.  See the
    GNU Lesser General Public License for more details.

    You should have received a copy of the GNU Lesser General Public License and
    the MIT License along with JSXGraph. If not, see <https://www.gnu.org/licenses/>
    and <https://opensource.org/licenses/MIT/>.
 */

/*global JXG: true, define: true*/
/*jslint nomen: true, plusplus: true*/

import JXG from "../jxg.js";
import Geometry from "../math/geometry.js";
import Mat from "../math/math.js";
import Statistics from "../math/statistics.js";
import Coords from "../base/coords.js";
import Const from "../base/constants.js";
import Type from "../utils/type.js";

/**
 * @class A circular sector is a subarea of the area enclosed by a circle. It is enclosed by two radii and an arc.
 * <p>
 * The sector as curve consists of two legs and an arc. The curve length is 6. That means, a point with coordinates
 * [sector.X(t), sector.Y(t)] is on
 * <ul>
 * <li> leg 1 if t is between 0 and 1,
 * <li> the arc if t is between 1 and 5,
 * <li> leg 2 if t is between 5 and 6.
 * </ul>
 * @pseudo
 * @name Sector
 * @augments JXG.Curve
 * @constructor
 * @type JXG.Curve
 * @throws {Error} If the element cannot be constructed with the given parent objects an exception is thrown.
 *
 * First possibility of input parameters are:
 * @param {JXG.Point_JXG.Point_JXG.Point} p1,p2,p3 A sector is defined by three points: The sector's center <tt>p1</tt>,
 * a second point <tt>p2</tt> defining the radius and a third point <tt>p3</tt> defining the angle of the sector. The
 * Sector is always drawn counter clockwise from <tt>p2</tt> to <tt>p3</tt>.
 * <p>
 * In this case, the sector will have an arc as sub-object.
 * <p>
 * Second possibility of input parameters are:
 * @param {JXG.Line_JXG.Line_array,number_array,number_number,function} line, line2, coords1 or direction1, coords2 or direction2, radius The sector is defined by two lines.
 * The two legs which define the sector are given by two coordinates arrays which are projected initially to the two lines or by
 * two directions (+/- 1). If the two lines are parallel, two of the defining points on different lines have to coincide.
 * This will be the center of the sector.
 * The last parameter is the radius of the sector.
 * <p>In this case, the sector will <b>not</b> have an arc as sub-object.
 *
 * @example
 * // Create a sector out of three free points
 * var p1 = board.create('point', [1.5, 5.0]),
 *     p2 = board.create('point', [1.0, 0.5]),
 *     p3 = board.create('point', [5.0, 3.0]),
 *
 *     a = board.create('sector', [p1, p2, p3]);
 * </pre><div class="jxgbox" id="JXG49f59123-f013-4681-bfd9-338b89893156" style="width: 300px; height: 300px;"></div>
 * <script type="text/javascript">
 * (function () {
 *   var board = JXG.JSXGraph.initBoard('JXG49f59123-f013-4681-bfd9-338b89893156', {boundingbox: [-1, 7, 7, -1], axis: true, showcopyright: false, shownavigation: false}),
 *     p1 = board.create('point', [1.5, 5.0]),
 *     p2 = board.create('point', [1.0, 0.5]),
 *     p3 = board.create('point', [5.0, 3.0]),
 *
 *     a = board.create('sector', [p1, p2, p3]);
 * })();
 * </script><pre>
 *
 * @example
 * // Create a sector out of two lines, two directions and a radius
 * var p1 = board.create('point', [-1, 4]),
 *  p2 = board.create('point', [4, 1]),
 *  q1 = board.create('point', [-2, -3]),
 *  q2 = board.create('point', [4,3]),
 *
 *  li1 = board.create('line', [p1,p2], {strokeColor:'black', lastArrow:true}),
 *  li2 = board.create('line', [q1,q2], {lastArrow:true}),
 *
 *  sec1 = board.create('sector', [li1, li2, [5.5, 0], [4, 3], 3]),
 *  sec2 = board.create('sector', [li1, li2, 1, -1, 4]);
 *
 * </pre><div class="jxgbox" id="JXGbb9e2809-9895-4ff1-adfa-c9c71d50aa53" style="width: 300px; height: 300px;"></div>
 * <script type="text/javascript">
 * (function () {
 *   var board = JXG.JSXGraph.initBoard('JXGbb9e2809-9895-4ff1-adfa-c9c71d50aa53', {boundingbox: [-1, 7, 7, -1], axis: true, showcopyright: false, shownavigation: false}),
 *     p1 = board.create('point', [-1, 4]),
 *     p2 = board.create('point', [4, 1]),
 *     q1 = board.create('point', [-2, -3]),
 *     q2 = board.create('point', [4,3]),
 *
 *     li1 = board.create('line', [p1,p2], {strokeColor:'black', lastArrow:true}),
 *     li2 = board.create('line', [q1,q2], {lastArrow:true}),
 *
 *     sec1 = board.create('sector', [li1, li2, [5.5, 0], [4, 3], 3]),
 *     sec2 = board.create('sector', [li1, li2, 1, -1, 4]);
 * })();
 * </script><pre>
 *
 * @example
 * var t = board.create('transform', [2, 1.5], {type: 'scale'});
 * var s1 = board.create('sector', [[-3.5,-3], [-3.5, -2], [-3.5,-4]], {
 *                 anglePoint: {visible:true}, center: {visible: true}, radiusPoint: {visible: true},
 *                 fillColor: 'yellow', strokeColor: 'black'});
 * var s2 = board.create('curve', [s1, t], {fillColor: 'yellow', strokeColor: 'black'});
 *
 * </pre><div id="JXG2e70ee14-6339-11e8-9fb9-901b0e1b8723" class="jxgbox" style="width: 300px; height: 300px;"></div>
 * <script type="text/javascript">
 *     (function() {
 *         var board = JXG.JSXGraph.initBoard('JXG2e70ee14-6339-11e8-9fb9-901b0e1b8723',
 *             {boundingbox: [-8, 8, 8,-8], axis: true, showcopyright: false, shownavigation: false});
 *     var t = board.create('transform', [2, 1.5], {type: 'scale'});
 *     var s1 = board.create('sector', [[-3.5,-3], [-3.5, -2], [-3.5,-4]], {
 *                     anglePoint: {visible:true}, center: {visible: true}, radiusPoint: {visible: true},
 *                     fillColor: 'yellow', strokeColor: 'black'});
 *     var s2 = board.create('curve', [s1, t], {fillColor: 'yellow', strokeColor: 'black'});
 *
 *     })();
 *
 * </script><pre>
 *
 * @example
 * var A = board.create('point', [3, -2]),
 *     B = board.create('point', [-2, -2]),
 *     C = board.create('point', [0, 4]);
 *
 * var angle = board.create('sector', [B, A, C], {
 *         strokeWidth: 0,
 *         arc: {
 *         	visible: true,
 *         	strokeWidth: 3,
 *           lastArrow: {size: 4},
 *           firstArrow: {size: 4}
 *         }
 *       });
 * //angle.arc.setAttribute({firstArrow: false});
 * angle.arc.setAttribute({lastArrow: false});
 *
 * </pre><div id="JXGca37b99e-1510-49fa-ac9e-efd60e956104" class="jxgbox" style="width: 300px; height: 300px;"></div>
 * <script type="text/javascript">
 *     (function() {
 *         var board = JXG.JSXGraph.initBoard('JXGca37b99e-1510-49fa-ac9e-efd60e956104',
 *             {boundingbox: [-8, 8, 8,-8], axis: true, showcopyright: false, shownavigation: false});
 *     var A = board.create('point', [3, -2]),
 *         B = board.create('point', [-2, -2]),
 *         C = board.create('point', [0, 4]);
 *
 *     var angle = board.create('sector', [B, A, C], {
 *             strokeWidth: 0,
 *             arc: {
 *             	visible: true,
 *             	strokeWidth: 3,
 *               lastArrow: {size: 4},
 *               firstArrow: {size: 4}
 *             }
 *           });
 *     //angle.arc.setAttribute({firstArrow: false});
 *     angle.arc.setAttribute({lastArrow: false});
 *
 *     })();
 *
 * </script><pre>
 *
 *
 */
JXG.createSector = function (board, parents, attributes) {
    var el,
        attr,
        i,
        eps = 1.0e-14,
        type = "invalid",
        s, v,
        attrPoints = ["center", "radiusPoint", "anglePoint"],
        points;

    // Three points?
    if (
        parents[0].elementClass === Const.OBJECT_CLASS_LINE &&
        parents[1].elementClass === Const.OBJECT_CLASS_LINE &&
        (Type.isArray(parents[2]) || Type.isNumber(parents[2])) &&
        (Type.isArray(parents[3]) || Type.isNumber(parents[3])) &&
        (Type.isNumber(parents[4]) || Type.isFunction(parents[4]) || Type.isString(parents[4]))
    ) {
        type = "2lines";
    } else {
        points = Type.providePoints(board, parents, attributes, "sector", attrPoints);
        if (points === false) {
            throw new Error(
                "JSXGraph: Can't create Sector with parent types '" +
                    typeof parents[0] +
                    "' and '" +
                    typeof parents[1] +
                    "' and '" +
                    typeof parents[2] +
                    "'."
            );
        }
        type = "3points";
    }

    attr = Type.copyAttributes(attributes, board.options, "sector");
    // The curve length is 6: 0-1: leg 1, 1-5: arc, 5-6: leg 2
    el = board.create("curve", [[0], [0], 0, 6], attr);
    el.type = Const.OBJECT_TYPE_SECTOR;
    el.elType = "sector";

    /**
     * Sets radius if the attribute `radius` has value 'auto'.
     * Sets a radius between 20 and 50 points, depending on the distance
     * between the center and the radius point.
     * This function is used in {@link Angle}.
     *
     * @name autoRadius
     * @memberof Sector.prototype
     * @function
     * @returns {Number} returns a radius value in user coordinates.
     * @private
     */
    el.autoRadius = function () {
        var r1 = 20 / el.board.unitX, // 20px
            r2 = Infinity,
            r3 = 50 / el.board.unitX; // 50px

        if (Type.isPoint(el.center)) {
            // This does not work for 2-lines sectors / angles
            r2 = el.center.Dist(el.point2) * 0.3333;
        }

        return Math.max(r1, Math.min(r2, r3));
    };

    if (type === "2lines") {
        /**
         * @ignore
         */
        el.Radius = function () {
            var r = Type.evaluate(parents[4]);
            if (r === "auto") {
                return this.autoRadius();
            }
            return r;
        };

        el.line1 = board.select(parents[0]);
        el.line2 = board.select(parents[1]);

        el.line1.addChild(el);
        el.line2.addChild(el);
        el.setParents(parents);

        el.point1 = { visProp: {} };
        el.point2 = { visProp: {} };
        el.point3 = { visProp: {} };

        // Intersection point, just used locally for direction1 and  direction2
        s = Geometry.meetLineLine(el.line1.stdform, el.line2.stdform, 0, board);
        if (Geometry.distance(s.usrCoords, [0, 0, 0], 3) < eps) {
            // Parallel lines
            if (
                el.line1.point1.Dist(el.line2.point1) < eps ||
                el.line1.point1.Dist(el.line2.point2) < eps
            ) {
                s = el.line1.point1.coords;
            } else if (
                el.line1.point2.Dist(el.line2.point1) < eps ||
                el.line1.point2.Dist(el.line2.point1) < eps
            ) {
                s = el.line1.point2.coords;
            } else {
                console.log(
                    "JSXGraph warning: Can't create Sector from parallel lines with no common defining point."
                );
            }
        }

        if (Type.isArray(parents[2])) {
            /* project p1 to l1 */
            if (parents[2].length === 2) {
                parents[2] = [1].concat(parents[2]);
            }
            /*
                v = [0, el.line1.stdform[1], el.line1.stdform[2]];
                v = Mat.crossProduct(v, parents[2]);
                v = Geometry.meetLineLine(v, el.line1.stdform, 0, board);
                */
            v = Geometry.projectPointToLine(
                { coords: { usrCoords: parents[2] } },
                el.line1,
                board
            );
            v = Statistics.subtract(v.usrCoords, s.usrCoords);
            el.direction1 =
                Mat.innerProduct(v, [0, el.line1.stdform[2], -el.line1.stdform[1]], 3) >= 0
                    ? +1
                    : -1;
        } else {
            el.direction1 = parents[2] >= 0 ? 1 : -1;
        }

        if (Type.isArray(parents[3])) {
            /* project p2 to l2 */
            if (parents[3].length === 2) {
                parents[3] = [1].concat(parents[3]);
            }
            /*
                v = [0, el.line2.stdform[1], el.line2.stdform[2]];
                v = Mat.crossProduct(v, parents[3]);
                v = Geometry.meetLineLine(v, el.line2.stdform, 0, board);
                */
            v = Geometry.projectPointToLine(
                { coords: { usrCoords: parents[3] } },
                el.line2,
                board
            );
            v = Statistics.subtract(v.usrCoords, s.usrCoords);
            el.direction2 =
                Mat.innerProduct(v, [0, el.line2.stdform[2], -el.line2.stdform[1]], 3) >= 0
                    ? +1
                    : -1;
        } else {
            el.direction2 = parents[3] >= 0 ? 1 : -1;
        }

        el.methodMap = JXG.deepCopy(el.methodMap, {
            arc: "arc",
            center: "center",
            line1: "line1",
            line2: "line2"
        });

        /**
         * @class
         * @ignore
         */
        el.updateDataArray = function () {
            var r,
                l1, l2,
                eps = 1.0e-14,
                A = [0, 0, 0],
                B = [0, 0, 0],
                C = [0, 0, 0],
                ar;

            l1 = this.line1;
            l2 = this.line2;

            // Intersection point of the lines
            B = Mat.crossProduct(l1.stdform, l2.stdform);
            if (Geometry.distance(B, [0, 0, 0], 3) < eps) {
                // Parallel lines
                if (
                    l1.point1.Dist(l2.point1) < eps ||
                    l1.point1.Dist(l2.point2) < eps
                ) {
                    B = l1.point1.coords.usrCoords;
                } else if (
                    l1.point2.Dist(l2.point1) < eps ||
                    l1.point2.Dist(l2.point1) < eps
                ) {
                    B = l1.point2.coords.usrCoords;
                } else {
                }
            }

            if (Math.abs(B[0]) > eps) {
                B[1] /= B[0];
                B[2] /= B[0];
                B[0] /= B[0];
            }
            // First point
            r = this.direction1 * this.Radius();
            A = Statistics.add(B, [0, r * l1.stdform[2], -r * l1.stdform[1]]);

            // Second point
            r = this.direction2 * this.Radius();
            C = Statistics.add(B, [0, r * l2.stdform[2], -r * l2.stdform[1]]);

            this.point2.coords = new Coords(Const.COORDS_BY_USER, A, el.board);
            this.point1.coords = new Coords(Const.COORDS_BY_USER, B, el.board);
            this.point3.coords = new Coords(Const.COORDS_BY_USER, C, el.board);

            if (
                Math.abs(A[0]) < Mat.eps ||
                Math.abs(B[0]) < Mat.eps ||
                Math.abs(C[0]) < Mat.eps
            ) {
                this.dataX = [NaN];
                this.dataY = [NaN];
                return;
            }

            ar = Geometry.bezierArc(A, B, C, true, 1);

            this.dataX = ar[0];
            this.dataY = ar[1];

            this.bezierDegree = 3;
        };

        // Arc does not work yet, since point1, point2 and point3 are
        // virtual points.
        //
        // attr = Type.copyAttributes(attributes, board.options, "arc");
        // attr = Type.copyAttributes(attr, board.options, "sector", "arc");
        // attr.withlabel = false;
        // attr.name += "_arc";
        // // el.arc = board.create("arc", [el.point1, el.point2, el.point3], attr);
        // // The arc's radius is always the radius of sector.
        // // This is important for angles.
        // el.updateDataArray();
        // el.arc = board.create("arc", [
        //     function() {
        //         return el.point1.coords.usrCoords;
        //     }, // Center
        //     function() {
        //         var d = el.point2.coords.distance(Const.COORDS_BY_USER, el.point1.coords);
        //         if (d === 0) {
        //             return [el.point1.coords.usrCoords[1], el.point1.coords.usrCoords[2]];
        //         }
        //         return [
        //             el.point1.coords.usrCoords[1] + el.Radius() * (el.point2.coords.usrCoords[1] - el.point1.coords.usrCoords[1]) / d,
        //             el.point1.coords.usrCoords[2] + el.Radius() * (el.point2.coords.usrCoords[2] - el.point1.coords.usrCoords[2]) / d
        //         ];
        //     },
        //     function() {
        //         return el.point3.coords.usrCoords;
        //     }, // Center
        // ], attr);
        // el.addChild(el.arc);

        // end '2lines'
    } else if (type === "3points") {
        /**
         * Midpoint of the sector.
         * @memberOf Sector.prototype
         * @name point1
         * @type JXG.Point
         */
        el.point1 = points[0];

        /**
         * This point together with {@link Sector#point1} defines the radius.
         * @memberOf Sector.prototype
         * @name point2
         * @type JXG.Point
         */
        el.point2 = points[1];

        /**
         * Defines the sector's angle.
         * @memberOf Sector.prototype
         * @name point3
         * @type JXG.Point
         */
        el.point3 = points[2];

        /* Add arc as child to defining points */
        for (i = 0; i < 3; i++) {
            if (Type.exists(points[i]._is_new)) {
                el.addChild(points[i]);
                delete points[i]._is_new;
            } else {
                points[i].addChild(el);
            }
        }

        // useDirection is necessary for circumCircleSectors
        el.useDirection = attributes.usedirection; // this makes the attribute immutable
        el.setParents(points);

        /**
         * Defines the sectors orientation in case of circumCircleSectors.
         * @memberOf Sector.prototype
         * @name point4
         * @type JXG.Point
         */
        if (Type.exists(points[3])) {
            el.point4 = points[3];
            el.point4.addChild(el);
        }

        el.methodMap = JXG.deepCopy(el.methodMap, {
            arc: "arc",
            center: "center",
            radiuspoint: "radiuspoint",
            anglepoint: "anglepoint"
        });

        /**
         * @class
         * @ignore
         */
        el.updateDataArray = function () {
            var ar, det,
                p0c, p1c, p2c,
                A = this.point2,
                B = this.point1,
                C = this.point3,
                phi,
                sgn = 1,
                vp_s = this.evalVisProp('selection');

            if (!A.isReal || !B.isReal || !C.isReal) {
                this.dataX = [NaN];
                this.dataY = [NaN];
                return;
            }

            phi = Geometry.rad(A, B, C);
            if ((vp_s === "minor" && phi > Math.PI) || (vp_s === "major" && phi < Math.PI)) {
                sgn = -1;
            }

            // This is true for circumCircleSectors. In that case there is
            // a fourth parent element: [midpoint, point1, point3, point2]
            if (this.useDirection && Type.exists(this.point4)) {
                p0c = this.point2.coords.usrCoords;
                p1c = this.point4.coords.usrCoords;
                p2c = this.point3.coords.usrCoords;
                det =
                    (p0c[1] - p2c[1]) * (p0c[2] - p1c[2]) -
                    (p0c[2] - p2c[2]) * (p0c[1] - p1c[1]);

                if (det >= 0.0) {
                    C = this.point2;
                    A = this.point3;
                }
            }

            A = A.coords.usrCoords;
            B = B.coords.usrCoords;
            C = C.coords.usrCoords;

            ar = Geometry.bezierArc(A, B, C, true, sgn);

            this.dataX = ar[0];
            this.dataY = ar[1];
            this.bezierDegree = 3;
        };

        /**
         * Returns the radius of the sector.
         * @memberOf Sector.prototype
         * @name Radius
         * @function
         * @returns {Number} The distance between {@link Sector#point1} and {@link Sector#point2}.
         */
        el.Radius = function () {
            return this.point2.Dist(this.point1);
        };
    } // end '3points'

    el.center = el.point1;
    el.radiuspoint = el.point2;
    el.anglepoint = el.point3;

    attr = Type.copyAttributes(attributes, board.options, "arc");
    attr = Type.copyAttributes(attr, board.options, "sector", "arc");
    attr.withlabel = false;
    // Minor or major arc:
    attr.selection = el.visProp.selection;
    attr.name += "_arc";

    if (type === "2lines") {
        el.updateDataArray();
        el.arc = board.create("arc", [
            function() {
                return el.point1.coords.usrCoords;
            }, // Center
            function() {
                var d = el.point2.coords.distance(Const.COORDS_BY_USER, el.point1.coords);
                if (d === 0) {
                    return [el.point1.coords.usrCoords[1], el.point1.coords.usrCoords[2]];
                }
                return [
                    el.point1.coords.usrCoords[1] + el.Radius() * (el.point2.coords.usrCoords[1] - el.point1.coords.usrCoords[1]) / d,
                    el.point1.coords.usrCoords[2] + el.Radius() * (el.point2.coords.usrCoords[2] - el.point1.coords.usrCoords[2]) / d
                ];
            },
            function() {
                return el.point3.coords.usrCoords;
            } // Center
        ], attr);
    } else {
        // The arc's radius is always the radius of sector.
        // This is important for angles.
        el.arc = board.create("arc", [
            el.point1, // Center
            function() {
                var d = el.point2.Dist(el.point1);
                if (d === 0) {
                    return [el.point1.X(), el.point1.Y()];
                }
                return [
                    el.point1.X() + el.Radius() * (el.point2.X() - el.point1.X()) / d,
                    el.point1.Y() + el.Radius() * (el.point2.Y() - el.point1.Y()) / d
                ];
            },
            el.point3
        ], attr);
    }
    el.addChild(el.arc);

    // Default hasPoint method. Documented in geometry element
    el.hasPointCurve = function (x, y) {
        var angle,
            alpha,
            beta,
            prec,
            type,
            checkPoint = new Coords(Const.COORDS_BY_SCREEN, [x, y], this.board),
            r = this.Radius(),
            dist = this.center.coords.distance(Const.COORDS_BY_USER, checkPoint),
            has,
            vp_s = this.evalVisProp('selection');

        if (Type.isObject(this.evalVisProp('precision'))) {
            type = this.board._inputDevice;
            prec = this.evalVisProp('precision.' + type);
        } else {
            // 'inherit'
            prec = this.board.options.precision.hasPoint;
        }
        prec /= Math.min(Math.abs(this.board.unitX), Math.abs(this.board.unitY));
        has = Math.abs(dist - r) < prec;
        if (has) {
            angle = Geometry.rad(this.point2, this.center, checkPoint.usrCoords.slice(1));
            alpha = 0;
            beta = Geometry.rad(this.point2, this.center, this.point3);

            if ((vp_s === "minor" && beta > Math.PI) || (vp_s === "major" && beta < Math.PI)) {
                alpha = beta;
                beta = 2 * Math.PI;
            }

            if (angle < alpha || angle > beta) {
                has = false;
            }
        }

        return has;
    };

    /**
     * Checks whether (x,y) is within the area defined by the sector.
     * @memberOf Sector.prototype
     * @name hasPointSector
     * @function
     * @param {Number} x Coordinate in x direction, screen coordinates.
     * @param {Number} y Coordinate in y direction, screen coordinates.
     * @returns {Boolean} True if (x,y) is within the sector defined by the arc, False otherwise.
     */
    el.hasPointSector = function (x, y) {
        var angle,
            checkPoint = new Coords(Const.COORDS_BY_SCREEN, [x, y], this.board),
            r = this.Radius(),
            dist = this.point1.coords.distance(Const.COORDS_BY_USER, checkPoint),
            alpha,
            beta,
            has = dist < r,
            vp_s = this.evalVisProp('selection');

        if (has) {
            angle = Geometry.rad(this.radiuspoint, this.center, checkPoint.usrCoords.slice(1));
            alpha = 0.0;
            beta = Geometry.rad(this.radiuspoint, this.center, this.anglepoint);

            if ((vp_s === "minor" && beta > Math.PI) || (vp_s === "major" && beta < Math.PI)) {
                alpha = beta;
                beta = 2 * Math.PI;
            }
            //if (angle > Geometry.rad(this.point2, this.point1, this.point3)) {
            if (angle < alpha || angle > beta) {
                has = false;
            }
        }
        return has;
    };

    el.hasPoint = function (x, y) {
        if (
            this.evalVisProp('highlightonsector') ||
            this.evalVisProp('hasinnerpoints')
        ) {
            return this.hasPointSector(x, y);
        }

        return this.hasPointCurve(x, y);
    };

    // documented in GeometryElement
    el.getTextAnchor = function () {
        return this.point1.coords;
    };

    // documented in GeometryElement
    // this method is very similar to arc.getLabelAnchor()
    // there are some additions in the arc version though, mainly concerning
    // "major" and "minor" arcs. but maybe these methods can be merged.
    /**
     * @class
     * @ignore
     */
    el.getLabelAnchor = function () {
        var coords,
            vec, vecx, vecy,
            len,
            pos = this.label.evalVisProp('position'),
            angle = Geometry.rad(this.point2, this.point1, this.point3),
            dx = 13 / this.board.unitX,
            dy = 13 / this.board.unitY,
            p2c = this.point2.coords.usrCoords,
            pmc = this.point1.coords.usrCoords,
            bxminusax = p2c[1] - pmc[1],
            byminusay = p2c[2] - pmc[2],
            vp_s = this.evalVisProp('selection'),
            l_vp = this.label ? this.label.visProp : this.visProp.label;

        // If this is uncommented, the angle label can not be dragged
        //if (Type.exists(this.label)) {
        //    this.label.relativeCoords = new Coords(Const.COORDS_BY_SCREEN, [0, 0], this.board);
        //}

        if (
            !Type.isString(pos) ||
            (pos.indexOf('right') < 0 && pos.indexOf('left') < 0)
        ) {

            if ((vp_s === "minor" && angle > Math.PI) || (vp_s === "major" && angle < Math.PI)) {
                angle = -(2 * Math.PI - angle);
            }

            coords = new Coords(
                Const.COORDS_BY_USER,
                [
                    pmc[1] + Math.cos(angle * 0.5) * bxminusax - Math.sin(angle * 0.5) * byminusay,
                    pmc[2] + Math.sin(angle * 0.5) * bxminusax + Math.cos(angle * 0.5) * byminusay
                ],
                this.board
            );

            vecx = coords.usrCoords[1] - pmc[1];
            vecy = coords.usrCoords[2] - pmc[2];

            len = Mat.hypot(vecx, vecy);
            vecx = (vecx * (len + dx)) / len;
            vecy = (vecy * (len + dy)) / len;
            vec = [pmc[1] + vecx, pmc[2] + vecy];

            l_vp.position = Geometry.calcLabelQuadrant(Geometry.rad([1, 0], [0, 0], vec));

            return new Coords(Const.COORDS_BY_USER, vec, this.board);
        } else {
            return this.getLabelPosition(pos, this.label.evalVisProp('distance'));
        }
    };

    /**
     * Overwrite the Radius method of the sector.
     * Used in {@link GeometryElement#setAttribute}.
     * @memberOf Sector.prototype
     * @name setRadius
     * @param {Number|Function} value New radius.
     * @function
     */
    el.setRadius = function (val) {
        var res,
            e = Type.evaluate(val);

        if (val === 'auto' || e === 'auto') {
            res = 'auto';
        } else if (Type.isNumber(val)) {
            res = 'number';
        } else if (Type.isFunction(val) && !Type.isString(e)) {
            res = 'function';
        } else {
            res = 'undefined';
        }
        if (res !== 'undefined') {
            this.visProp.radius = val;
        }

        /**
         * @ignore
         */
        el.Radius = function () {
            var r = Type.evaluate(val);
            if (r === "auto") {
                return this.autoRadius();
            }
            return r;
        };
    };

    /**
     * @deprecated
     * @ignore
     */
    el.getRadius = function () {
        JXG.deprecated("Sector.getRadius()", "Sector.Radius()");
        return this.Radius();
    };

    /**
     * Length of the sector's arc or the angle in various units, see {@link Arc#Value}.
     * @memberOf Sector.prototype
     * @name Value
     * @function
     * @param {String} unit
     * @returns {Number} The arc length or the angle value in various units.
     * @see Arc#Value
     */
    el.Value = function(unit) {
        return this.arc.Value(unit);
    };

    /**
     * Arc length.
     * @memberOf Sector.prototype
     * @name L
     * @returns {Number} Length of the sector's arc.
     * @function
     * @see Arc#L
     */
    el.L = function() {
        return this.arc.L();
    };

    /**
     * Area of the sector.
     * @memberOf Sector.prototype
     * @name Area
     * @function
     * @returns {Number} The area of the sector.
     */
    el.Area = function () {
        var r = this.Radius();

        return 0.5 * r * r * this.Value('radians');
    };

    /**
     * Sector perimeter, i.e. arc length plus 2 * radius.
     * @memberOf Sector.prototype
     * @name Perimeter
     * @function
     * @returns {Number} Perimeter of sector.
     */
    el.Perimeter = function () {
        return this.L() + 2 * this.Radius();
    };

    if (type === "3points") {
        /**
         * Moves the sector by the difference of two coordinates.
         * @memberOf Sector.prototype
         * @name setPositionDirectly
         * @function
         * @param {Number} method The type of coordinates used here. Possible values are {@link JXG.COORDS_BY_USER} and {@link JXG.COORDS_BY_SCREEN}.
         * @param {Array} coords coordinates in screen/user units
         * @param {Array} oldcoords previous coordinates in screen/user units
         * @returns {JXG.Curve} this element
         * @private
         */
        el.setPositionDirectly = function (method, coords, oldcoords) {
            var dc, t,
                c = new Coords(method, coords, this.board),
                oldc = new Coords(method, oldcoords, this.board);

            if (!el.point1.draggable() || !el.point2.draggable() || !el.point3.draggable()) {
                return this;
            }

            dc = Statistics.subtract(c.usrCoords, oldc.usrCoords);
            t = this.board.create("transform", dc.slice(1), { type: "translate" });
            t.applyOnce([el.point1, el.point2, el.point3]);

            return this;
        };
    }

    el.methodMap = JXG.deepCopy(el.methodMap, {
        radius: "Radius",
        Radius: "Radius",
        getRadius: "Radius",
        setRadius: "setRadius",
        Value: "Value",
        L: "L",
        Area: "Area",
        Perimeter: "Perimeter"
    });

    return el;
};

JXG.registerElement("sector", JXG.createSector);

/**
 * @class A sector whose arc is a circum circle arc through three points.
 * A circumcircle sector is different from a {@link Sector} mostly in the way the parent elements are interpreted.
 * At first, the circum center is determined from the three given points.
 * Then the sector is drawn from <tt>p1</tt> through
 * <tt>p2</tt> to <tt>p3</tt>.
 * @pseudo
 * @name CircumcircleSector
 * @augments Sector
 * @constructor
 * @type Sector
 * @throws {Error} If the element cannot be constructed with the given parent objects an exception is thrown.
 * @param {JXG.Point_JXG.Point_JXG.Point} p1,p2,p1 A circumcircle sector is defined by the circumcircle which is determined
 * by these three given points. The circumcircle sector is always drawn from <tt>p1</tt> through <tt>p2</tt> to <tt>p3</tt>.
 * @example
 * // Create an arc out of three free points
 * var p1 = board.create('point', [1.5, 5.0]),
 *     p2 = board.create('point', [1.0, 0.5]),
 *     p3 = board.create('point', [5.0, 3.0]),
 *
 *     a = board.create('circumcirclesector', [p1, p2, p3]);
 * </pre><div class="jxgbox" id="JXG695cf0d6-6d7a-4d4d-bfc9-34c6aa28cd04" style="width: 300px; height: 300px;"></div>
 * <script type="text/javascript">
 * (function () {
 *   var board = JXG.JSXGraph.initBoard('JXG695cf0d6-6d7a-4d4d-bfc9-34c6aa28cd04', {boundingbox: [-1, 7, 7, -1], axis: true, showcopyright: false, shownavigation: false}),
 *     p1 = board.create('point', [1.5, 5.0]),
 *     p2 = board.create('point', [1.0, 0.5]),
 *     p3 = board.create('point', [5.0, 3.0]),
 *
 *     a = board.create('circumcirclesector', [p1, p2, p3]);
 * })();
 * </script><pre>
 */
JXG.createCircumcircleSector = function (board, parents, attributes) {
    var el, mp, attr, points;

    points = Type.providePoints(board, parents, attributes, "point");
    if (points === false) {
        throw new Error(
            "JSXGraph: Can't create circumcircle sector with parent types '" +
                typeof parents[0] +
                "' and '" +
                typeof parents[1] +
                "' and '" +
                typeof parents[2] +
                "'."
        );
    }

    mp = board.create("circumcenter", points.slice(0, 3), attr);
    mp.dump = false;

    attr = Type.copyAttributes(attributes, board.options, "circumcirclesector");
    el = board.create("sector", [mp, points[0], points[2], points[1]], attr);

    el.elType = "circumcirclesector";
    el.setParents(points);

    /**
     * Center of the circumcirclesector
     * @memberOf CircumcircleSector.prototype
     * @name center
     * @type Circumcenter
     */
    el.center = mp;
    el.subs = {
        center: mp
    };

    return el;
};

JXG.registerElement("circumcirclesector", JXG.createCircumcircleSector);

/**
 * @class A minor sector is a sector of a circle having measure at most
 * 180 degrees (pi radians). It is defined by a center, one point that
 * defines the radius, and a third point that defines the angle of the sector.
 * @pseudo
 * @name MinorSector
 * @augments Curve
 * @constructor
 * @type JXG.Curve
 * @throws {Error} If the element cannot be constructed with the given parent objects an exception is thrown.
 * @param {JXG.Point_JXG.Point_JXG.Point} p1,p2,p3 . Minor sector is a sector of a circle around p1 having measure less than or equal to
 * 180 degrees (pi radians) and starts at p2. The radius is determined by p2, the angle by p3.
 * @example
 * // Create sector out of three free points
 * var p1 = board.create('point', [2.0, 2.0]);
 * var p2 = board.create('point', [1.0, 0.5]);
 * var p3 = board.create('point', [3.5, 1.0]);
 *
 * var a = board.create('minorsector', [p1, p2, p3]);
 * </pre><div class="jxgbox" id="JXGaf27ddcc-265f-428f-90dd-d31ace945800" style="width: 300px; height: 300px;"></div>
 * <script type="text/javascript">
 * (function () {
 *   var board = JXG.JSXGraph.initBoard('JXGaf27ddcc-265f-428f-90dd-d31ace945800', {boundingbox: [-1, 7, 7, -1], axis: true, showcopyright: false, shownavigation: false}),
 *       p1 = board.create('point', [2.0, 2.0]),
 *       p2 = board.create('point', [1.0, 0.5]),
 *       p3 = board.create('point', [3.5, 1.0]),
 *
 *       a = board.create('minorsector', [p1, p2, p3]);
 * })();
 * </script><pre>
 *
 * @example
 * var A = board.create('point', [3, -2]),
 *     B = board.create('point', [-2, -2]),
 *     C = board.create('point', [0, 4]);
 *
 * var angle = board.create('minorsector', [B, A, C], {
 *         strokeWidth: 0,
 *         arc: {
 *         	visible: true,
 *         	strokeWidth: 3,
 *           lastArrow: {size: 4},
 *           firstArrow: {size: 4}
 *         }
 *       });
 * //angle.arc.setAttribute({firstArrow: false});
 * angle.arc.setAttribute({lastArrow: false});
 *
 *
 * </pre><div id="JXGdddf3c8f-4b0c-4268-8171-8fcd30e71f60" class="jxgbox" style="width: 300px; height: 300px;"></div>
 * <script type="text/javascript">
 *     (function() {
 *         var board = JXG.JSXGraph.initBoard('JXGdddf3c8f-4b0c-4268-8171-8fcd30e71f60',
 *             {boundingbox: [-8, 8, 8,-8], axis: true, showcopyright: false, shownavigation: false});
 *     var A = board.create('point', [3, -2]),
 *         B = board.create('point', [-2, -2]),
 *         C = board.create('point', [0, 4]);
 *
 *     var angle = board.create('minorsector', [B, A, C], {
 *             strokeWidth: 0,
 *             arc: {
 *             	visible: true,
 *             	strokeWidth: 3,
 *               lastArrow: {size: 4},
 *               firstArrow: {size: 4}
 *             }
 *           });
 *     //angle.arc.setAttribute({firstArrow: false});
 *     angle.arc.setAttribute({lastArrow: false});
 *
 *
 *     })();
 *
 * </script><pre>
 *
 */
JXG.createMinorSector = function (board, parents, attributes) {
    attributes.selection = "minor";
    return JXG.createSector(board, parents, attributes);
};

JXG.registerElement("minorsector", JXG.createMinorSector);

/**
 * @class A major sector is a sector of a circle having measure at least
 * 180 degrees (pi radians). It is defined by a center, one point that
 * defines the radius, and a third point that defines the angle of the sector.
 * @pseudo
 * @name MajorSector
 * @augments Curve
 * @constructor
 * @type JXG.Curve
 * @throws {Error} If the element cannot be constructed with the given parent objects an exception is thrown.
 * @param {JXG.Point_JXG.Point_JXG.Point} p1,p2,p3 . Major sector is a sector of a circle around p1 having measure greater than or equal to
 * 180 degrees (pi radians) and starts at p2. The radius is determined by p2, the angle by p3.
 * @example
 * // Create an arc out of three free points
 * var p1 = board.create('point', [2.0, 2.0]);
 * var p2 = board.create('point', [1.0, 0.5]);
 * var p3 = board.create('point', [3.5, 1.0]);
 *
 * var a = board.create('majorsector', [p1, p2, p3]);
 * </pre><div class="jxgbox" id="JXG83c6561f-7561-4047-b98d-036248a00932" style="width: 300px; height: 300px;"></div>
 * <script type="text/javascript">
 * (function () {
 *   var board = JXG.JSXGraph.initBoard('JXG83c6561f-7561-4047-b98d-036248a00932', {boundingbox: [-1, 7, 7, -1], axis: true, showcopyright: false, shownavigation: false}),
 *       p1 = board.create('point', [2.0, 2.0]),
 *       p2 = board.create('point', [1.0, 0.5]),
 *       p3 = board.create('point', [3.5, 1.0]),
 *
 *       a = board.create('majorsector', [p1, p2, p3]);
 * })();
 * </script><pre>
 */
JXG.createMajorSector = function (board, parents, attributes) {
    attributes.selection = "major";
    return JXG.createSector(board, parents, attributes);
};

JXG.registerElement("majorsector", JXG.createMajorSector);

/**
 * @class Angle sector defined by three points or two lines.
 * Visually it is just a {@link Sector}
 * element with a radius not defined by the parent elements but by an attribute <tt>radius</tt>. As opposed to the sector,
 * an angle has two angle points and no radius point.
 * Sector is displayed if type=="sector".
 * If type=="square", instead of a sector a parallelogram is displayed.
 * In case of type=="auto", a square is displayed if the angle is near orthogonal. The precision
 * to decide if an angle is orthogonal is determined by the attribute
 * {@link Angle#orthoSensitivity}.
 * <p>
 * If no name is provided the angle label is automatically set to a lower greek letter. If no label should be displayed use
 * the attribute <tt>withLabel:false</tt> or set the name attribute to the empty string.
 *
 * @pseudo
 * @name Angle
 * @augments Sector
 * @constructor
 * @type Sector
 * @throws {Error} If the element cannot be constructed with the given parent objects an exception is thrown.
 * First possibility of input parameters are:
 * @param {JXG.Point_JXG.Point_JXG.Point} p1,p2,p1 An angle is always drawn counterclockwise from <tt>p1</tt> to
 * <tt>p3</tt> around <tt>p2</tt>.
 *
 * Second possibility of input parameters are:
 * @param {JXG.Line_JXG.Line_array|number_array|number} line, line2, coords1 or direction1, coords2 or direction2, radius The angle is defined by two lines.
 * The two legs which define the angle are given by two coordinate arrays.
 * The points given by these coordinate arrays are projected initially (i.e. only once) onto the two lines.
 * The other possibility is to supply directions (+/- 1).
 *
 * @example
 * // Create an angle out of three free points
 * var p1 = board.create('point', [5.0, 3.0]),
 *     p2 = board.create('point', [1.0, 0.5]),
 *     p3 = board.create('point', [1.5, 5.0]),
 *
 *     a = board.create('angle', [p1, p2, p3]),
 *     t = board.create('text', [4, 4, function() { return JXG.toFixed(a.Value(), 2); }]);
 * </pre><div class="jxgbox" id="JXGa34151f9-bb26-480a-8d6e-9b8cbf789ae5" style="width: 300px; height: 300px;"></div>
 * <script type="text/javascript">
 * (function () {
 *   var board = JXG.JSXGraph.initBoard('JXGa34151f9-bb26-480a-8d6e-9b8cbf789ae5', {boundingbox: [-1, 7, 7, -1], axis: true, showcopyright: false, shownavigation: false}),
 *     p1 = board.create('point', [5.0, 3.0]),
 *     p2 = board.create('point', [1.0, 0.5]),
 *     p3 = board.create('point', [1.5, 5.0]),
 *
 *     a = board.create('angle', [p1, p2, p3]),
 *     t = board.create('text', [4, 4, function() { return JXG.toFixed(a.Value(), 2); }]);
 * })();
 * </script><pre>
 *
 * @example
 * // Create an angle out of two lines and two directions
 * var p1 = board.create('point', [-1, 4]),
 *  p2 = board.create('point', [4, 1]),
 *  q1 = board.create('point', [-2, -3]),
 *  q2 = board.create('point', [4,3]),
 *
 *  li1 = board.create('line', [p1,p2], {strokeColor:'black', lastArrow:true}),
 *  li2 = board.create('line', [q1,q2], {lastArrow:true}),
 *
 *  a1 = board.create('angle', [li1, li2, [5.5, 0], [4, 3]], { radius:1 }),
 *  a2 = board.create('angle', [li1, li2, 1, -1], { radius:2 });
 *
 *
 * </pre><div class="jxgbox" id="JXG3a667ddd-63dc-4594-b5f1-afac969b371f" style="width: 300px; height: 300px;"></div>
 * <script type="text/javascript">
 * (function () {
 *   var board = JXG.JSXGraph.initBoard('JXG3a667ddd-63dc-4594-b5f1-afac969b371f', {boundingbox: [-1, 7, 7, -1], axis: true, showcopyright: false, shownavigation: false}),
 *     p1 = board.create('point', [-1, 4]),
 *     p2 = board.create('point', [4, 1]),
 *     q1 = board.create('point', [-2, -3]),
 *     q2 = board.create('point', [4,3]),
 *
 *     li1 = board.create('line', [p1,p2], {strokeColor:'black', lastArrow:true}),
 *     li2 = board.create('line', [q1,q2], {lastArrow:true}),
 *
 *     a1 = board.create('angle', [li1, li2, [5.5, 0], [4, 3]], { radius:1 }),
 *     a2 = board.create('angle', [li1, li2, 1, -1], { radius:2 });
 * })();
 * </script><pre>
 *
 *
 * @example
 * // Display the angle value instead of the name
 * var p1 = board.create('point', [0,2]);
 * var p2 = board.create('point', [0,0]);
 * var p3 = board.create('point', [-2,0.2]);
 *
 * var a = board.create('angle', [p1, p2, p3], {
 * 	 radius: 1,
 *   name: function() {
 *   	return JXG.Math.Geometry.trueAngle(p1, p2, p3).toFixed(1) + '°';
 *   }});
 *
 * </pre><div id="JXGc813f601-8dd3-4030-9892-25c6d8671512" class="jxgbox" style="width: 300px; height: 300px;"></div>
 * <script type="text/javascript">
 *     (function() {
 *         var board = JXG.JSXGraph.initBoard('JXGc813f601-8dd3-4030-9892-25c6d8671512',
 *             {boundingbox: [-8, 8, 8,-8], axis: true, showcopyright: false, shownavigation: false});
 *
 *     var p1 = board.create('point', [0,2]);
 *     var p2 = board.create('point', [0,0]);
 *     var p3 = board.create('point', [-2,0.2]);
 *
 *     var a = board.create('angle', [p1, p2, p3], {
 *     	radius: 1,
 *       name: function() {
 *       	return JXG.Math.Geometry.trueAngle(p1, p2, p3).toFixed(1) + '°';
 *       }});
 *
 *     })();
 *
 * </script><pre>
 *
 *
 * @example
 * // Apply a transformation to an angle.
 * var t = board.create('transform', [2, 1.5], {type: 'scale'});
 * var an1 = board.create('angle', [[-4,3.9], [-3, 4], [-3, 3]]);
 * var an2 = board.create('curve', [an1, t]);
 *
 * </pre><div id="JXG4c8d9ed8-6339-11e8-9fb9-901b0e1b8723" class="jxgbox" style="width: 300px; height: 300px;"></div>
 * <script type="text/javascript">
 *     (function() {
 *         var board = JXG.JSXGraph.initBoard('JXG4c8d9ed8-6339-11e8-9fb9-901b0e1b8723',
 *             {boundingbox: [-8, 8, 8,-8], axis: true, showcopyright: false, shownavigation: false});
 *     var t = board.create('transform', [2, 1.5], {type: 'scale'});
 *     var an1 = board.create('angle', [[-4,3.9], [-3, 4], [-3, 3]]);
 *     var an2 = board.create('curve', [an1, t]);
 *
 *     })();
 *
 * </script><pre>
 *
 */
JXG.createAngle = function (board, parents, attributes) {
    var el,
        radius, attr, attrsub,
        i, points,
        type = "invalid";

    // Two lines or three points?
    if (
        parents[0].elementClass === Const.OBJECT_CLASS_LINE &&
        parents[1].elementClass === Const.OBJECT_CLASS_LINE &&
        (Type.isArray(parents[2]) || Type.isNumber(parents[2])) &&
        (Type.isArray(parents[3]) || Type.isNumber(parents[3]))
    ) {
        type = "2lines";
    } else {
        attr = {
            name: ''
        };
        points = Type.providePoints(board, parents, attr, "point");
        if (points === false) {
            throw new Error(
                "JSXGraph: Can't create angle with parent types '" +
                    typeof parents[0] +
                    "' and '" +
                    typeof parents[1] +
                    "' and '" +
                    typeof parents[2] +
                    "'."
            );
        }
        type = "3points";
    }

    attr = Type.copyAttributes(attributes, board.options, "angle");

    //  If empty, create a new name
    if (!Type.exists(attr.name) /*|| attr.name === ""*/) {
        attr.name = board.generateName({ type: Const.OBJECT_TYPE_ANGLE });
    }

    if (Type.exists(attr.radius)) {
        radius = attr.radius;
    } else {
        radius = 0;
    }

    board.suspendUpdate(); // Necessary for immediate availability of radius.
    if (type === "2lines") {
        // Angle defined by two lines
        parents.push(radius);
        el = board.create("sector", parents, attr);
        /**
         * @class
         * @ignore
         */
        el.updateDataArraySector = el.updateDataArray;

        // TODO
        /**
         * @class
         * @ignore
         */
        el.setAngle = function (val) {};
        /**
         * @class
         * @ignore
         */
        el.free = function (val) {};
    } else {
        // Angle defined by three points
        el = board.create("sector", [points[1], points[0], points[2]], attr);
        el.arc.visProp.priv = true;

        /**
         * The point defining the radius of the angle element.
         * Alias for {@link Sector#radiuspoint}.
         * @type JXG.Point
         * @name point
         * @memberOf Angle.prototype
         *
         */
        el.point = el.point2 = el.radiuspoint = points[0];

        /**
         * Helper point for angles of type 'square'.
         * @type JXG.Point
         * @name pointsquare
         * @memberOf Angle.prototype
         */
        el.pointsquare = el.point3 = el.anglepoint = points[2];

        /**
         * @ignore
         */
        el.Radius = function () {
            // Set the angle radius, also @see @link Sector#autoRadius
            var r = Type.evaluate(radius);
            if (r === "auto") {
                return el.autoRadius();
            }
            return r;
        };

        /**
         * @class
         * @ignore
         */
        el.updateDataArraySector = function () {
            var A = this.point2,
                B = this.point1,
                C = this.point3,
                r = this.Radius(),
                d = B.Dist(A),
                ar,
                phi,
                sgn = 1,
                vp_s = this.evalVisProp('selection');

            phi = Geometry.rad(A, B, C);
            if ((vp_s === "minor" && phi > Math.PI) || (vp_s === "major" && phi < Math.PI)) {
                sgn = -1;
            }

            A = A.coords.usrCoords;
            B = B.coords.usrCoords;
            C = C.coords.usrCoords;

            A = [1, B[1] + ((A[1] - B[1]) * r) / d, B[2] + ((A[2] - B[2]) * r) / d];
            C = [1, B[1] + ((C[1] - B[1]) * r) / d, B[2] + ((C[2] - B[2]) * r) / d];

            ar = Geometry.bezierArc(A, B, C, true, sgn);

            this.dataX = ar[0];
            this.dataY = ar[1];
            this.bezierDegree = 3;
        };

        /**
         * Set an angle to a prescribed value given in radians.
         * This is only possible if the third point of the angle, i.e.
         * the anglepoint is a free point.
         * Removing the constraint again is done by calling "angle.free()".
         *
         * Changing the angle requires to call the method "free()":
         *
         * <pre>
         * angle.setAngle(Math.PI / 6);
         * // ...
         * angle.free().setAngle(Math.PI / 4);
         * </pre>
         *
         * @name setAngle
         * @memberof Angle.prototype
         * @function
         * @param {Number|Function} val Number or Function which returns the size of the angle in Radians
         * @returns {Object} Pointer to the angle element..
         * @see Angle#free
         *
         * @example
         * var p1, p2, p3, c, a, s;
         *
         * p1 = board.create('point',[0,0]);
         * p2 = board.create('point',[5,0]);
         * p3 = board.create('point',[0,5]);
         *
         * c1 = board.create('circle',[p1, p2]);
         *
         * a = board.create('angle',[p2, p1, p3], {radius:3});
         *
         * a.setAngle(function() {
         *     return Math.PI / 3;
         * });
         * board.update();
         *
         * </pre><div id="JXG987c-394f-11e6-af4a-901b0e1b8723" class="jxgbox" style="width: 300px; height: 300px;"></div>
         * <script type="text/javascript">
         *     (function() {
         *         var board = JXG.JSXGraph.initBoard('JXG987c-394f-11e6-af4a-901b0e1b8723',
         *             {boundingbox: [-8, 8, 8,-8], axis: true, showcopyright: false, shownavigation: false});
         *     var p1, p2, p3, c, a, s;
         *
         *     p1 = board.create('point',[0,0]);
         *     p2 = board.create('point',[5,0]);
         *     p3 = board.create('point',[0,5]);
         *
         *     c1 = board.create('circle',[p1, p2]);
         *
         *     a = board.create('angle',[p2, p1, p3], {radius: 3});
         *
         *     a.setAngle(function() {
         *         return Math.PI / 3;
         *     });
         *     board.update();
         *
         *     })();
         *
         * </script><pre>
         *
         * @example
         * var p1, p2, p3, c, a, s;
         *
         * p1 = board.create('point',[0,0]);
         * p2 = board.create('point',[5,0]);
         * p3 = board.create('point',[0,5]);
         *
         * c1 = board.create('circle',[p1, p2]);
         *
         * a = board.create('angle',[p2, p1, p3], {radius:3});
         * s = board.create('slider',[[-2,1], [2,1], [0, Math.PI*0.5, 2*Math.PI]]);
         *
         * a.setAngle(function() {
         *     return s.Value();
         * });
         * board.update();
         *
         * </pre><div id="JXG99957b1c-394f-11e6-af4a-901b0e1b8723" class="jxgbox" style="width: 300px; height: 300px;"></div>
         * <script type="text/javascript">
         *     (function() {
         *         var board = JXG.JSXGraph.initBoard('JXG99957b1c-394f-11e6-af4a-901b0e1b8723',
         *             {boundingbox: [-8, 8, 8,-8], axis: true, showcopyright: false, shownavigation: false});
         *     var p1, p2, p3, c, a, s;
         *
         *     p1 = board.create('point',[0,0]);
         *     p2 = board.create('point',[5,0]);
         *     p3 = board.create('point',[0,5]);
         *
         *     c1 = board.create('circle',[p1, p2]);
         *
         *     a = board.create('angle',[p2, p1, p3], {radius: 3});
         *     s = board.create('slider',[[-2,1], [2,1], [0, Math.PI*0.5, 2*Math.PI]]);
         *
         *     a.setAngle(function() {
         *         return s.Value();
         *     });
         *     board.update();
         *
         *     })();
         *
         * </script><pre>
         *
         */
        el.setAngle = function (val) {
            var t1, t2,
                val2,
                p = this.anglepoint,
                q = this.radiuspoint;

            if (p.draggable()) {
                t1 = this.board.create("transform", [val, this.center], {
                    type: "rotate"
                });
                p.addTransform(q, t1);
                // Immediately apply the transformation.
                // This prevents that jumping elements can be watched.
                t1.update();
                p.moveTo(Mat.matVecMult(t1.matrix, q.coords.usrCoords));

                if (Type.isFunction(val)) {
                    /**
                     * @ignore
                     */
                    val2 = function () {
                        return Math.PI * 2 - val();
                    };
                } else {
                    /**
                     * @ignore
                     */
                    val2 = function () {
                        return Math.PI * 2 - val;
                    };
                }
                t2 = this.board.create("transform", [val2, this.center], {
                    type: "rotate"
                });
                p.coords.on("update", function () {
                    t2.update();
                    // q.moveTo(Mat.matVecMult(t2.matrix, p.coords.usrCoords));
                    q.setPositionDirectly(Const.COORDS_BY_USER, Mat.matVecMult(t2.matrix, p.coords.usrCoords));
                });

                p.setParents(q);

                this.hasFixedAngle = true;
            }
            return this;
        };

        /**
         * Frees an angle from a prescribed value. This is only relevant if the angle size has been set by
         * "setAngle()" previously. The anglepoint is set to a free point.
         * @name free
         * @function
         * @memberof Angle.prototype
         * @returns {Object} Pointer to the angle element..
         * @see Angle#setAngle
         */
        el.free = function () {
            var p = this.anglepoint;

            if (p.transformations.length > 0) {
                p.transformations.pop();
                p.isDraggable = true;
                p.parents = [];

                p.coords.off("update");
            }

            this.hasFixedAngle = false;

            return this;
        };

        el.setParents(points); // Important: This overwrites the parents order in underlying sector
    } // end '3points'

    // GEONExT compatible labels.
    if (Type.exists(el.visProp.text)) {
        el.label.setText(el.evalVisProp('text'));
    }

    el.elType = "angle";
    el.type = Const.OBJECT_TYPE_ANGLE;
    el.subs = {};

    /**
     * @class
     * @ignore
     */
    el.updateDataArraySquare = function () {
        var A, B, C,
            d1, d2, v, l1, l2,
            r = this.Radius();

        if (type === "2lines") {
            // This is necessary to update this.point1, this.point2, this.point3.
            this.updateDataArraySector();
        }

        A = this.point2;
        B = this.point1;
        C = this.point3;

        A = A.coords.usrCoords;
        B = B.coords.usrCoords;
        C = C.coords.usrCoords;

        d1 = Geometry.distance(A, B, 3);
        d2 = Geometry.distance(C, B, 3);

        // In case of type=='2lines' this is redundant, because r == d1 == d2
        A = [1, B[1] + ((A[1] - B[1]) * r) / d1, B[2] + ((A[2] - B[2]) * r) / d1];
        C = [1, B[1] + ((C[1] - B[1]) * r) / d2, B[2] + ((C[2] - B[2]) * r) / d2];

        v = Mat.crossProduct(C, B);
        l1 = [-A[1] * v[1] - A[2] * v[2], A[0] * v[1], A[0] * v[2]];
        v = Mat.crossProduct(A, B);
        l2 = [-C[1] * v[1] - C[2] * v[2], C[0] * v[1], C[0] * v[2]];

        v = Mat.crossProduct(l1, l2);
        v[1] /= v[0];
        v[2] /= v[0];

        this.dataX = [B[1], A[1], v[1], C[1], B[1]];
        this.dataY = [B[2], A[2], v[2], C[2], B[2]];

        this.bezierDegree = 1;
    };

    /**
     * @class
     * @ignore
     */
    el.updateDataArrayNone = function () {
        this.dataX = [NaN];
        this.dataY = [NaN];
        this.bezierDegree = 1;
    };

    /**
     * @class
     * @ignore
     */
    el.updateDataArray = function () {
        var type = this.evalVisProp('type'),
            deg = Geometry.trueAngle(this.point2, this.point1, this.point3),
            vp_s = this.evalVisProp('selection');

        if ((vp_s === "minor" && deg > 180.0) || (vp_s === "major" && deg < 180.0)) {
            deg = 360.0 - deg;
        }

        if (Math.abs(deg - 90.0) < this.evalVisProp('orthosensitivity') + Mat.eps) {
            type = this.evalVisProp('orthotype');
        }

        if (type === "none") {
            this.updateDataArrayNone();
            this.maxX = function() { return 0; };
        } else if (type === "square") {
            this.updateDataArraySquare();
            this.maxX = function() { return 4; };
        } else if (type === "sector") {
            this.updateDataArraySector();
            this.maxX = function() { return 6; };
        } else if (type === "sectordot") {
            this.updateDataArraySector();
            this.maxX = function() { return 6; };
            if (!this.dot.visProp.visible) {
                this.dot.setAttribute({ visible: true });
            }
        }

        if (!this.visProp.visible || (type !== "sectordot" && this.dot.visProp.visible)) {
            this.dot.setAttribute({ visible: false });
        }
    };

    attrsub = Type.copyAttributes(attributes, board.options, "angle", "dot");
    /**
     * Indicates a right angle. Invisible by default, use <tt>dot.visible: true</tt> to show.
     * Though this dot indicates a right angle, it can be visible even if the angle is not a right
     * one.
     * @type JXG.Point
     * @name dot
     * @memberOf Angle.prototype
     */
    el.dot = board.create(
        "point",
        [
            function () {
                var A, B, r, d, a2, co, si, mat, vp_s;

                if (Type.exists(el.dot) && !el.dot.visProp.visible) {
                    return [0, 0];
                }

                A = el.point2.coords.usrCoords;
                B = el.point1.coords.usrCoords;
                r = el.Radius();
                d = Geometry.distance(A, B, 3);
                a2 = Geometry.rad(el.point2, el.point1, el.point3);

                vp_s = el.evalVisProp('selection');
                if ((vp_s === "minor" && a2 > Math.PI) || (vp_s === "major" && a2 < Math.PI)) {
                    a2 = -(2 * Math.PI - a2);
                }
                a2 *= 0.5;

                co = Math.cos(a2);
                si = Math.sin(a2);

                A = [1, B[1] + ((A[1] - B[1]) * r) / d, B[2] + ((A[2] - B[2]) * r) / d];

                mat = [
                    [1, 0, 0],
                    [B[1] - 0.5 * B[1] * co + 0.5 * B[2] * si, co * 0.5, -si * 0.5],
                    [B[2] - 0.5 * B[1] * si - 0.5 * B[2] * co, si * 0.5, co * 0.5]
                ];
                return Mat.matVecMult(mat, A);
            }
        ],
        attrsub
    );

    el.dot.dump = false;
    el.subs.dot = el.dot;

    if (type === "2lines") {
        for (i = 0; i < 2; i++) {
            board.select(parents[i]).addChild(el.dot);
        }
    } else {
        for (i = 0; i < 3; i++) {
            board.select(points[i]).addChild(el.dot);
        }
    }
    board.unsuspendUpdate();

    /**
     * Returns the value of the angle.
     * @memberOf Angle.prototype
     * @name Value
     * @function
     * @param {String} [unit='length'] Unit of the returned values. Possible units are
     * <ul>
     * <li> 'radians' (default): angle value in radians
     * <li> 'degrees': angle value in degrees
     * <li> 'semicircle': angle value in radians as a multiple of &pi;, e.g. if the angle is 1.5&pi;, 1.5 will be returned.
     * <li> 'circle': angle value in radians as a multiple of 2&pi;
     * <li> 'length': length of the arc line of the angle
     * </ul>
     * It is sufficient to supply the first three characters of the unit, e.g. 'len'.
     * @returns {Number} angle value in various units.
     * @see Sector#L
     * @see Arc#Value
     * @example
     * var A, B, C, ang,
     *     r = 0.5;
     * A = board.create("point", [3, 0]);
     * B = board.create("point", [0, 0]);
     * C = board.create("point", [2, 2]);
     * ang = board.create("angle", [A, B, C], {radius: r});
     *
     * console.log(ang.Value());
     * // Output Math.PI * 0.25
     *
     * console.log(ang.Value('radian'));
     * // Output Math.PI * 0.25
     *
     * console.log(ang.Value('degree');
     * // Output 45
     *
     * console.log(ang.Value('semicircle'));
     * // Output 0.25
     *
     * console.log(ang.Value('circle'));
     * // Output 0.125
     *
     * console.log(ang.Value('length'));
     * // Output r * Math.PI * 0.25
     *
     * console.log(ang.L());
     * // Output r * Math.PI * 0.25
     *
     */
    el.Value = function(unit) {
        unit = unit || 'radians';
        if (unit === '') {
            unit = 'radians';
        }
        return el.arc.Value(unit);
    };

    // documented in GeometryElement
    /**
     * @class
     * @ignore
     */
    el.getLabelAnchor = function () {
        var vec,
            dx = 12,
            A, B, r, d, a2, co, si, mat,
            vp_s = el.evalVisProp('selection'),
            pos = this.label.evalVisProp('position'),
            l_vp = this.label ? this.label.visProp : this.visProp.label;

        // If this is uncommented, the angle label can not be dragged
        //if (Type.exists(this.label)) {
        //    this.label.relativeCoords = new Coords(Const.COORDS_BY_SCREEN, [0, 0], this.board);
        //}

        if (
            !Type.isString(pos) ||
            (pos.indexOf('right') < 0 && pos.indexOf('left') < 0)
        ) {

            if (Type.exists(this.label) && Type.exists(this.label.visProp.fontsize)) {
                dx = this.label.evalVisProp('fontsize');
            }
            dx /= this.board.unitX;

            A = el.point2.coords.usrCoords;
            B = el.point1.coords.usrCoords;
            r = el.Radius();
            d = Geometry.distance(A, B, 3);
            a2 = Geometry.rad(el.point2, el.point1, el.point3);
            if ((vp_s === "minor" && a2 > Math.PI) || (vp_s === "major" && a2 < Math.PI)) {
                a2 = -(2 * Math.PI - a2);
            }
            a2 *= 0.5;
            co = Math.cos(a2);
            si = Math.sin(a2);

            A = [1, B[1] + ((A[1] - B[1]) * r) / d, B[2] + ((A[2] - B[2]) * r) / d];

            mat = [
                [1, 0, 0],
                [B[1] - 0.5 * B[1] * co + 0.5 * B[2] * si, co * 0.5, -si * 0.5],
                [B[2] - 0.5 * B[1] * si - 0.5 * B[2] * co, si * 0.5, co * 0.5]
            ];
            vec = Mat.matVecMult(mat, A);
            vec[1] /= vec[0];
            vec[2] /= vec[0];
            vec[0] /= vec[0];

            d = Geometry.distance(vec, B, 3);
            vec = [
                vec[0],
                B[1] + ((vec[1] - B[1]) * (r + dx)) / d,
                B[2] + ((vec[2] - B[2]) * (r + dx)) / d
            ];

            l_vp.position = Geometry.calcLabelQuadrant(Geometry.rad([1, 0], [0, 0], vec));

            return new Coords(Const.COORDS_BY_USER, vec, this.board);
        } else {
            return this.getLabelPosition(pos, this.label.evalVisProp('distance'));
        }
    };

    el.methodMap = Type.deepCopy(el.methodMap, {
        setAngle: "setAngle",
        Value: "Value",
        free: "free"
    });

    return el;
};

JXG.registerElement("angle", JXG.createAngle);

/**
 * @class A non-reflex angle is the instance of an angle that is at most 180°.
 * It is defined by a center, one point that
 * defines the radius, and a third point that defines the angle of the sector.
 * @pseudo
 * @name NonReflexAngle
 * @augments Angle
 * @constructor
 * @type Sector
 * @throws {Error} If the element cannot be constructed with the given parent objects an exception is thrown.
 * @param {JXG.Point_JXG.Point_JXG.Point} p1,p2,p3 . Minor sector is a sector of a circle around p1 having measure less than or equal to
 * 180 degrees (pi radians) and starts at p2. The radius is determined by p2, the angle by p3.
 * @example
 * // Create a non-reflex angle out of three free points
 * var p1 = board.create('point', [5.0, 3.0]),
 *     p2 = board.create('point', [1.0, 0.5]),
 *     p3 = board.create('point', [1.5, 5.0]),
 *
 *     a = board.create('nonreflexangle', [p1, p2, p3], {radius: 2}),
 *     t = board.create('text', [4, 4, function() { return JXG.toFixed(a.Value(), 2); }]);
 * </pre><div class="jxgbox" id="JXGd0ab6d6b-63a7-48b2-8749-b02bb5e744f9" style="width: 300px; height: 300px;"></div>
 * <script type="text/javascript">
 * (function () {
 *   var board = JXG.JSXGraph.initBoard('JXGd0ab6d6b-63a7-48b2-8749-b02bb5e744f9', {boundingbox: [-1, 7, 7, -1], axis: true, showcopyright: false, shownavigation: false}),
 *     p1 = board.create('point', [5.0, 3.0]),
 *     p2 = board.create('point', [1.0, 0.5]),
 *     p3 = board.create('point', [1.5, 5.0]),
 *
 *     a = board.create('nonreflexangle', [p1, p2, p3], {radius: 2}),
 *     t = board.create('text', [4, 4, function() { return JXG.toFixed(a.Value(), 2); }]);
 * })();
 * </script><pre>
 */
JXG.createNonreflexAngle = function (board, parents, attributes) {
    var el;

    attributes.selection = "minor";
    attributes = Type.copyAttributes(attributes, board.options, 'nonreflexangle');
    el = JXG.createAngle(board, parents, attributes);

    // Documented in createAngle
    el.Value = function (unit) {
        var rad = Geometry.rad(this.point2, this.point1, this.point3);
        unit = unit || 'radians';
        if (unit === '') {
            unit = 'radians';
        }
        rad = (rad < Math.PI) ? rad : 2.0 * Math.PI - rad;

        return this.arc.Value(unit, rad);
    };
    return el;
};

JXG.registerElement("nonreflexangle", JXG.createNonreflexAngle);

/**
 * @class A reflex angle is the instance of an angle that is larger than 180°.
 * It is defined by a center, one point that
 * defines the radius, and a third point that defines the angle of the sector.
 * @pseudo
 * @name ReflexAngle
 * @augments Angle
 * @constructor
 * @type Sector
 * @throws {Error} If the element cannot be constructed with the given parent objects an exception is thrown.
 * @param {JXG.Point_JXG.Point_JXG.Point} p1,p2,p3 . Minor sector is a sector of a circle around p1 having measure less than or equal to
 * 180 degrees (pi radians) and starts at p2. The radius is determined by p2, the angle by p3.
 * @example
 * // Create a non-reflex angle out of three free points
 * var p1 = board.create('point', [5.0, 3.0]),
 *     p2 = board.create('point', [1.0, 0.5]),
 *     p3 = board.create('point', [1.5, 5.0]),
 *
 *     a = board.create('reflexangle', [p1, p2, p3], {radius: 2}),
 *     t = board.create('text', [4, 4, function() { return JXG.toFixed(a.Value(), 2); }]);
 * </pre><div class="jxgbox" id="JXGf2a577f2-553d-4f9f-a895-2d6d4b8c60e8" style="width: 300px; height: 300px;"></div>
 * <script type="text/javascript">
 * (function () {
 * var board = JXG.JSXGraph.initBoard('JXGf2a577f2-553d-4f9f-a895-2d6d4b8c60e8', {boundingbox: [-1, 7, 7, -1], axis: true, showcopyright: false, shownavigation: false}),
 *     p1 = board.create('point', [5.0, 3.0]),
 *     p2 = board.create('point', [1.0, 0.5]),
 *     p3 = board.create('point', [1.5, 5.0]),
 *
 *     a = board.create('reflexangle', [p1, p2, p3], {radius: 2}),
 *     t = board.create('text', [4, 4, function() { return JXG.toFixed(a.Value(), 2); }]);
 * })();
 * </script><pre>
 */
JXG.createReflexAngle = function (board, parents, attributes) {
    var el;

    attributes.selection = "major";
    attributes = Type.copyAttributes(attributes, board.options, 'reflexangle');
    el = JXG.createAngle(board, parents, attributes);

    // Documented in createAngle
    el.Value = function (unit) {
        var rad = Geometry.rad(this.point2, this.point1, this.point3);
        unit = unit || 'radians';
        if (unit === '') {
            unit = 'radians';
        }
        rad = (rad >= Math.PI) ? rad : 2.0 * Math.PI - rad;

        return this.arc.Value(unit, rad);
    };

    return el;
};

JXG.registerElement("reflexangle", JXG.createReflexAngle);
=======
/*
    Copyright 2008-2025
        Matthias Ehmann,
        Michael Gerhaeuser,
        Carsten Miller,
        Bianca Valentin,
        Alfred Wassermann,
        Peter Wilfahrt

    This file is part of JSXGraph.

    JSXGraph is free software dual licensed under the GNU LGPL or MIT License.

    You can redistribute it and/or modify it under the terms of the

      * GNU Lesser General Public License as published by
        the Free Software Foundation, either version 3 of the License, or
        (at your option) any later version
      OR
      * MIT License: https://github.com/jsxgraph/jsxgraph/blob/master/LICENSE.MIT

    JSXGraph is distributed in the hope that it will be useful,
    but WITHOUT ANY WARRANTY; without even the implied warranty of
    MERCHANTABILITY or FITNESS FOR A PARTICULAR PURPOSE.  See the
    GNU Lesser General Public License for more details.

    You should have received a copy of the GNU Lesser General Public License and
    the MIT License along with JSXGraph. If not, see <https://www.gnu.org/licenses/>
    and <https://opensource.org/licenses/MIT/>.
 */

/*global JXG: true, define: true*/
/*jslint nomen: true, plusplus: true*/

import JXG from "../jxg.js";
import Geometry from "../math/geometry.js";
import Mat from "../math/math.js";
import Statistics from "../math/statistics.js";
import Coords from "../base/coords.js";
import Const from "../base/constants.js";
import Type from "../utils/type.js";

/**
 * @class A circular sector is a subarea of the area enclosed by a circle. It is enclosed by two radii and an arc.
 * <p>
 * The sector as curve consists of two legs and an arc. The curve length is 6. That means, a point with coordinates
 * [sector.X(t), sector.Y(t)] is on
 * <ul>
 * <li> leg 1 if t is between 0 and 1,
 * <li> the arc if t is between 1 and 5,
 * <li> leg 2 if t is between 5 and 6.
 * </ul>
 * @pseudo
 * @name Sector
 * @augments JXG.Curve
 * @constructor
 * @type JXG.Curve
 * @throws {Error} If the element cannot be constructed with the given parent objects an exception is thrown.
 *
 * First possibility of input parameters are:
 * @param {JXG.Point_JXG.Point_JXG.Point} p1,p2,p3 A sector is defined by three points: The sector's center <tt>p1</tt>,
 * a second point <tt>p2</tt> defining the radius and a third point <tt>p3</tt> defining the angle of the sector. The
 * Sector is always drawn counter clockwise from <tt>p2</tt> to <tt>p3</tt>.
 * <p>
 * In this case, the sector will have an arc as sub-object.
 * <p>
 * Second possibility of input parameters are:
 * @param {JXG.Line_JXG.Line_array,number_array,number_number,function} line, line2, coords1 or direction1, coords2 or direction2, radius The sector is defined by two lines.
 * The two legs which define the sector are given by two coordinates arrays which are projected initially to the two lines or by
 * two directions (+/- 1). If the two lines are parallel, two of the defining points on different lines have to coincide.
 * This will be the center of the sector.
 * The last parameter is the radius of the sector.
 * <p>In this case, the sector will <b>not</b> have an arc as sub-object.
 *
 * @example
 * // Create a sector out of three free points
 * var p1 = board.create('point', [1.5, 5.0]),
 *     p2 = board.create('point', [1.0, 0.5]),
 *     p3 = board.create('point', [5.0, 3.0]),
 *
 *     a = board.create('sector', [p1, p2, p3]);
 * </pre><div class="jxgbox" id="JXG49f59123-f013-4681-bfd9-338b89893156" style="width: 300px; height: 300px;"></div>
 * <script type="text/javascript">
 * (function () {
 *   var board = JXG.JSXGraph.initBoard('JXG49f59123-f013-4681-bfd9-338b89893156', {boundingbox: [-1, 7, 7, -1], axis: true, showcopyright: false, shownavigation: false}),
 *     p1 = board.create('point', [1.5, 5.0]),
 *     p2 = board.create('point', [1.0, 0.5]),
 *     p3 = board.create('point', [5.0, 3.0]),
 *
 *     a = board.create('sector', [p1, p2, p3]);
 * })();
 * </script><pre>
 *
 * @example
 * // Create a sector out of two lines, two directions and a radius
 * var p1 = board.create('point', [-1, 4]),
 *  p2 = board.create('point', [4, 1]),
 *  q1 = board.create('point', [-2, -3]),
 *  q2 = board.create('point', [4,3]),
 *
 *  li1 = board.create('line', [p1,p2], {strokeColor:'black', lastArrow:true}),
 *  li2 = board.create('line', [q1,q2], {lastArrow:true}),
 *
 *  sec1 = board.create('sector', [li1, li2, [5.5, 0], [4, 3], 3]),
 *  sec2 = board.create('sector', [li1, li2, 1, -1, 4]);
 *
 * </pre><div class="jxgbox" id="JXGbb9e2809-9895-4ff1-adfa-c9c71d50aa53" style="width: 300px; height: 300px;"></div>
 * <script type="text/javascript">
 * (function () {
 *   var board = JXG.JSXGraph.initBoard('JXGbb9e2809-9895-4ff1-adfa-c9c71d50aa53', {boundingbox: [-1, 7, 7, -1], axis: true, showcopyright: false, shownavigation: false}),
 *     p1 = board.create('point', [-1, 4]),
 *     p2 = board.create('point', [4, 1]),
 *     q1 = board.create('point', [-2, -3]),
 *     q2 = board.create('point', [4,3]),
 *
 *     li1 = board.create('line', [p1,p2], {strokeColor:'black', lastArrow:true}),
 *     li2 = board.create('line', [q1,q2], {lastArrow:true}),
 *
 *     sec1 = board.create('sector', [li1, li2, [5.5, 0], [4, 3], 3]),
 *     sec2 = board.create('sector', [li1, li2, 1, -1, 4]);
 * })();
 * </script><pre>
 *
 * @example
 * var t = board.create('transform', [2, 1.5], {type: 'scale'});
 * var s1 = board.create('sector', [[-3.5,-3], [-3.5, -2], [-3.5,-4]], {
 *                 anglePoint: {visible:true}, center: {visible: true}, radiusPoint: {visible: true},
 *                 fillColor: 'yellow', strokeColor: 'black'});
 * var s2 = board.create('curve', [s1, t], {fillColor: 'yellow', strokeColor: 'black'});
 *
 * </pre><div id="JXG2e70ee14-6339-11e8-9fb9-901b0e1b8723" class="jxgbox" style="width: 300px; height: 300px;"></div>
 * <script type="text/javascript">
 *     (function() {
 *         var board = JXG.JSXGraph.initBoard('JXG2e70ee14-6339-11e8-9fb9-901b0e1b8723',
 *             {boundingbox: [-8, 8, 8,-8], axis: true, showcopyright: false, shownavigation: false});
 *     var t = board.create('transform', [2, 1.5], {type: 'scale'});
 *     var s1 = board.create('sector', [[-3.5,-3], [-3.5, -2], [-3.5,-4]], {
 *                     anglePoint: {visible:true}, center: {visible: true}, radiusPoint: {visible: true},
 *                     fillColor: 'yellow', strokeColor: 'black'});
 *     var s2 = board.create('curve', [s1, t], {fillColor: 'yellow', strokeColor: 'black'});
 *
 *     })();
 *
 * </script><pre>
 *
 * @example
 * var A = board.create('point', [3, -2]),
 *     B = board.create('point', [-2, -2]),
 *     C = board.create('point', [0, 4]);
 *
 * var angle = board.create('sector', [B, A, C], {
 *         strokeWidth: 0,
 *         arc: {
 *         	visible: true,
 *         	strokeWidth: 3,
 *           lastArrow: {size: 4},
 *           firstArrow: {size: 4}
 *         }
 *       });
 * //angle.arc.setAttribute({firstArrow: false});
 * angle.arc.setAttribute({lastArrow: false});
 *
 * </pre><div id="JXGca37b99e-1510-49fa-ac9e-efd60e956104" class="jxgbox" style="width: 300px; height: 300px;"></div>
 * <script type="text/javascript">
 *     (function() {
 *         var board = JXG.JSXGraph.initBoard('JXGca37b99e-1510-49fa-ac9e-efd60e956104',
 *             {boundingbox: [-8, 8, 8,-8], axis: true, showcopyright: false, shownavigation: false});
 *     var A = board.create('point', [3, -2]),
 *         B = board.create('point', [-2, -2]),
 *         C = board.create('point', [0, 4]);
 *
 *     var angle = board.create('sector', [B, A, C], {
 *             strokeWidth: 0,
 *             arc: {
 *             	visible: true,
 *             	strokeWidth: 3,
 *               lastArrow: {size: 4},
 *               firstArrow: {size: 4}
 *             }
 *           });
 *     //angle.arc.setAttribute({firstArrow: false});
 *     angle.arc.setAttribute({lastArrow: false});
 *
 *     })();
 *
 * </script><pre>
 *
 *
 */
JXG.createSector = function (board, parents, attributes) {
    var el,
        attr,
        i,
        eps = 1.0e-14,
        type = "invalid",
        s, v,
        attrPoints = ["center", "radiusPoint", "anglePoint"],
        points;

    // Three points?
    if (
        parents[0].elementClass === Const.OBJECT_CLASS_LINE &&
        parents[1].elementClass === Const.OBJECT_CLASS_LINE &&
        (Type.isArray(parents[2]) || Type.isNumber(parents[2])) &&
        (Type.isArray(parents[3]) || Type.isNumber(parents[3])) &&
        (Type.isNumber(parents[4]) || Type.isFunction(parents[4]) || Type.isString(parents[4]))
    ) {
        type = '2lines';
    } else {
        points = Type.providePoints(board, parents, attributes, "sector", attrPoints);
        if (points === false) {
            throw new Error(
                "JSXGraph: Can't create Sector with parent types '" +
                    typeof parents[0] +
                    "' and '" +
                    typeof parents[1] +
                    "' and '" +
                    typeof parents[2] +
                    "'."
            );
        }
        type = '3points';
    }

    attr = Type.copyAttributes(attributes, board.options, 'sector');
    // The curve length is 6: 0-1: leg 1, 1-5: arc, 5-6: leg 2
    el = board.create("curve", [[0], [0], 0, 6], attr);
    el.type = Const.OBJECT_TYPE_SECTOR;
    el.elType = 'sector';

    /**
     * Sets radius if the attribute `radius` has value 'auto'.
     * Sets a radius between 20 and 50 points, depending on the distance
     * between the center and the radius point.
     * This function is used in {@link Angle}.
     *
     * @name autoRadius
     * @memberof Sector.prototype
     * @function
     * @returns {Number} returns a radius value in user coordinates.
     * @private
     */
    el.autoRadius = function () {
        var r1 = 20 / el.board.unitX, // 20px
            r2 = Infinity,
            r3 = 50 / el.board.unitX; // 50px

        if (Type.isPoint(el.center)) {
            // This does not work for 2-lines sectors / angles
            r2 = el.center.Dist(el.point2) * 0.3333;
        }

        return Math.max(r1, Math.min(r2, r3));
    };

    if (type === '2lines') {
        /**
         * @ignore
         */
        el.Radius = function () {
            var r = Type.evaluate(parents[4]);
            if (r === 'auto') {
                return this.autoRadius();
            }
            return r;
        };

        el.line1 = board.select(parents[0]);
        el.line2 = board.select(parents[1]);

        el.line1.addChild(el);
        el.line2.addChild(el);
        el.setParents(parents);

        el.point1 = { visProp: {} };
        el.point2 = { visProp: {} };
        el.point3 = { visProp: {} };

        // Intersection point, just used locally for direction1 and  direction2
        s = Geometry.meetLineLine(el.line1.stdform, el.line2.stdform, 0, board);
        if (Geometry.distance(s.usrCoords, [0, 0, 0], 3) < eps) {
            // Parallel lines
            if (
                el.line1.point1.Dist(el.line2.point1) < eps ||
                el.line1.point1.Dist(el.line2.point2) < eps
            ) {
                s = el.line1.point1.coords;
            } else if (
                el.line1.point2.Dist(el.line2.point1) < eps ||
                el.line1.point2.Dist(el.line2.point1) < eps
            ) {
                s = el.line1.point2.coords;
            } else {
                console.log(
                    "JSXGraph warning: Can't create Sector from parallel lines with no common defining point."
                );
            }
        }

        if (Type.isArray(parents[2])) {
            /* project p1 to l1 */
            if (parents[2].length === 2) {
                parents[2] = [1].concat(parents[2]);
            }
            /*
                v = [0, el.line1.stdform[1], el.line1.stdform[2]];
                v = Mat.crossProduct(v, parents[2]);
                v = Geometry.meetLineLine(v, el.line1.stdform, 0, board);
                */
            v = Geometry.projectPointToLine(
                { coords: { usrCoords: parents[2] } },
                el.line1,
                board
            );
            v = Statistics.subtract(v.usrCoords, s.usrCoords);
            el.direction1 =
                Mat.innerProduct(v, [0, el.line1.stdform[2], -el.line1.stdform[1]], 3) >= 0
                    ? +1
                    : -1;
        } else {
            el.direction1 = parents[2] >= 0 ? 1 : -1;
        }

        if (Type.isArray(parents[3])) {
            /* project p2 to l2 */
            if (parents[3].length === 2) {
                parents[3] = [1].concat(parents[3]);
            }
            /*
                v = [0, el.line2.stdform[1], el.line2.stdform[2]];
                v = Mat.crossProduct(v, parents[3]);
                v = Geometry.meetLineLine(v, el.line2.stdform, 0, board);
                */
            v = Geometry.projectPointToLine(
                { coords: { usrCoords: parents[3] } },
                el.line2,
                board
            );
            v = Statistics.subtract(v.usrCoords, s.usrCoords);
            el.direction2 =
                Mat.innerProduct(v, [0, el.line2.stdform[2], -el.line2.stdform[1]], 3) >= 0
                    ? +1
                    : -1;
        } else {
            el.direction2 = parents[3] >= 0 ? 1 : -1;
        }

        el.methodMap = JXG.deepCopy(el.methodMap, {
            arc: "arc",
            center: "center",
            line1: "line1",
            line2: "line2"
        });

        /**
         * @class
         * @ignore
         */
        el.updateDataArray = function () {
            var r,
                l1, l2,
                eps = 1.0e-14,
                A = [0, 0, 0],
                B = [0, 0, 0],
                C = [0, 0, 0],
                ar;

            l1 = this.line1;
            l2 = this.line2;

            // Intersection point of the lines
            B = Mat.crossProduct(l1.stdform, l2.stdform);
            if (Geometry.distance(B, [0, 0, 0], 3) < eps) {
                // Parallel lines
                if (
                    l1.point1.Dist(l2.point1) < eps ||
                    l1.point1.Dist(l2.point2) < eps
                ) {
                    B = l1.point1.coords.usrCoords;
                } else if (
                    l1.point2.Dist(l2.point1) < eps ||
                    l1.point2.Dist(l2.point1) < eps
                ) {
                    B = l1.point2.coords.usrCoords;
                } else {
                }
            }

            if (Math.abs(B[0]) > eps) {
                B[1] /= B[0];
                B[2] /= B[0];
                B[0] /= B[0];
            }
            // First point
            r = this.direction1 * this.Radius();
            A = Statistics.add(B, [0, r * l1.stdform[2], -r * l1.stdform[1]]);

            // Second point
            r = this.direction2 * this.Radius();
            C = Statistics.add(B, [0, r * l2.stdform[2], -r * l2.stdform[1]]);

            this.point2.coords = new Coords(Const.COORDS_BY_USER, A, el.board);
            this.point1.coords = new Coords(Const.COORDS_BY_USER, B, el.board);
            this.point3.coords = new Coords(Const.COORDS_BY_USER, C, el.board);

            if (
                Math.abs(A[0]) < Mat.eps ||
                Math.abs(B[0]) < Mat.eps ||
                Math.abs(C[0]) < Mat.eps
            ) {
                this.dataX = [NaN];
                this.dataY = [NaN];
                return;
            }

            ar = Geometry.bezierArc(A, B, C, true, 1);

            this.dataX = ar[0];
            this.dataY = ar[1];

            this.bezierDegree = 3;
        };

        // Arc does not work yet, since point1, point2 and point3 are
        // virtual points.
        //
        // attr = Type.copyAttributes(attributes, board.options, 'arc');
        // attr = Type.copyAttributes(attr, board.options, "sector", 'arc');
        // attr.withlabel = false;
        // attr.name += "_arc";
        // // el.arc = board.create("arc", [el.point1, el.point2, el.point3], attr);
        // // The arc's radius is always the radius of sector.
        // // This is important for angles.
        // el.updateDataArray();
        // el.arc = board.create("arc", [
        //     function() {
        //         return el.point1.coords.usrCoords;
        //     }, // Center
        //     function() {
        //         var d = el.point2.coords.distance(Const.COORDS_BY_USER, el.point1.coords);
        //         if (d === 0) {
        //             return [el.point1.coords.usrCoords[1], el.point1.coords.usrCoords[2]];
        //         }
        //         return [
        //             el.point1.coords.usrCoords[1] + el.Radius() * (el.point2.coords.usrCoords[1] - el.point1.coords.usrCoords[1]) / d,
        //             el.point1.coords.usrCoords[2] + el.Radius() * (el.point2.coords.usrCoords[2] - el.point1.coords.usrCoords[2]) / d
        //         ];
        //     },
        //     function() {
        //         return el.point3.coords.usrCoords;
        //     }, // Center
        // ], attr);
        // el.addChild(el.arc);

        // end '2lines'
    } else if (type === '3points') {
        /**
         * Midpoint of the sector.
         * @memberOf Sector.prototype
         * @name point1
         * @type JXG.Point
         */
        el.point1 = points[0];

        /**
         * This point together with {@link Sector#point1} defines the radius.
         * @memberOf Sector.prototype
         * @name point2
         * @type JXG.Point
         */
        el.point2 = points[1];

        /**
         * Defines the sector's angle.
         * @memberOf Sector.prototype
         * @name point3
         * @type JXG.Point
         */
        el.point3 = points[2];

        /* Add arc as child to defining points */
        for (i = 0; i < 3; i++) {
            if (Type.exists(points[i]._is_new)) {
                el.addChild(points[i]);
                delete points[i]._is_new;
            } else {
                points[i].addChild(el);
            }
        }

        // useDirection is necessary for circumCircleSectors
        el.useDirection = attributes.usedirection; // this makes the attribute immutable
        el.setParents(points);

        /**
         * Defines the sectors orientation in case of circumCircleSectors.
         * @memberOf Sector.prototype
         * @name point4
         * @type JXG.Point
         */
        if (Type.exists(points[3])) {
            el.point4 = points[3];
            el.point4.addChild(el);
        }

        el.methodMap = JXG.deepCopy(el.methodMap, {
            arc: "arc",
            center: "center",
            radiuspoint: "radiuspoint",
            anglepoint: "anglepoint"
        });

        /**
         * @class
         * @ignore
         */
        el.updateDataArray = function () {
            var ar, det,
                p0c, p1c, p2c,
                A = this.point2,
                B = this.point1,
                C = this.point3,
                phi,
                sgn = 1,
                vp_s = this.evalVisProp('selection');

            if (!A.isReal || !B.isReal || !C.isReal) {
                this.dataX = [NaN];
                this.dataY = [NaN];
                return;
            }

            phi = Geometry.rad(A, B, C);
            if ((vp_s === "minor" && phi > Math.PI) || (vp_s === "major" && phi < Math.PI)) {
                sgn = -1;
            }

            // This is true for circumCircleSectors. In that case there is
            // a fourth parent element: [midpoint, point1, point3, point2]
            if (this.useDirection && Type.exists(this.point4)) {
                p0c = this.point2.coords.usrCoords;
                p1c = this.point4.coords.usrCoords;
                p2c = this.point3.coords.usrCoords;
                det =
                    (p0c[1] - p2c[1]) * (p0c[2] - p1c[2]) -
                    (p0c[2] - p2c[2]) * (p0c[1] - p1c[1]);

                if (det >= 0.0) {
                    C = this.point2;
                    A = this.point3;
                }
            }

            A = A.coords.usrCoords;
            B = B.coords.usrCoords;
            C = C.coords.usrCoords;

            ar = Geometry.bezierArc(A, B, C, true, sgn);

            this.dataX = ar[0];
            this.dataY = ar[1];
            this.bezierDegree = 3;
        };

        /**
         * Returns the radius of the sector.
         * @memberOf Sector.prototype
         * @name Radius
         * @function
         * @returns {Number} The distance between {@link Sector#point1} and {@link Sector#point2}.
         */
        el.Radius = function () {
            return this.point2.Dist(this.point1);
        };
    } // end '3points'

    el.center = el.point1;
    el.radiuspoint = el.point2;
    el.anglepoint = el.point3;

    attr = Type.copyAttributes(attributes, board.options, 'arc');
    attr = Type.copyAttributes(attr, board.options, "sector", 'arc');
    attr.withlabel = false;
    // Minor or major arc:
    attr.selection = el.visProp.selection;
    attr.name += "_arc";

    if (type === '2lines') {
        el.updateDataArray();
        el.arc = board.create("arc", [
            function() {
                return el.point1.coords.usrCoords;
            }, // Center
            function() {
                var d = el.point2.coords.distance(Const.COORDS_BY_USER, el.point1.coords);
                if (d === 0) {
                    return [el.point1.coords.usrCoords[1], el.point1.coords.usrCoords[2]];
                }
                return [
                    el.point1.coords.usrCoords[1] + el.Radius() * (el.point2.coords.usrCoords[1] - el.point1.coords.usrCoords[1]) / d,
                    el.point1.coords.usrCoords[2] + el.Radius() * (el.point2.coords.usrCoords[2] - el.point1.coords.usrCoords[2]) / d
                ];
            },
            function() {
                return el.point3.coords.usrCoords;
            } // Center
        ], attr);
    } else {
        // The arc's radius is always the radius of sector.
        // This is important for angles.
        el.arc = board.create("arc", [
            el.point1, // Center
            function() {
                var d = el.point2.Dist(el.point1);
                if (d === 0) {
                    return [el.point1.X(), el.point1.Y()];
                }
                return [
                    el.point1.X() + el.Radius() * (el.point2.X() - el.point1.X()) / d,
                    el.point1.Y() + el.Radius() * (el.point2.Y() - el.point1.Y()) / d
                ];
            },
            el.point3
        ], attr);
    }
    el.addChild(el.arc);

    // Default hasPoint method. Documented in geometry element
    el.hasPointCurve = function (x, y) {
        var angle,
            alpha,
            beta,
            prec,
            type,
            checkPoint = new Coords(Const.COORDS_BY_SCREEN, [x, y], this.board),
            r = this.Radius(),
            dist = this.center.coords.distance(Const.COORDS_BY_USER, checkPoint),
            has,
            vp_s = this.evalVisProp('selection');

        if (Type.isObject(this.evalVisProp('precision'))) {
            type = this.board._inputDevice;
            prec = this.evalVisProp('precision.' + type);
        } else {
            // 'inherit'
            prec = this.board.options.precision.hasPoint;
        }
        prec /= Math.min(Math.abs(this.board.unitX), Math.abs(this.board.unitY));
        has = Math.abs(dist - r) < prec;
        if (has) {
            angle = Geometry.rad(this.point2, this.center, checkPoint.usrCoords.slice(1));
            alpha = 0;
            beta = Geometry.rad(this.point2, this.center, this.point3);

            if ((vp_s === "minor" && beta > Math.PI) || (vp_s === "major" && beta < Math.PI)) {
                alpha = beta;
                beta = 2 * Math.PI;
            }

            if (angle < alpha || angle > beta) {
                has = false;
            }
        }

        return has;
    };

    /**
     * Checks whether (x,y) is within the area defined by the sector.
     * @memberOf Sector.prototype
     * @name hasPointSector
     * @function
     * @param {Number} x Coordinate in x direction, screen coordinates.
     * @param {Number} y Coordinate in y direction, screen coordinates.
     * @returns {Boolean} True if (x,y) is within the sector defined by the arc, False otherwise.
     */
    el.hasPointSector = function (x, y) {
        var angle,
            checkPoint = new Coords(Const.COORDS_BY_SCREEN, [x, y], this.board),
            r = this.Radius(),
            dist = this.point1.coords.distance(Const.COORDS_BY_USER, checkPoint),
            alpha,
            beta,
            has = dist < r,
            vp_s = this.evalVisProp('selection');

        if (has) {
            angle = Geometry.rad(this.radiuspoint, this.center, checkPoint.usrCoords.slice(1));
            alpha = 0.0;
            beta = Geometry.rad(this.radiuspoint, this.center, this.anglepoint);

            if ((vp_s === "minor" && beta > Math.PI) || (vp_s === "major" && beta < Math.PI)) {
                alpha = beta;
                beta = 2 * Math.PI;
            }
            //if (angle > Geometry.rad(this.point2, this.point1, this.point3)) {
            if (angle < alpha || angle > beta) {
                has = false;
            }
        }
        return has;
    };

    el.hasPoint = function (x, y) {
        if (
            this.evalVisProp('highlightonsector') ||
            this.evalVisProp('hasinnerpoints')
        ) {
            return this.hasPointSector(x, y);
        }

        return this.hasPointCurve(x, y);
    };

    // documented in GeometryElement
    el.getTextAnchor = function () {
        return this.point1.coords;
    };

    // documented in GeometryElement
    // this method is very similar to arc.getLabelAnchor()
    // there are some additions in the arc version though, mainly concerning
    // "major" and "minor" arcs. but maybe these methods can be merged.
    /**
     * @class
     * @ignore
     */
    el.getLabelAnchor = function () {
        var coords,
            vec, vecx, vecy,
            len,
            pos = this.label.evalVisProp('position'),
            angle = Geometry.rad(this.point2, this.point1, this.point3),
            dx = 13 / this.board.unitX,
            dy = 13 / this.board.unitY,
            p2c = this.point2.coords.usrCoords,
            pmc = this.point1.coords.usrCoords,
            bxminusax = p2c[1] - pmc[1],
            byminusay = p2c[2] - pmc[2],
            vp_s = this.evalVisProp('selection'),
            l_vp = this.label ? this.label.visProp : this.visProp.label;

        // If this is uncommented, the angle label can not be dragged
        //if (Type.exists(this.label)) {
        //    this.label.relativeCoords = new Coords(Const.COORDS_BY_SCREEN, [0, 0], this.board);
        //}

        if (
            !Type.isString(pos) ||
            (pos.indexOf('right') < 0 && pos.indexOf('left') < 0)
        ) {

            if ((vp_s === "minor" && angle > Math.PI) || (vp_s === "major" && angle < Math.PI)) {
                angle = -(2 * Math.PI - angle);
            }

            coords = new Coords(
                Const.COORDS_BY_USER,
                [
                    pmc[1] + Math.cos(angle * 0.5) * bxminusax - Math.sin(angle * 0.5) * byminusay,
                    pmc[2] + Math.sin(angle * 0.5) * bxminusax + Math.cos(angle * 0.5) * byminusay
                ],
                this.board
            );

            vecx = coords.usrCoords[1] - pmc[1];
            vecy = coords.usrCoords[2] - pmc[2];

            len = Mat.hypot(vecx, vecy);
            vecx = (vecx * (len + dx)) / len;
            vecy = (vecy * (len + dy)) / len;
            vec = [pmc[1] + vecx, pmc[2] + vecy];

            l_vp.position = Geometry.calcLabelQuadrant(Geometry.rad([1, 0], [0, 0], vec));

            return new Coords(Const.COORDS_BY_USER, vec, this.board);
        } else {
            return this.getLabelPosition(pos, this.label.evalVisProp('distance'));
        }
    };

    /**
     * Overwrite the Radius method of the sector.
     * Used in {@link GeometryElement#setAttribute}.
     * @memberOf Sector.prototype
     * @name setRadius
     * @param {Number|Function} value New radius.
     * @function
     */
    el.setRadius = function (val) {
        var res,
            e = Type.evaluate(val);

        if (val === 'auto' || e === 'auto') {
            res = 'auto';
        } else if (Type.isNumber(val)) {
            res = 'number';
        } else if (Type.isFunction(val) && !Type.isString(e)) {
            res = 'function';
        } else {
            res = 'undefined';
        }
        if (res !== 'undefined') {
            this.visProp.radius = val;
        }

        /**
         * @ignore
         */
        el.Radius = function () {
            var r = Type.evaluate(val);
            if (r === 'auto') {
                return this.autoRadius();
            }
            return r;
        };
    };

    /**
     * @deprecated
     * @ignore
     */
    el.getRadius = function () {
        JXG.deprecated("Sector.getRadius()", "Sector.Radius()");
        return this.Radius();
    };

    /**
     * Length of the sector's arc or the angle in various units, see {@link Arc#Value}.
     * @memberOf Sector.prototype
     * @name Value
     * @function
     * @param {String} unit
     * @returns {Number} The arc length or the angle value in various units.
     * @see Arc#Value
     */
    el.Value = function(unit) {
        return this.arc.Value(unit);
    };

    /**
     * Arc length.
     * @memberOf Sector.prototype
     * @name L
     * @returns {Number} Length of the sector's arc.
     * @function
     * @see Arc#L
     */
    el.L = function() {
        return this.arc.L();
    };

    /**
     * Area of the sector.
     * @memberOf Sector.prototype
     * @name Area
     * @function
     * @returns {Number} The area of the sector.
     */
    el.Area = function () {
        var r = this.Radius();

        return 0.5 * r * r * this.Value('radians');
    };

    /**
     * Sector perimeter, i.e. arc length plus 2 * radius.
     * @memberOf Sector.prototype
     * @name Perimeter
     * @function
     * @returns {Number} Perimeter of sector.
     */
    el.Perimeter = function () {
        return this.L() + 2 * this.Radius();
    };

    if (type === '3points') {
        /**
         * Moves the sector by the difference of two coordinates.
         * @memberOf Sector.prototype
         * @name setPositionDirectly
         * @function
         * @param {Number} method The type of coordinates used here. Possible values are {@link JXG.COORDS_BY_USER} and {@link JXG.COORDS_BY_SCREEN}.
         * @param {Array} coords coordinates in screen/user units
         * @param {Array} oldcoords previous coordinates in screen/user units
         * @returns {JXG.Curve} this element
         * @private
         */
        el.setPositionDirectly = function (method, coords, oldcoords) {
            var dc, t,
                c = new Coords(method, coords, this.board),
                oldc = new Coords(method, oldcoords, this.board);

            if (!el.point1.draggable() || !el.point2.draggable() || !el.point3.draggable()) {
                return this;
            }

            dc = Statistics.subtract(c.usrCoords, oldc.usrCoords);
            t = this.board.create("transform", dc.slice(1), { type: "translate" });
            t.applyOnce([el.point1, el.point2, el.point3]);

            return this;
        };
    }

    el.methodMap = JXG.deepCopy(el.methodMap, {
        radius: "Radius",
        Radius: "Radius",
        getRadius: "Radius",
        setRadius: "setRadius",
        Value: "Value",
        L: "L",
        Area: "Area",
        Perimeter: "Perimeter"
    });

    return el;
};

JXG.registerElement("sector", JXG.createSector);

/**
 * @class A sector whose arc is a circum circle arc through three points.
 * A circumcircle sector is different from a {@link Sector} mostly in the way the parent elements are interpreted.
 * At first, the circum center is determined from the three given points.
 * Then the sector is drawn from <tt>p1</tt> through
 * <tt>p2</tt> to <tt>p3</tt>.
 * @pseudo
 * @name CircumcircleSector
 * @augments Sector
 * @constructor
 * @type Sector
 * @throws {Error} If the element cannot be constructed with the given parent objects an exception is thrown.
 * @param {JXG.Point_JXG.Point_JXG.Point} p1,p2,p1 A circumcircle sector is defined by the circumcircle which is determined
 * by these three given points. The circumcircle sector is always drawn from <tt>p1</tt> through <tt>p2</tt> to <tt>p3</tt>.
 * @example
 * // Create an arc out of three free points
 * var p1 = board.create('point', [1.5, 5.0]),
 *     p2 = board.create('point', [1.0, 0.5]),
 *     p3 = board.create('point', [5.0, 3.0]),
 *
 *     a = board.create('circumcirclesector', [p1, p2, p3]);
 * </pre><div class="jxgbox" id="JXG695cf0d6-6d7a-4d4d-bfc9-34c6aa28cd04" style="width: 300px; height: 300px;"></div>
 * <script type="text/javascript">
 * (function () {
 *   var board = JXG.JSXGraph.initBoard('JXG695cf0d6-6d7a-4d4d-bfc9-34c6aa28cd04', {boundingbox: [-1, 7, 7, -1], axis: true, showcopyright: false, shownavigation: false}),
 *     p1 = board.create('point', [1.5, 5.0]),
 *     p2 = board.create('point', [1.0, 0.5]),
 *     p3 = board.create('point', [5.0, 3.0]),
 *
 *     a = board.create('circumcirclesector', [p1, p2, p3]);
 * })();
 * </script><pre>
 */
JXG.createCircumcircleSector = function (board, parents, attributes) {
    var el, mp, attr, points;

    points = Type.providePoints(board, parents, attributes, 'point');
    if (points === false) {
        throw new Error(
            "JSXGraph: Can't create circumcircle sector with parent types '" +
                typeof parents[0] +
                "' and '" +
                typeof parents[1] +
                "' and '" +
                typeof parents[2] +
                "'."
        );
    }

    mp = board.create("circumcenter", points.slice(0, 3), attr);
    mp.dump = false;

    attr = Type.copyAttributes(attributes, board.options, 'circumcirclesector');
    el = board.create("sector", [mp, points[0], points[2], points[1]], attr);

    el.elType = 'circumcirclesector';
    el.setParents(points);

    /**
     * Center of the circumcirclesector
     * @memberOf CircumcircleSector.prototype
     * @name center
     * @type Circumcenter
     */
    el.center = mp;
    el.subs = {
        center: mp
    };

    return el;
};

JXG.registerElement("circumcirclesector", JXG.createCircumcircleSector);

/**
 * @class A minor sector is a sector of a circle having measure at most
 * 180 degrees (pi radians). It is defined by a center, one point that
 * defines the radius, and a third point that defines the angle of the sector.
 * @pseudo
 * @name MinorSector
 * @augments Curve
 * @constructor
 * @type JXG.Curve
 * @throws {Error} If the element cannot be constructed with the given parent objects an exception is thrown.
 * @param {JXG.Point_JXG.Point_JXG.Point} p1,p2,p3 . Minor sector is a sector of a circle around p1 having measure less than or equal to
 * 180 degrees (pi radians) and starts at p2. The radius is determined by p2, the angle by p3.
 * @example
 * // Create sector out of three free points
 * var p1 = board.create('point', [2.0, 2.0]);
 * var p2 = board.create('point', [1.0, 0.5]);
 * var p3 = board.create('point', [3.5, 1.0]);
 *
 * var a = board.create('minorsector', [p1, p2, p3]);
 * </pre><div class="jxgbox" id="JXGaf27ddcc-265f-428f-90dd-d31ace945800" style="width: 300px; height: 300px;"></div>
 * <script type="text/javascript">
 * (function () {
 *   var board = JXG.JSXGraph.initBoard('JXGaf27ddcc-265f-428f-90dd-d31ace945800', {boundingbox: [-1, 7, 7, -1], axis: true, showcopyright: false, shownavigation: false}),
 *       p1 = board.create('point', [2.0, 2.0]),
 *       p2 = board.create('point', [1.0, 0.5]),
 *       p3 = board.create('point', [3.5, 1.0]),
 *
 *       a = board.create('minorsector', [p1, p2, p3]);
 * })();
 * </script><pre>
 *
 * @example
 * var A = board.create('point', [3, -2]),
 *     B = board.create('point', [-2, -2]),
 *     C = board.create('point', [0, 4]);
 *
 * var angle = board.create('minorsector', [B, A, C], {
 *         strokeWidth: 0,
 *         arc: {
 *         	visible: true,
 *         	strokeWidth: 3,
 *           lastArrow: {size: 4},
 *           firstArrow: {size: 4}
 *         }
 *       });
 * //angle.arc.setAttribute({firstArrow: false});
 * angle.arc.setAttribute({lastArrow: false});
 *
 *
 * </pre><div id="JXGdddf3c8f-4b0c-4268-8171-8fcd30e71f60" class="jxgbox" style="width: 300px; height: 300px;"></div>
 * <script type="text/javascript">
 *     (function() {
 *         var board = JXG.JSXGraph.initBoard('JXGdddf3c8f-4b0c-4268-8171-8fcd30e71f60',
 *             {boundingbox: [-8, 8, 8,-8], axis: true, showcopyright: false, shownavigation: false});
 *     var A = board.create('point', [3, -2]),
 *         B = board.create('point', [-2, -2]),
 *         C = board.create('point', [0, 4]);
 *
 *     var angle = board.create('minorsector', [B, A, C], {
 *             strokeWidth: 0,
 *             arc: {
 *             	visible: true,
 *             	strokeWidth: 3,
 *               lastArrow: {size: 4},
 *               firstArrow: {size: 4}
 *             }
 *           });
 *     //angle.arc.setAttribute({firstArrow: false});
 *     angle.arc.setAttribute({lastArrow: false});
 *
 *
 *     })();
 *
 * </script><pre>
 *
 */
JXG.createMinorSector = function (board, parents, attributes) {
    attributes.selection = 'minor';
    return JXG.createSector(board, parents, attributes);
};

JXG.registerElement("minorsector", JXG.createMinorSector);

/**
 * @class A major sector is a sector of a circle having measure at least
 * 180 degrees (pi radians). It is defined by a center, one point that
 * defines the radius, and a third point that defines the angle of the sector.
 * @pseudo
 * @name MajorSector
 * @augments Curve
 * @constructor
 * @type JXG.Curve
 * @throws {Error} If the element cannot be constructed with the given parent objects an exception is thrown.
 * @param {JXG.Point_JXG.Point_JXG.Point} p1,p2,p3 . Major sector is a sector of a circle around p1 having measure greater than or equal to
 * 180 degrees (pi radians) and starts at p2. The radius is determined by p2, the angle by p3.
 * @example
 * // Create an arc out of three free points
 * var p1 = board.create('point', [2.0, 2.0]);
 * var p2 = board.create('point', [1.0, 0.5]);
 * var p3 = board.create('point', [3.5, 1.0]);
 *
 * var a = board.create('majorsector', [p1, p2, p3]);
 * </pre><div class="jxgbox" id="JXG83c6561f-7561-4047-b98d-036248a00932" style="width: 300px; height: 300px;"></div>
 * <script type="text/javascript">
 * (function () {
 *   var board = JXG.JSXGraph.initBoard('JXG83c6561f-7561-4047-b98d-036248a00932', {boundingbox: [-1, 7, 7, -1], axis: true, showcopyright: false, shownavigation: false}),
 *       p1 = board.create('point', [2.0, 2.0]),
 *       p2 = board.create('point', [1.0, 0.5]),
 *       p3 = board.create('point', [3.5, 1.0]),
 *
 *       a = board.create('majorsector', [p1, p2, p3]);
 * })();
 * </script><pre>
 */
JXG.createMajorSector = function (board, parents, attributes) {
    attributes.selection = 'major';
    return JXG.createSector(board, parents, attributes);
};

JXG.registerElement("majorsector", JXG.createMajorSector);

/**
 * @class Angle sector defined by three points or two lines.
 * Visually it is just a {@link Sector}
 * element with a radius not defined by the parent elements but by an attribute <tt>radius</tt>. As opposed to the sector,
 * an angle has two angle points and no radius point.
 * Sector is displayed if type=="sector".
 * If type=="square", instead of a sector a parallelogram is displayed.
 * In case of type=="auto", a square is displayed if the angle is near orthogonal. The precision
 * to decide if an angle is orthogonal is determined by the attribute
 * {@link Angle#orthoSensitivity}.
 * <p>
 * If no name is provided the angle label is automatically set to a lower greek letter. If no label should be displayed use
 * the attribute <tt>withLabel:false</tt> or set the name attribute to the empty string.
 *
 * @pseudo
 * @name Angle
 * @augments Sector
 * @constructor
 * @type Sector
 * @throws {Error} If the element cannot be constructed with the given parent objects an exception is thrown.
 * First possibility of input parameters are:
 * @param {JXG.Point_JXG.Point_JXG.Point} p1,p2,p1 An angle is always drawn counterclockwise from <tt>p1</tt> to
 * <tt>p3</tt> around <tt>p2</tt>.
 *
 * Second possibility of input parameters are:
 * @param {JXG.Line_JXG.Line_array|number_array|number} line, line2, coords1 or direction1, coords2 or direction2, radius The angle is defined by two lines.
 * The two legs which define the angle are given by two coordinate arrays.
 * The points given by these coordinate arrays are projected initially (i.e. only once) onto the two lines.
 * The other possibility is to supply directions (+/- 1).
 *
 * @example
 * // Create an angle out of three free points
 * var p1 = board.create('point', [5.0, 3.0]),
 *     p2 = board.create('point', [1.0, 0.5]),
 *     p3 = board.create('point', [1.5, 5.0]),
 *
 *     a = board.create('angle', [p1, p2, p3]),
 *     t = board.create('text', [4, 4, function() { return JXG.toFixed(a.Value(), 2); }]);
 * </pre><div class="jxgbox" id="JXGa34151f9-bb26-480a-8d6e-9b8cbf789ae5" style="width: 300px; height: 300px;"></div>
 * <script type="text/javascript">
 * (function () {
 *   var board = JXG.JSXGraph.initBoard('JXGa34151f9-bb26-480a-8d6e-9b8cbf789ae5', {boundingbox: [-1, 7, 7, -1], axis: true, showcopyright: false, shownavigation: false}),
 *     p1 = board.create('point', [5.0, 3.0]),
 *     p2 = board.create('point', [1.0, 0.5]),
 *     p3 = board.create('point', [1.5, 5.0]),
 *
 *     a = board.create('angle', [p1, p2, p3]),
 *     t = board.create('text', [4, 4, function() { return JXG.toFixed(a.Value(), 2); }]);
 * })();
 * </script><pre>
 *
 * @example
 * // Create an angle out of two lines and two directions
 * var p1 = board.create('point', [-1, 4]),
 *  p2 = board.create('point', [4, 1]),
 *  q1 = board.create('point', [-2, -3]),
 *  q2 = board.create('point', [4,3]),
 *
 *  li1 = board.create('line', [p1,p2], {strokeColor:'black', lastArrow:true}),
 *  li2 = board.create('line', [q1,q2], {lastArrow:true}),
 *
 *  a1 = board.create('angle', [li1, li2, [5.5, 0], [4, 3]], { radius:1 }),
 *  a2 = board.create('angle', [li1, li2, 1, -1], { radius:2 });
 *
 *
 * </pre><div class="jxgbox" id="JXG3a667ddd-63dc-4594-b5f1-afac969b371f" style="width: 300px; height: 300px;"></div>
 * <script type="text/javascript">
 * (function () {
 *   var board = JXG.JSXGraph.initBoard('JXG3a667ddd-63dc-4594-b5f1-afac969b371f', {boundingbox: [-1, 7, 7, -1], axis: true, showcopyright: false, shownavigation: false}),
 *     p1 = board.create('point', [-1, 4]),
 *     p2 = board.create('point', [4, 1]),
 *     q1 = board.create('point', [-2, -3]),
 *     q2 = board.create('point', [4,3]),
 *
 *     li1 = board.create('line', [p1,p2], {strokeColor:'black', lastArrow:true}),
 *     li2 = board.create('line', [q1,q2], {lastArrow:true}),
 *
 *     a1 = board.create('angle', [li1, li2, [5.5, 0], [4, 3]], { radius:1 }),
 *     a2 = board.create('angle', [li1, li2, 1, -1], { radius:2 });
 * })();
 * </script><pre>
 *
 *
 * @example
 * // Display the angle value instead of the name
 * var p1 = board.create('point', [0,2]);
 * var p2 = board.create('point', [0,0]);
 * var p3 = board.create('point', [-2,0.2]);
 *
 * var a = board.create('angle', [p1, p2, p3], {
 * 	 radius: 1,
 *   name: function() {
 *   	return JXG.Math.Geometry.trueAngle(p1, p2, p3).toFixed(1) + '°';
 *   }});
 *
 * </pre><div id="JXGc813f601-8dd3-4030-9892-25c6d8671512" class="jxgbox" style="width: 300px; height: 300px;"></div>
 * <script type="text/javascript">
 *     (function() {
 *         var board = JXG.JSXGraph.initBoard('JXGc813f601-8dd3-4030-9892-25c6d8671512',
 *             {boundingbox: [-8, 8, 8,-8], axis: true, showcopyright: false, shownavigation: false});
 *
 *     var p1 = board.create('point', [0,2]);
 *     var p2 = board.create('point', [0,0]);
 *     var p3 = board.create('point', [-2,0.2]);
 *
 *     var a = board.create('angle', [p1, p2, p3], {
 *     	radius: 1,
 *       name: function() {
 *       	return JXG.Math.Geometry.trueAngle(p1, p2, p3).toFixed(1) + '°';
 *       }});
 *
 *     })();
 *
 * </script><pre>
 *
 *
 * @example
 * // Apply a transformation to an angle.
 * var t = board.create('transform', [2, 1.5], {type: 'scale'});
 * var an1 = board.create('angle', [[-4,3.9], [-3, 4], [-3, 3]]);
 * var an2 = board.create('curve', [an1, t]);
 *
 * </pre><div id="JXG4c8d9ed8-6339-11e8-9fb9-901b0e1b8723" class="jxgbox" style="width: 300px; height: 300px;"></div>
 * <script type="text/javascript">
 *     (function() {
 *         var board = JXG.JSXGraph.initBoard('JXG4c8d9ed8-6339-11e8-9fb9-901b0e1b8723',
 *             {boundingbox: [-8, 8, 8,-8], axis: true, showcopyright: false, shownavigation: false});
 *     var t = board.create('transform', [2, 1.5], {type: 'scale'});
 *     var an1 = board.create('angle', [[-4,3.9], [-3, 4], [-3, 3]]);
 *     var an2 = board.create('curve', [an1, t]);
 *
 *     })();
 *
 * </script><pre>
 *
 */
JXG.createAngle = function (board, parents, attributes) {
    var el,
        radius, attr, attrsub,
        i, points,
        type = 'invalid';

    // Two lines or three points?
    if (
        parents[0].elementClass === Const.OBJECT_CLASS_LINE &&
        parents[1].elementClass === Const.OBJECT_CLASS_LINE &&
        (Type.isArray(parents[2]) || Type.isNumber(parents[2])) &&
        (Type.isArray(parents[3]) || Type.isNumber(parents[3]))
    ) {
        type = '2lines';
    } else {
        attr = {
            name: ''
        };
        points = Type.providePoints(board, parents, attr, 'point');
        if (points === false) {
            throw new Error(
                "JSXGraph: Can't create angle with parent types '" +
                    typeof parents[0] +
                    "' and '" +
                    typeof parents[1] +
                    "' and '" +
                    typeof parents[2] +
                    "'."
            );
        }
        type = '3points';
    }

    attr = Type.copyAttributes(attributes, board.options, 'angle');

    //  If empty, create a new name
    if (!Type.exists(attr.name) /*|| attr.name === ""*/) {
        attr.name = board.generateName({ type: Const.OBJECT_TYPE_ANGLE });
    }

    if (Type.exists(attr.radius)) {
        radius = attr.radius;
    } else {
        radius = 0;
    }

    board.suspendUpdate(); // Necessary for immediate availability of radius.
    if (type === '2lines') {
        // Angle defined by two lines
        parents.push(radius);
        el = board.create("sector", parents, attr);
        /**
         * @class
         * @ignore
         */
        el.updateDataArraySector = el.updateDataArray;

        // TODO
        /**
         * @class
         * @ignore
         */
        el.setAngle = function (val) {};
        /**
         * @class
         * @ignore
         */
        el.free = function (val) {};
    } else {
        // Angle defined by three points
        el = board.create("sector", [points[1], points[0], points[2]], attr);
        el.arc.visProp.priv = true;

        /**
         * The point defining the radius of the angle element.
         * Alias for {@link Sector#radiuspoint}.
         * @type JXG.Point
         * @name point
         * @memberOf Angle.prototype
         *
         */
        el.point = el.point2 = el.radiuspoint = points[0];

        /**
         * Helper point for angles of type 'square'.
         * @type JXG.Point
         * @name pointsquare
         * @memberOf Angle.prototype
         */
        el.pointsquare = el.point3 = el.anglepoint = points[2];

        /**
         * @ignore
         */
        el.Radius = function () {
            // Set the angle radius, also @see @link Sector#autoRadius
            var r = Type.evaluate(radius);
            if (r === 'auto') {
                return el.autoRadius();
            }
            return r;
        };

        /**
         * @class
         * @ignore
         */
        el.updateDataArraySector = function () {
            var A = this.point2,
                B = this.point1,
                C = this.point3,
                r = this.Radius(),
                d = B.Dist(A),
                ar,
                phi,
                sgn = 1,
                vp_s = this.evalVisProp('selection');

            phi = Geometry.rad(A, B, C);
            if ((vp_s === "minor" && phi > Math.PI) || (vp_s === "major" && phi < Math.PI)) {
                sgn = -1;
            }

            A = A.coords.usrCoords;
            B = B.coords.usrCoords;
            C = C.coords.usrCoords;

            A = [1, B[1] + ((A[1] - B[1]) * r) / d, B[2] + ((A[2] - B[2]) * r) / d];
            C = [1, B[1] + ((C[1] - B[1]) * r) / d, B[2] + ((C[2] - B[2]) * r) / d];

            ar = Geometry.bezierArc(A, B, C, true, sgn);

            this.dataX = ar[0];
            this.dataY = ar[1];
            this.bezierDegree = 3;
        };

        /**
         * Set an angle to a prescribed value given in radians.
         * This is only possible if the third point of the angle, i.e.
         * the anglepoint is a free point.
         * Removing the constraint again is done by calling "angle.free()".
         *
         * Changing the angle requires to call the method "free()":
         *
         * <pre>
         * angle.setAngle(Math.PI / 6);
         * // ...
         * angle.free().setAngle(Math.PI / 4);
         * </pre>
         *
         * @name setAngle
         * @memberof Angle.prototype
         * @function
         * @param {Number|Function} val Number or Function which returns the size of the angle in Radians
         * @returns {Object} Pointer to the angle element..
         * @see Angle#free
         *
         * @example
         * var p1, p2, p3, c, a, s;
         *
         * p1 = board.create('point',[0,0]);
         * p2 = board.create('point',[5,0]);
         * p3 = board.create('point',[0,5]);
         *
         * c1 = board.create('circle',[p1, p2]);
         *
         * a = board.create('angle',[p2, p1, p3], {radius:3});
         *
         * a.setAngle(function() {
         *     return Math.PI / 3;
         * });
         * board.update();
         *
         * </pre><div id="JXG987c-394f-11e6-af4a-901b0e1b8723" class="jxgbox" style="width: 300px; height: 300px;"></div>
         * <script type="text/javascript">
         *     (function() {
         *         var board = JXG.JSXGraph.initBoard('JXG987c-394f-11e6-af4a-901b0e1b8723',
         *             {boundingbox: [-8, 8, 8,-8], axis: true, showcopyright: false, shownavigation: false});
         *     var p1, p2, p3, c, a, s;
         *
         *     p1 = board.create('point',[0,0]);
         *     p2 = board.create('point',[5,0]);
         *     p3 = board.create('point',[0,5]);
         *
         *     c1 = board.create('circle',[p1, p2]);
         *
         *     a = board.create('angle',[p2, p1, p3], {radius: 3});
         *
         *     a.setAngle(function() {
         *         return Math.PI / 3;
         *     });
         *     board.update();
         *
         *     })();
         *
         * </script><pre>
         *
         * @example
         * var p1, p2, p3, c, a, s;
         *
         * p1 = board.create('point',[0,0]);
         * p2 = board.create('point',[5,0]);
         * p3 = board.create('point',[0,5]);
         *
         * c1 = board.create('circle',[p1, p2]);
         *
         * a = board.create('angle',[p2, p1, p3], {radius:3});
         * s = board.create('slider',[[-2,1], [2,1], [0, Math.PI*0.5, 2*Math.PI]]);
         *
         * a.setAngle(function() {
         *     return s.Value();
         * });
         * board.update();
         *
         * </pre><div id="JXG99957b1c-394f-11e6-af4a-901b0e1b8723" class="jxgbox" style="width: 300px; height: 300px;"></div>
         * <script type="text/javascript">
         *     (function() {
         *         var board = JXG.JSXGraph.initBoard('JXG99957b1c-394f-11e6-af4a-901b0e1b8723',
         *             {boundingbox: [-8, 8, 8,-8], axis: true, showcopyright: false, shownavigation: false});
         *     var p1, p2, p3, c, a, s;
         *
         *     p1 = board.create('point',[0,0]);
         *     p2 = board.create('point',[5,0]);
         *     p3 = board.create('point',[0,5]);
         *
         *     c1 = board.create('circle',[p1, p2]);
         *
         *     a = board.create('angle',[p2, p1, p3], {radius: 3});
         *     s = board.create('slider',[[-2,1], [2,1], [0, Math.PI*0.5, 2*Math.PI]]);
         *
         *     a.setAngle(function() {
         *         return s.Value();
         *     });
         *     board.update();
         *
         *     })();
         *
         * </script><pre>
         *
         */
        el.setAngle = function (val) {
            var t1, t2,
                val2,
                p = this.anglepoint,
                q = this.radiuspoint;

            if (p.draggable()) {
                t1 = this.board.create("transform", [val, this.center], {
                    type: "rotate"
                });
                p.addTransform(q, t1);
                // Immediately apply the transformation.
                // This prevents that jumping elements can be watched.
                t1.update();
                p.moveTo(Mat.matVecMult(t1.matrix, q.coords.usrCoords));

                if (Type.isFunction(val)) {
                    /**
                     * @ignore
                     */
                    val2 = function () {
                        return Math.PI * 2 - val();
                    };
                } else {
                    /**
                     * @ignore
                     */
                    val2 = function () {
                        return Math.PI * 2 - val;
                    };
                }
                t2 = this.board.create("transform", [val2, this.center], {
                    type: "rotate"
                });
                p.coords.on("update", function () {
                    t2.update();
                    // q.moveTo(Mat.matVecMult(t2.matrix, p.coords.usrCoords));
                    q.setPositionDirectly(Const.COORDS_BY_USER, Mat.matVecMult(t2.matrix, p.coords.usrCoords));
                });

                p.setParents(q);

                this.hasFixedAngle = true;
            }
            return this;
        };

        /**
         * Frees an angle from a prescribed value. This is only relevant if the angle size has been set by
         * "setAngle()" previously. The anglepoint is set to a free point.
         * @name free
         * @function
         * @memberof Angle.prototype
         * @returns {Object} Pointer to the angle element..
         * @see Angle#setAngle
         */
        el.free = function () {
            var p = this.anglepoint;

            if (p.transformations.length > 0) {
                p.transformations.pop();
                p.isDraggable = true;
                p.parents = [];

                p.coords.off('update');
            }

            this.hasFixedAngle = false;

            return this;
        };

        el.setParents(points); // Important: This overwrites the parents order in underlying sector
    } // end '3points'

    // GEONExT compatible labels.
    if (Type.exists(el.visProp.text)) {
        el.label.setText(el.evalVisProp('text'));
    }

    el.elType = 'angle';
    el.type = Const.OBJECT_TYPE_ANGLE;
    el.subs = {};

    /**
     * @class
     * @ignore
     */
    el.updateDataArraySquare = function () {
        var A, B, C,
            d1, d2, v, l1, l2,
            r = this.Radius();

        if (type === '2lines') {
            // This is necessary to update this.point1, this.point2, this.point3.
            this.updateDataArraySector();
        }

        A = this.point2;
        B = this.point1;
        C = this.point3;

        A = A.coords.usrCoords;
        B = B.coords.usrCoords;
        C = C.coords.usrCoords;

        d1 = Geometry.distance(A, B, 3);
        d2 = Geometry.distance(C, B, 3);

        // In case of type=='2lines' this is redundant, because r == d1 == d2
        A = [1, B[1] + ((A[1] - B[1]) * r) / d1, B[2] + ((A[2] - B[2]) * r) / d1];
        C = [1, B[1] + ((C[1] - B[1]) * r) / d2, B[2] + ((C[2] - B[2]) * r) / d2];

        v = Mat.crossProduct(C, B);
        l1 = [-A[1] * v[1] - A[2] * v[2], A[0] * v[1], A[0] * v[2]];
        v = Mat.crossProduct(A, B);
        l2 = [-C[1] * v[1] - C[2] * v[2], C[0] * v[1], C[0] * v[2]];

        v = Mat.crossProduct(l1, l2);
        v[1] /= v[0];
        v[2] /= v[0];

        this.dataX = [B[1], A[1], v[1], C[1], B[1]];
        this.dataY = [B[2], A[2], v[2], C[2], B[2]];

        this.bezierDegree = 1;
    };

    /**
     * @class
     * @ignore
     */
    el.updateDataArrayNone = function () {
        this.dataX = [NaN];
        this.dataY = [NaN];
        this.bezierDegree = 1;
    };

    /**
     * @class
     * @ignore
     */
    el.updateDataArray = function () {
        var type = this.evalVisProp('type'),
            deg = Geometry.trueAngle(this.point2, this.point1, this.point3),
            vp_s = this.evalVisProp('selection');

        if ((vp_s === "minor" && deg > 180.0) || (vp_s === "major" && deg < 180.0)) {
            deg = 360.0 - deg;
        }

        if (Math.abs(deg - 90.0) < this.evalVisProp('orthosensitivity') + Mat.eps) {
            type = this.evalVisProp('orthotype');
        }

        if (type === 'none') {
            this.updateDataArrayNone();
            this.maxX = function() { return 0; };
        } else if (type === 'square') {
            this.updateDataArraySquare();
            this.maxX = function() { return 4; };
        } else if (type === 'sector') {
            this.updateDataArraySector();
            this.maxX = function() { return 6; };
        } else if (type === 'sectordot') {
            this.updateDataArraySector();
            this.maxX = function() { return 6; };
            if (!this.dot.visProp.visible) {
                this.dot.setAttribute({ visible: true });
            }
        }

        if (!this.visProp.visible || (type !== "sectordot" && this.dot.visProp.visible)) {
            this.dot.setAttribute({ visible: false });
        }
    };

    attrsub = Type.copyAttributes(attributes, board.options, "angle", 'dot');
    /**
     * Indicates a right angle. Invisible by default, use <tt>dot.visible: true</tt> to show.
     * Though this dot indicates a right angle, it can be visible even if the angle is not a right
     * one.
     * @type JXG.Point
     * @name dot
     * @memberOf Angle.prototype
     */
    el.dot = board.create(
        "point",
        [
            function () {
                var A, B, r, d, a2, co, si, mat, vp_s;

                if (Type.exists(el.dot) && !el.dot.visProp.visible) {
                    return [0, 0];
                }

                A = el.point2.coords.usrCoords;
                B = el.point1.coords.usrCoords;
                r = el.Radius();
                d = Geometry.distance(A, B, 3);
                a2 = Geometry.rad(el.point2, el.point1, el.point3);

                vp_s = el.evalVisProp('selection');
                if ((vp_s === "minor" && a2 > Math.PI) || (vp_s === "major" && a2 < Math.PI)) {
                    a2 = -(2 * Math.PI - a2);
                }
                a2 *= 0.5;

                co = Math.cos(a2);
                si = Math.sin(a2);

                A = [1, B[1] + ((A[1] - B[1]) * r) / d, B[2] + ((A[2] - B[2]) * r) / d];

                mat = [
                    [1, 0, 0],
                    [B[1] - 0.5 * B[1] * co + 0.5 * B[2] * si, co * 0.5, -si * 0.5],
                    [B[2] - 0.5 * B[1] * si - 0.5 * B[2] * co, si * 0.5, co * 0.5]
                ];
                return Mat.matVecMult(mat, A);
            }
        ],
        attrsub
    );

    el.dot.dump = false;
    el.subs.dot = el.dot;

    if (type === '2lines') {
        for (i = 0; i < 2; i++) {
            board.select(parents[i]).addChild(el.dot);
        }
    } else {
        for (i = 0; i < 3; i++) {
            board.select(points[i]).addChild(el.dot);
        }
    }
    board.unsuspendUpdate();

    /**
     * Returns the value of the angle.
     * @memberOf Angle.prototype
     * @name Value
     * @function
     * @param {String} [unit='length'] Unit of the returned values. Possible units are
     * <ul>
     * <li> 'radians' (default): angle value in radians
     * <li> 'degrees': angle value in degrees
     * <li> 'semicircle': angle value in radians as a multiple of &pi;, e.g. if the angle is 1.5&pi;, 1.5 will be returned.
     * <li> 'circle': angle value in radians as a multiple of 2&pi;
     * <li> 'length': length of the arc line of the angle
     * </ul>
     * It is sufficient to supply the first three characters of the unit, e.g. 'len'.
     * @returns {Number} angle value in various units.
     * @see Sector#L
     * @see Arc#Value
     * @example
     * var A, B, C, ang,
     *     r = 0.5;
     * A = board.create("point", [3, 0]);
     * B = board.create("point", [0, 0]);
     * C = board.create("point", [2, 2]);
     * ang = board.create("angle", [A, B, C], {radius: r});
     *
     * console.log(ang.Value());
     * // Output Math.PI * 0.25
     *
     * console.log(ang.Value('radian'));
     * // Output Math.PI * 0.25
     *
     * console.log(ang.Value('degree');
     * // Output 45
     *
     * console.log(ang.Value('semicircle'));
     * // Output 0.25
     *
     * console.log(ang.Value('circle'));
     * // Output 0.125
     *
     * console.log(ang.Value('length'));
     * // Output r * Math.PI * 0.25
     *
     * console.log(ang.L());
     * // Output r * Math.PI * 0.25
     *
     */
    el.Value = function(unit) {
        unit = unit || 'radians';
        if (unit === '') {
            unit = 'radians';
        }
        return el.arc.Value(unit);
    };


    // documented in GeometryElement
    /**
     * @class
     * @ignore
     */
    el.getLabelAnchor = function () {
        var vec,
            dx = 12,
            A, B, r, d, a2, co, si, mat,
            vp_s = el.evalVisProp('selection'),
            l_vp = this.label ? this.label.visProp : this.visProp.label,
            pos = (this.label) ?
                    this.label.evalVisProp('position') : this.evalVisProp('label.position');

        // If this is uncommented, the angle label can not be dragged
        //if (Type.exists(this.label)) {
        //    this.label.relativeCoords = new Coords(Const.COORDS_BY_SCREEN, [0, 0], this.board);
        //}

        if (
            !Type.isString(pos) ||
            (pos.indexOf('right') < 0 && pos.indexOf('left') < 0)
        ) {

            if (Type.exists(this.label) && Type.exists(this.label.visProp.fontsize)) {
                dx = this.label.evalVisProp('fontsize');
            }
            dx /= this.board.unitX;

            A = el.point2.coords.usrCoords;
            B = el.point1.coords.usrCoords;
            r = el.Radius();
            d = Geometry.distance(A, B, 3);
            a2 = Geometry.rad(el.point2, el.point1, el.point3);
            if ((vp_s === "minor" && a2 > Math.PI) || (vp_s === "major" && a2 < Math.PI)) {
                a2 = -(2 * Math.PI - a2);
            }
            a2 *= 0.5;
            co = Math.cos(a2);
            si = Math.sin(a2);

            A = [1, B[1] + ((A[1] - B[1]) * r) / d, B[2] + ((A[2] - B[2]) * r) / d];

            mat = [
                [1, 0, 0],
                [B[1] - 0.5 * B[1] * co + 0.5 * B[2] * si, co * 0.5, -si * 0.5],
                [B[2] - 0.5 * B[1] * si - 0.5 * B[2] * co, si * 0.5, co * 0.5]
            ];
            vec = Mat.matVecMult(mat, A);
            vec[1] /= vec[0];
            vec[2] /= vec[0];
            vec[0] /= vec[0];

            d = Geometry.distance(vec, B, 3);
            vec = [
                vec[0],
                B[1] + ((vec[1] - B[1]) * (r + dx)) / d,
                B[2] + ((vec[2] - B[2]) * (r + dx)) / d
            ];

            l_vp.position = Geometry.calcLabelQuadrant(Geometry.rad([1, 0], [0, 0], vec));

            return new Coords(Const.COORDS_BY_USER, vec, this.board);
        } else {
            return this.getLabelPosition(pos, this.label.evalVisProp('distance'));
        }
    };

    el.methodMap = Type.deepCopy(el.methodMap, {
        setAngle: "setAngle",
        Value: "Value",
        free: "free"
    });

    return el;
};

JXG.registerElement("angle", JXG.createAngle);

/**
 * @class A non-reflex angle is the instance of an angle that is at most 180°.
 * It is defined by a center, one point that
 * defines the radius, and a third point that defines the angle of the sector.
 * @pseudo
 * @name NonReflexAngle
 * @augments Angle
 * @constructor
 * @type Sector
 * @throws {Error} If the element cannot be constructed with the given parent objects an exception is thrown.
 * @param {JXG.Point_JXG.Point_JXG.Point} p1,p2,p3 . Minor sector is a sector of a circle around p1 having measure less than or equal to
 * 180 degrees (pi radians) and starts at p2. The radius is determined by p2, the angle by p3.
 * @example
 * // Create a non-reflex angle out of three free points
 * var p1 = board.create('point', [5.0, 3.0]),
 *     p2 = board.create('point', [1.0, 0.5]),
 *     p3 = board.create('point', [1.5, 5.0]),
 *
 *     a = board.create('nonreflexangle', [p1, p2, p3], {radius: 2}),
 *     t = board.create('text', [4, 4, function() { return JXG.toFixed(a.Value(), 2); }]);
 * </pre><div class="jxgbox" id="JXGd0ab6d6b-63a7-48b2-8749-b02bb5e744f9" style="width: 300px; height: 300px;"></div>
 * <script type="text/javascript">
 * (function () {
 *   var board = JXG.JSXGraph.initBoard('JXGd0ab6d6b-63a7-48b2-8749-b02bb5e744f9', {boundingbox: [-1, 7, 7, -1], axis: true, showcopyright: false, shownavigation: false}),
 *     p1 = board.create('point', [5.0, 3.0]),
 *     p2 = board.create('point', [1.0, 0.5]),
 *     p3 = board.create('point', [1.5, 5.0]),
 *
 *     a = board.create('nonreflexangle', [p1, p2, p3], {radius: 2}),
 *     t = board.create('text', [4, 4, function() { return JXG.toFixed(a.Value(), 2); }]);
 * })();
 * </script><pre>
 */
JXG.createNonreflexAngle = function (board, parents, attributes) {
    var el;

    attributes.selection = 'minor';
    attributes = Type.copyAttributes(attributes, board.options, 'nonreflexangle');
    el = JXG.createAngle(board, parents, attributes);

    // Documented in createAngle
    el.Value = function (unit) {
        var rad = Geometry.rad(this.point2, this.point1, this.point3);
        unit = unit || 'radians';
        if (unit === '') {
            unit = 'radians';
        }
        rad = (rad < Math.PI) ? rad : 2.0 * Math.PI - rad;

        return this.arc.Value(unit, rad);
    };
    return el;
};

JXG.registerElement("nonreflexangle", JXG.createNonreflexAngle);

/**
 * @class A reflex angle is the instance of an angle that is larger than 180°.
 * It is defined by a center, one point that
 * defines the radius, and a third point that defines the angle of the sector.
 * @pseudo
 * @name ReflexAngle
 * @augments Angle
 * @constructor
 * @type Sector
 * @throws {Error} If the element cannot be constructed with the given parent objects an exception is thrown.
 * @param {JXG.Point_JXG.Point_JXG.Point} p1,p2,p3 . Minor sector is a sector of a circle around p1 having measure less than or equal to
 * 180 degrees (pi radians) and starts at p2. The radius is determined by p2, the angle by p3.
 * @example
 * // Create a non-reflex angle out of three free points
 * var p1 = board.create('point', [5.0, 3.0]),
 *     p2 = board.create('point', [1.0, 0.5]),
 *     p3 = board.create('point', [1.5, 5.0]),
 *
 *     a = board.create('reflexangle', [p1, p2, p3], {radius: 2}),
 *     t = board.create('text', [4, 4, function() { return JXG.toFixed(a.Value(), 2); }]);
 * </pre><div class="jxgbox" id="JXGf2a577f2-553d-4f9f-a895-2d6d4b8c60e8" style="width: 300px; height: 300px;"></div>
 * <script type="text/javascript">
 * (function () {
 * var board = JXG.JSXGraph.initBoard('JXGf2a577f2-553d-4f9f-a895-2d6d4b8c60e8', {boundingbox: [-1, 7, 7, -1], axis: true, showcopyright: false, shownavigation: false}),
 *     p1 = board.create('point', [5.0, 3.0]),
 *     p2 = board.create('point', [1.0, 0.5]),
 *     p3 = board.create('point', [1.5, 5.0]),
 *
 *     a = board.create('reflexangle', [p1, p2, p3], {radius: 2}),
 *     t = board.create('text', [4, 4, function() { return JXG.toFixed(a.Value(), 2); }]);
 * })();
 * </script><pre>
 */
JXG.createReflexAngle = function (board, parents, attributes) {
    var el;

    attributes.selection = 'major';
    attributes = Type.copyAttributes(attributes, board.options, 'reflexangle');
    el = JXG.createAngle(board, parents, attributes);

    // Documented in createAngle
    el.Value = function (unit) {
        var rad = Geometry.rad(this.point2, this.point1, this.point3);
        unit = unit || 'radians';
        if (unit === '') {
            unit = 'radians';
        }
        rad = (rad >= Math.PI) ? rad : 2.0 * Math.PI - rad;

        return this.arc.Value(unit, rad);
    };

    return el;
};

JXG.registerElement("reflexangle", JXG.createReflexAngle);
>>>>>>> 76575604
<|MERGE_RESOLUTION|>--- conflicted
+++ resolved
@@ -1,4 +1,3 @@
-<<<<<<< HEAD
 /*
     Copyright 2008-2025
         Matthias Ehmann,
@@ -206,7 +205,7 @@
         (Type.isArray(parents[3]) || Type.isNumber(parents[3])) &&
         (Type.isNumber(parents[4]) || Type.isFunction(parents[4]) || Type.isString(parents[4]))
     ) {
-        type = "2lines";
+        type = '2lines';
     } else {
         points = Type.providePoints(board, parents, attributes, "sector", attrPoints);
         if (points === false) {
@@ -220,14 +219,14 @@
                     "'."
             );
         }
-        type = "3points";
+        type = '3points';
     }
 
-    attr = Type.copyAttributes(attributes, board.options, "sector");
+    attr = Type.copyAttributes(attributes, board.options, 'sector');
     // The curve length is 6: 0-1: leg 1, 1-5: arc, 5-6: leg 2
     el = board.create("curve", [[0], [0], 0, 6], attr);
     el.type = Const.OBJECT_TYPE_SECTOR;
-    el.elType = "sector";
+    el.elType = 'sector';
 
     /**
      * Sets radius if the attribute `radius` has value 'auto'.
@@ -254,13 +253,13 @@
         return Math.max(r1, Math.min(r2, r3));
     };
 
-    if (type === "2lines") {
+    if (type === '2lines') {
         /**
          * @ignore
          */
         el.Radius = function () {
             var r = Type.evaluate(parents[4]);
-            if (r === "auto") {
+            if (r === 'auto') {
                 return this.autoRadius();
             }
             return r;
@@ -425,8 +424,8 @@
         // Arc does not work yet, since point1, point2 and point3 are
         // virtual points.
         //
-        // attr = Type.copyAttributes(attributes, board.options, "arc");
-        // attr = Type.copyAttributes(attr, board.options, "sector", "arc");
+        // attr = Type.copyAttributes(attributes, board.options, 'arc');
+        // attr = Type.copyAttributes(attr, board.options, "sector", 'arc');
         // attr.withlabel = false;
         // attr.name += "_arc";
         // // el.arc = board.create("arc", [el.point1, el.point2, el.point3], attr);
@@ -454,7 +453,7 @@
         // el.addChild(el.arc);
 
         // end '2lines'
-    } else if (type === "3points") {
+    } else if (type === '3points') {
         /**
          * Midpoint of the sector.
          * @memberOf Sector.prototype
@@ -579,14 +578,14 @@
     el.radiuspoint = el.point2;
     el.anglepoint = el.point3;
 
-    attr = Type.copyAttributes(attributes, board.options, "arc");
-    attr = Type.copyAttributes(attr, board.options, "sector", "arc");
+    attr = Type.copyAttributes(attributes, board.options, 'arc');
+    attr = Type.copyAttributes(attr, board.options, "sector", 'arc');
     attr.withlabel = false;
     // Minor or major arc:
     attr.selection = el.visProp.selection;
     attr.name += "_arc";
 
-    if (type === "2lines") {
+    if (type === '2lines') {
         el.updateDataArray();
         el.arc = board.create("arc", [
             function() {
@@ -810,7 +809,7 @@
          */
         el.Radius = function () {
             var r = Type.evaluate(val);
-            if (r === "auto") {
+            if (r === 'auto') {
                 return this.autoRadius();
             }
             return r;
@@ -875,7 +874,7 @@
         return this.L() + 2 * this.Radius();
     };
 
-    if (type === "3points") {
+    if (type === '3points') {
         /**
          * Moves the sector by the difference of two coordinates.
          * @memberOf Sector.prototype
@@ -956,7 +955,7 @@
 JXG.createCircumcircleSector = function (board, parents, attributes) {
     var el, mp, attr, points;
 
-    points = Type.providePoints(board, parents, attributes, "point");
+    points = Type.providePoints(board, parents, attributes, 'point');
     if (points === false) {
         throw new Error(
             "JSXGraph: Can't create circumcircle sector with parent types '" +
@@ -972,10 +971,10 @@
     mp = board.create("circumcenter", points.slice(0, 3), attr);
     mp.dump = false;
 
-    attr = Type.copyAttributes(attributes, board.options, "circumcirclesector");
+    attr = Type.copyAttributes(attributes, board.options, 'circumcirclesector');
     el = board.create("sector", [mp, points[0], points[2], points[1]], attr);
 
-    el.elType = "circumcirclesector";
+    el.elType = 'circumcirclesector';
     el.setParents(points);
 
     /**
@@ -1071,7 +1070,7 @@
  *
  */
 JXG.createMinorSector = function (board, parents, attributes) {
-    attributes.selection = "minor";
+    attributes.selection = 'minor';
     return JXG.createSector(board, parents, attributes);
 };
 
@@ -1109,7 +1108,7 @@
  * </script><pre>
  */
 JXG.createMajorSector = function (board, parents, attributes) {
-    attributes.selection = "major";
+    attributes.selection = 'major';
     return JXG.createSector(board, parents, attributes);
 };
 
@@ -1255,7 +1254,7 @@
     var el,
         radius, attr, attrsub,
         i, points,
-        type = "invalid";
+        type = 'invalid';
 
     // Two lines or three points?
     if (
@@ -1264,12 +1263,12 @@
         (Type.isArray(parents[2]) || Type.isNumber(parents[2])) &&
         (Type.isArray(parents[3]) || Type.isNumber(parents[3]))
     ) {
-        type = "2lines";
+        type = '2lines';
     } else {
         attr = {
             name: ''
         };
-        points = Type.providePoints(board, parents, attr, "point");
+        points = Type.providePoints(board, parents, attr, 'point');
         if (points === false) {
             throw new Error(
                 "JSXGraph: Can't create angle with parent types '" +
@@ -1281,10 +1280,10 @@
                     "'."
             );
         }
-        type = "3points";
+        type = '3points';
     }
 
-    attr = Type.copyAttributes(attributes, board.options, "angle");
+    attr = Type.copyAttributes(attributes, board.options, 'angle');
 
     //  If empty, create a new name
     if (!Type.exists(attr.name) /*|| attr.name === ""*/) {
@@ -1298,7 +1297,7 @@
     }
 
     board.suspendUpdate(); // Necessary for immediate availability of radius.
-    if (type === "2lines") {
+    if (type === '2lines') {
         // Angle defined by two lines
         parents.push(radius);
         el = board.create("sector", parents, attr);
@@ -1348,7 +1347,7 @@
         el.Radius = function () {
             // Set the angle radius, also @see @link Sector#autoRadius
             var r = Type.evaluate(radius);
-            if (r === "auto") {
+            if (r === 'auto') {
                 return el.autoRadius();
             }
             return r;
@@ -1556,7 +1555,7 @@
                 p.isDraggable = true;
                 p.parents = [];
 
-                p.coords.off("update");
+                p.coords.off('update');
             }
 
             this.hasFixedAngle = false;
@@ -1572,7 +1571,7 @@
         el.label.setText(el.evalVisProp('text'));
     }
 
-    el.elType = "angle";
+    el.elType = 'angle';
     el.type = Const.OBJECT_TYPE_ANGLE;
     el.subs = {};
 
@@ -1585,7 +1584,7 @@
             d1, d2, v, l1, l2,
             r = this.Radius();
 
-        if (type === "2lines") {
+        if (type === '2lines') {
             // This is necessary to update this.point1, this.point2, this.point3.
             this.updateDataArraySector();
         }
@@ -1647,16 +1646,16 @@
             type = this.evalVisProp('orthotype');
         }
 
-        if (type === "none") {
+        if (type === 'none') {
             this.updateDataArrayNone();
             this.maxX = function() { return 0; };
-        } else if (type === "square") {
+        } else if (type === 'square') {
             this.updateDataArraySquare();
             this.maxX = function() { return 4; };
-        } else if (type === "sector") {
+        } else if (type === 'sector') {
             this.updateDataArraySector();
             this.maxX = function() { return 6; };
-        } else if (type === "sectordot") {
+        } else if (type === 'sectordot') {
             this.updateDataArraySector();
             this.maxX = function() { return 6; };
             if (!this.dot.visProp.visible) {
@@ -1669,7 +1668,7 @@
         }
     };
 
-    attrsub = Type.copyAttributes(attributes, board.options, "angle", "dot");
+    attrsub = Type.copyAttributes(attributes, board.options, "angle", 'dot');
     /**
      * Indicates a right angle. Invisible by default, use <tt>dot.visible: true</tt> to show.
      * Though this dot indicates a right angle, it can be visible even if the angle is not a right
@@ -1719,7 +1718,7 @@
     el.dot.dump = false;
     el.subs.dot = el.dot;
 
-    if (type === "2lines") {
+    if (type === '2lines') {
         for (i = 0; i < 2; i++) {
             board.select(parents[i]).addChild(el.dot);
         }
@@ -1785,6 +1784,7 @@
         return el.arc.Value(unit);
     };
 
+
     // documented in GeometryElement
     /**
      * @class
@@ -1795,8 +1795,9 @@
             dx = 12,
             A, B, r, d, a2, co, si, mat,
             vp_s = el.evalVisProp('selection'),
-            pos = this.label.evalVisProp('position'),
-            l_vp = this.label ? this.label.visProp : this.visProp.label;
+            l_vp = this.label ? this.label.visProp : this.visProp.label,
+            pos = (this.label) ?
+                    this.label.evalVisProp('position') : this.evalVisProp('label.position');
 
         // If this is uncommented, the angle label can not be dragged
         //if (Type.exists(this.label)) {
@@ -1899,7 +1900,7 @@
 JXG.createNonreflexAngle = function (board, parents, attributes) {
     var el;
 
-    attributes.selection = "minor";
+    attributes.selection = 'minor';
     attributes = Type.copyAttributes(attributes, board.options, 'nonreflexangle');
     el = JXG.createAngle(board, parents, attributes);
 
@@ -1955,7 +1956,7 @@
 JXG.createReflexAngle = function (board, parents, attributes) {
     var el;
 
-    attributes.selection = "major";
+    attributes.selection = 'major';
     attributes = Type.copyAttributes(attributes, board.options, 'reflexangle');
     el = JXG.createAngle(board, parents, attributes);
 
@@ -1974,1984 +1975,4 @@
     return el;
 };
 
-JXG.registerElement("reflexangle", JXG.createReflexAngle);
-=======
-/*
-    Copyright 2008-2025
-        Matthias Ehmann,
-        Michael Gerhaeuser,
-        Carsten Miller,
-        Bianca Valentin,
-        Alfred Wassermann,
-        Peter Wilfahrt
-
-    This file is part of JSXGraph.
-
-    JSXGraph is free software dual licensed under the GNU LGPL or MIT License.
-
-    You can redistribute it and/or modify it under the terms of the
-
-      * GNU Lesser General Public License as published by
-        the Free Software Foundation, either version 3 of the License, or
-        (at your option) any later version
-      OR
-      * MIT License: https://github.com/jsxgraph/jsxgraph/blob/master/LICENSE.MIT
-
-    JSXGraph is distributed in the hope that it will be useful,
-    but WITHOUT ANY WARRANTY; without even the implied warranty of
-    MERCHANTABILITY or FITNESS FOR A PARTICULAR PURPOSE.  See the
-    GNU Lesser General Public License for more details.
-
-    You should have received a copy of the GNU Lesser General Public License and
-    the MIT License along with JSXGraph. If not, see <https://www.gnu.org/licenses/>
-    and <https://opensource.org/licenses/MIT/>.
- */
-
-/*global JXG: true, define: true*/
-/*jslint nomen: true, plusplus: true*/
-
-import JXG from "../jxg.js";
-import Geometry from "../math/geometry.js";
-import Mat from "../math/math.js";
-import Statistics from "../math/statistics.js";
-import Coords from "../base/coords.js";
-import Const from "../base/constants.js";
-import Type from "../utils/type.js";
-
-/**
- * @class A circular sector is a subarea of the area enclosed by a circle. It is enclosed by two radii and an arc.
- * <p>
- * The sector as curve consists of two legs and an arc. The curve length is 6. That means, a point with coordinates
- * [sector.X(t), sector.Y(t)] is on
- * <ul>
- * <li> leg 1 if t is between 0 and 1,
- * <li> the arc if t is between 1 and 5,
- * <li> leg 2 if t is between 5 and 6.
- * </ul>
- * @pseudo
- * @name Sector
- * @augments JXG.Curve
- * @constructor
- * @type JXG.Curve
- * @throws {Error} If the element cannot be constructed with the given parent objects an exception is thrown.
- *
- * First possibility of input parameters are:
- * @param {JXG.Point_JXG.Point_JXG.Point} p1,p2,p3 A sector is defined by three points: The sector's center <tt>p1</tt>,
- * a second point <tt>p2</tt> defining the radius and a third point <tt>p3</tt> defining the angle of the sector. The
- * Sector is always drawn counter clockwise from <tt>p2</tt> to <tt>p3</tt>.
- * <p>
- * In this case, the sector will have an arc as sub-object.
- * <p>
- * Second possibility of input parameters are:
- * @param {JXG.Line_JXG.Line_array,number_array,number_number,function} line, line2, coords1 or direction1, coords2 or direction2, radius The sector is defined by two lines.
- * The two legs which define the sector are given by two coordinates arrays which are projected initially to the two lines or by
- * two directions (+/- 1). If the two lines are parallel, two of the defining points on different lines have to coincide.
- * This will be the center of the sector.
- * The last parameter is the radius of the sector.
- * <p>In this case, the sector will <b>not</b> have an arc as sub-object.
- *
- * @example
- * // Create a sector out of three free points
- * var p1 = board.create('point', [1.5, 5.0]),
- *     p2 = board.create('point', [1.0, 0.5]),
- *     p3 = board.create('point', [5.0, 3.0]),
- *
- *     a = board.create('sector', [p1, p2, p3]);
- * </pre><div class="jxgbox" id="JXG49f59123-f013-4681-bfd9-338b89893156" style="width: 300px; height: 300px;"></div>
- * <script type="text/javascript">
- * (function () {
- *   var board = JXG.JSXGraph.initBoard('JXG49f59123-f013-4681-bfd9-338b89893156', {boundingbox: [-1, 7, 7, -1], axis: true, showcopyright: false, shownavigation: false}),
- *     p1 = board.create('point', [1.5, 5.0]),
- *     p2 = board.create('point', [1.0, 0.5]),
- *     p3 = board.create('point', [5.0, 3.0]),
- *
- *     a = board.create('sector', [p1, p2, p3]);
- * })();
- * </script><pre>
- *
- * @example
- * // Create a sector out of two lines, two directions and a radius
- * var p1 = board.create('point', [-1, 4]),
- *  p2 = board.create('point', [4, 1]),
- *  q1 = board.create('point', [-2, -3]),
- *  q2 = board.create('point', [4,3]),
- *
- *  li1 = board.create('line', [p1,p2], {strokeColor:'black', lastArrow:true}),
- *  li2 = board.create('line', [q1,q2], {lastArrow:true}),
- *
- *  sec1 = board.create('sector', [li1, li2, [5.5, 0], [4, 3], 3]),
- *  sec2 = board.create('sector', [li1, li2, 1, -1, 4]);
- *
- * </pre><div class="jxgbox" id="JXGbb9e2809-9895-4ff1-adfa-c9c71d50aa53" style="width: 300px; height: 300px;"></div>
- * <script type="text/javascript">
- * (function () {
- *   var board = JXG.JSXGraph.initBoard('JXGbb9e2809-9895-4ff1-adfa-c9c71d50aa53', {boundingbox: [-1, 7, 7, -1], axis: true, showcopyright: false, shownavigation: false}),
- *     p1 = board.create('point', [-1, 4]),
- *     p2 = board.create('point', [4, 1]),
- *     q1 = board.create('point', [-2, -3]),
- *     q2 = board.create('point', [4,3]),
- *
- *     li1 = board.create('line', [p1,p2], {strokeColor:'black', lastArrow:true}),
- *     li2 = board.create('line', [q1,q2], {lastArrow:true}),
- *
- *     sec1 = board.create('sector', [li1, li2, [5.5, 0], [4, 3], 3]),
- *     sec2 = board.create('sector', [li1, li2, 1, -1, 4]);
- * })();
- * </script><pre>
- *
- * @example
- * var t = board.create('transform', [2, 1.5], {type: 'scale'});
- * var s1 = board.create('sector', [[-3.5,-3], [-3.5, -2], [-3.5,-4]], {
- *                 anglePoint: {visible:true}, center: {visible: true}, radiusPoint: {visible: true},
- *                 fillColor: 'yellow', strokeColor: 'black'});
- * var s2 = board.create('curve', [s1, t], {fillColor: 'yellow', strokeColor: 'black'});
- *
- * </pre><div id="JXG2e70ee14-6339-11e8-9fb9-901b0e1b8723" class="jxgbox" style="width: 300px; height: 300px;"></div>
- * <script type="text/javascript">
- *     (function() {
- *         var board = JXG.JSXGraph.initBoard('JXG2e70ee14-6339-11e8-9fb9-901b0e1b8723',
- *             {boundingbox: [-8, 8, 8,-8], axis: true, showcopyright: false, shownavigation: false});
- *     var t = board.create('transform', [2, 1.5], {type: 'scale'});
- *     var s1 = board.create('sector', [[-3.5,-3], [-3.5, -2], [-3.5,-4]], {
- *                     anglePoint: {visible:true}, center: {visible: true}, radiusPoint: {visible: true},
- *                     fillColor: 'yellow', strokeColor: 'black'});
- *     var s2 = board.create('curve', [s1, t], {fillColor: 'yellow', strokeColor: 'black'});
- *
- *     })();
- *
- * </script><pre>
- *
- * @example
- * var A = board.create('point', [3, -2]),
- *     B = board.create('point', [-2, -2]),
- *     C = board.create('point', [0, 4]);
- *
- * var angle = board.create('sector', [B, A, C], {
- *         strokeWidth: 0,
- *         arc: {
- *         	visible: true,
- *         	strokeWidth: 3,
- *           lastArrow: {size: 4},
- *           firstArrow: {size: 4}
- *         }
- *       });
- * //angle.arc.setAttribute({firstArrow: false});
- * angle.arc.setAttribute({lastArrow: false});
- *
- * </pre><div id="JXGca37b99e-1510-49fa-ac9e-efd60e956104" class="jxgbox" style="width: 300px; height: 300px;"></div>
- * <script type="text/javascript">
- *     (function() {
- *         var board = JXG.JSXGraph.initBoard('JXGca37b99e-1510-49fa-ac9e-efd60e956104',
- *             {boundingbox: [-8, 8, 8,-8], axis: true, showcopyright: false, shownavigation: false});
- *     var A = board.create('point', [3, -2]),
- *         B = board.create('point', [-2, -2]),
- *         C = board.create('point', [0, 4]);
- *
- *     var angle = board.create('sector', [B, A, C], {
- *             strokeWidth: 0,
- *             arc: {
- *             	visible: true,
- *             	strokeWidth: 3,
- *               lastArrow: {size: 4},
- *               firstArrow: {size: 4}
- *             }
- *           });
- *     //angle.arc.setAttribute({firstArrow: false});
- *     angle.arc.setAttribute({lastArrow: false});
- *
- *     })();
- *
- * </script><pre>
- *
- *
- */
-JXG.createSector = function (board, parents, attributes) {
-    var el,
-        attr,
-        i,
-        eps = 1.0e-14,
-        type = "invalid",
-        s, v,
-        attrPoints = ["center", "radiusPoint", "anglePoint"],
-        points;
-
-    // Three points?
-    if (
-        parents[0].elementClass === Const.OBJECT_CLASS_LINE &&
-        parents[1].elementClass === Const.OBJECT_CLASS_LINE &&
-        (Type.isArray(parents[2]) || Type.isNumber(parents[2])) &&
-        (Type.isArray(parents[3]) || Type.isNumber(parents[3])) &&
-        (Type.isNumber(parents[4]) || Type.isFunction(parents[4]) || Type.isString(parents[4]))
-    ) {
-        type = '2lines';
-    } else {
-        points = Type.providePoints(board, parents, attributes, "sector", attrPoints);
-        if (points === false) {
-            throw new Error(
-                "JSXGraph: Can't create Sector with parent types '" +
-                    typeof parents[0] +
-                    "' and '" +
-                    typeof parents[1] +
-                    "' and '" +
-                    typeof parents[2] +
-                    "'."
-            );
-        }
-        type = '3points';
-    }
-
-    attr = Type.copyAttributes(attributes, board.options, 'sector');
-    // The curve length is 6: 0-1: leg 1, 1-5: arc, 5-6: leg 2
-    el = board.create("curve", [[0], [0], 0, 6], attr);
-    el.type = Const.OBJECT_TYPE_SECTOR;
-    el.elType = 'sector';
-
-    /**
-     * Sets radius if the attribute `radius` has value 'auto'.
-     * Sets a radius between 20 and 50 points, depending on the distance
-     * between the center and the radius point.
-     * This function is used in {@link Angle}.
-     *
-     * @name autoRadius
-     * @memberof Sector.prototype
-     * @function
-     * @returns {Number} returns a radius value in user coordinates.
-     * @private
-     */
-    el.autoRadius = function () {
-        var r1 = 20 / el.board.unitX, // 20px
-            r2 = Infinity,
-            r3 = 50 / el.board.unitX; // 50px
-
-        if (Type.isPoint(el.center)) {
-            // This does not work for 2-lines sectors / angles
-            r2 = el.center.Dist(el.point2) * 0.3333;
-        }
-
-        return Math.max(r1, Math.min(r2, r3));
-    };
-
-    if (type === '2lines') {
-        /**
-         * @ignore
-         */
-        el.Radius = function () {
-            var r = Type.evaluate(parents[4]);
-            if (r === 'auto') {
-                return this.autoRadius();
-            }
-            return r;
-        };
-
-        el.line1 = board.select(parents[0]);
-        el.line2 = board.select(parents[1]);
-
-        el.line1.addChild(el);
-        el.line2.addChild(el);
-        el.setParents(parents);
-
-        el.point1 = { visProp: {} };
-        el.point2 = { visProp: {} };
-        el.point3 = { visProp: {} };
-
-        // Intersection point, just used locally for direction1 and  direction2
-        s = Geometry.meetLineLine(el.line1.stdform, el.line2.stdform, 0, board);
-        if (Geometry.distance(s.usrCoords, [0, 0, 0], 3) < eps) {
-            // Parallel lines
-            if (
-                el.line1.point1.Dist(el.line2.point1) < eps ||
-                el.line1.point1.Dist(el.line2.point2) < eps
-            ) {
-                s = el.line1.point1.coords;
-            } else if (
-                el.line1.point2.Dist(el.line2.point1) < eps ||
-                el.line1.point2.Dist(el.line2.point1) < eps
-            ) {
-                s = el.line1.point2.coords;
-            } else {
-                console.log(
-                    "JSXGraph warning: Can't create Sector from parallel lines with no common defining point."
-                );
-            }
-        }
-
-        if (Type.isArray(parents[2])) {
-            /* project p1 to l1 */
-            if (parents[2].length === 2) {
-                parents[2] = [1].concat(parents[2]);
-            }
-            /*
-                v = [0, el.line1.stdform[1], el.line1.stdform[2]];
-                v = Mat.crossProduct(v, parents[2]);
-                v = Geometry.meetLineLine(v, el.line1.stdform, 0, board);
-                */
-            v = Geometry.projectPointToLine(
-                { coords: { usrCoords: parents[2] } },
-                el.line1,
-                board
-            );
-            v = Statistics.subtract(v.usrCoords, s.usrCoords);
-            el.direction1 =
-                Mat.innerProduct(v, [0, el.line1.stdform[2], -el.line1.stdform[1]], 3) >= 0
-                    ? +1
-                    : -1;
-        } else {
-            el.direction1 = parents[2] >= 0 ? 1 : -1;
-        }
-
-        if (Type.isArray(parents[3])) {
-            /* project p2 to l2 */
-            if (parents[3].length === 2) {
-                parents[3] = [1].concat(parents[3]);
-            }
-            /*
-                v = [0, el.line2.stdform[1], el.line2.stdform[2]];
-                v = Mat.crossProduct(v, parents[3]);
-                v = Geometry.meetLineLine(v, el.line2.stdform, 0, board);
-                */
-            v = Geometry.projectPointToLine(
-                { coords: { usrCoords: parents[3] } },
-                el.line2,
-                board
-            );
-            v = Statistics.subtract(v.usrCoords, s.usrCoords);
-            el.direction2 =
-                Mat.innerProduct(v, [0, el.line2.stdform[2], -el.line2.stdform[1]], 3) >= 0
-                    ? +1
-                    : -1;
-        } else {
-            el.direction2 = parents[3] >= 0 ? 1 : -1;
-        }
-
-        el.methodMap = JXG.deepCopy(el.methodMap, {
-            arc: "arc",
-            center: "center",
-            line1: "line1",
-            line2: "line2"
-        });
-
-        /**
-         * @class
-         * @ignore
-         */
-        el.updateDataArray = function () {
-            var r,
-                l1, l2,
-                eps = 1.0e-14,
-                A = [0, 0, 0],
-                B = [0, 0, 0],
-                C = [0, 0, 0],
-                ar;
-
-            l1 = this.line1;
-            l2 = this.line2;
-
-            // Intersection point of the lines
-            B = Mat.crossProduct(l1.stdform, l2.stdform);
-            if (Geometry.distance(B, [0, 0, 0], 3) < eps) {
-                // Parallel lines
-                if (
-                    l1.point1.Dist(l2.point1) < eps ||
-                    l1.point1.Dist(l2.point2) < eps
-                ) {
-                    B = l1.point1.coords.usrCoords;
-                } else if (
-                    l1.point2.Dist(l2.point1) < eps ||
-                    l1.point2.Dist(l2.point1) < eps
-                ) {
-                    B = l1.point2.coords.usrCoords;
-                } else {
-                }
-            }
-
-            if (Math.abs(B[0]) > eps) {
-                B[1] /= B[0];
-                B[2] /= B[0];
-                B[0] /= B[0];
-            }
-            // First point
-            r = this.direction1 * this.Radius();
-            A = Statistics.add(B, [0, r * l1.stdform[2], -r * l1.stdform[1]]);
-
-            // Second point
-            r = this.direction2 * this.Radius();
-            C = Statistics.add(B, [0, r * l2.stdform[2], -r * l2.stdform[1]]);
-
-            this.point2.coords = new Coords(Const.COORDS_BY_USER, A, el.board);
-            this.point1.coords = new Coords(Const.COORDS_BY_USER, B, el.board);
-            this.point3.coords = new Coords(Const.COORDS_BY_USER, C, el.board);
-
-            if (
-                Math.abs(A[0]) < Mat.eps ||
-                Math.abs(B[0]) < Mat.eps ||
-                Math.abs(C[0]) < Mat.eps
-            ) {
-                this.dataX = [NaN];
-                this.dataY = [NaN];
-                return;
-            }
-
-            ar = Geometry.bezierArc(A, B, C, true, 1);
-
-            this.dataX = ar[0];
-            this.dataY = ar[1];
-
-            this.bezierDegree = 3;
-        };
-
-        // Arc does not work yet, since point1, point2 and point3 are
-        // virtual points.
-        //
-        // attr = Type.copyAttributes(attributes, board.options, 'arc');
-        // attr = Type.copyAttributes(attr, board.options, "sector", 'arc');
-        // attr.withlabel = false;
-        // attr.name += "_arc";
-        // // el.arc = board.create("arc", [el.point1, el.point2, el.point3], attr);
-        // // The arc's radius is always the radius of sector.
-        // // This is important for angles.
-        // el.updateDataArray();
-        // el.arc = board.create("arc", [
-        //     function() {
-        //         return el.point1.coords.usrCoords;
-        //     }, // Center
-        //     function() {
-        //         var d = el.point2.coords.distance(Const.COORDS_BY_USER, el.point1.coords);
-        //         if (d === 0) {
-        //             return [el.point1.coords.usrCoords[1], el.point1.coords.usrCoords[2]];
-        //         }
-        //         return [
-        //             el.point1.coords.usrCoords[1] + el.Radius() * (el.point2.coords.usrCoords[1] - el.point1.coords.usrCoords[1]) / d,
-        //             el.point1.coords.usrCoords[2] + el.Radius() * (el.point2.coords.usrCoords[2] - el.point1.coords.usrCoords[2]) / d
-        //         ];
-        //     },
-        //     function() {
-        //         return el.point3.coords.usrCoords;
-        //     }, // Center
-        // ], attr);
-        // el.addChild(el.arc);
-
-        // end '2lines'
-    } else if (type === '3points') {
-        /**
-         * Midpoint of the sector.
-         * @memberOf Sector.prototype
-         * @name point1
-         * @type JXG.Point
-         */
-        el.point1 = points[0];
-
-        /**
-         * This point together with {@link Sector#point1} defines the radius.
-         * @memberOf Sector.prototype
-         * @name point2
-         * @type JXG.Point
-         */
-        el.point2 = points[1];
-
-        /**
-         * Defines the sector's angle.
-         * @memberOf Sector.prototype
-         * @name point3
-         * @type JXG.Point
-         */
-        el.point3 = points[2];
-
-        /* Add arc as child to defining points */
-        for (i = 0; i < 3; i++) {
-            if (Type.exists(points[i]._is_new)) {
-                el.addChild(points[i]);
-                delete points[i]._is_new;
-            } else {
-                points[i].addChild(el);
-            }
-        }
-
-        // useDirection is necessary for circumCircleSectors
-        el.useDirection = attributes.usedirection; // this makes the attribute immutable
-        el.setParents(points);
-
-        /**
-         * Defines the sectors orientation in case of circumCircleSectors.
-         * @memberOf Sector.prototype
-         * @name point4
-         * @type JXG.Point
-         */
-        if (Type.exists(points[3])) {
-            el.point4 = points[3];
-            el.point4.addChild(el);
-        }
-
-        el.methodMap = JXG.deepCopy(el.methodMap, {
-            arc: "arc",
-            center: "center",
-            radiuspoint: "radiuspoint",
-            anglepoint: "anglepoint"
-        });
-
-        /**
-         * @class
-         * @ignore
-         */
-        el.updateDataArray = function () {
-            var ar, det,
-                p0c, p1c, p2c,
-                A = this.point2,
-                B = this.point1,
-                C = this.point3,
-                phi,
-                sgn = 1,
-                vp_s = this.evalVisProp('selection');
-
-            if (!A.isReal || !B.isReal || !C.isReal) {
-                this.dataX = [NaN];
-                this.dataY = [NaN];
-                return;
-            }
-
-            phi = Geometry.rad(A, B, C);
-            if ((vp_s === "minor" && phi > Math.PI) || (vp_s === "major" && phi < Math.PI)) {
-                sgn = -1;
-            }
-
-            // This is true for circumCircleSectors. In that case there is
-            // a fourth parent element: [midpoint, point1, point3, point2]
-            if (this.useDirection && Type.exists(this.point4)) {
-                p0c = this.point2.coords.usrCoords;
-                p1c = this.point4.coords.usrCoords;
-                p2c = this.point3.coords.usrCoords;
-                det =
-                    (p0c[1] - p2c[1]) * (p0c[2] - p1c[2]) -
-                    (p0c[2] - p2c[2]) * (p0c[1] - p1c[1]);
-
-                if (det >= 0.0) {
-                    C = this.point2;
-                    A = this.point3;
-                }
-            }
-
-            A = A.coords.usrCoords;
-            B = B.coords.usrCoords;
-            C = C.coords.usrCoords;
-
-            ar = Geometry.bezierArc(A, B, C, true, sgn);
-
-            this.dataX = ar[0];
-            this.dataY = ar[1];
-            this.bezierDegree = 3;
-        };
-
-        /**
-         * Returns the radius of the sector.
-         * @memberOf Sector.prototype
-         * @name Radius
-         * @function
-         * @returns {Number} The distance between {@link Sector#point1} and {@link Sector#point2}.
-         */
-        el.Radius = function () {
-            return this.point2.Dist(this.point1);
-        };
-    } // end '3points'
-
-    el.center = el.point1;
-    el.radiuspoint = el.point2;
-    el.anglepoint = el.point3;
-
-    attr = Type.copyAttributes(attributes, board.options, 'arc');
-    attr = Type.copyAttributes(attr, board.options, "sector", 'arc');
-    attr.withlabel = false;
-    // Minor or major arc:
-    attr.selection = el.visProp.selection;
-    attr.name += "_arc";
-
-    if (type === '2lines') {
-        el.updateDataArray();
-        el.arc = board.create("arc", [
-            function() {
-                return el.point1.coords.usrCoords;
-            }, // Center
-            function() {
-                var d = el.point2.coords.distance(Const.COORDS_BY_USER, el.point1.coords);
-                if (d === 0) {
-                    return [el.point1.coords.usrCoords[1], el.point1.coords.usrCoords[2]];
-                }
-                return [
-                    el.point1.coords.usrCoords[1] + el.Radius() * (el.point2.coords.usrCoords[1] - el.point1.coords.usrCoords[1]) / d,
-                    el.point1.coords.usrCoords[2] + el.Radius() * (el.point2.coords.usrCoords[2] - el.point1.coords.usrCoords[2]) / d
-                ];
-            },
-            function() {
-                return el.point3.coords.usrCoords;
-            } // Center
-        ], attr);
-    } else {
-        // The arc's radius is always the radius of sector.
-        // This is important for angles.
-        el.arc = board.create("arc", [
-            el.point1, // Center
-            function() {
-                var d = el.point2.Dist(el.point1);
-                if (d === 0) {
-                    return [el.point1.X(), el.point1.Y()];
-                }
-                return [
-                    el.point1.X() + el.Radius() * (el.point2.X() - el.point1.X()) / d,
-                    el.point1.Y() + el.Radius() * (el.point2.Y() - el.point1.Y()) / d
-                ];
-            },
-            el.point3
-        ], attr);
-    }
-    el.addChild(el.arc);
-
-    // Default hasPoint method. Documented in geometry element
-    el.hasPointCurve = function (x, y) {
-        var angle,
-            alpha,
-            beta,
-            prec,
-            type,
-            checkPoint = new Coords(Const.COORDS_BY_SCREEN, [x, y], this.board),
-            r = this.Radius(),
-            dist = this.center.coords.distance(Const.COORDS_BY_USER, checkPoint),
-            has,
-            vp_s = this.evalVisProp('selection');
-
-        if (Type.isObject(this.evalVisProp('precision'))) {
-            type = this.board._inputDevice;
-            prec = this.evalVisProp('precision.' + type);
-        } else {
-            // 'inherit'
-            prec = this.board.options.precision.hasPoint;
-        }
-        prec /= Math.min(Math.abs(this.board.unitX), Math.abs(this.board.unitY));
-        has = Math.abs(dist - r) < prec;
-        if (has) {
-            angle = Geometry.rad(this.point2, this.center, checkPoint.usrCoords.slice(1));
-            alpha = 0;
-            beta = Geometry.rad(this.point2, this.center, this.point3);
-
-            if ((vp_s === "minor" && beta > Math.PI) || (vp_s === "major" && beta < Math.PI)) {
-                alpha = beta;
-                beta = 2 * Math.PI;
-            }
-
-            if (angle < alpha || angle > beta) {
-                has = false;
-            }
-        }
-
-        return has;
-    };
-
-    /**
-     * Checks whether (x,y) is within the area defined by the sector.
-     * @memberOf Sector.prototype
-     * @name hasPointSector
-     * @function
-     * @param {Number} x Coordinate in x direction, screen coordinates.
-     * @param {Number} y Coordinate in y direction, screen coordinates.
-     * @returns {Boolean} True if (x,y) is within the sector defined by the arc, False otherwise.
-     */
-    el.hasPointSector = function (x, y) {
-        var angle,
-            checkPoint = new Coords(Const.COORDS_BY_SCREEN, [x, y], this.board),
-            r = this.Radius(),
-            dist = this.point1.coords.distance(Const.COORDS_BY_USER, checkPoint),
-            alpha,
-            beta,
-            has = dist < r,
-            vp_s = this.evalVisProp('selection');
-
-        if (has) {
-            angle = Geometry.rad(this.radiuspoint, this.center, checkPoint.usrCoords.slice(1));
-            alpha = 0.0;
-            beta = Geometry.rad(this.radiuspoint, this.center, this.anglepoint);
-
-            if ((vp_s === "minor" && beta > Math.PI) || (vp_s === "major" && beta < Math.PI)) {
-                alpha = beta;
-                beta = 2 * Math.PI;
-            }
-            //if (angle > Geometry.rad(this.point2, this.point1, this.point3)) {
-            if (angle < alpha || angle > beta) {
-                has = false;
-            }
-        }
-        return has;
-    };
-
-    el.hasPoint = function (x, y) {
-        if (
-            this.evalVisProp('highlightonsector') ||
-            this.evalVisProp('hasinnerpoints')
-        ) {
-            return this.hasPointSector(x, y);
-        }
-
-        return this.hasPointCurve(x, y);
-    };
-
-    // documented in GeometryElement
-    el.getTextAnchor = function () {
-        return this.point1.coords;
-    };
-
-    // documented in GeometryElement
-    // this method is very similar to arc.getLabelAnchor()
-    // there are some additions in the arc version though, mainly concerning
-    // "major" and "minor" arcs. but maybe these methods can be merged.
-    /**
-     * @class
-     * @ignore
-     */
-    el.getLabelAnchor = function () {
-        var coords,
-            vec, vecx, vecy,
-            len,
-            pos = this.label.evalVisProp('position'),
-            angle = Geometry.rad(this.point2, this.point1, this.point3),
-            dx = 13 / this.board.unitX,
-            dy = 13 / this.board.unitY,
-            p2c = this.point2.coords.usrCoords,
-            pmc = this.point1.coords.usrCoords,
-            bxminusax = p2c[1] - pmc[1],
-            byminusay = p2c[2] - pmc[2],
-            vp_s = this.evalVisProp('selection'),
-            l_vp = this.label ? this.label.visProp : this.visProp.label;
-
-        // If this is uncommented, the angle label can not be dragged
-        //if (Type.exists(this.label)) {
-        //    this.label.relativeCoords = new Coords(Const.COORDS_BY_SCREEN, [0, 0], this.board);
-        //}
-
-        if (
-            !Type.isString(pos) ||
-            (pos.indexOf('right') < 0 && pos.indexOf('left') < 0)
-        ) {
-
-            if ((vp_s === "minor" && angle > Math.PI) || (vp_s === "major" && angle < Math.PI)) {
-                angle = -(2 * Math.PI - angle);
-            }
-
-            coords = new Coords(
-                Const.COORDS_BY_USER,
-                [
-                    pmc[1] + Math.cos(angle * 0.5) * bxminusax - Math.sin(angle * 0.5) * byminusay,
-                    pmc[2] + Math.sin(angle * 0.5) * bxminusax + Math.cos(angle * 0.5) * byminusay
-                ],
-                this.board
-            );
-
-            vecx = coords.usrCoords[1] - pmc[1];
-            vecy = coords.usrCoords[2] - pmc[2];
-
-            len = Mat.hypot(vecx, vecy);
-            vecx = (vecx * (len + dx)) / len;
-            vecy = (vecy * (len + dy)) / len;
-            vec = [pmc[1] + vecx, pmc[2] + vecy];
-
-            l_vp.position = Geometry.calcLabelQuadrant(Geometry.rad([1, 0], [0, 0], vec));
-
-            return new Coords(Const.COORDS_BY_USER, vec, this.board);
-        } else {
-            return this.getLabelPosition(pos, this.label.evalVisProp('distance'));
-        }
-    };
-
-    /**
-     * Overwrite the Radius method of the sector.
-     * Used in {@link GeometryElement#setAttribute}.
-     * @memberOf Sector.prototype
-     * @name setRadius
-     * @param {Number|Function} value New radius.
-     * @function
-     */
-    el.setRadius = function (val) {
-        var res,
-            e = Type.evaluate(val);
-
-        if (val === 'auto' || e === 'auto') {
-            res = 'auto';
-        } else if (Type.isNumber(val)) {
-            res = 'number';
-        } else if (Type.isFunction(val) && !Type.isString(e)) {
-            res = 'function';
-        } else {
-            res = 'undefined';
-        }
-        if (res !== 'undefined') {
-            this.visProp.radius = val;
-        }
-
-        /**
-         * @ignore
-         */
-        el.Radius = function () {
-            var r = Type.evaluate(val);
-            if (r === 'auto') {
-                return this.autoRadius();
-            }
-            return r;
-        };
-    };
-
-    /**
-     * @deprecated
-     * @ignore
-     */
-    el.getRadius = function () {
-        JXG.deprecated("Sector.getRadius()", "Sector.Radius()");
-        return this.Radius();
-    };
-
-    /**
-     * Length of the sector's arc or the angle in various units, see {@link Arc#Value}.
-     * @memberOf Sector.prototype
-     * @name Value
-     * @function
-     * @param {String} unit
-     * @returns {Number} The arc length or the angle value in various units.
-     * @see Arc#Value
-     */
-    el.Value = function(unit) {
-        return this.arc.Value(unit);
-    };
-
-    /**
-     * Arc length.
-     * @memberOf Sector.prototype
-     * @name L
-     * @returns {Number} Length of the sector's arc.
-     * @function
-     * @see Arc#L
-     */
-    el.L = function() {
-        return this.arc.L();
-    };
-
-    /**
-     * Area of the sector.
-     * @memberOf Sector.prototype
-     * @name Area
-     * @function
-     * @returns {Number} The area of the sector.
-     */
-    el.Area = function () {
-        var r = this.Radius();
-
-        return 0.5 * r * r * this.Value('radians');
-    };
-
-    /**
-     * Sector perimeter, i.e. arc length plus 2 * radius.
-     * @memberOf Sector.prototype
-     * @name Perimeter
-     * @function
-     * @returns {Number} Perimeter of sector.
-     */
-    el.Perimeter = function () {
-        return this.L() + 2 * this.Radius();
-    };
-
-    if (type === '3points') {
-        /**
-         * Moves the sector by the difference of two coordinates.
-         * @memberOf Sector.prototype
-         * @name setPositionDirectly
-         * @function
-         * @param {Number} method The type of coordinates used here. Possible values are {@link JXG.COORDS_BY_USER} and {@link JXG.COORDS_BY_SCREEN}.
-         * @param {Array} coords coordinates in screen/user units
-         * @param {Array} oldcoords previous coordinates in screen/user units
-         * @returns {JXG.Curve} this element
-         * @private
-         */
-        el.setPositionDirectly = function (method, coords, oldcoords) {
-            var dc, t,
-                c = new Coords(method, coords, this.board),
-                oldc = new Coords(method, oldcoords, this.board);
-
-            if (!el.point1.draggable() || !el.point2.draggable() || !el.point3.draggable()) {
-                return this;
-            }
-
-            dc = Statistics.subtract(c.usrCoords, oldc.usrCoords);
-            t = this.board.create("transform", dc.slice(1), { type: "translate" });
-            t.applyOnce([el.point1, el.point2, el.point3]);
-
-            return this;
-        };
-    }
-
-    el.methodMap = JXG.deepCopy(el.methodMap, {
-        radius: "Radius",
-        Radius: "Radius",
-        getRadius: "Radius",
-        setRadius: "setRadius",
-        Value: "Value",
-        L: "L",
-        Area: "Area",
-        Perimeter: "Perimeter"
-    });
-
-    return el;
-};
-
-JXG.registerElement("sector", JXG.createSector);
-
-/**
- * @class A sector whose arc is a circum circle arc through three points.
- * A circumcircle sector is different from a {@link Sector} mostly in the way the parent elements are interpreted.
- * At first, the circum center is determined from the three given points.
- * Then the sector is drawn from <tt>p1</tt> through
- * <tt>p2</tt> to <tt>p3</tt>.
- * @pseudo
- * @name CircumcircleSector
- * @augments Sector
- * @constructor
- * @type Sector
- * @throws {Error} If the element cannot be constructed with the given parent objects an exception is thrown.
- * @param {JXG.Point_JXG.Point_JXG.Point} p1,p2,p1 A circumcircle sector is defined by the circumcircle which is determined
- * by these three given points. The circumcircle sector is always drawn from <tt>p1</tt> through <tt>p2</tt> to <tt>p3</tt>.
- * @example
- * // Create an arc out of three free points
- * var p1 = board.create('point', [1.5, 5.0]),
- *     p2 = board.create('point', [1.0, 0.5]),
- *     p3 = board.create('point', [5.0, 3.0]),
- *
- *     a = board.create('circumcirclesector', [p1, p2, p3]);
- * </pre><div class="jxgbox" id="JXG695cf0d6-6d7a-4d4d-bfc9-34c6aa28cd04" style="width: 300px; height: 300px;"></div>
- * <script type="text/javascript">
- * (function () {
- *   var board = JXG.JSXGraph.initBoard('JXG695cf0d6-6d7a-4d4d-bfc9-34c6aa28cd04', {boundingbox: [-1, 7, 7, -1], axis: true, showcopyright: false, shownavigation: false}),
- *     p1 = board.create('point', [1.5, 5.0]),
- *     p2 = board.create('point', [1.0, 0.5]),
- *     p3 = board.create('point', [5.0, 3.0]),
- *
- *     a = board.create('circumcirclesector', [p1, p2, p3]);
- * })();
- * </script><pre>
- */
-JXG.createCircumcircleSector = function (board, parents, attributes) {
-    var el, mp, attr, points;
-
-    points = Type.providePoints(board, parents, attributes, 'point');
-    if (points === false) {
-        throw new Error(
-            "JSXGraph: Can't create circumcircle sector with parent types '" +
-                typeof parents[0] +
-                "' and '" +
-                typeof parents[1] +
-                "' and '" +
-                typeof parents[2] +
-                "'."
-        );
-    }
-
-    mp = board.create("circumcenter", points.slice(0, 3), attr);
-    mp.dump = false;
-
-    attr = Type.copyAttributes(attributes, board.options, 'circumcirclesector');
-    el = board.create("sector", [mp, points[0], points[2], points[1]], attr);
-
-    el.elType = 'circumcirclesector';
-    el.setParents(points);
-
-    /**
-     * Center of the circumcirclesector
-     * @memberOf CircumcircleSector.prototype
-     * @name center
-     * @type Circumcenter
-     */
-    el.center = mp;
-    el.subs = {
-        center: mp
-    };
-
-    return el;
-};
-
-JXG.registerElement("circumcirclesector", JXG.createCircumcircleSector);
-
-/**
- * @class A minor sector is a sector of a circle having measure at most
- * 180 degrees (pi radians). It is defined by a center, one point that
- * defines the radius, and a third point that defines the angle of the sector.
- * @pseudo
- * @name MinorSector
- * @augments Curve
- * @constructor
- * @type JXG.Curve
- * @throws {Error} If the element cannot be constructed with the given parent objects an exception is thrown.
- * @param {JXG.Point_JXG.Point_JXG.Point} p1,p2,p3 . Minor sector is a sector of a circle around p1 having measure less than or equal to
- * 180 degrees (pi radians) and starts at p2. The radius is determined by p2, the angle by p3.
- * @example
- * // Create sector out of three free points
- * var p1 = board.create('point', [2.0, 2.0]);
- * var p2 = board.create('point', [1.0, 0.5]);
- * var p3 = board.create('point', [3.5, 1.0]);
- *
- * var a = board.create('minorsector', [p1, p2, p3]);
- * </pre><div class="jxgbox" id="JXGaf27ddcc-265f-428f-90dd-d31ace945800" style="width: 300px; height: 300px;"></div>
- * <script type="text/javascript">
- * (function () {
- *   var board = JXG.JSXGraph.initBoard('JXGaf27ddcc-265f-428f-90dd-d31ace945800', {boundingbox: [-1, 7, 7, -1], axis: true, showcopyright: false, shownavigation: false}),
- *       p1 = board.create('point', [2.0, 2.0]),
- *       p2 = board.create('point', [1.0, 0.5]),
- *       p3 = board.create('point', [3.5, 1.0]),
- *
- *       a = board.create('minorsector', [p1, p2, p3]);
- * })();
- * </script><pre>
- *
- * @example
- * var A = board.create('point', [3, -2]),
- *     B = board.create('point', [-2, -2]),
- *     C = board.create('point', [0, 4]);
- *
- * var angle = board.create('minorsector', [B, A, C], {
- *         strokeWidth: 0,
- *         arc: {
- *         	visible: true,
- *         	strokeWidth: 3,
- *           lastArrow: {size: 4},
- *           firstArrow: {size: 4}
- *         }
- *       });
- * //angle.arc.setAttribute({firstArrow: false});
- * angle.arc.setAttribute({lastArrow: false});
- *
- *
- * </pre><div id="JXGdddf3c8f-4b0c-4268-8171-8fcd30e71f60" class="jxgbox" style="width: 300px; height: 300px;"></div>
- * <script type="text/javascript">
- *     (function() {
- *         var board = JXG.JSXGraph.initBoard('JXGdddf3c8f-4b0c-4268-8171-8fcd30e71f60',
- *             {boundingbox: [-8, 8, 8,-8], axis: true, showcopyright: false, shownavigation: false});
- *     var A = board.create('point', [3, -2]),
- *         B = board.create('point', [-2, -2]),
- *         C = board.create('point', [0, 4]);
- *
- *     var angle = board.create('minorsector', [B, A, C], {
- *             strokeWidth: 0,
- *             arc: {
- *             	visible: true,
- *             	strokeWidth: 3,
- *               lastArrow: {size: 4},
- *               firstArrow: {size: 4}
- *             }
- *           });
- *     //angle.arc.setAttribute({firstArrow: false});
- *     angle.arc.setAttribute({lastArrow: false});
- *
- *
- *     })();
- *
- * </script><pre>
- *
- */
-JXG.createMinorSector = function (board, parents, attributes) {
-    attributes.selection = 'minor';
-    return JXG.createSector(board, parents, attributes);
-};
-
-JXG.registerElement("minorsector", JXG.createMinorSector);
-
-/**
- * @class A major sector is a sector of a circle having measure at least
- * 180 degrees (pi radians). It is defined by a center, one point that
- * defines the radius, and a third point that defines the angle of the sector.
- * @pseudo
- * @name MajorSector
- * @augments Curve
- * @constructor
- * @type JXG.Curve
- * @throws {Error} If the element cannot be constructed with the given parent objects an exception is thrown.
- * @param {JXG.Point_JXG.Point_JXG.Point} p1,p2,p3 . Major sector is a sector of a circle around p1 having measure greater than or equal to
- * 180 degrees (pi radians) and starts at p2. The radius is determined by p2, the angle by p3.
- * @example
- * // Create an arc out of three free points
- * var p1 = board.create('point', [2.0, 2.0]);
- * var p2 = board.create('point', [1.0, 0.5]);
- * var p3 = board.create('point', [3.5, 1.0]);
- *
- * var a = board.create('majorsector', [p1, p2, p3]);
- * </pre><div class="jxgbox" id="JXG83c6561f-7561-4047-b98d-036248a00932" style="width: 300px; height: 300px;"></div>
- * <script type="text/javascript">
- * (function () {
- *   var board = JXG.JSXGraph.initBoard('JXG83c6561f-7561-4047-b98d-036248a00932', {boundingbox: [-1, 7, 7, -1], axis: true, showcopyright: false, shownavigation: false}),
- *       p1 = board.create('point', [2.0, 2.0]),
- *       p2 = board.create('point', [1.0, 0.5]),
- *       p3 = board.create('point', [3.5, 1.0]),
- *
- *       a = board.create('majorsector', [p1, p2, p3]);
- * })();
- * </script><pre>
- */
-JXG.createMajorSector = function (board, parents, attributes) {
-    attributes.selection = 'major';
-    return JXG.createSector(board, parents, attributes);
-};
-
-JXG.registerElement("majorsector", JXG.createMajorSector);
-
-/**
- * @class Angle sector defined by three points or two lines.
- * Visually it is just a {@link Sector}
- * element with a radius not defined by the parent elements but by an attribute <tt>radius</tt>. As opposed to the sector,
- * an angle has two angle points and no radius point.
- * Sector is displayed if type=="sector".
- * If type=="square", instead of a sector a parallelogram is displayed.
- * In case of type=="auto", a square is displayed if the angle is near orthogonal. The precision
- * to decide if an angle is orthogonal is determined by the attribute
- * {@link Angle#orthoSensitivity}.
- * <p>
- * If no name is provided the angle label is automatically set to a lower greek letter. If no label should be displayed use
- * the attribute <tt>withLabel:false</tt> or set the name attribute to the empty string.
- *
- * @pseudo
- * @name Angle
- * @augments Sector
- * @constructor
- * @type Sector
- * @throws {Error} If the element cannot be constructed with the given parent objects an exception is thrown.
- * First possibility of input parameters are:
- * @param {JXG.Point_JXG.Point_JXG.Point} p1,p2,p1 An angle is always drawn counterclockwise from <tt>p1</tt> to
- * <tt>p3</tt> around <tt>p2</tt>.
- *
- * Second possibility of input parameters are:
- * @param {JXG.Line_JXG.Line_array|number_array|number} line, line2, coords1 or direction1, coords2 or direction2, radius The angle is defined by two lines.
- * The two legs which define the angle are given by two coordinate arrays.
- * The points given by these coordinate arrays are projected initially (i.e. only once) onto the two lines.
- * The other possibility is to supply directions (+/- 1).
- *
- * @example
- * // Create an angle out of three free points
- * var p1 = board.create('point', [5.0, 3.0]),
- *     p2 = board.create('point', [1.0, 0.5]),
- *     p3 = board.create('point', [1.5, 5.0]),
- *
- *     a = board.create('angle', [p1, p2, p3]),
- *     t = board.create('text', [4, 4, function() { return JXG.toFixed(a.Value(), 2); }]);
- * </pre><div class="jxgbox" id="JXGa34151f9-bb26-480a-8d6e-9b8cbf789ae5" style="width: 300px; height: 300px;"></div>
- * <script type="text/javascript">
- * (function () {
- *   var board = JXG.JSXGraph.initBoard('JXGa34151f9-bb26-480a-8d6e-9b8cbf789ae5', {boundingbox: [-1, 7, 7, -1], axis: true, showcopyright: false, shownavigation: false}),
- *     p1 = board.create('point', [5.0, 3.0]),
- *     p2 = board.create('point', [1.0, 0.5]),
- *     p3 = board.create('point', [1.5, 5.0]),
- *
- *     a = board.create('angle', [p1, p2, p3]),
- *     t = board.create('text', [4, 4, function() { return JXG.toFixed(a.Value(), 2); }]);
- * })();
- * </script><pre>
- *
- * @example
- * // Create an angle out of two lines and two directions
- * var p1 = board.create('point', [-1, 4]),
- *  p2 = board.create('point', [4, 1]),
- *  q1 = board.create('point', [-2, -3]),
- *  q2 = board.create('point', [4,3]),
- *
- *  li1 = board.create('line', [p1,p2], {strokeColor:'black', lastArrow:true}),
- *  li2 = board.create('line', [q1,q2], {lastArrow:true}),
- *
- *  a1 = board.create('angle', [li1, li2, [5.5, 0], [4, 3]], { radius:1 }),
- *  a2 = board.create('angle', [li1, li2, 1, -1], { radius:2 });
- *
- *
- * </pre><div class="jxgbox" id="JXG3a667ddd-63dc-4594-b5f1-afac969b371f" style="width: 300px; height: 300px;"></div>
- * <script type="text/javascript">
- * (function () {
- *   var board = JXG.JSXGraph.initBoard('JXG3a667ddd-63dc-4594-b5f1-afac969b371f', {boundingbox: [-1, 7, 7, -1], axis: true, showcopyright: false, shownavigation: false}),
- *     p1 = board.create('point', [-1, 4]),
- *     p2 = board.create('point', [4, 1]),
- *     q1 = board.create('point', [-2, -3]),
- *     q2 = board.create('point', [4,3]),
- *
- *     li1 = board.create('line', [p1,p2], {strokeColor:'black', lastArrow:true}),
- *     li2 = board.create('line', [q1,q2], {lastArrow:true}),
- *
- *     a1 = board.create('angle', [li1, li2, [5.5, 0], [4, 3]], { radius:1 }),
- *     a2 = board.create('angle', [li1, li2, 1, -1], { radius:2 });
- * })();
- * </script><pre>
- *
- *
- * @example
- * // Display the angle value instead of the name
- * var p1 = board.create('point', [0,2]);
- * var p2 = board.create('point', [0,0]);
- * var p3 = board.create('point', [-2,0.2]);
- *
- * var a = board.create('angle', [p1, p2, p3], {
- * 	 radius: 1,
- *   name: function() {
- *   	return JXG.Math.Geometry.trueAngle(p1, p2, p3).toFixed(1) + '°';
- *   }});
- *
- * </pre><div id="JXGc813f601-8dd3-4030-9892-25c6d8671512" class="jxgbox" style="width: 300px; height: 300px;"></div>
- * <script type="text/javascript">
- *     (function() {
- *         var board = JXG.JSXGraph.initBoard('JXGc813f601-8dd3-4030-9892-25c6d8671512',
- *             {boundingbox: [-8, 8, 8,-8], axis: true, showcopyright: false, shownavigation: false});
- *
- *     var p1 = board.create('point', [0,2]);
- *     var p2 = board.create('point', [0,0]);
- *     var p3 = board.create('point', [-2,0.2]);
- *
- *     var a = board.create('angle', [p1, p2, p3], {
- *     	radius: 1,
- *       name: function() {
- *       	return JXG.Math.Geometry.trueAngle(p1, p2, p3).toFixed(1) + '°';
- *       }});
- *
- *     })();
- *
- * </script><pre>
- *
- *
- * @example
- * // Apply a transformation to an angle.
- * var t = board.create('transform', [2, 1.5], {type: 'scale'});
- * var an1 = board.create('angle', [[-4,3.9], [-3, 4], [-3, 3]]);
- * var an2 = board.create('curve', [an1, t]);
- *
- * </pre><div id="JXG4c8d9ed8-6339-11e8-9fb9-901b0e1b8723" class="jxgbox" style="width: 300px; height: 300px;"></div>
- * <script type="text/javascript">
- *     (function() {
- *         var board = JXG.JSXGraph.initBoard('JXG4c8d9ed8-6339-11e8-9fb9-901b0e1b8723',
- *             {boundingbox: [-8, 8, 8,-8], axis: true, showcopyright: false, shownavigation: false});
- *     var t = board.create('transform', [2, 1.5], {type: 'scale'});
- *     var an1 = board.create('angle', [[-4,3.9], [-3, 4], [-3, 3]]);
- *     var an2 = board.create('curve', [an1, t]);
- *
- *     })();
- *
- * </script><pre>
- *
- */
-JXG.createAngle = function (board, parents, attributes) {
-    var el,
-        radius, attr, attrsub,
-        i, points,
-        type = 'invalid';
-
-    // Two lines or three points?
-    if (
-        parents[0].elementClass === Const.OBJECT_CLASS_LINE &&
-        parents[1].elementClass === Const.OBJECT_CLASS_LINE &&
-        (Type.isArray(parents[2]) || Type.isNumber(parents[2])) &&
-        (Type.isArray(parents[3]) || Type.isNumber(parents[3]))
-    ) {
-        type = '2lines';
-    } else {
-        attr = {
-            name: ''
-        };
-        points = Type.providePoints(board, parents, attr, 'point');
-        if (points === false) {
-            throw new Error(
-                "JSXGraph: Can't create angle with parent types '" +
-                    typeof parents[0] +
-                    "' and '" +
-                    typeof parents[1] +
-                    "' and '" +
-                    typeof parents[2] +
-                    "'."
-            );
-        }
-        type = '3points';
-    }
-
-    attr = Type.copyAttributes(attributes, board.options, 'angle');
-
-    //  If empty, create a new name
-    if (!Type.exists(attr.name) /*|| attr.name === ""*/) {
-        attr.name = board.generateName({ type: Const.OBJECT_TYPE_ANGLE });
-    }
-
-    if (Type.exists(attr.radius)) {
-        radius = attr.radius;
-    } else {
-        radius = 0;
-    }
-
-    board.suspendUpdate(); // Necessary for immediate availability of radius.
-    if (type === '2lines') {
-        // Angle defined by two lines
-        parents.push(radius);
-        el = board.create("sector", parents, attr);
-        /**
-         * @class
-         * @ignore
-         */
-        el.updateDataArraySector = el.updateDataArray;
-
-        // TODO
-        /**
-         * @class
-         * @ignore
-         */
-        el.setAngle = function (val) {};
-        /**
-         * @class
-         * @ignore
-         */
-        el.free = function (val) {};
-    } else {
-        // Angle defined by three points
-        el = board.create("sector", [points[1], points[0], points[2]], attr);
-        el.arc.visProp.priv = true;
-
-        /**
-         * The point defining the radius of the angle element.
-         * Alias for {@link Sector#radiuspoint}.
-         * @type JXG.Point
-         * @name point
-         * @memberOf Angle.prototype
-         *
-         */
-        el.point = el.point2 = el.radiuspoint = points[0];
-
-        /**
-         * Helper point for angles of type 'square'.
-         * @type JXG.Point
-         * @name pointsquare
-         * @memberOf Angle.prototype
-         */
-        el.pointsquare = el.point3 = el.anglepoint = points[2];
-
-        /**
-         * @ignore
-         */
-        el.Radius = function () {
-            // Set the angle radius, also @see @link Sector#autoRadius
-            var r = Type.evaluate(radius);
-            if (r === 'auto') {
-                return el.autoRadius();
-            }
-            return r;
-        };
-
-        /**
-         * @class
-         * @ignore
-         */
-        el.updateDataArraySector = function () {
-            var A = this.point2,
-                B = this.point1,
-                C = this.point3,
-                r = this.Radius(),
-                d = B.Dist(A),
-                ar,
-                phi,
-                sgn = 1,
-                vp_s = this.evalVisProp('selection');
-
-            phi = Geometry.rad(A, B, C);
-            if ((vp_s === "minor" && phi > Math.PI) || (vp_s === "major" && phi < Math.PI)) {
-                sgn = -1;
-            }
-
-            A = A.coords.usrCoords;
-            B = B.coords.usrCoords;
-            C = C.coords.usrCoords;
-
-            A = [1, B[1] + ((A[1] - B[1]) * r) / d, B[2] + ((A[2] - B[2]) * r) / d];
-            C = [1, B[1] + ((C[1] - B[1]) * r) / d, B[2] + ((C[2] - B[2]) * r) / d];
-
-            ar = Geometry.bezierArc(A, B, C, true, sgn);
-
-            this.dataX = ar[0];
-            this.dataY = ar[1];
-            this.bezierDegree = 3;
-        };
-
-        /**
-         * Set an angle to a prescribed value given in radians.
-         * This is only possible if the third point of the angle, i.e.
-         * the anglepoint is a free point.
-         * Removing the constraint again is done by calling "angle.free()".
-         *
-         * Changing the angle requires to call the method "free()":
-         *
-         * <pre>
-         * angle.setAngle(Math.PI / 6);
-         * // ...
-         * angle.free().setAngle(Math.PI / 4);
-         * </pre>
-         *
-         * @name setAngle
-         * @memberof Angle.prototype
-         * @function
-         * @param {Number|Function} val Number or Function which returns the size of the angle in Radians
-         * @returns {Object} Pointer to the angle element..
-         * @see Angle#free
-         *
-         * @example
-         * var p1, p2, p3, c, a, s;
-         *
-         * p1 = board.create('point',[0,0]);
-         * p2 = board.create('point',[5,0]);
-         * p3 = board.create('point',[0,5]);
-         *
-         * c1 = board.create('circle',[p1, p2]);
-         *
-         * a = board.create('angle',[p2, p1, p3], {radius:3});
-         *
-         * a.setAngle(function() {
-         *     return Math.PI / 3;
-         * });
-         * board.update();
-         *
-         * </pre><div id="JXG987c-394f-11e6-af4a-901b0e1b8723" class="jxgbox" style="width: 300px; height: 300px;"></div>
-         * <script type="text/javascript">
-         *     (function() {
-         *         var board = JXG.JSXGraph.initBoard('JXG987c-394f-11e6-af4a-901b0e1b8723',
-         *             {boundingbox: [-8, 8, 8,-8], axis: true, showcopyright: false, shownavigation: false});
-         *     var p1, p2, p3, c, a, s;
-         *
-         *     p1 = board.create('point',[0,0]);
-         *     p2 = board.create('point',[5,0]);
-         *     p3 = board.create('point',[0,5]);
-         *
-         *     c1 = board.create('circle',[p1, p2]);
-         *
-         *     a = board.create('angle',[p2, p1, p3], {radius: 3});
-         *
-         *     a.setAngle(function() {
-         *         return Math.PI / 3;
-         *     });
-         *     board.update();
-         *
-         *     })();
-         *
-         * </script><pre>
-         *
-         * @example
-         * var p1, p2, p3, c, a, s;
-         *
-         * p1 = board.create('point',[0,0]);
-         * p2 = board.create('point',[5,0]);
-         * p3 = board.create('point',[0,5]);
-         *
-         * c1 = board.create('circle',[p1, p2]);
-         *
-         * a = board.create('angle',[p2, p1, p3], {radius:3});
-         * s = board.create('slider',[[-2,1], [2,1], [0, Math.PI*0.5, 2*Math.PI]]);
-         *
-         * a.setAngle(function() {
-         *     return s.Value();
-         * });
-         * board.update();
-         *
-         * </pre><div id="JXG99957b1c-394f-11e6-af4a-901b0e1b8723" class="jxgbox" style="width: 300px; height: 300px;"></div>
-         * <script type="text/javascript">
-         *     (function() {
-         *         var board = JXG.JSXGraph.initBoard('JXG99957b1c-394f-11e6-af4a-901b0e1b8723',
-         *             {boundingbox: [-8, 8, 8,-8], axis: true, showcopyright: false, shownavigation: false});
-         *     var p1, p2, p3, c, a, s;
-         *
-         *     p1 = board.create('point',[0,0]);
-         *     p2 = board.create('point',[5,0]);
-         *     p3 = board.create('point',[0,5]);
-         *
-         *     c1 = board.create('circle',[p1, p2]);
-         *
-         *     a = board.create('angle',[p2, p1, p3], {radius: 3});
-         *     s = board.create('slider',[[-2,1], [2,1], [0, Math.PI*0.5, 2*Math.PI]]);
-         *
-         *     a.setAngle(function() {
-         *         return s.Value();
-         *     });
-         *     board.update();
-         *
-         *     })();
-         *
-         * </script><pre>
-         *
-         */
-        el.setAngle = function (val) {
-            var t1, t2,
-                val2,
-                p = this.anglepoint,
-                q = this.radiuspoint;
-
-            if (p.draggable()) {
-                t1 = this.board.create("transform", [val, this.center], {
-                    type: "rotate"
-                });
-                p.addTransform(q, t1);
-                // Immediately apply the transformation.
-                // This prevents that jumping elements can be watched.
-                t1.update();
-                p.moveTo(Mat.matVecMult(t1.matrix, q.coords.usrCoords));
-
-                if (Type.isFunction(val)) {
-                    /**
-                     * @ignore
-                     */
-                    val2 = function () {
-                        return Math.PI * 2 - val();
-                    };
-                } else {
-                    /**
-                     * @ignore
-                     */
-                    val2 = function () {
-                        return Math.PI * 2 - val;
-                    };
-                }
-                t2 = this.board.create("transform", [val2, this.center], {
-                    type: "rotate"
-                });
-                p.coords.on("update", function () {
-                    t2.update();
-                    // q.moveTo(Mat.matVecMult(t2.matrix, p.coords.usrCoords));
-                    q.setPositionDirectly(Const.COORDS_BY_USER, Mat.matVecMult(t2.matrix, p.coords.usrCoords));
-                });
-
-                p.setParents(q);
-
-                this.hasFixedAngle = true;
-            }
-            return this;
-        };
-
-        /**
-         * Frees an angle from a prescribed value. This is only relevant if the angle size has been set by
-         * "setAngle()" previously. The anglepoint is set to a free point.
-         * @name free
-         * @function
-         * @memberof Angle.prototype
-         * @returns {Object} Pointer to the angle element..
-         * @see Angle#setAngle
-         */
-        el.free = function () {
-            var p = this.anglepoint;
-
-            if (p.transformations.length > 0) {
-                p.transformations.pop();
-                p.isDraggable = true;
-                p.parents = [];
-
-                p.coords.off('update');
-            }
-
-            this.hasFixedAngle = false;
-
-            return this;
-        };
-
-        el.setParents(points); // Important: This overwrites the parents order in underlying sector
-    } // end '3points'
-
-    // GEONExT compatible labels.
-    if (Type.exists(el.visProp.text)) {
-        el.label.setText(el.evalVisProp('text'));
-    }
-
-    el.elType = 'angle';
-    el.type = Const.OBJECT_TYPE_ANGLE;
-    el.subs = {};
-
-    /**
-     * @class
-     * @ignore
-     */
-    el.updateDataArraySquare = function () {
-        var A, B, C,
-            d1, d2, v, l1, l2,
-            r = this.Radius();
-
-        if (type === '2lines') {
-            // This is necessary to update this.point1, this.point2, this.point3.
-            this.updateDataArraySector();
-        }
-
-        A = this.point2;
-        B = this.point1;
-        C = this.point3;
-
-        A = A.coords.usrCoords;
-        B = B.coords.usrCoords;
-        C = C.coords.usrCoords;
-
-        d1 = Geometry.distance(A, B, 3);
-        d2 = Geometry.distance(C, B, 3);
-
-        // In case of type=='2lines' this is redundant, because r == d1 == d2
-        A = [1, B[1] + ((A[1] - B[1]) * r) / d1, B[2] + ((A[2] - B[2]) * r) / d1];
-        C = [1, B[1] + ((C[1] - B[1]) * r) / d2, B[2] + ((C[2] - B[2]) * r) / d2];
-
-        v = Mat.crossProduct(C, B);
-        l1 = [-A[1] * v[1] - A[2] * v[2], A[0] * v[1], A[0] * v[2]];
-        v = Mat.crossProduct(A, B);
-        l2 = [-C[1] * v[1] - C[2] * v[2], C[0] * v[1], C[0] * v[2]];
-
-        v = Mat.crossProduct(l1, l2);
-        v[1] /= v[0];
-        v[2] /= v[0];
-
-        this.dataX = [B[1], A[1], v[1], C[1], B[1]];
-        this.dataY = [B[2], A[2], v[2], C[2], B[2]];
-
-        this.bezierDegree = 1;
-    };
-
-    /**
-     * @class
-     * @ignore
-     */
-    el.updateDataArrayNone = function () {
-        this.dataX = [NaN];
-        this.dataY = [NaN];
-        this.bezierDegree = 1;
-    };
-
-    /**
-     * @class
-     * @ignore
-     */
-    el.updateDataArray = function () {
-        var type = this.evalVisProp('type'),
-            deg = Geometry.trueAngle(this.point2, this.point1, this.point3),
-            vp_s = this.evalVisProp('selection');
-
-        if ((vp_s === "minor" && deg > 180.0) || (vp_s === "major" && deg < 180.0)) {
-            deg = 360.0 - deg;
-        }
-
-        if (Math.abs(deg - 90.0) < this.evalVisProp('orthosensitivity') + Mat.eps) {
-            type = this.evalVisProp('orthotype');
-        }
-
-        if (type === 'none') {
-            this.updateDataArrayNone();
-            this.maxX = function() { return 0; };
-        } else if (type === 'square') {
-            this.updateDataArraySquare();
-            this.maxX = function() { return 4; };
-        } else if (type === 'sector') {
-            this.updateDataArraySector();
-            this.maxX = function() { return 6; };
-        } else if (type === 'sectordot') {
-            this.updateDataArraySector();
-            this.maxX = function() { return 6; };
-            if (!this.dot.visProp.visible) {
-                this.dot.setAttribute({ visible: true });
-            }
-        }
-
-        if (!this.visProp.visible || (type !== "sectordot" && this.dot.visProp.visible)) {
-            this.dot.setAttribute({ visible: false });
-        }
-    };
-
-    attrsub = Type.copyAttributes(attributes, board.options, "angle", 'dot');
-    /**
-     * Indicates a right angle. Invisible by default, use <tt>dot.visible: true</tt> to show.
-     * Though this dot indicates a right angle, it can be visible even if the angle is not a right
-     * one.
-     * @type JXG.Point
-     * @name dot
-     * @memberOf Angle.prototype
-     */
-    el.dot = board.create(
-        "point",
-        [
-            function () {
-                var A, B, r, d, a2, co, si, mat, vp_s;
-
-                if (Type.exists(el.dot) && !el.dot.visProp.visible) {
-                    return [0, 0];
-                }
-
-                A = el.point2.coords.usrCoords;
-                B = el.point1.coords.usrCoords;
-                r = el.Radius();
-                d = Geometry.distance(A, B, 3);
-                a2 = Geometry.rad(el.point2, el.point1, el.point3);
-
-                vp_s = el.evalVisProp('selection');
-                if ((vp_s === "minor" && a2 > Math.PI) || (vp_s === "major" && a2 < Math.PI)) {
-                    a2 = -(2 * Math.PI - a2);
-                }
-                a2 *= 0.5;
-
-                co = Math.cos(a2);
-                si = Math.sin(a2);
-
-                A = [1, B[1] + ((A[1] - B[1]) * r) / d, B[2] + ((A[2] - B[2]) * r) / d];
-
-                mat = [
-                    [1, 0, 0],
-                    [B[1] - 0.5 * B[1] * co + 0.5 * B[2] * si, co * 0.5, -si * 0.5],
-                    [B[2] - 0.5 * B[1] * si - 0.5 * B[2] * co, si * 0.5, co * 0.5]
-                ];
-                return Mat.matVecMult(mat, A);
-            }
-        ],
-        attrsub
-    );
-
-    el.dot.dump = false;
-    el.subs.dot = el.dot;
-
-    if (type === '2lines') {
-        for (i = 0; i < 2; i++) {
-            board.select(parents[i]).addChild(el.dot);
-        }
-    } else {
-        for (i = 0; i < 3; i++) {
-            board.select(points[i]).addChild(el.dot);
-        }
-    }
-    board.unsuspendUpdate();
-
-    /**
-     * Returns the value of the angle.
-     * @memberOf Angle.prototype
-     * @name Value
-     * @function
-     * @param {String} [unit='length'] Unit of the returned values. Possible units are
-     * <ul>
-     * <li> 'radians' (default): angle value in radians
-     * <li> 'degrees': angle value in degrees
-     * <li> 'semicircle': angle value in radians as a multiple of &pi;, e.g. if the angle is 1.5&pi;, 1.5 will be returned.
-     * <li> 'circle': angle value in radians as a multiple of 2&pi;
-     * <li> 'length': length of the arc line of the angle
-     * </ul>
-     * It is sufficient to supply the first three characters of the unit, e.g. 'len'.
-     * @returns {Number} angle value in various units.
-     * @see Sector#L
-     * @see Arc#Value
-     * @example
-     * var A, B, C, ang,
-     *     r = 0.5;
-     * A = board.create("point", [3, 0]);
-     * B = board.create("point", [0, 0]);
-     * C = board.create("point", [2, 2]);
-     * ang = board.create("angle", [A, B, C], {radius: r});
-     *
-     * console.log(ang.Value());
-     * // Output Math.PI * 0.25
-     *
-     * console.log(ang.Value('radian'));
-     * // Output Math.PI * 0.25
-     *
-     * console.log(ang.Value('degree');
-     * // Output 45
-     *
-     * console.log(ang.Value('semicircle'));
-     * // Output 0.25
-     *
-     * console.log(ang.Value('circle'));
-     * // Output 0.125
-     *
-     * console.log(ang.Value('length'));
-     * // Output r * Math.PI * 0.25
-     *
-     * console.log(ang.L());
-     * // Output r * Math.PI * 0.25
-     *
-     */
-    el.Value = function(unit) {
-        unit = unit || 'radians';
-        if (unit === '') {
-            unit = 'radians';
-        }
-        return el.arc.Value(unit);
-    };
-
-
-    // documented in GeometryElement
-    /**
-     * @class
-     * @ignore
-     */
-    el.getLabelAnchor = function () {
-        var vec,
-            dx = 12,
-            A, B, r, d, a2, co, si, mat,
-            vp_s = el.evalVisProp('selection'),
-            l_vp = this.label ? this.label.visProp : this.visProp.label,
-            pos = (this.label) ?
-                    this.label.evalVisProp('position') : this.evalVisProp('label.position');
-
-        // If this is uncommented, the angle label can not be dragged
-        //if (Type.exists(this.label)) {
-        //    this.label.relativeCoords = new Coords(Const.COORDS_BY_SCREEN, [0, 0], this.board);
-        //}
-
-        if (
-            !Type.isString(pos) ||
-            (pos.indexOf('right') < 0 && pos.indexOf('left') < 0)
-        ) {
-
-            if (Type.exists(this.label) && Type.exists(this.label.visProp.fontsize)) {
-                dx = this.label.evalVisProp('fontsize');
-            }
-            dx /= this.board.unitX;
-
-            A = el.point2.coords.usrCoords;
-            B = el.point1.coords.usrCoords;
-            r = el.Radius();
-            d = Geometry.distance(A, B, 3);
-            a2 = Geometry.rad(el.point2, el.point1, el.point3);
-            if ((vp_s === "minor" && a2 > Math.PI) || (vp_s === "major" && a2 < Math.PI)) {
-                a2 = -(2 * Math.PI - a2);
-            }
-            a2 *= 0.5;
-            co = Math.cos(a2);
-            si = Math.sin(a2);
-
-            A = [1, B[1] + ((A[1] - B[1]) * r) / d, B[2] + ((A[2] - B[2]) * r) / d];
-
-            mat = [
-                [1, 0, 0],
-                [B[1] - 0.5 * B[1] * co + 0.5 * B[2] * si, co * 0.5, -si * 0.5],
-                [B[2] - 0.5 * B[1] * si - 0.5 * B[2] * co, si * 0.5, co * 0.5]
-            ];
-            vec = Mat.matVecMult(mat, A);
-            vec[1] /= vec[0];
-            vec[2] /= vec[0];
-            vec[0] /= vec[0];
-
-            d = Geometry.distance(vec, B, 3);
-            vec = [
-                vec[0],
-                B[1] + ((vec[1] - B[1]) * (r + dx)) / d,
-                B[2] + ((vec[2] - B[2]) * (r + dx)) / d
-            ];
-
-            l_vp.position = Geometry.calcLabelQuadrant(Geometry.rad([1, 0], [0, 0], vec));
-
-            return new Coords(Const.COORDS_BY_USER, vec, this.board);
-        } else {
-            return this.getLabelPosition(pos, this.label.evalVisProp('distance'));
-        }
-    };
-
-    el.methodMap = Type.deepCopy(el.methodMap, {
-        setAngle: "setAngle",
-        Value: "Value",
-        free: "free"
-    });
-
-    return el;
-};
-
-JXG.registerElement("angle", JXG.createAngle);
-
-/**
- * @class A non-reflex angle is the instance of an angle that is at most 180°.
- * It is defined by a center, one point that
- * defines the radius, and a third point that defines the angle of the sector.
- * @pseudo
- * @name NonReflexAngle
- * @augments Angle
- * @constructor
- * @type Sector
- * @throws {Error} If the element cannot be constructed with the given parent objects an exception is thrown.
- * @param {JXG.Point_JXG.Point_JXG.Point} p1,p2,p3 . Minor sector is a sector of a circle around p1 having measure less than or equal to
- * 180 degrees (pi radians) and starts at p2. The radius is determined by p2, the angle by p3.
- * @example
- * // Create a non-reflex angle out of three free points
- * var p1 = board.create('point', [5.0, 3.0]),
- *     p2 = board.create('point', [1.0, 0.5]),
- *     p3 = board.create('point', [1.5, 5.0]),
- *
- *     a = board.create('nonreflexangle', [p1, p2, p3], {radius: 2}),
- *     t = board.create('text', [4, 4, function() { return JXG.toFixed(a.Value(), 2); }]);
- * </pre><div class="jxgbox" id="JXGd0ab6d6b-63a7-48b2-8749-b02bb5e744f9" style="width: 300px; height: 300px;"></div>
- * <script type="text/javascript">
- * (function () {
- *   var board = JXG.JSXGraph.initBoard('JXGd0ab6d6b-63a7-48b2-8749-b02bb5e744f9', {boundingbox: [-1, 7, 7, -1], axis: true, showcopyright: false, shownavigation: false}),
- *     p1 = board.create('point', [5.0, 3.0]),
- *     p2 = board.create('point', [1.0, 0.5]),
- *     p3 = board.create('point', [1.5, 5.0]),
- *
- *     a = board.create('nonreflexangle', [p1, p2, p3], {radius: 2}),
- *     t = board.create('text', [4, 4, function() { return JXG.toFixed(a.Value(), 2); }]);
- * })();
- * </script><pre>
- */
-JXG.createNonreflexAngle = function (board, parents, attributes) {
-    var el;
-
-    attributes.selection = 'minor';
-    attributes = Type.copyAttributes(attributes, board.options, 'nonreflexangle');
-    el = JXG.createAngle(board, parents, attributes);
-
-    // Documented in createAngle
-    el.Value = function (unit) {
-        var rad = Geometry.rad(this.point2, this.point1, this.point3);
-        unit = unit || 'radians';
-        if (unit === '') {
-            unit = 'radians';
-        }
-        rad = (rad < Math.PI) ? rad : 2.0 * Math.PI - rad;
-
-        return this.arc.Value(unit, rad);
-    };
-    return el;
-};
-
-JXG.registerElement("nonreflexangle", JXG.createNonreflexAngle);
-
-/**
- * @class A reflex angle is the instance of an angle that is larger than 180°.
- * It is defined by a center, one point that
- * defines the radius, and a third point that defines the angle of the sector.
- * @pseudo
- * @name ReflexAngle
- * @augments Angle
- * @constructor
- * @type Sector
- * @throws {Error} If the element cannot be constructed with the given parent objects an exception is thrown.
- * @param {JXG.Point_JXG.Point_JXG.Point} p1,p2,p3 . Minor sector is a sector of a circle around p1 having measure less than or equal to
- * 180 degrees (pi radians) and starts at p2. The radius is determined by p2, the angle by p3.
- * @example
- * // Create a non-reflex angle out of three free points
- * var p1 = board.create('point', [5.0, 3.0]),
- *     p2 = board.create('point', [1.0, 0.5]),
- *     p3 = board.create('point', [1.5, 5.0]),
- *
- *     a = board.create('reflexangle', [p1, p2, p3], {radius: 2}),
- *     t = board.create('text', [4, 4, function() { return JXG.toFixed(a.Value(), 2); }]);
- * </pre><div class="jxgbox" id="JXGf2a577f2-553d-4f9f-a895-2d6d4b8c60e8" style="width: 300px; height: 300px;"></div>
- * <script type="text/javascript">
- * (function () {
- * var board = JXG.JSXGraph.initBoard('JXGf2a577f2-553d-4f9f-a895-2d6d4b8c60e8', {boundingbox: [-1, 7, 7, -1], axis: true, showcopyright: false, shownavigation: false}),
- *     p1 = board.create('point', [5.0, 3.0]),
- *     p2 = board.create('point', [1.0, 0.5]),
- *     p3 = board.create('point', [1.5, 5.0]),
- *
- *     a = board.create('reflexangle', [p1, p2, p3], {radius: 2}),
- *     t = board.create('text', [4, 4, function() { return JXG.toFixed(a.Value(), 2); }]);
- * })();
- * </script><pre>
- */
-JXG.createReflexAngle = function (board, parents, attributes) {
-    var el;
-
-    attributes.selection = 'major';
-    attributes = Type.copyAttributes(attributes, board.options, 'reflexangle');
-    el = JXG.createAngle(board, parents, attributes);
-
-    // Documented in createAngle
-    el.Value = function (unit) {
-        var rad = Geometry.rad(this.point2, this.point1, this.point3);
-        unit = unit || 'radians';
-        if (unit === '') {
-            unit = 'radians';
-        }
-        rad = (rad >= Math.PI) ? rad : 2.0 * Math.PI - rad;
-
-        return this.arc.Value(unit, rad);
-    };
-
-    return el;
-};
-
-JXG.registerElement("reflexangle", JXG.createReflexAngle);
->>>>>>> 76575604
+JXG.registerElement("reflexangle", JXG.createReflexAngle);