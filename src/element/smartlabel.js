<<<<<<< HEAD
/*
    Copyright 2008-2025
        Matthias Ehmann,
        Carsten Miller,
        Alfred Wassermann

    This file is part of JSXGraph.

    JSXGraph is free software dual licensed under the GNU LGPL or MIT License.

    You can redistribute it and/or modify it under the terms of the

      * GNU Lesser General Public License as published by
        the Free Software Foundation, either version 3 of the License, or
        (at your option) any later version
      OR
      * MIT License: https://github.com/jsxgraph/jsxgraph/blob/master/LICENSE.MIT

    JSXGraph is distributed in the hope that it will be useful,
    but WITHOUT ANY WARRANTY; without even the implied warranty of
    MERCHANTABILITY or FITNESS FOR A PARTICULAR PURPOSE.  See the
    GNU Lesser General Public License for more details.

    You should have received a copy of the GNU Lesser General Public License and
    the MIT License along with JSXGraph. If not, see <https://www.gnu.org/licenses/>
    and <https://opensource.org/licenses/MIT/>.
 */

/*global JXG: true, define: true*/
/*jslint nomen: true, plusplus: true*/

/**
 * @fileoverview Implementation of smart labels..
 */

import JXG from "../jxg.js";
import Const from "../base/constants.js";
import Type from "../utils/type.js";

/**
 * @class Customized text elements for displaying measurements of JSXGraph elements,
 * Examples are length of a
 * segment, perimeter or area of a circle or polygon (including polygonal chain),
 * slope of a line, value of an angle, and coordinates of a point.
 * <p>
 * If additionally a text, or a function is supplied and the content is not the empty string,
 * that text is displayed instead of the measurement.
 * <p>
 * Smartlabels use custom made CSS layouts defined in jsxgraph.css. Therefore, the inclusion of the file jsxgraph.css is mandatory or
 * the CSS classes have to be replaced by other classes.
 * <p>
 * The default attributes for smartlabels are defined for each type of measured element in the following sub-objects.
 * This is a deviation from the usual JSXGraph attribute usage.
 * <ul>
 *  <li> <tt>JXG.Options.smartlabelangle</tt> for smartlabels of angle objects
 *  <li> <tt>JXG.Options.smartlabelcircle</tt> for smartlabels of circle objects
 *  <li> <tt>JXG.Options.smartlabelline</tt> for smartlabels of line objects
 *  <li> <tt>JXG.Options.smartlabelpoint</tt> for smartlabels of point objects.
 *  <li> <tt>JXG.Options.smartlabelpolygon</tt> for smartlabels of polygon objects.
 * </ul>
 *
 *
 * @pseudo
 * @name Smartlabel
 * @augments JXG.Text
 * @constructor
 * @type JXG.Text
 * @throws {Error} If the element cannot be constructed with the given parent objects an exception is thrown.
 * @param {JXG.GeometryElement} Parent parent object: point, line, circle, polygon, angle.
 * @param {String|Function} Txt Optional text. In case, this content is not the empty string,
 *  the measurement is overwritten by this text.
 *
 * @example
 * var p1 = board.create('point', [3, 4], {showInfobox: false, withLabel: false});
 * board.create('smartlabel', [p1], {digits: 1, unit: 'm', dir: 'col', useMathJax: false});
 *
 * </pre><div id="JXG30cd1f9e-7e78-48f3-91a2-9abd466a754f" class="jxgbox" style="width: 300px; height: 300px;"></div>
 * <script type="text/javascript">
 *     (function() {
 *         var board = JXG.JSXGraph.initBoard('JXG30cd1f9e-7e78-48f3-91a2-9abd466a754f',
 *             {boundingbox: [-8, 8, 8,-8], axis: true, showcopyright: false, shownavigation: false});
 *     var p1 = board.create('point', [3, 4], {showInfobox: false, withLabel: false});
 *     board.create('smartlabel', [p1], {digits: 1, unit: 'cm', dir: 'col', useMathJax: false});
 *
 *     })();
 *
 * </script><pre>
 *
 * @example
 * var s1 = board.create('line', [[-7, 2], [6, -6]], {point1: {visible:true}, point2: {visible:true}});
 * board.create('smartlabel', [s1], {unit: 'm', measure: 'length', prefix: 'L = ', useMathJax: false});
 * board.create('smartlabel', [s1], {unit: 'm',  measure: 'slope', prefix: '&Delta; = ', useMathJax: false});
 *
 *
 * </pre><div id="JXGfb4423dc-ee3a-4122-a186-82123019a835" class="jxgbox" style="width: 300px; height: 300px;"></div>
 * <script type="text/javascript">
 *     (function() {
 *         var board = JXG.JSXGraph.initBoard('JXGfb4423dc-ee3a-4122-a186-82123019a835',
 *             {boundingbox: [-8, 8, 8,-8], axis: true, showcopyright: false, shownavigation: false});
 *     var s1 = board.create('line', [[-7, 2], [6, -6]], {point1: {visible:true}, point2: {visible:true}});
 *     board.create('smartlabel', [s1], {unit: 'm', measure: 'length', prefix: 'L = ', useMathJax: false});
 *     board.create('smartlabel', [s1], {unit: 'm',  measure: 'slope', prefix: '&Delta; = ', useMathJax: false});
 *
 *
 *     })();
 *
 * </script><pre>
 *
 * @example
 * var c1 = board.create('circle', [[0, 1], [4, 1]], {point2: {visible: true}});
 * board.create('smartlabel', [c1], {unit: 'm', measure: 'perimeter', prefix: 'U = ', useMathJax: false});
 * board.create('smartlabel', [c1], {unit: 'm', measure: 'area', prefix: 'A = ', useMathJax: false});
 * board.create('smartlabel', [c1], {unit: 'm', measure: 'radius', prefix: 'R = ', useMathJax: false});
 *
 *
 * </pre><div id="JXG763c4700-8273-4eb7-9ed9-1dc6c2c52e93" class="jxgbox" style="width: 300px; height: 300px;"></div>
 * <script type="text/javascript">
 *     (function() {
 *         var board = JXG.JSXGraph.initBoard('JXG763c4700-8273-4eb7-9ed9-1dc6c2c52e93',
 *             {boundingbox: [-8, 8, 8,-8], axis: true, showcopyright: false, shownavigation: false});
 *     var c1 = board.create('circle', [[0, 1], [4, 1]], {point2: {visible: true}});
 *     board.create('smartlabel', [c1], {unit: 'm', measure: 'perimeter', prefix: 'U = ', useMathJax: false});
 *     board.create('smartlabel', [c1], {unit: 'm', measure: 'area', prefix: 'A = ', useMathJax: false});
 *     board.create('smartlabel', [c1], {unit: 'm', measure: 'radius', prefix: 'R = ', useMathJax: false});
 *
 *
 *     })();
 *
 * </script><pre>
 *
 * @example
 * var p2 = board.create('polygon', [[-6, -5], [7, -7], [-4, 3]], {});
 * board.create('smartlabel', [p2], {
 *     unit: 'm',
 *     measure: 'area',
 *     prefix: 'A = ',
 *     cssClass: 'smart-label-pure smart-label-polygon',
 *     highlightCssClass: 'smart-label-pure smart-label-polygon',
 *     useMathJax: false
 * });
 * board.create('smartlabel', [p2, () => 'X: ' + p2.vertices[0].X().toFixed(1)], {
 *     measure: 'perimeter',
 *     cssClass: 'smart-label-outline smart-label-polygon',
 *     highlightCssClass: 'smart-label-outline smart-label-polygon',
 *     useMathJax: false
 * });
 *
 * </pre><div id="JXG376425ac-b4e5-41f2-979c-6ff32a01e9c8" class="jxgbox" style="width: 300px; height: 300px;"></div>
 * <script type="text/javascript">
 *     (function() {
 *         var board = JXG.JSXGraph.initBoard('JXG376425ac-b4e5-41f2-979c-6ff32a01e9c8',
 *             {boundingbox: [-8, 8, 8,-8], axis: true, showcopyright: false, shownavigation: false});
 *     var p2 = board.create('polygon', [[-6, -5], [7, -7], [-4, 3]], {});
 *     board.create('smartlabel', [p2], {
 *         unit: 'm',
 *         measure: 'area',
 *         prefix: 'A = ',
 *         cssClass: 'smart-label-pure smart-label-polygon',
 *         highlightCssClass: 'smart-label-pure smart-label-polygon',
 *         useMathJax: false
 *     });
 *     board.create('smartlabel', [p2, () => 'X: ' + p2.vertices[0].X().toFixed(1)], {
 *         measure: 'perimeter',
 *         cssClass: 'smart-label-outline smart-label-polygon',
 *         highlightCssClass: 'smart-label-outline smart-label-polygon',
 *         useMathJax: false
 *     });
 *
 *     })();
 *
 * </script><pre>
 *
 * @example
 * var a1 = board.create('angle', [[1, -1], [1, 2], [1, 5]], {name: '&beta;', withLabel: false});
 * var sma = board.create('smartlabel', [a1], {digits: 1, prefix: a1.name + '=', unit: '°', useMathJax: false});
 *
 * </pre><div id="JXG48d6d1ae-e04a-45f4-a743-273976712c0b" class="jxgbox" style="width: 300px; height: 300px;"></div>
 * <script type="text/javascript">
 *     (function() {
 *         var board = JXG.JSXGraph.initBoard('JXG48d6d1ae-e04a-45f4-a743-273976712c0b',
 *             {boundingbox: [-8, 8, 8,-8], axis: true, showcopyright: false, shownavigation: false});
 *     var a1 = board.create('angle', [[1, -1], [1, 2], [1, 5]], {name: '&beta;', withLabel: false});
 *     var sma = board.create('smartlabel', [a1], {digits: 1, prefix: a1.name + '=', unit: '°', useMathJax: false});
 *
 *     })();
 *
 * </script><pre>
 *
 */
JXG.createSmartLabel = function (board, parents, attributes) {
    var el, attr,
        p, user_supplied_text,
        getTextFun, txt_fun;

    if (parents.length === 0 || (
        [Const.OBJECT_CLASS_POINT, Const.OBJECT_CLASS_LINE,Const.OBJECT_CLASS_CIRCLE].indexOf(parents[0].elementClass) < 0 &&
        [Const.OBJECT_TYPE_POLYGON, Const.OBJECT_TYPE_ANGLE].indexOf(parents[0].type) < 0
        )
    ) {
        throw new Error(
            "JSXGraph: Can't create smartlabel with parent types " +
                "'" + typeof parents[0] + "', " +
                "'" + typeof parents[1] + "'."
        );
    }

    p = parents[0];
    user_supplied_text = parents[1] || '';

    if (p.elementClass === Const.OBJECT_CLASS_POINT) {
        attr = Type.copyAttributes(attributes, board.options, 'smartlabelpoint');

    } else if (p.elementClass === Const.OBJECT_CLASS_LINE) {
        attr = Type.copyAttributes(attributes, board.options, 'smartlabelline');
        /**
         * @class
         * @ignore
         */
        attr.rotate = function () { return Math.atan(p.getSlope()) * 180 / Math.PI; };
        /**
         * @class
         * @ignore
         */
        attr.visible = function () { return (p.L() < 1.5) ? false : true; };

    } else if (p.elementClass === Const.OBJECT_CLASS_CIRCLE) {
        attr = Type.copyAttributes(attributes, board.options, 'smartlabelcircle');
        /**
         * @class
         * @ignore
         */
        attr.visible = function () { return (p.Radius() < 1.5) ? false : true; };

    } else if (p.type === Const.OBJECT_TYPE_POLYGON) {
        attr = Type.copyAttributes(attributes, board.options, 'smartlabelpolygon');
    } else if (p.type === Const.OBJECT_TYPE_ANGLE) {
        attr = Type.copyAttributes(attributes, board.options, 'smartlabelangle');
        /**
         * @class
         * @ignore
         */
        attr.rotate = function () {
            var c1 = p.center.coords.usrCoords,
                c2 = p.getLabelAnchor().usrCoords,
                v = Math.atan2(c2[2] - c1[2], c2[1] - c1[1]) * 180 / Math.PI;
            return (v > 90 && v < 270) ? v + 180 : v;
        };
        /**
         * @class
         * @ignore
         */
        attr.anchorX = function () {
            var c1 = p.center.coords.usrCoords,
                c2 = p.getLabelAnchor().usrCoords,
                v = Math.atan2(c2[2] - c1[2], c2[1] - c1[1]) * 180 / Math.PI;
            return (v > 90 && v < 270) ? 'right' : 'left';
        };
    }

    getTextFun = function (el, p, elType, mType) {
        var measure;
        switch (mType) {
            case 'length':
                /**
                 * @ignore
                 */
                measure = function () { return p.L(); };
                break;
            case 'slope':
                /**
                 * @ignore
                 */
                measure = function () { return p.Slope(); };
                break;
            case 'area':
                /**
                 * @ignore
                 */
                measure = function () { return p.Area(); };
                break;
            case 'radius':
                /**
                 * @ignore
                 */
                measure = function () { return p.Radius(); };
                break;
            case 'perimeter':
                /**
                 * @ignore
                 */
                measure = function () { return p.Perimeter(); };
                break;
            case 'rad':
                /**
                 * @ignore
                 */
                measure = function () { return p.Value(); };
                break;
            case 'deg':
                /**
                 * @ignore
                 */
                measure = function () { return p.Value() * 180 / Math.PI; };
                break;
            default:
                /**
                 * @ignore
                 */
                measure = function () { return 0.0; };
        }

        return function () {
            var str = '',
                val,
                txt = Type.evaluate(user_supplied_text),
                digits = el.evalVisProp('digits'),
                u = el.evalVisProp('unit'),
                pre = el.evalVisProp('prefix'),
                suf = el.evalVisProp('suffix'),
                mj = el.evalVisProp('usemathjax') || el.evalVisProp('usekatex');

            if (txt === '') {
                if (el.useLocale()) {
                    val = el.formatNumberLocale(measure(), digits);
                } else {
                    val = Type.toFixed(measure(), digits);
                }
                if (mj) {
                    str = ['\\(', pre, val, '\\,', u, suf, '\\)'].join('');
                } else {
                    str = [pre, val, u, suf].join('');
                }
            } else {
                str = txt;
            }
            return str;
        };
    };

    if (p.elementClass === Const.OBJECT_CLASS_POINT) {
        el = board.create('text', [
            function () { return p.X(); },
            function () { return p.Y(); },
            ''
        ], attr);

        txt_fun = function () {
            var str = '',
                txt = Type.evaluate(user_supplied_text),
                digits = el.evalVisProp('digits'),
                u = el.evalVisProp('unit'),
                pre = el.evalVisProp('prefix'),
                suf = el.evalVisProp('suffix'),
                dir = el.evalVisProp('dir'),
                mj = el.evalVisProp('usemathjax') || el.evalVisProp('usekatex'),
                x, y;

            if (el.useLocale()) {
                x = el.formatNumberLocale(p.X(), digits);
                y = el.formatNumberLocale(p.Y(), digits);
            } else {
                x = Type.toFixed(p.X(), digits);
                y = Type.toFixed(p.Y(), digits);
            }

            if (txt === '') {
                if (dir === 'row') {
                    if (mj) {
                        str = ['\\(', pre, x, '\\,', u, ' / ', y, '\\,', u, suf, '\\)'].join('');
                    } else {
                        str = [pre, x, ' ', u, ' / ', y, ' ', u, suf].join('');
                    }
                } else if (dir.indexOf('col') === 0) { // Starts with 'col'
                    if (mj) {
                        str = ['\\(', pre, '\\left(\\array{', x, '\\,', u, '\\\\ ', y, '\\,', u, '}\\right)', suf, '\\)'].join('');
                    } else {
                        str = [pre, x, ' ', u, '<br/>', y, ' ', u, suf].join('');
                    }
                }
            } else {
                str = txt;
            }
            return str;
        };

    } else if (p.elementClass === Const.OBJECT_CLASS_LINE) {

        if (attr.measure === 'length') {
            el = board.create('text', [
                function () { return (p.point1.X() + p.point2.X()) * 0.5; },
                function () { return (p.point1.Y() + p.point2.Y()) * 0.5; },
                ''
            ], attr);
            txt_fun = getTextFun(el, p, 'line', 'length');

        } else if (attr.measure === 'slope') {
            el = board.create('text', [
                function () { return (p.point1.X() * 0.25 + p.point2.X() * 0.75); },
                function () { return (p.point1.Y() * 0.25 + p.point2.Y() * 0.75); },
                ''
            ], attr);
            txt_fun = getTextFun(el, p, 'line', 'slope');
        }

    } else if (p.elementClass === Const.OBJECT_CLASS_CIRCLE) {
        if (attr.measure === 'radius') {
            el = board.create('text', [
                function () { return p.center.X() + p.Radius() * 0.5; },
                function () { return p.center.Y(); },
                ''
            ], attr);
            txt_fun = getTextFun(el, p, 'circle', 'radius');

        } else if (attr.measure === 'area') {
            el = board.create('text', [
                function () { return p.center.X(); },
                function () { return p.center.Y() + p.Radius() * 0.5; },
                ''
            ], attr);
            txt_fun = getTextFun(el, p, 'circle', 'area');

        } else if (attr.measure === 'circumference' || attr.measure === 'perimeter') {
            el = board.create('text', [
                function () { return p.getLabelAnchor(); },
                ''
            ], attr);
            txt_fun = getTextFun(el, p, 'circle', 'perimeter');

        }
    } else if (p.type === Const.OBJECT_TYPE_POLYGON) {
        if (attr.measure === 'area') {
            el = board.create('text', [
                function () { return p.getTextAnchor(); },
                ''
            ], attr);
            txt_fun = getTextFun(el, p, 'polygon', 'area');

        } else if (attr.measure === 'perimeter') {
            el = board.create('text', [
                function () {
                    var last = p.borders.length - 1;
                    if (last >= 0) {
                        return [
                            (p.borders[last].point1.X() + p.borders[last].point2.X()) * 0.5,
                            (p.borders[last].point1.Y() + p.borders[last].point2.Y()) * 0.5
                        ];
                    } else {
                        return p.getTextAnchor();
                    }
                },
                ''
            ], attr);
            txt_fun = getTextFun(el, p, 'polygon', 'perimeter');
        }

    } else if (p.type === Const.OBJECT_TYPE_ANGLE) {
        el = board.create('text', [
            function () {
                return p.getLabelAnchor();
            },
            ''
        ], attr);
        txt_fun = getTextFun(el, p, 'angle', attr.measure);
    }

    if (Type.exists(el)) {
        el.setText(txt_fun);
        p.addChild(el);
        el.setParents([p]);
    }

    return el;
};

JXG.registerElement("smartlabel", JXG.createSmartLabel);
=======
/*
    Copyright 2008-2025
        Matthias Ehmann,
        Carsten Miller,
        Alfred Wassermann

    This file is part of JSXGraph.

    JSXGraph is free software dual licensed under the GNU LGPL or MIT License.

    You can redistribute it and/or modify it under the terms of the

      * GNU Lesser General Public License as published by
        the Free Software Foundation, either version 3 of the License, or
        (at your option) any later version
      OR
      * MIT License: https://github.com/jsxgraph/jsxgraph/blob/master/LICENSE.MIT

    JSXGraph is distributed in the hope that it will be useful,
    but WITHOUT ANY WARRANTY; without even the implied warranty of
    MERCHANTABILITY or FITNESS FOR A PARTICULAR PURPOSE.  See the
    GNU Lesser General Public License for more details.

    You should have received a copy of the GNU Lesser General Public License and
    the MIT License along with JSXGraph. If not, see <https://www.gnu.org/licenses/>
    and <https://opensource.org/licenses/MIT/>.
 */

/*global JXG: true, define: true*/
/*jslint nomen: true, plusplus: true*/

/**
 * @fileoverview Implementation of smart labels..
 */

import JXG from "../jxg.js";
import Const from "../base/constants.js";
import Type from "../utils/type.js";

/**
 * @class Customized text elements for displaying measurements of JSXGraph elements,
 * Examples are length of a
 * segment, perimeter or area of a circle or polygon (including polygonal chain),
 * slope of a line, value of an angle, and coordinates of a point.
 * <p>
 * If additionally a text, or a function is supplied and the content is not the empty string,
 * that text is displayed instead of the measurement.
 * <p>
 * Smartlabels use custom made CSS layouts defined in jsxgraph.css. Therefore, the inclusion of the file jsxgraph.css is mandatory or
 * the CSS classes have to be replaced by other classes.
 * <p>
 * The default attributes for smartlabels are defined for each type of measured element in the following sub-objects.
 * This is a deviation from the usual JSXGraph attribute usage.
 * <ul>
 *  <li> <tt>JXG.Options.smartlabelangle</tt> for smartlabels of angle objects
 *  <li> <tt>JXG.Options.smartlabelcircle</tt> for smartlabels of circle objects
 *  <li> <tt>JXG.Options.smartlabelline</tt> for smartlabels of line objects
 *  <li> <tt>JXG.Options.smartlabelpoint</tt> for smartlabels of point objects.
 *  <li> <tt>JXG.Options.smartlabelpolygon</tt> for smartlabels of polygon objects.
 * </ul>
 *
 *
 * @pseudo
 * @name Smartlabel
 * @augments JXG.Text
 * @constructor
 * @type JXG.Text
 * @throws {Error} If the element cannot be constructed with the given parent objects an exception is thrown.
 * @param {JXG.GeometryElement} Parent parent object: point, line, circle, polygon, angle.
 * @param {String|Function} Txt Optional text. In case, this content is not the empty string,
 *  the measurement is overwritten by this text.
 *
 * @example
 * var p1 = board.create('point', [3, 4], {showInfobox: false, withLabel: false});
 * board.create('smartlabel', [p1], {digits: 1, unit: 'm', dir: 'col', useMathJax: false});
 *
 * </pre><div id="JXG30cd1f9e-7e78-48f3-91a2-9abd466a754f" class="jxgbox" style="width: 300px; height: 300px;"></div>
 * <script type="text/javascript">
 *     (function() {
 *         var board = JXG.JSXGraph.initBoard('JXG30cd1f9e-7e78-48f3-91a2-9abd466a754f',
 *             {boundingbox: [-8, 8, 8,-8], axis: true, showcopyright: false, shownavigation: false});
 *     var p1 = board.create('point', [3, 4], {showInfobox: false, withLabel: false});
 *     board.create('smartlabel', [p1], {digits: 1, unit: 'cm', dir: 'col', useMathJax: false});
 *
 *     })();
 *
 * </script><pre>
 *
 * @example
 * var s1 = board.create('line', [[-7, 2], [6, -6]], {point1: {visible:true}, point2: {visible:true}});
 * board.create('smartlabel', [s1], {unit: 'm', measure: 'length', prefix: 'L = ', useMathJax: false});
 * board.create('smartlabel', [s1], {unit: 'm',  measure: 'slope', prefix: '&Delta; = ', useMathJax: false});
 *
 *
 * </pre><div id="JXGfb4423dc-ee3a-4122-a186-82123019a835" class="jxgbox" style="width: 300px; height: 300px;"></div>
 * <script type="text/javascript">
 *     (function() {
 *         var board = JXG.JSXGraph.initBoard('JXGfb4423dc-ee3a-4122-a186-82123019a835',
 *             {boundingbox: [-8, 8, 8,-8], axis: true, showcopyright: false, shownavigation: false});
 *     var s1 = board.create('line', [[-7, 2], [6, -6]], {point1: {visible:true}, point2: {visible:true}});
 *     board.create('smartlabel', [s1], {unit: 'm', measure: 'length', prefix: 'L = ', useMathJax: false});
 *     board.create('smartlabel', [s1], {unit: 'm',  measure: 'slope', prefix: '&Delta; = ', useMathJax: false});
 *
 *
 *     })();
 *
 * </script><pre>
 *
 * @example
 * var c1 = board.create('circle', [[0, 1], [4, 1]], {point2: {visible: true}});
 * board.create('smartlabel', [c1], {unit: 'm', measure: 'perimeter', prefix: 'U = ', useMathJax: false});
 * board.create('smartlabel', [c1], {unit: 'm', measure: 'area', prefix: 'A = ', useMathJax: false});
 * board.create('smartlabel', [c1], {unit: 'm', measure: 'radius', prefix: 'R = ', useMathJax: false});
 *
 *
 * </pre><div id="JXG763c4700-8273-4eb7-9ed9-1dc6c2c52e93" class="jxgbox" style="width: 300px; height: 300px;"></div>
 * <script type="text/javascript">
 *     (function() {
 *         var board = JXG.JSXGraph.initBoard('JXG763c4700-8273-4eb7-9ed9-1dc6c2c52e93',
 *             {boundingbox: [-8, 8, 8,-8], axis: true, showcopyright: false, shownavigation: false});
 *     var c1 = board.create('circle', [[0, 1], [4, 1]], {point2: {visible: true}});
 *     board.create('smartlabel', [c1], {unit: 'm', measure: 'perimeter', prefix: 'U = ', useMathJax: false});
 *     board.create('smartlabel', [c1], {unit: 'm', measure: 'area', prefix: 'A = ', useMathJax: false});
 *     board.create('smartlabel', [c1], {unit: 'm', measure: 'radius', prefix: 'R = ', useMathJax: false});
 *
 *
 *     })();
 *
 * </script><pre>
 *
 * @example
 * var p2 = board.create('polygon', [[-6, -5], [7, -7], [-4, 3]], {});
 * board.create('smartlabel', [p2], {
 *     unit: 'm',
 *     measure: 'area',
 *     prefix: 'A = ',
 *     cssClass: 'smart-label-pure smart-label-polygon',
 *     highlightCssClass: 'smart-label-pure smart-label-polygon',
 *     useMathJax: false
 * });
 * board.create('smartlabel', [p2, () => 'X: ' + p2.vertices[0].X().toFixed(1)], {
 *     measure: 'perimeter',
 *     cssClass: 'smart-label-outline smart-label-polygon',
 *     highlightCssClass: 'smart-label-outline smart-label-polygon',
 *     useMathJax: false
 * });
 *
 * </pre><div id="JXG376425ac-b4e5-41f2-979c-6ff32a01e9c8" class="jxgbox" style="width: 300px; height: 300px;"></div>
 * <script type="text/javascript">
 *     (function() {
 *         var board = JXG.JSXGraph.initBoard('JXG376425ac-b4e5-41f2-979c-6ff32a01e9c8',
 *             {boundingbox: [-8, 8, 8,-8], axis: true, showcopyright: false, shownavigation: false});
 *     var p2 = board.create('polygon', [[-6, -5], [7, -7], [-4, 3]], {});
 *     board.create('smartlabel', [p2], {
 *         unit: 'm',
 *         measure: 'area',
 *         prefix: 'A = ',
 *         cssClass: 'smart-label-pure smart-label-polygon',
 *         highlightCssClass: 'smart-label-pure smart-label-polygon',
 *         useMathJax: false
 *     });
 *     board.create('smartlabel', [p2, () => 'X: ' + p2.vertices[0].X().toFixed(1)], {
 *         measure: 'perimeter',
 *         cssClass: 'smart-label-outline smart-label-polygon',
 *         highlightCssClass: 'smart-label-outline smart-label-polygon',
 *         useMathJax: false
 *     });
 *
 *     })();
 *
 * </script><pre>
 *
 * @example
 * var a1 = board.create('angle', [[1, -1], [1, 2], [1, 5]], {name: '&beta;', withLabel: false});
 * var sma = board.create('smartlabel', [a1], {digits: 1, prefix: a1.name + '=', unit: '°', useMathJax: false});
 *
 * </pre><div id="JXG48d6d1ae-e04a-45f4-a743-273976712c0b" class="jxgbox" style="width: 300px; height: 300px;"></div>
 * <script type="text/javascript">
 *     (function() {
 *         var board = JXG.JSXGraph.initBoard('JXG48d6d1ae-e04a-45f4-a743-273976712c0b',
 *             {boundingbox: [-8, 8, 8,-8], axis: true, showcopyright: false, shownavigation: false});
 *     var a1 = board.create('angle', [[1, -1], [1, 2], [1, 5]], {name: '&beta;', withLabel: false});
 *     var sma = board.create('smartlabel', [a1], {digits: 1, prefix: a1.name + '=', unit: '°', useMathJax: false});
 *
 *     })();
 *
 * </script><pre>
 *
 */
JXG.createSmartLabel = function (board, parents, attributes) {
    var el, attr,
        p, user_supplied_text,
        getTextFun, txt_fun;

    if (parents.length === 0 || (
        [Const.OBJECT_CLASS_POINT, Const.OBJECT_CLASS_LINE,Const.OBJECT_CLASS_CIRCLE].indexOf(parents[0].elementClass) < 0 &&
        [Const.OBJECT_TYPE_POLYGON, Const.OBJECT_TYPE_ANGLE].indexOf(parents[0].type) < 0
        )
    ) {
        throw new Error(
            "JSXGraph: Can't create smartlabel with parent types " +
                "'" + typeof parents[0] + "', " +
                "'" + typeof parents[1] + "'."
        );
    }

    p = parents[0];
    user_supplied_text = parents[1] || '';

    if (p.elementClass === Const.OBJECT_CLASS_POINT) {
        attr = Type.copyAttributes(attributes, board.options, 'smartlabelpoint');

    } else if (p.elementClass === Const.OBJECT_CLASS_LINE) {
        attr = Type.copyAttributes(attributes, board.options, 'smartlabelline');
        /**
         * @class
         * @ignore
         */
        attr.rotate = function () { return Math.atan(p.getSlope()) * 180 / Math.PI; };
        /**
         * @class
         * @ignore
         */
        attr.visible = function () { return (p.L() < 1.5) ? false : true; };

    } else if (p.elementClass === Const.OBJECT_CLASS_CIRCLE) {
        attr = Type.copyAttributes(attributes, board.options, 'smartlabelcircle');
        /**
         * @class
         * @ignore
         */
        attr.visible = function () { return (p.Radius() < 1.5) ? false : true; };

    } else if (p.type === Const.OBJECT_TYPE_POLYGON) {
        attr = Type.copyAttributes(attributes, board.options, 'smartlabelpolygon');
    } else if (p.type === Const.OBJECT_TYPE_ANGLE) {
        attr = Type.copyAttributes(attributes, board.options, 'smartlabelangle');
        /**
         * @class
         * @ignore
         */
        attr.rotate = function () {
            var c1 = p.center.coords.usrCoords,
                c2 = p.getLabelAnchor().usrCoords,
                v = Math.atan2(c2[2] - c1[2], c2[1] - c1[1]) * 180 / Math.PI;
            return (v > 90 && v < 270) ? v + 180 : v;
        };
        /**
         * @class
         * @ignore
         */
        attr.anchorX = function () {
            var c1 = p.center.coords.usrCoords,
                c2 = p.getLabelAnchor().usrCoords,
                v = Math.atan2(c2[2] - c1[2], c2[1] - c1[1]) * 180 / Math.PI;
            return (v > 90 && v < 270) ? 'right' : 'left';
        };
    }

    getTextFun = function (el, p, elType, mType) {
        var measure;
        switch (mType) {
            case 'length':
                /**
                 * @ignore
                 */
                measure = function () { return p.L(); };
                break;
            case 'slope':
                /**
                 * @ignore
                 */
                measure = function () { return p.Slope(); };
                break;
            case 'area':
                /**
                 * @ignore
                 */
                measure = function () { return p.Area(); };
                break;
            case 'radius':
                /**
                 * @ignore
                 */
                measure = function () { return p.Radius(); };
                break;
            case 'perimeter':
                /**
                 * @ignore
                 */
                measure = function () { return p.Perimeter(); };
                break;
            case 'rad':
                /**
                 * @ignore
                 */
                measure = function () { return p.Value(); };
                break;
            case 'deg':
                /**
                 * @ignore
                 */
                measure = function () { return p.Value() * 180 / Math.PI; };
                break;
            default:
                /**
                 * @ignore
                 */
                measure = function () { return 0.0; };
        }

        return function () {
            var str = '',
                val,
                txt = Type.evaluate(user_supplied_text),
                digits = el.evalVisProp('digits'),
                u = el.evalVisProp('unit'),
                pre = el.evalVisProp('prefix'),
                suf = el.evalVisProp('suffix'),
                mj = el.evalVisProp('usemathjax') || el.evalVisProp('usekatex');

            if (txt === '') {
                if (el.useLocale()) {
                    val = el.formatNumberLocale(measure(), digits);
                } else {
                    val = Type.toFixed(measure(), digits);
                }
                if (mj) {
                    str = ['\\(', pre, val, '\\,', u, suf, '\\)'].join('');
                } else {
                    str = [pre, val, u, suf].join('');
                }
            } else {
                str = txt;
            }
            return str;
        };
    };

    if (p.elementClass === Const.OBJECT_CLASS_POINT) {
        el = board.create('text', [
            function () { return p.X(); },
            function () { return p.Y(); },
            ''
        ], attr);

        txt_fun = function () {
            var str = '',
                txt = Type.evaluate(user_supplied_text),
                digits = el.evalVisProp('digits'),
                u = el.evalVisProp('unit'),
                pre = el.evalVisProp('prefix'),
                suf = el.evalVisProp('suffix'),
                dir = el.evalVisProp('dir'),
                mj = el.evalVisProp('usemathjax') || el.evalVisProp('usekatex'),
                x, y;

            if (el.useLocale()) {
                x = el.formatNumberLocale(p.X(), digits);
                y = el.formatNumberLocale(p.Y(), digits);
            } else {
                x = Type.toFixed(p.X(), digits);
                y = Type.toFixed(p.Y(), digits);
            }

            if (txt === '') {
                if (dir === 'row') {
                    if (mj) {
                        str = ['\\(', pre, x, '\\,', u, ' / ', y, '\\,', u, suf, '\\)'].join('');
                    } else {
                        str = [pre, x, ' ', u, ' / ', y, ' ', u, suf].join('');
                    }
                } else if (dir.indexOf('col') === 0) { // Starts with 'col'
                    if (mj) {
                        str = ['\\(', pre, '\\left(\\array{', x, '\\,', u, '\\\\ ', y, '\\,', u, '}\\right)', suf, '\\)'].join('');
                    } else {
                        str = [pre, x, ' ', u, '<br />', y, ' ', u, suf].join('');
                    }
                }
            } else {
                str = txt;
            }
            return str;
        };

    } else if (p.elementClass === Const.OBJECT_CLASS_LINE) {

        if (attr.measure === 'length') {
            el = board.create('text', [
                function () { return (p.point1.X() + p.point2.X()) * 0.5; },
                function () { return (p.point1.Y() + p.point2.Y()) * 0.5; },
                ''
            ], attr);
            txt_fun = getTextFun(el, p, 'line', 'length');

        } else if (attr.measure === 'slope') {
            el = board.create('text', [
                function () { return (p.point1.X() * 0.25 + p.point2.X() * 0.75); },
                function () { return (p.point1.Y() * 0.25 + p.point2.Y() * 0.75); },
                ''
            ], attr);
            txt_fun = getTextFun(el, p, 'line', 'slope');
        }

    } else if (p.elementClass === Const.OBJECT_CLASS_CIRCLE) {
        if (attr.measure === 'radius') {
            el = board.create('text', [
                function () { return p.center.X() + p.Radius() * 0.5; },
                function () { return p.center.Y(); },
                ''
            ], attr);
            txt_fun = getTextFun(el, p, 'circle', 'radius');

        } else if (attr.measure === 'area') {
            el = board.create('text', [
                function () { return p.center.X(); },
                function () { return p.center.Y() + p.Radius() * 0.5; },
                ''
            ], attr);
            txt_fun = getTextFun(el, p, 'circle', 'area');

        } else if (attr.measure === 'circumference' || attr.measure === 'perimeter') {
            el = board.create('text', [
                function () { return p.getLabelAnchor(); },
                ''
            ], attr);
            txt_fun = getTextFun(el, p, 'circle', 'perimeter');

        }
    } else if (p.type === Const.OBJECT_TYPE_POLYGON) {
        if (attr.measure === 'area') {
            el = board.create('text', [
                function () { return p.getTextAnchor(); },
                ''
            ], attr);
            txt_fun = getTextFun(el, p, 'polygon', 'area');

        } else if (attr.measure === 'perimeter') {
            el = board.create('text', [
                function () {
                    var last = p.borders.length - 1;
                    if (last >= 0) {
                        return [
                            (p.borders[last].point1.X() + p.borders[last].point2.X()) * 0.5,
                            (p.borders[last].point1.Y() + p.borders[last].point2.Y()) * 0.5
                        ];
                    } else {
                        return p.getTextAnchor();
                    }
                },
                ''
            ], attr);
            txt_fun = getTextFun(el, p, 'polygon', 'perimeter');
        }

    } else if (p.type === Const.OBJECT_TYPE_ANGLE) {
        el = board.create('text', [
            function () {
                return p.getLabelAnchor();
            },
            ''
        ], attr);
        txt_fun = getTextFun(el, p, 'angle', attr.measure);
    }

    if (Type.exists(el)) {
        el.setText(txt_fun);
        p.addChild(el);
        el.setParents([p]);
    }

    return el;
};

JXG.registerElement("smartlabel", JXG.createSmartLabel);
>>>>>>> 76575604
<|MERGE_RESOLUTION|>--- conflicted
+++ resolved
@@ -1,4 +1,3 @@
-<<<<<<< HEAD
 /*
     Copyright 2008-2025
         Matthias Ehmann,
@@ -375,7 +374,7 @@
                     if (mj) {
                         str = ['\\(', pre, '\\left(\\array{', x, '\\,', u, '\\\\ ', y, '\\,', u, '}\\right)', suf, '\\)'].join('');
                     } else {
-                        str = [pre, x, ' ', u, '<br/>', y, ' ', u, suf].join('');
+                        str = [pre, x, ' ', u, '<br />', y, ' ', u, suf].join('');
                     }
                 }
             } else {
@@ -473,481 +472,4 @@
     return el;
 };
 
-JXG.registerElement("smartlabel", JXG.createSmartLabel);
-=======
-/*
-    Copyright 2008-2025
-        Matthias Ehmann,
-        Carsten Miller,
-        Alfred Wassermann
-
-    This file is part of JSXGraph.
-
-    JSXGraph is free software dual licensed under the GNU LGPL or MIT License.
-
-    You can redistribute it and/or modify it under the terms of the
-
-      * GNU Lesser General Public License as published by
-        the Free Software Foundation, either version 3 of the License, or
-        (at your option) any later version
-      OR
-      * MIT License: https://github.com/jsxgraph/jsxgraph/blob/master/LICENSE.MIT
-
-    JSXGraph is distributed in the hope that it will be useful,
-    but WITHOUT ANY WARRANTY; without even the implied warranty of
-    MERCHANTABILITY or FITNESS FOR A PARTICULAR PURPOSE.  See the
-    GNU Lesser General Public License for more details.
-
-    You should have received a copy of the GNU Lesser General Public License and
-    the MIT License along with JSXGraph. If not, see <https://www.gnu.org/licenses/>
-    and <https://opensource.org/licenses/MIT/>.
- */
-
-/*global JXG: true, define: true*/
-/*jslint nomen: true, plusplus: true*/
-
-/**
- * @fileoverview Implementation of smart labels..
- */
-
-import JXG from "../jxg.js";
-import Const from "../base/constants.js";
-import Type from "../utils/type.js";
-
-/**
- * @class Customized text elements for displaying measurements of JSXGraph elements,
- * Examples are length of a
- * segment, perimeter or area of a circle or polygon (including polygonal chain),
- * slope of a line, value of an angle, and coordinates of a point.
- * <p>
- * If additionally a text, or a function is supplied and the content is not the empty string,
- * that text is displayed instead of the measurement.
- * <p>
- * Smartlabels use custom made CSS layouts defined in jsxgraph.css. Therefore, the inclusion of the file jsxgraph.css is mandatory or
- * the CSS classes have to be replaced by other classes.
- * <p>
- * The default attributes for smartlabels are defined for each type of measured element in the following sub-objects.
- * This is a deviation from the usual JSXGraph attribute usage.
- * <ul>
- *  <li> <tt>JXG.Options.smartlabelangle</tt> for smartlabels of angle objects
- *  <li> <tt>JXG.Options.smartlabelcircle</tt> for smartlabels of circle objects
- *  <li> <tt>JXG.Options.smartlabelline</tt> for smartlabels of line objects
- *  <li> <tt>JXG.Options.smartlabelpoint</tt> for smartlabels of point objects.
- *  <li> <tt>JXG.Options.smartlabelpolygon</tt> for smartlabels of polygon objects.
- * </ul>
- *
- *
- * @pseudo
- * @name Smartlabel
- * @augments JXG.Text
- * @constructor
- * @type JXG.Text
- * @throws {Error} If the element cannot be constructed with the given parent objects an exception is thrown.
- * @param {JXG.GeometryElement} Parent parent object: point, line, circle, polygon, angle.
- * @param {String|Function} Txt Optional text. In case, this content is not the empty string,
- *  the measurement is overwritten by this text.
- *
- * @example
- * var p1 = board.create('point', [3, 4], {showInfobox: false, withLabel: false});
- * board.create('smartlabel', [p1], {digits: 1, unit: 'm', dir: 'col', useMathJax: false});
- *
- * </pre><div id="JXG30cd1f9e-7e78-48f3-91a2-9abd466a754f" class="jxgbox" style="width: 300px; height: 300px;"></div>
- * <script type="text/javascript">
- *     (function() {
- *         var board = JXG.JSXGraph.initBoard('JXG30cd1f9e-7e78-48f3-91a2-9abd466a754f',
- *             {boundingbox: [-8, 8, 8,-8], axis: true, showcopyright: false, shownavigation: false});
- *     var p1 = board.create('point', [3, 4], {showInfobox: false, withLabel: false});
- *     board.create('smartlabel', [p1], {digits: 1, unit: 'cm', dir: 'col', useMathJax: false});
- *
- *     })();
- *
- * </script><pre>
- *
- * @example
- * var s1 = board.create('line', [[-7, 2], [6, -6]], {point1: {visible:true}, point2: {visible:true}});
- * board.create('smartlabel', [s1], {unit: 'm', measure: 'length', prefix: 'L = ', useMathJax: false});
- * board.create('smartlabel', [s1], {unit: 'm',  measure: 'slope', prefix: '&Delta; = ', useMathJax: false});
- *
- *
- * </pre><div id="JXGfb4423dc-ee3a-4122-a186-82123019a835" class="jxgbox" style="width: 300px; height: 300px;"></div>
- * <script type="text/javascript">
- *     (function() {
- *         var board = JXG.JSXGraph.initBoard('JXGfb4423dc-ee3a-4122-a186-82123019a835',
- *             {boundingbox: [-8, 8, 8,-8], axis: true, showcopyright: false, shownavigation: false});
- *     var s1 = board.create('line', [[-7, 2], [6, -6]], {point1: {visible:true}, point2: {visible:true}});
- *     board.create('smartlabel', [s1], {unit: 'm', measure: 'length', prefix: 'L = ', useMathJax: false});
- *     board.create('smartlabel', [s1], {unit: 'm',  measure: 'slope', prefix: '&Delta; = ', useMathJax: false});
- *
- *
- *     })();
- *
- * </script><pre>
- *
- * @example
- * var c1 = board.create('circle', [[0, 1], [4, 1]], {point2: {visible: true}});
- * board.create('smartlabel', [c1], {unit: 'm', measure: 'perimeter', prefix: 'U = ', useMathJax: false});
- * board.create('smartlabel', [c1], {unit: 'm', measure: 'area', prefix: 'A = ', useMathJax: false});
- * board.create('smartlabel', [c1], {unit: 'm', measure: 'radius', prefix: 'R = ', useMathJax: false});
- *
- *
- * </pre><div id="JXG763c4700-8273-4eb7-9ed9-1dc6c2c52e93" class="jxgbox" style="width: 300px; height: 300px;"></div>
- * <script type="text/javascript">
- *     (function() {
- *         var board = JXG.JSXGraph.initBoard('JXG763c4700-8273-4eb7-9ed9-1dc6c2c52e93',
- *             {boundingbox: [-8, 8, 8,-8], axis: true, showcopyright: false, shownavigation: false});
- *     var c1 = board.create('circle', [[0, 1], [4, 1]], {point2: {visible: true}});
- *     board.create('smartlabel', [c1], {unit: 'm', measure: 'perimeter', prefix: 'U = ', useMathJax: false});
- *     board.create('smartlabel', [c1], {unit: 'm', measure: 'area', prefix: 'A = ', useMathJax: false});
- *     board.create('smartlabel', [c1], {unit: 'm', measure: 'radius', prefix: 'R = ', useMathJax: false});
- *
- *
- *     })();
- *
- * </script><pre>
- *
- * @example
- * var p2 = board.create('polygon', [[-6, -5], [7, -7], [-4, 3]], {});
- * board.create('smartlabel', [p2], {
- *     unit: 'm',
- *     measure: 'area',
- *     prefix: 'A = ',
- *     cssClass: 'smart-label-pure smart-label-polygon',
- *     highlightCssClass: 'smart-label-pure smart-label-polygon',
- *     useMathJax: false
- * });
- * board.create('smartlabel', [p2, () => 'X: ' + p2.vertices[0].X().toFixed(1)], {
- *     measure: 'perimeter',
- *     cssClass: 'smart-label-outline smart-label-polygon',
- *     highlightCssClass: 'smart-label-outline smart-label-polygon',
- *     useMathJax: false
- * });
- *
- * </pre><div id="JXG376425ac-b4e5-41f2-979c-6ff32a01e9c8" class="jxgbox" style="width: 300px; height: 300px;"></div>
- * <script type="text/javascript">
- *     (function() {
- *         var board = JXG.JSXGraph.initBoard('JXG376425ac-b4e5-41f2-979c-6ff32a01e9c8',
- *             {boundingbox: [-8, 8, 8,-8], axis: true, showcopyright: false, shownavigation: false});
- *     var p2 = board.create('polygon', [[-6, -5], [7, -7], [-4, 3]], {});
- *     board.create('smartlabel', [p2], {
- *         unit: 'm',
- *         measure: 'area',
- *         prefix: 'A = ',
- *         cssClass: 'smart-label-pure smart-label-polygon',
- *         highlightCssClass: 'smart-label-pure smart-label-polygon',
- *         useMathJax: false
- *     });
- *     board.create('smartlabel', [p2, () => 'X: ' + p2.vertices[0].X().toFixed(1)], {
- *         measure: 'perimeter',
- *         cssClass: 'smart-label-outline smart-label-polygon',
- *         highlightCssClass: 'smart-label-outline smart-label-polygon',
- *         useMathJax: false
- *     });
- *
- *     })();
- *
- * </script><pre>
- *
- * @example
- * var a1 = board.create('angle', [[1, -1], [1, 2], [1, 5]], {name: '&beta;', withLabel: false});
- * var sma = board.create('smartlabel', [a1], {digits: 1, prefix: a1.name + '=', unit: '°', useMathJax: false});
- *
- * </pre><div id="JXG48d6d1ae-e04a-45f4-a743-273976712c0b" class="jxgbox" style="width: 300px; height: 300px;"></div>
- * <script type="text/javascript">
- *     (function() {
- *         var board = JXG.JSXGraph.initBoard('JXG48d6d1ae-e04a-45f4-a743-273976712c0b',
- *             {boundingbox: [-8, 8, 8,-8], axis: true, showcopyright: false, shownavigation: false});
- *     var a1 = board.create('angle', [[1, -1], [1, 2], [1, 5]], {name: '&beta;', withLabel: false});
- *     var sma = board.create('smartlabel', [a1], {digits: 1, prefix: a1.name + '=', unit: '°', useMathJax: false});
- *
- *     })();
- *
- * </script><pre>
- *
- */
-JXG.createSmartLabel = function (board, parents, attributes) {
-    var el, attr,
-        p, user_supplied_text,
-        getTextFun, txt_fun;
-
-    if (parents.length === 0 || (
-        [Const.OBJECT_CLASS_POINT, Const.OBJECT_CLASS_LINE,Const.OBJECT_CLASS_CIRCLE].indexOf(parents[0].elementClass) < 0 &&
-        [Const.OBJECT_TYPE_POLYGON, Const.OBJECT_TYPE_ANGLE].indexOf(parents[0].type) < 0
-        )
-    ) {
-        throw new Error(
-            "JSXGraph: Can't create smartlabel with parent types " +
-                "'" + typeof parents[0] + "', " +
-                "'" + typeof parents[1] + "'."
-        );
-    }
-
-    p = parents[0];
-    user_supplied_text = parents[1] || '';
-
-    if (p.elementClass === Const.OBJECT_CLASS_POINT) {
-        attr = Type.copyAttributes(attributes, board.options, 'smartlabelpoint');
-
-    } else if (p.elementClass === Const.OBJECT_CLASS_LINE) {
-        attr = Type.copyAttributes(attributes, board.options, 'smartlabelline');
-        /**
-         * @class
-         * @ignore
-         */
-        attr.rotate = function () { return Math.atan(p.getSlope()) * 180 / Math.PI; };
-        /**
-         * @class
-         * @ignore
-         */
-        attr.visible = function () { return (p.L() < 1.5) ? false : true; };
-
-    } else if (p.elementClass === Const.OBJECT_CLASS_CIRCLE) {
-        attr = Type.copyAttributes(attributes, board.options, 'smartlabelcircle');
-        /**
-         * @class
-         * @ignore
-         */
-        attr.visible = function () { return (p.Radius() < 1.5) ? false : true; };
-
-    } else if (p.type === Const.OBJECT_TYPE_POLYGON) {
-        attr = Type.copyAttributes(attributes, board.options, 'smartlabelpolygon');
-    } else if (p.type === Const.OBJECT_TYPE_ANGLE) {
-        attr = Type.copyAttributes(attributes, board.options, 'smartlabelangle');
-        /**
-         * @class
-         * @ignore
-         */
-        attr.rotate = function () {
-            var c1 = p.center.coords.usrCoords,
-                c2 = p.getLabelAnchor().usrCoords,
-                v = Math.atan2(c2[2] - c1[2], c2[1] - c1[1]) * 180 / Math.PI;
-            return (v > 90 && v < 270) ? v + 180 : v;
-        };
-        /**
-         * @class
-         * @ignore
-         */
-        attr.anchorX = function () {
-            var c1 = p.center.coords.usrCoords,
-                c2 = p.getLabelAnchor().usrCoords,
-                v = Math.atan2(c2[2] - c1[2], c2[1] - c1[1]) * 180 / Math.PI;
-            return (v > 90 && v < 270) ? 'right' : 'left';
-        };
-    }
-
-    getTextFun = function (el, p, elType, mType) {
-        var measure;
-        switch (mType) {
-            case 'length':
-                /**
-                 * @ignore
-                 */
-                measure = function () { return p.L(); };
-                break;
-            case 'slope':
-                /**
-                 * @ignore
-                 */
-                measure = function () { return p.Slope(); };
-                break;
-            case 'area':
-                /**
-                 * @ignore
-                 */
-                measure = function () { return p.Area(); };
-                break;
-            case 'radius':
-                /**
-                 * @ignore
-                 */
-                measure = function () { return p.Radius(); };
-                break;
-            case 'perimeter':
-                /**
-                 * @ignore
-                 */
-                measure = function () { return p.Perimeter(); };
-                break;
-            case 'rad':
-                /**
-                 * @ignore
-                 */
-                measure = function () { return p.Value(); };
-                break;
-            case 'deg':
-                /**
-                 * @ignore
-                 */
-                measure = function () { return p.Value() * 180 / Math.PI; };
-                break;
-            default:
-                /**
-                 * @ignore
-                 */
-                measure = function () { return 0.0; };
-        }
-
-        return function () {
-            var str = '',
-                val,
-                txt = Type.evaluate(user_supplied_text),
-                digits = el.evalVisProp('digits'),
-                u = el.evalVisProp('unit'),
-                pre = el.evalVisProp('prefix'),
-                suf = el.evalVisProp('suffix'),
-                mj = el.evalVisProp('usemathjax') || el.evalVisProp('usekatex');
-
-            if (txt === '') {
-                if (el.useLocale()) {
-                    val = el.formatNumberLocale(measure(), digits);
-                } else {
-                    val = Type.toFixed(measure(), digits);
-                }
-                if (mj) {
-                    str = ['\\(', pre, val, '\\,', u, suf, '\\)'].join('');
-                } else {
-                    str = [pre, val, u, suf].join('');
-                }
-            } else {
-                str = txt;
-            }
-            return str;
-        };
-    };
-
-    if (p.elementClass === Const.OBJECT_CLASS_POINT) {
-        el = board.create('text', [
-            function () { return p.X(); },
-            function () { return p.Y(); },
-            ''
-        ], attr);
-
-        txt_fun = function () {
-            var str = '',
-                txt = Type.evaluate(user_supplied_text),
-                digits = el.evalVisProp('digits'),
-                u = el.evalVisProp('unit'),
-                pre = el.evalVisProp('prefix'),
-                suf = el.evalVisProp('suffix'),
-                dir = el.evalVisProp('dir'),
-                mj = el.evalVisProp('usemathjax') || el.evalVisProp('usekatex'),
-                x, y;
-
-            if (el.useLocale()) {
-                x = el.formatNumberLocale(p.X(), digits);
-                y = el.formatNumberLocale(p.Y(), digits);
-            } else {
-                x = Type.toFixed(p.X(), digits);
-                y = Type.toFixed(p.Y(), digits);
-            }
-
-            if (txt === '') {
-                if (dir === 'row') {
-                    if (mj) {
-                        str = ['\\(', pre, x, '\\,', u, ' / ', y, '\\,', u, suf, '\\)'].join('');
-                    } else {
-                        str = [pre, x, ' ', u, ' / ', y, ' ', u, suf].join('');
-                    }
-                } else if (dir.indexOf('col') === 0) { // Starts with 'col'
-                    if (mj) {
-                        str = ['\\(', pre, '\\left(\\array{', x, '\\,', u, '\\\\ ', y, '\\,', u, '}\\right)', suf, '\\)'].join('');
-                    } else {
-                        str = [pre, x, ' ', u, '<br />', y, ' ', u, suf].join('');
-                    }
-                }
-            } else {
-                str = txt;
-            }
-            return str;
-        };
-
-    } else if (p.elementClass === Const.OBJECT_CLASS_LINE) {
-
-        if (attr.measure === 'length') {
-            el = board.create('text', [
-                function () { return (p.point1.X() + p.point2.X()) * 0.5; },
-                function () { return (p.point1.Y() + p.point2.Y()) * 0.5; },
-                ''
-            ], attr);
-            txt_fun = getTextFun(el, p, 'line', 'length');
-
-        } else if (attr.measure === 'slope') {
-            el = board.create('text', [
-                function () { return (p.point1.X() * 0.25 + p.point2.X() * 0.75); },
-                function () { return (p.point1.Y() * 0.25 + p.point2.Y() * 0.75); },
-                ''
-            ], attr);
-            txt_fun = getTextFun(el, p, 'line', 'slope');
-        }
-
-    } else if (p.elementClass === Const.OBJECT_CLASS_CIRCLE) {
-        if (attr.measure === 'radius') {
-            el = board.create('text', [
-                function () { return p.center.X() + p.Radius() * 0.5; },
-                function () { return p.center.Y(); },
-                ''
-            ], attr);
-            txt_fun = getTextFun(el, p, 'circle', 'radius');
-
-        } else if (attr.measure === 'area') {
-            el = board.create('text', [
-                function () { return p.center.X(); },
-                function () { return p.center.Y() + p.Radius() * 0.5; },
-                ''
-            ], attr);
-            txt_fun = getTextFun(el, p, 'circle', 'area');
-
-        } else if (attr.measure === 'circumference' || attr.measure === 'perimeter') {
-            el = board.create('text', [
-                function () { return p.getLabelAnchor(); },
-                ''
-            ], attr);
-            txt_fun = getTextFun(el, p, 'circle', 'perimeter');
-
-        }
-    } else if (p.type === Const.OBJECT_TYPE_POLYGON) {
-        if (attr.measure === 'area') {
-            el = board.create('text', [
-                function () { return p.getTextAnchor(); },
-                ''
-            ], attr);
-            txt_fun = getTextFun(el, p, 'polygon', 'area');
-
-        } else if (attr.measure === 'perimeter') {
-            el = board.create('text', [
-                function () {
-                    var last = p.borders.length - 1;
-                    if (last >= 0) {
-                        return [
-                            (p.borders[last].point1.X() + p.borders[last].point2.X()) * 0.5,
-                            (p.borders[last].point1.Y() + p.borders[last].point2.Y()) * 0.5
-                        ];
-                    } else {
-                        return p.getTextAnchor();
-                    }
-                },
-                ''
-            ], attr);
-            txt_fun = getTextFun(el, p, 'polygon', 'perimeter');
-        }
-
-    } else if (p.type === Const.OBJECT_TYPE_ANGLE) {
-        el = board.create('text', [
-            function () {
-                return p.getLabelAnchor();
-            },
-            ''
-        ], attr);
-        txt_fun = getTextFun(el, p, 'angle', attr.measure);
-    }
-
-    if (Type.exists(el)) {
-        el.setText(txt_fun);
-        p.addChild(el);
-        el.setParents([p]);
-    }
-
-    return el;
-};
-
-JXG.registerElement("smartlabel", JXG.createSmartLabel);
->>>>>>> 76575604
+JXG.registerElement("smartlabel", JXG.createSmartLabel);