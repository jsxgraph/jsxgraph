<<<<<<< HEAD
/*
    Copyright 2008-2025
        Matthias Ehmann,
        Michael Gerhaeuser,
        Carsten Miller,
        Bianca Valentin,
        Alfred Wassermann,
        Peter Wilfahrt

    This file is part of JSXGraph.

    JSXGraph is free software dual licensed under the GNU LGPL or MIT License.

    You can redistribute it and/or modify it under the terms of the

      * GNU Lesser General Public License as published by
        the Free Software Foundation, either version 3 of the License, or
        (at your option) any later version
      OR
      * MIT License: https://github.com/jsxgraph/jsxgraph/blob/master/LICENSE.MIT

    JSXGraph is distributed in the hope that it will be useful,
    but WITHOUT ANY WARRANTY; without even the implied warranty of
    MERCHANTABILITY or FITNESS FOR A PARTICULAR PURPOSE.  See the
    GNU Lesser General Public License for more details.

    You should have received a copy of the GNU Lesser General Public License and
    the MIT License along with JSXGraph. If not, see <https://www.gnu.org/licenses/>
    and <https://opensource.org/licenses/MIT/>.
 */

/*global JXG: true, define: true*/
/*jslint nomen: true, plusplus: true*/

/**
 * @fileoverview In this file the geometry object Arc is defined. Arc stores all
 * style and functional properties that are required to draw an arc on a board.
 */

import JXG from "../jxg.js";
import Geometry from "../math/geometry.js";
import Mat from "../math/math.js";
import Coords from "../base/coords.js";
import Circle from "../base/circle.js";
import Type from "../utils/type.js";
import Const from "../base/constants.js";

/**
 * @class An arc is a partial circumference line of a circle.
 * It is defined by a center, one point that
 * defines the radius, and a third point that defines the angle of the arc.
 * <p>
 * As a curve the arc has curve length 6.
 * @pseudo
 * @name Arc
 * @augments Curve
 * @constructor
 * @type JXG.Curve
 * @throws {Error} If the element cannot be constructed with the given parent objects an exception is thrown.
 * @param {JXG.Point_JXG.Point_JXG.Point} p1,p2,p3 The result will be an arc of a circle around p1 through p2. The arc is drawn
 * counter-clockwise from p2 to p3.
 * @example
 * // Create an arc out of three free points
 * var p1 = board.create('point', [2.0, 2.0]);
 * var p2 = board.create('point', [1.0, 0.5]);
 * var p3 = board.create('point', [3.5, 1.0]);
 *
 * var a = board.create('arc', [p1, p2, p3]);
 * board.create('text',[1,6,function(){return 'arclength: '+Math.round(a.Value()*100)/100}])
 * </pre><div class="jxgbox" id="JXG114ef584-4a5e-4686-8392-c97501befb5b" style="width: 300px; height: 300px;"></div>
 * <script type="text/javascript">
 * (function () {
 *   var board = JXG.JSXGraph.initBoard('JXG114ef584-4a5e-4686-8392-c97501befb5b', {boundingbox: [-1, 7, 7, -1], axis: true, showcopyright: false, shownavigation: false}),
 *       p1 = board.create('point', [2.0, 2.0]),
 *       p2 = board.create('point', [1.0, 0.5]),
 *       p3 = board.create('point', [3.5, 1.0]),
 *
 *       a = board.create('arc', [p1, p2, p3]);
 *       board.create('text',[1,6,function(){return 'arclength: '+Math.round(a.Value()*100)/100}])
 * })();
 * </script><pre>
 *
 * @example
 * var t = board.create('transform', [2, 1.5], {type: 'scale'});
 * var a1 = board.create('arc', [[1, 1], [0, 1], [1, 0]], {strokeColor: 'red'});
 * var a2 = board.create('curve', [a1, t], {strokeColor: 'red'});
 *
 * </pre><div id="JXG1949da46-6339-11e8-9fb9-901b0e1b8723" class="jxgbox" style="width: 300px; height: 300px;"></div>
 * <script type="text/javascript">
 *     (function() {
 *         var board = JXG.JSXGraph.initBoard('JXG1949da46-6339-11e8-9fb9-901b0e1b8723',
 *             {boundingbox: [-8, 8, 8,-8], axis: true, showcopyright: false, shownavigation: false});
 *     var t = board.create('transform', [2, 1.5], {type: 'scale'});
 *     var a1 = board.create('arc', [[1, 1], [0, 1], [1, 0]], {strokeColor: 'red'});
 *     var a2 = board.create('curve', [a1, t], {strokeColor: 'red'});
 *
 *     })();
 *
 * </script><pre>
 *
 */
JXG.createArc = function (board, parents, attributes) {
    var el, attr, points;

    // attributes.radiusPoint = {visible: false};
    points = Type.providePoints(board, parents, attributes, "arc", [
        "center",
        "radiuspoint",
        "anglepoint"
    ]);
    if (points === false || points.length < 3) {
        throw new Error(
            "JSXGraph: Can't create Arc with parent types '" +
                typeof parents[0] +
                "' and '" +
                typeof parents[1] +
                "' and '" +
                typeof parents[2] +
                "'." +
                "\nPossible parent types: [point,point,point], [arc, transformation]"
        );
    }

    attr = Type.copyAttributes(attributes, board.options, "arc");
    el = board.create("curve", [[0], [0], 0, 4], attr);

    el.elType = "arc";
    el.setParents(points);

    /**
     * documented in JXG.GeometryElement
     * @ignore
     */
    el.type = Const.OBJECT_TYPE_ARC;

    /**
     * Center of the arc.
     * @memberOf Arc.prototype
     * @name center
     * @type JXG.Point
     */
    el.center = points[0];

    /**
     * Point defining the arc's radius.
     * @memberOf Arc.prototype
     * @name radiuspoint
     * @type JXG.Point
     */
    el.radiuspoint = points[1];
    el.point2 = el.radiuspoint;

    /**
     * The point defining the arc's angle.
     * @memberOf Arc.prototype
     * @name anglepoint
     * @type JXG.Point
     */
    el.anglepoint = points[2];
    el.point3 = el.anglepoint;

    // Add arc as child to defining points
    // or vice versa if the points are provided as coordinates
    if (Type.exists(el.center._is_new)) {
        el.addChild(el.center);
        delete el.center._is_new;
    } else {
        el.center.addChild(el);
    }
    if (Type.exists(el.radiuspoint._is_new)) {
        el.addChild(el.radiuspoint);
        delete el.radiuspoint._is_new;
    } else {
        el.radiuspoint.addChild(el);
    }
    if (Type.exists(el.anglepoint._is_new)) {
        el.addChild(el.anglepoint);
        delete el.anglepoint._is_new;
    } else {
        el.anglepoint.addChild(el);
    }

    // This attribute is necessary for circumCircleArcs
    el.useDirection = attr.usedirection; // This makes the attribute immutable

    // documented in JXG.Curve
    /**
     * @class
     * @ignore
     */
    el.updateDataArray = function () {
        var ar, phi, det,
            p0c, p1c, p2c,
            sgn = 1,
            A = this.radiuspoint,
            B = this.center,
            C = this.anglepoint,
            ev_s = this.evalVisProp('selection');

        phi = Geometry.rad(A, B, C);
        if ((ev_s === "minor" && phi > Math.PI) || (ev_s === "major" && phi < Math.PI)) {
            sgn = -1;
        }

        // This is true for circumCircleArcs. In that case there is
        // a fourth parent element: [center, point1, point3, point2]
        if (this.useDirection) {
            p0c = points[1].coords.usrCoords;
            p1c = points[3].coords.usrCoords;
            p2c = points[2].coords.usrCoords;
            det = (p0c[1] - p2c[1]) * (p0c[2] - p1c[2]) - (p0c[2] - p2c[2]) * (p0c[1] - p1c[1]);

            if (det < 0) {
                this.radiuspoint = points[1];
                this.anglepoint = points[2];
            } else {
                this.radiuspoint = points[2];
                this.anglepoint = points[1];
            }
        }

        A = A.coords.usrCoords;
        B = B.coords.usrCoords;
        C = C.coords.usrCoords;

        ar = Geometry.bezierArc(A, B, C, false, sgn);

        this.dataX = ar[0];
        this.dataY = ar[1];

        this.bezierDegree = 3;

        this.updateStdform();
        this.updateQuadraticform();
    };

    /**
     * Determines the arc's current radius. I.e. the distance between {@link Arc#center} and {@link Arc#radiuspoint}.
     * @memberOf Arc.prototype
     * @name Radius
     * @function
     * @returns {Number} The arc's radius
     */
    el.Radius = function () {
        return this.radiuspoint.Dist(this.center);
    };

    /**
     * @deprecated Use {@link Arc#Radius}
     * @memberOf Arc.prototype
     * @name getRadius
     * @function
     * @returns {Number}
     */
    el.getRadius = function () {
        JXG.deprecated("Arc.getRadius()", "Arc.Radius()");
        return this.Radius();
    };

    /**
     * Returns the length of the arc or the value of the angle spanned by the arc.
     * @memberOf Arc.prototype
     * @name Value
     * @function
     * @param {String} [unit='length'] Unit of the returned values. Possible units are
     * <ul>
     * <li> 'length' (default): length of the arc line
     * <li> 'radians': angle spanned by the arc in radians
     * <li> 'degrees': angle spanned by the arc in degrees
     * <li> 'semicircle': angle spanned by the arc in radians as a multiple of &pi;, e.g. if the angle is 1.5&pi;, 1.5 will be returned.
     * <li> 'circle': angle spanned by the arc in radians as a multiple of 2&pi;
     * </ul>
     * It is sufficient to supply the first three characters of the unit, e.g. 'len'.
     * @param {Number} [rad=undefined] Value of angle which can be used instead of the generic one.
     * @returns {Number} The arc length or the angle value in various units.
     */
    el.Value = function (unit, rad) {
        var val;

        rad = rad || Geometry.rad(this.radiuspoint, this.center, this.anglepoint);

        unit = unit || 'length';
        unit = unit.toLocaleLowerCase();
        if (unit === '' || unit.indexOf('len') === 0) {
            val = rad * this.Radius();
        } else if (unit.indexOf('rad') === 0) {
            val = rad;
        } else if (unit.indexOf('deg') === 0) {
            val = rad * 180 / Math.PI;
        } else if (unit.indexOf('sem') === 0) {
            val = rad / Math.PI;
        } else if (unit.indexOf('cir') === 0) {
            val = rad * 0.5 / Math.PI;
        }

        return val;
    };

    /**
     * Arc length.
     * @memberOf Arc.prototype
     * @name L
     * @returns {Number} Length of the arc.
     * @see Arc#Value
     */
    el.L = function() {
        return this.Value('length');
    };

    // documented in geometry element
    el.hasPoint = function (x, y) {
        var dist,
            checkPoint,
            has,
            invMat,
            c,
            prec,
            type,
            r = this.Radius();

        if (this.evalVisProp('hasinnerpoints')) {
            return this.hasPointSector(x, y);
        }

        if (Type.isObject(this.evalVisProp('precision'))) {
            type = this.board._inputDevice;
            prec = this.evalVisProp('precision.' + type);
        } else {
            // 'inherit'
            prec = this.board.options.precision.hasPoint;
        }
        prec /= Math.min(Math.abs(this.board.unitX), Math.abs(this.board.unitY));
        checkPoint = new Coords(Const.COORDS_BY_SCREEN, [x, y], this.board);

        if (this.transformations.length > 0) {
            // Transform the mouse/touch coordinates
            // back to the original position of the curve.
            this.updateTransformMatrix();
            invMat = Mat.inverse(this.transformMat);
            c = Mat.matVecMult(invMat, checkPoint.usrCoords);
            checkPoint = new Coords(Const.COORDS_BY_USER, c, this.board);
        }

        dist = this.center.coords.distance(Const.COORDS_BY_USER, checkPoint);
        has = Math.abs(dist - r) < prec;

        /**
         * At that point we know that the user has touched the circle line.
         * Now, we have to check, if the user has hit the arc path.
         */
        if (has) {
            has = Geometry.coordsOnArc(this, checkPoint);
        }
        return has;
    };

    /**
     * Checks whether (x,y) is within the sector defined by the arc.
     * @memberOf Arc.prototype
     * @name hasPointSector
     * @function
     * @param {Number} x Coordinate in x direction, screen coordinates.
     * @param {Number} y Coordinate in y direction, screen coordinates.
     * @returns {Boolean} True if (x,y) is within the sector defined by the arc, False otherwise.
     */
    el.hasPointSector = function (x, y) {
        var checkPoint = new Coords(Const.COORDS_BY_SCREEN, [x, y], this.board),
            r = this.Radius(),
            dist = this.center.coords.distance(Const.COORDS_BY_USER, checkPoint),
            has = dist < r;

        if (has) {
            has = Geometry.coordsOnArc(this, checkPoint);
        }
        return has;
    };

    // documented in geometry element
    el.getTextAnchor = function () {
        return this.center.coords;
    };

    // documented in geometry element
    /**
     * @class
     * @ignore
     */
    el.getLabelAnchor = function () {
        var coords,
            vec, vecx, vecy,
            len,
            pos = this.label.evalVisProp('position'),
            angle = Geometry.rad(this.radiuspoint, this.center, this.anglepoint),
            dx = 10 / this.board.unitX,
            dy = 10 / this.board.unitY,
            p2c = this.point2.coords.usrCoords,
            pmc = this.center.coords.usrCoords,
            bxminusax = p2c[1] - pmc[1],
            byminusay = p2c[2] - pmc[2],
            ev_s = this.evalVisProp('selection'),
            l_vp = this.label ? this.label.visProp : this.visProp.label;

        // If this is uncommented, the angle label can not be dragged
        //if (Type.exists(this.label)) {
        //    this.label.relativeCoords = new Coords(Const.COORDS_BY_SCREEN, [0, 0], this.board);
        //}

        if (
            !Type.isString(pos) ||
            (pos.indexOf('right') < 0 && pos.indexOf('left') < 0)
        ) {

            if ((ev_s === "minor" && angle > Math.PI) || (ev_s === "major" && angle < Math.PI)) {
                angle = -(2 * Math.PI - angle);
            }

            coords = new Coords(
                Const.COORDS_BY_USER,
                [
                    pmc[1] + Math.cos(angle * 0.5) * bxminusax - Math.sin(angle * 0.5) * byminusay,
                    pmc[2] + Math.sin(angle * 0.5) * bxminusax + Math.cos(angle * 0.5) * byminusay
                ],
                this.board
            );

            vecx = coords.usrCoords[1] - pmc[1];
            vecy = coords.usrCoords[2] - pmc[2];

            len = Mat.hypot(vecx, vecy);
            vecx = (vecx * (len + dx)) / len;
            vecy = (vecy * (len + dy)) / len;
            vec = [pmc[1] + vecx, pmc[2] + vecy];

            l_vp.position = Geometry.calcLabelQuadrant(Geometry.rad([1, 0], [0, 0], vec));

            return new Coords(Const.COORDS_BY_USER, vec, this.board);
        } else {
            return this.getLabelPosition(pos, this.label.evalVisProp('distance'));
        }

    };

    // documentation in jxg.circle
    el.updateQuadraticform = Circle.prototype.updateQuadraticform;

    // documentation in jxg.circle
    el.updateStdform = Circle.prototype.updateStdform;

    el.methodMap = JXG.deepCopy(el.methodMap, {
        getRadius: "getRadius",
        radius: "Radius",
        Radius: "Radius",
        center: "center",
        radiuspoint: "radiuspoint",
        anglepoint: "anglepoint",
        Value: "Value",
        L: "L"
    });

    el.prepareUpdate().update();
    return el;
};

JXG.registerElement("arc", JXG.createArc);

/**
 * @class A semicircle is a special arc defined by two points. The arc hits both points.
 * @pseudo
 * @name Semicircle
 * @augments Arc
 * @constructor
 * @type Arc
 * @throws {Error} If the element cannot be constructed with the given parent objects an exception is thrown.
 * @param {JXG.Point_JXG.Point} p1,p2 The result will be a composition of an arc drawn clockwise from <tt>p1</tt> and
 * <tt>p2</tt> and the midpoint of <tt>p1</tt> and <tt>p2</tt>.
 * @example
 * // Create an arc out of three free points
 * var p1 = board.create('point', [4.5, 2.0]);
 * var p2 = board.create('point', [1.0, 0.5]);
 *
 * var a = board.create('semicircle', [p1, p2]);
 * </pre><div class="jxgbox" id="JXG5385d349-75d7-4078-b732-9ae808db1b0e" style="width: 300px; height: 300px;"></div>
 * <script type="text/javascript">
 * (function () {
 *   var board = JXG.JSXGraph.initBoard('JXG5385d349-75d7-4078-b732-9ae808db1b0e', {boundingbox: [-1, 7, 7, -1], axis: true, showcopyright: false, shownavigation: false}),
 *       p1 = board.create('point', [4.5, 2.0]),
 *       p2 = board.create('point', [1.0, 0.5]),
 *
 *       sc = board.create('semicircle', [p1, p2]);
 * })();
 * </script><pre>
 */
JXG.createSemicircle = function (board, parents, attributes) {
    var el, mp, attr, points;

    // we need 2 points
    points = Type.providePoints(board, parents, attributes, "point");
    if (points === false || points.length !== 2) {
        throw new Error(
            "JSXGraph: Can't create Semicircle with parent types '" +
                typeof parents[0] +
                "' and '" +
                typeof parents[1] +
                "'." +
                "\nPossible parent types: [point,point]"
        );
    }

    attr = Type.copyAttributes(attributes, board.options, "semicircle", "center");
    mp = board.create("midpoint", points, attr);
    mp.dump = false;

    attr = Type.copyAttributes(attributes, board.options, "semicircle");
    el = board.create("arc", [mp, points[1], points[0]], attr);
    el.elType = "semicircle";
    el.setParents([points[0].id, points[1].id]);
    el.subs = {
        midpoint: mp
    };
    el.inherits.push(mp);

    /**
     * The midpoint of the two defining points.
     * @memberOf Semicircle.prototype
     * @name midpoint
     * @type Midpoint
     */
    el.midpoint = el.center = mp;

    return el;
};

JXG.registerElement("semicircle", JXG.createSemicircle);

/**
 * @class A partial circum circle through three points.
 * @pseudo
 * @name CircumcircleArc
 * @augments Arc
 * @constructor
 * @type Arc
 * @throws {Error} If the element cannot be constructed with the given parent objects an exception is thrown.
 * @param {JXG.Point_JXG.Point_JXG.Point} p1,p2,p3 The result will be a composition of an arc of the circumcircle of
 * <tt>p1</tt>, <tt>p2</tt>, and <tt>p3</tt> and the midpoint of the circumcircle of the three points. The arc is drawn
 * counter-clockwise from <tt>p1</tt> over <tt>p2</tt> to <tt>p3</tt>.
 * @example
 * // Create a circum circle arc out of three free points
 * var p1 = board.create('point', [2.0, 2.0]);
 * var p2 = board.create('point', [1.0, 0.5]);
 * var p3 = board.create('point', [3.5, 1.0]);
 *
 * var a = board.create('circumcirclearc', [p1, p2, p3]);
 * </pre><div class="jxgbox" id="JXG87125fd4-823a-41c1-88ef-d1a1369504e3" style="width: 300px; height: 300px;"></div>
 * <script type="text/javascript">
 * (function () {
 *   var board = JXG.JSXGraph.initBoard('JXG87125fd4-823a-41c1-88ef-d1a1369504e3', {boundingbox: [-1, 7, 7, -1], axis: true, showcopyright: false, shownavigation: false}),
 *       p1 = board.create('point', [2.0, 2.0]),
 *       p2 = board.create('point', [1.0, 0.5]),
 *       p3 = board.create('point', [3.5, 1.0]),
 *
 *       cca = board.create('circumcirclearc', [p1, p2, p3]);
 * })();
 * </script><pre>
 */
JXG.createCircumcircleArc = function (board, parents, attributes) {
    var el, mp, attr, points;

    // We need three points
    points = Type.providePoints(board, parents, attributes, "point");
    if (points === false || points.length !== 3) {
        throw new Error(
            "JSXGraph: create Circumcircle Arc with parent types '" +
                typeof parents[0] +
                "' and '" +
                typeof parents[1] +
                "' and '" +
                typeof parents[2] +
                "'." +
                "\nPossible parent types: [point,point,point]"
        );
    }

    attr = Type.copyAttributes(attributes, board.options, "circumcirclearc", "center");
    mp = board.create("circumcenter", points, attr);
    mp.dump = false;

    attr = Type.copyAttributes(attributes, board.options, "circumcirclearc");
    attr.usedirection = true;
    el = board.create("arc", [mp, points[0], points[2], points[1]], attr);

    el.elType = "circumcirclearc";
    el.setParents([points[0].id, points[1].id, points[2].id]);
    el.subs = {
        center: mp
    };
    el.inherits.push(mp);

    /**
     * The midpoint of the circumcircle of the three points defining the circumcircle arc.
     * @memberOf CircumcircleArc.prototype
     * @name center
     * @type Circumcenter
     */
    el.center = mp;

    return el;
};

JXG.registerElement("circumcirclearc", JXG.createCircumcircleArc);

/**
 * @class A minor arc given by three points is that part of the circumference of a circle having
 * measure at most 180 degrees (pi radians). It is defined by a center, one point that
 * defines the radius, and a third point that defines the angle of the arc.
 * @pseudo
 * @name MinorArc
 * @augments Curve
 * @constructor
 * @type JXG.Curve
 * @throws {Error} If the element cannot be constructed with the given parent objects an exception is thrown.
 * @param {JXG.Point_JXG.Point_JXG.Point} p1,p2,p3 . Minor arc is an arc of a circle around p1 having measure less than or equal to
 * 180 degrees (pi radians) and starts at p2. The radius is determined by p2, the angle by p3.
 * @example
 * // Create an arc out of three free points
 * var p1 = board.create('point', [2.0, 2.0]);
 * var p2 = board.create('point', [1.0, 0.5]);
 * var p3 = board.create('point', [3.5, 1.0]);
 *
 * var a = board.create('arc', [p1, p2, p3]);
 * </pre><div class="jxgbox" id="JXG64ba7ca2-8728-45f3-96e5-3c7a4414de2f" style="width: 300px; height: 300px;"></div>
 * <script type="text/javascript">
 * (function () {
 *   var board = JXG.JSXGraph.initBoard('JXG64ba7ca2-8728-45f3-96e5-3c7a4414de2f', {boundingbox: [-1, 7, 7, -1], axis: true, showcopyright: false, shownavigation: false}),
 *       p1 = board.create('point', [2.0, 2.0]),
 *       p2 = board.create('point', [1.0, 0.5]),
 *       p3 = board.create('point', [3.5, 1.0]),
 *
 *       a = board.create('minorarc', [p1, p2, p3]);
 * })();
 * </script><pre>
 */

JXG.createMinorArc = function (board, parents, attributes) {
    attributes.selection = "minor";
    return JXG.createArc(board, parents, attributes);
};

JXG.registerElement("minorarc", JXG.createMinorArc);

/**
 * @class A major arc given by three points is that part of the circumference of a circle having
 * measure at least 180 degrees (pi radians). It is defined by a center, one point that
 * defines the radius, and a third point that defines the angle of the arc.
 * @pseudo
 * @name MajorArc
 * @augments Curve
 * @constructor
 * @type JXG.Curve
 * @throws {Error} If the element cannot be constructed with the given parent objects an exception is thrown.
 * @param {JXG.Point_JXG.Point_JXG.Point} p1,p2,p3 . Major arc is an arc of a circle around p1 having measure greater than or equal to
 * 180 degrees (pi radians) and starts at p2. The radius is determined by p2, the angle by p3.
 * @example
 * // Create an arc out of three free points
 * var p1 = board.create('point', [2.0, 2.0]);
 * var p2 = board.create('point', [1.0, 0.5]);
 * var p3 = board.create('point', [3.5, 1.0]);
 *
 * var a = board.create('majorarc', [p1, p2, p3]);
 * </pre><div class="jxgbox" id="JXG17a10d38-5629-40a4-b150-f41806edee9f" style="width: 300px; height: 300px;"></div>
 * <script type="text/javascript">
 * (function () {
 *   var board = JXG.JSXGraph.initBoard('JXG17a10d38-5629-40a4-b150-f41806edee9f', {boundingbox: [-1, 7, 7, -1], axis: true, showcopyright: false, shownavigation: false}),
 *       p1 = board.create('point', [2.0, 2.0]),
 *       p2 = board.create('point', [1.0, 0.5]),
 *       p3 = board.create('point', [3.5, 1.0]),
 *
 *       a = board.create('majorarc', [p1, p2, p3]);
 * })();
 * </script><pre>
 */
JXG.createMajorArc = function (board, parents, attributes) {
    attributes.selection = "major";
    return JXG.createArc(board, parents, attributes);
};

JXG.registerElement("majorarc", JXG.createMajorArc);
=======
/*
    Copyright 2008-2025
        Matthias Ehmann,
        Michael Gerhaeuser,
        Carsten Miller,
        Bianca Valentin,
        Alfred Wassermann,
        Peter Wilfahrt

    This file is part of JSXGraph.

    JSXGraph is free software dual licensed under the GNU LGPL or MIT License.

    You can redistribute it and/or modify it under the terms of the

      * GNU Lesser General Public License as published by
        the Free Software Foundation, either version 3 of the License, or
        (at your option) any later version
      OR
      * MIT License: https://github.com/jsxgraph/jsxgraph/blob/master/LICENSE.MIT

    JSXGraph is distributed in the hope that it will be useful,
    but WITHOUT ANY WARRANTY; without even the implied warranty of
    MERCHANTABILITY or FITNESS FOR A PARTICULAR PURPOSE.  See the
    GNU Lesser General Public License for more details.

    You should have received a copy of the GNU Lesser General Public License and
    the MIT License along with JSXGraph. If not, see <https://www.gnu.org/licenses/>
    and <https://opensource.org/licenses/MIT/>.
 */

/*global JXG: true, define: true*/
/*jslint nomen: true, plusplus: true*/

/**
 * @fileoverview In this file the geometry object Arc is defined. Arc stores all
 * style and functional properties that are required to draw an arc on a board.
 */

import JXG from "../jxg.js";
import Geometry from "../math/geometry.js";
import Mat from "../math/math.js";
import Coords from "../base/coords.js";
import Circle from "../base/circle.js";
import Type from "../utils/type.js";
import Const from "../base/constants.js";

/**
 * @class An arc is a partial circumference line of a circle.
 * It is defined by a center, one point that
 * defines the radius, and a third point that defines the angle of the arc.
 * <p>
 * As a curve the arc has curve length 6.
 * @pseudo
 * @name Arc
 * @augments Curve
 * @constructor
 * @type JXG.Curve
 * @throws {Error} If the element cannot be constructed with the given parent objects an exception is thrown.
 * @param {JXG.Point_JXG.Point_JXG.Point} p1,p2,p3 The result will be an arc of a circle around p1 through p2. The arc is drawn
 * counter-clockwise from p2 to p3.
 * @example
 * // Create an arc out of three free points
 * var p1 = board.create('point', [2.0, 2.0]);
 * var p2 = board.create('point', [1.0, 0.5]);
 * var p3 = board.create('point', [3.5, 1.0]);
 *
 * var a = board.create('arc', [p1, p2, p3]);
 * board.create('text',[1,6,function(){return 'arclength: '+Math.round(a.Value()*100)/100}])
 * </pre><div class="jxgbox" id="JXG114ef584-4a5e-4686-8392-c97501befb5b" style="width: 300px; height: 300px;"></div>
 * <script type="text/javascript">
 * (function () {
 *   var board = JXG.JSXGraph.initBoard('JXG114ef584-4a5e-4686-8392-c97501befb5b', {boundingbox: [-1, 7, 7, -1], axis: true, showcopyright: false, shownavigation: false}),
 *       p1 = board.create('point', [2.0, 2.0]),
 *       p2 = board.create('point', [1.0, 0.5]),
 *       p3 = board.create('point', [3.5, 1.0]),
 *
 *       a = board.create('arc', [p1, p2, p3]);
 *       board.create('text',[1,6,function(){return 'arclength: '+Math.round(a.Value()*100)/100}])
 * })();
 * </script><pre>
 *
 * @example
 * var t = board.create('transform', [2, 1.5], {type: 'scale'});
 * var a1 = board.create('arc', [[1, 1], [0, 1], [1, 0]], {strokeColor: 'red'});
 * var a2 = board.create('curve', [a1, t], {strokeColor: 'red'});
 *
 * </pre><div id="JXG1949da46-6339-11e8-9fb9-901b0e1b8723" class="jxgbox" style="width: 300px; height: 300px;"></div>
 * <script type="text/javascript">
 *     (function() {
 *         var board = JXG.JSXGraph.initBoard('JXG1949da46-6339-11e8-9fb9-901b0e1b8723',
 *             {boundingbox: [-8, 8, 8,-8], axis: true, showcopyright: false, shownavigation: false});
 *     var t = board.create('transform', [2, 1.5], {type: 'scale'});
 *     var a1 = board.create('arc', [[1, 1], [0, 1], [1, 0]], {strokeColor: 'red'});
 *     var a2 = board.create('curve', [a1, t], {strokeColor: 'red'});
 *
 *     })();
 *
 * </script><pre>
 *
 */
JXG.createArc = function (board, parents, attributes) {
    var el, attr, points;

    // attributes.radiusPoint = {visible: false};
    points = Type.providePoints(board, parents, attributes, "arc", [
        "center",
        "radiuspoint",
        "anglepoint"
    ]);
    if (points === false || points.length < 3) {
        throw new Error(
            "JSXGraph: Can't create Arc with parent types '" +
                typeof parents[0] +
                "' and '" +
                typeof parents[1] +
                "' and '" +
                typeof parents[2] +
                "'." +
                "\nPossible parent types: [point,point,point], [arc, transformation]"
        );
    }

    attr = Type.copyAttributes(attributes, board.options, 'arc');
    el = board.create("curve", [[0], [0], 0, 4], attr);

    el.elType = 'arc';
    el.setParents(points);

    /**
     * documented in JXG.GeometryElement
     * @ignore
     */
    el.type = Const.OBJECT_TYPE_ARC;

    /**
     * Center of the arc.
     * @memberOf Arc.prototype
     * @name center
     * @type JXG.Point
     */
    el.center = points[0];

    /**
     * Point defining the arc's radius.
     * @memberOf Arc.prototype
     * @name radiuspoint
     * @type JXG.Point
     */
    el.radiuspoint = points[1];
    el.point2 = el.radiuspoint;

    /**
     * The point defining the arc's angle.
     * @memberOf Arc.prototype
     * @name anglepoint
     * @type JXG.Point
     */
    el.anglepoint = points[2];
    el.point3 = el.anglepoint;

    // Add arc as child to defining points
    // or vice versa if the points are provided as coordinates
    if (Type.exists(el.center._is_new)) {
        el.addChild(el.center);
        delete el.center._is_new;
    } else {
        el.center.addChild(el);
    }
    if (Type.exists(el.radiuspoint._is_new)) {
        el.addChild(el.radiuspoint);
        delete el.radiuspoint._is_new;
    } else {
        el.radiuspoint.addChild(el);
    }
    if (Type.exists(el.anglepoint._is_new)) {
        el.addChild(el.anglepoint);
        delete el.anglepoint._is_new;
    } else {
        el.anglepoint.addChild(el);
    }

    // This attribute is necessary for circumCircleArcs
    el.useDirection = attr.usedirection; // This makes the attribute immutable

    // documented in JXG.Curve
    /**
     * @class
     * @ignore
     */
    el.updateDataArray = function () {
        var ar, phi, det,
            p0c, p1c, p2c,
            sgn = 1,
            A = this.radiuspoint,
            B = this.center,
            C = this.anglepoint,
            ev_s = this.evalVisProp('selection');

        phi = Geometry.rad(A, B, C);
        if ((ev_s === "minor" && phi > Math.PI) || (ev_s === "major" && phi < Math.PI)) {
            sgn = -1;
        }

        // This is true for circumCircleArcs. In that case there is
        // a fourth parent element: [center, point1, point3, point2]
        if (this.useDirection) {
            p0c = points[1].coords.usrCoords;
            p1c = points[3].coords.usrCoords;
            p2c = points[2].coords.usrCoords;
            det = (p0c[1] - p2c[1]) * (p0c[2] - p1c[2]) - (p0c[2] - p2c[2]) * (p0c[1] - p1c[1]);

            if (det < 0) {
                this.radiuspoint = points[1];
                this.anglepoint = points[2];
            } else {
                this.radiuspoint = points[2];
                this.anglepoint = points[1];
            }
        }

        A = A.coords.usrCoords;
        B = B.coords.usrCoords;
        C = C.coords.usrCoords;

        ar = Geometry.bezierArc(A, B, C, false, sgn);

        this.dataX = ar[0];
        this.dataY = ar[1];

        this.bezierDegree = 3;

        this.updateStdform();
        this.updateQuadraticform();
    };

    /**
     * Determines the arc's current radius. I.e. the distance between {@link Arc#center} and {@link Arc#radiuspoint}.
     * @memberOf Arc.prototype
     * @name Radius
     * @function
     * @returns {Number} The arc's radius
     */
    el.Radius = function () {
        return this.radiuspoint.Dist(this.center);
    };

    /**
     * @deprecated Use {@link Arc#Radius}
     * @memberOf Arc.prototype
     * @name getRadius
     * @function
     * @returns {Number}
     */
    el.getRadius = function () {
        JXG.deprecated("Arc.getRadius()", "Arc.Radius()");
        return this.Radius();
    };

    /**
     * Returns the length of the arc or the value of the angle spanned by the arc.
     * @memberOf Arc.prototype
     * @name Value
     * @function
     * @param {String} [unit='length'] Unit of the returned values. Possible units are
     * <ul>
     * <li> 'length' (default): length of the arc line
     * <li> 'radians': angle spanned by the arc in radians
     * <li> 'degrees': angle spanned by the arc in degrees
     * <li> 'semicircle': angle spanned by the arc in radians as a multiple of &pi;, e.g. if the angle is 1.5&pi;, 1.5 will be returned.
     * <li> 'circle': angle spanned by the arc in radians as a multiple of 2&pi;
     * </ul>
     * It is sufficient to supply the first three characters of the unit, e.g. 'len'.
     * @param {Number} [rad=undefined] Value of angle which can be used instead of the generic one.
     * @returns {Number} The arc length or the angle value in various units.
     */
    el.Value = function (unit, rad) {
        var val;

        rad = rad || Geometry.rad(this.radiuspoint, this.center, this.anglepoint);

        unit = unit || 'length';
        unit = unit.toLocaleLowerCase();
        if (unit === '' || unit.indexOf('len') === 0) {
            val = rad * this.Radius();
        } else if (unit.indexOf('rad') === 0) {
            val = rad;
        } else if (unit.indexOf('deg') === 0) {
            val = rad * 180 / Math.PI;
        } else if (unit.indexOf('sem') === 0) {
            val = rad / Math.PI;
        } else if (unit.indexOf('cir') === 0) {
            val = rad * 0.5 / Math.PI;
        }

        return val;
    };

    /**
     * Arc length.
     * @memberOf Arc.prototype
     * @name L
     * @returns {Number} Length of the arc.
     * @see Arc#Value
     */
    el.L = function() {
        return this.Value('length');
    };

    // documented in geometry element
    el.hasPoint = function (x, y) {
        var dist,
            checkPoint,
            has,
            invMat,
            c,
            prec,
            type,
            r = this.Radius();

        if (this.evalVisProp('hasinnerpoints')) {
            return this.hasPointSector(x, y);
        }

        if (Type.isObject(this.evalVisProp('precision'))) {
            type = this.board._inputDevice;
            prec = this.evalVisProp('precision.' + type);
        } else {
            // 'inherit'
            prec = this.board.options.precision.hasPoint;
        }
        prec /= Math.min(Math.abs(this.board.unitX), Math.abs(this.board.unitY));
        checkPoint = new Coords(Const.COORDS_BY_SCREEN, [x, y], this.board);

        if (this.transformations.length > 0) {
            // Transform the mouse/touch coordinates
            // back to the original position of the curve.
            this.updateTransformMatrix();
            invMat = Mat.inverse(this.transformMat);
            c = Mat.matVecMult(invMat, checkPoint.usrCoords);
            checkPoint = new Coords(Const.COORDS_BY_USER, c, this.board);
        }

        dist = this.center.coords.distance(Const.COORDS_BY_USER, checkPoint);
        has = Math.abs(dist - r) < prec;

        /**
         * At that point we know that the user has touched the circle line.
         * Now, we have to check, if the user has hit the arc path.
         */
        if (has) {
            has = Geometry.coordsOnArc(this, checkPoint);
        }
        return has;
    };

    /**
     * Checks whether (x,y) is within the sector defined by the arc.
     * @memberOf Arc.prototype
     * @name hasPointSector
     * @function
     * @param {Number} x Coordinate in x direction, screen coordinates.
     * @param {Number} y Coordinate in y direction, screen coordinates.
     * @returns {Boolean} True if (x,y) is within the sector defined by the arc, False otherwise.
     */
    el.hasPointSector = function (x, y) {
        var checkPoint = new Coords(Const.COORDS_BY_SCREEN, [x, y], this.board),
            r = this.Radius(),
            dist = this.center.coords.distance(Const.COORDS_BY_USER, checkPoint),
            has = dist < r;

        if (has) {
            has = Geometry.coordsOnArc(this, checkPoint);
        }
        return has;
    };

    // documented in geometry element
    el.getTextAnchor = function () {
        return this.center.coords;
    };

    // documented in geometry element
    /**
     * @class
     * @ignore
     */
    el.getLabelAnchor = function () {
        var coords,
            vec, vecx, vecy,
            len,
            pos = this.label.evalVisProp('position'),
            angle = Geometry.rad(this.radiuspoint, this.center, this.anglepoint),
            dx = 10 / this.board.unitX,
            dy = 10 / this.board.unitY,
            p2c = this.point2.coords.usrCoords,
            pmc = this.center.coords.usrCoords,
            bxminusax = p2c[1] - pmc[1],
            byminusay = p2c[2] - pmc[2],
            ev_s = this.evalVisProp('selection'),
            l_vp = this.label ? this.label.visProp : this.visProp.label;

        // If this is uncommented, the angle label can not be dragged
        //if (Type.exists(this.label)) {
        //    this.label.relativeCoords = new Coords(Const.COORDS_BY_SCREEN, [0, 0], this.board);
        //}

        if (
            !Type.isString(pos) ||
            (pos.indexOf('right') < 0 && pos.indexOf('left') < 0)
        ) {

            if ((ev_s === "minor" && angle > Math.PI) || (ev_s === "major" && angle < Math.PI)) {
                angle = -(2 * Math.PI - angle);
            }

            coords = new Coords(
                Const.COORDS_BY_USER,
                [
                    pmc[1] + Math.cos(angle * 0.5) * bxminusax - Math.sin(angle * 0.5) * byminusay,
                    pmc[2] + Math.sin(angle * 0.5) * bxminusax + Math.cos(angle * 0.5) * byminusay
                ],
                this.board
            );

            vecx = coords.usrCoords[1] - pmc[1];
            vecy = coords.usrCoords[2] - pmc[2];

            len = Mat.hypot(vecx, vecy);
            vecx = (vecx * (len + dx)) / len;
            vecy = (vecy * (len + dy)) / len;
            vec = [pmc[1] + vecx, pmc[2] + vecy];

            l_vp.position = Geometry.calcLabelQuadrant(Geometry.rad([1, 0], [0, 0], vec));

            return new Coords(Const.COORDS_BY_USER, vec, this.board);
        } else {
            return this.getLabelPosition(pos, this.label.evalVisProp('distance'));
        }

    };

    // documentation in jxg.circle
    el.updateQuadraticform = Circle.prototype.updateQuadraticform;

    // documentation in jxg.circle
    el.updateStdform = Circle.prototype.updateStdform;

    el.methodMap = JXG.deepCopy(el.methodMap, {
        getRadius: "getRadius",
        radius: "Radius",
        Radius: "Radius",
        center: "center",
        radiuspoint: "radiuspoint",
        anglepoint: "anglepoint",
        Value: "Value",
        L: "L"
    });

    el.prepareUpdate().update();
    return el;
};

JXG.registerElement("arc", JXG.createArc);

/**
 * @class A semicircle is a special arc defined by two points. The arc hits both points.
 * @pseudo
 * @name Semicircle
 * @augments Arc
 * @constructor
 * @type Arc
 * @throws {Error} If the element cannot be constructed with the given parent objects an exception is thrown.
 * @param {JXG.Point_JXG.Point} p1,p2 The result will be a composition of an arc drawn clockwise from <tt>p1</tt> and
 * <tt>p2</tt> and the midpoint of <tt>p1</tt> and <tt>p2</tt>.
 * @example
 * // Create an arc out of three free points
 * var p1 = board.create('point', [4.5, 2.0]);
 * var p2 = board.create('point', [1.0, 0.5]);
 *
 * var a = board.create('semicircle', [p1, p2]);
 * </pre><div class="jxgbox" id="JXG5385d349-75d7-4078-b732-9ae808db1b0e" style="width: 300px; height: 300px;"></div>
 * <script type="text/javascript">
 * (function () {
 *   var board = JXG.JSXGraph.initBoard('JXG5385d349-75d7-4078-b732-9ae808db1b0e', {boundingbox: [-1, 7, 7, -1], axis: true, showcopyright: false, shownavigation: false}),
 *       p1 = board.create('point', [4.5, 2.0]),
 *       p2 = board.create('point', [1.0, 0.5]),
 *
 *       sc = board.create('semicircle', [p1, p2]);
 * })();
 * </script><pre>
 */
JXG.createSemicircle = function (board, parents, attributes) {
    var el, mp, attr, points;

    // we need 2 points
    points = Type.providePoints(board, parents, attributes, 'point');
    if (points === false || points.length !== 2) {
        throw new Error(
            "JSXGraph: Can't create Semicircle with parent types '" +
                typeof parents[0] +
                "' and '" +
                typeof parents[1] +
                "'." +
                "\nPossible parent types: [point,point]"
        );
    }

    attr = Type.copyAttributes(attributes, board.options, "semicircle", 'center');
    mp = board.create("midpoint", points, attr);
    mp.dump = false;

    attr = Type.copyAttributes(attributes, board.options, 'semicircle');
    el = board.create("arc", [mp, points[1], points[0]], attr);
    el.elType = 'semicircle';
    el.setParents([points[0].id, points[1].id]);
    el.subs = {
        midpoint: mp
    };
    el.inherits.push(mp);

    /**
     * The midpoint of the two defining points.
     * @memberOf Semicircle.prototype
     * @name midpoint
     * @type Midpoint
     */
    el.midpoint = el.center = mp;

    return el;
};

JXG.registerElement("semicircle", JXG.createSemicircle);

/**
 * @class A partial circum circle through three points.
 * @pseudo
 * @name CircumcircleArc
 * @augments Arc
 * @constructor
 * @type Arc
 * @throws {Error} If the element cannot be constructed with the given parent objects an exception is thrown.
 * @param {JXG.Point_JXG.Point_JXG.Point} p1,p2,p3 The result will be a composition of an arc of the circumcircle of
 * <tt>p1</tt>, <tt>p2</tt>, and <tt>p3</tt> and the midpoint of the circumcircle of the three points. The arc is drawn
 * counter-clockwise from <tt>p1</tt> over <tt>p2</tt> to <tt>p3</tt>.
 * @example
 * // Create a circum circle arc out of three free points
 * var p1 = board.create('point', [2.0, 2.0]);
 * var p2 = board.create('point', [1.0, 0.5]);
 * var p3 = board.create('point', [3.5, 1.0]);
 *
 * var a = board.create('circumcirclearc', [p1, p2, p3]);
 * </pre><div class="jxgbox" id="JXG87125fd4-823a-41c1-88ef-d1a1369504e3" style="width: 300px; height: 300px;"></div>
 * <script type="text/javascript">
 * (function () {
 *   var board = JXG.JSXGraph.initBoard('JXG87125fd4-823a-41c1-88ef-d1a1369504e3', {boundingbox: [-1, 7, 7, -1], axis: true, showcopyright: false, shownavigation: false}),
 *       p1 = board.create('point', [2.0, 2.0]),
 *       p2 = board.create('point', [1.0, 0.5]),
 *       p3 = board.create('point', [3.5, 1.0]),
 *
 *       cca = board.create('circumcirclearc', [p1, p2, p3]);
 * })();
 * </script><pre>
 */
JXG.createCircumcircleArc = function (board, parents, attributes) {
    var el, mp, attr, points;

    // We need three points
    points = Type.providePoints(board, parents, attributes, 'point');
    if (points === false || points.length !== 3) {
        throw new Error(
            "JSXGraph: create Circumcircle Arc with parent types '" +
                typeof parents[0] +
                "' and '" +
                typeof parents[1] +
                "' and '" +
                typeof parents[2] +
                "'." +
                "\nPossible parent types: [point,point,point]"
        );
    }

    attr = Type.copyAttributes(attributes, board.options, "circumcirclearc", 'center');
    mp = board.create("circumcenter", points, attr);
    mp.dump = false;

    attr = Type.copyAttributes(attributes, board.options, 'circumcirclearc');
    attr.usedirection = true;
    el = board.create("arc", [mp, points[0], points[2], points[1]], attr);

    el.elType = 'circumcirclearc';
    el.setParents([points[0].id, points[1].id, points[2].id]);
    el.subs = {
        center: mp
    };
    el.inherits.push(mp);

    /**
     * The midpoint of the circumcircle of the three points defining the circumcircle arc.
     * @memberOf CircumcircleArc.prototype
     * @name center
     * @type Circumcenter
     */
    el.center = mp;

    return el;
};

JXG.registerElement("circumcirclearc", JXG.createCircumcircleArc);

/**
 * @class A minor arc given by three points is that part of the circumference of a circle having
 * measure at most 180 degrees (pi radians). It is defined by a center, one point that
 * defines the radius, and a third point that defines the angle of the arc.
 * @pseudo
 * @name MinorArc
 * @augments Curve
 * @constructor
 * @type JXG.Curve
 * @throws {Error} If the element cannot be constructed with the given parent objects an exception is thrown.
 * @param {JXG.Point_JXG.Point_JXG.Point} p1,p2,p3 . Minor arc is an arc of a circle around p1 having measure less than or equal to
 * 180 degrees (pi radians) and starts at p2. The radius is determined by p2, the angle by p3.
 * @example
 * // Create an arc out of three free points
 * var p1 = board.create('point', [2.0, 2.0]);
 * var p2 = board.create('point', [1.0, 0.5]);
 * var p3 = board.create('point', [3.5, 1.0]);
 *
 * var a = board.create('arc', [p1, p2, p3]);
 * </pre><div class="jxgbox" id="JXG64ba7ca2-8728-45f3-96e5-3c7a4414de2f" style="width: 300px; height: 300px;"></div>
 * <script type="text/javascript">
 * (function () {
 *   var board = JXG.JSXGraph.initBoard('JXG64ba7ca2-8728-45f3-96e5-3c7a4414de2f', {boundingbox: [-1, 7, 7, -1], axis: true, showcopyright: false, shownavigation: false}),
 *       p1 = board.create('point', [2.0, 2.0]),
 *       p2 = board.create('point', [1.0, 0.5]),
 *       p3 = board.create('point', [3.5, 1.0]),
 *
 *       a = board.create('minorarc', [p1, p2, p3]);
 * })();
 * </script><pre>
 */

JXG.createMinorArc = function (board, parents, attributes) {
    attributes.selection = 'minor';
    return JXG.createArc(board, parents, attributes);
};

JXG.registerElement("minorarc", JXG.createMinorArc);

/**
 * @class A major arc given by three points is that part of the circumference of a circle having
 * measure at least 180 degrees (pi radians). It is defined by a center, one point that
 * defines the radius, and a third point that defines the angle of the arc.
 * @pseudo
 * @name MajorArc
 * @augments Curve
 * @constructor
 * @type JXG.Curve
 * @throws {Error} If the element cannot be constructed with the given parent objects an exception is thrown.
 * @param {JXG.Point_JXG.Point_JXG.Point} p1,p2,p3 . Major arc is an arc of a circle around p1 having measure greater than or equal to
 * 180 degrees (pi radians) and starts at p2. The radius is determined by p2, the angle by p3.
 * @example
 * // Create an arc out of three free points
 * var p1 = board.create('point', [2.0, 2.0]);
 * var p2 = board.create('point', [1.0, 0.5]);
 * var p3 = board.create('point', [3.5, 1.0]);
 *
 * var a = board.create('majorarc', [p1, p2, p3]);
 * </pre><div class="jxgbox" id="JXG17a10d38-5629-40a4-b150-f41806edee9f" style="width: 300px; height: 300px;"></div>
 * <script type="text/javascript">
 * (function () {
 *   var board = JXG.JSXGraph.initBoard('JXG17a10d38-5629-40a4-b150-f41806edee9f', {boundingbox: [-1, 7, 7, -1], axis: true, showcopyright: false, shownavigation: false}),
 *       p1 = board.create('point', [2.0, 2.0]),
 *       p2 = board.create('point', [1.0, 0.5]),
 *       p3 = board.create('point', [3.5, 1.0]),
 *
 *       a = board.create('majorarc', [p1, p2, p3]);
 * })();
 * </script><pre>
 */
JXG.createMajorArc = function (board, parents, attributes) {
    attributes.selection = 'major';
    return JXG.createArc(board, parents, attributes);
};

JXG.registerElement("majorarc", JXG.createMajorArc);
>>>>>>> 76575604
<|MERGE_RESOLUTION|>--- conflicted
+++ resolved
@@ -1,4 +1,3 @@
-<<<<<<< HEAD
 /*
     Copyright 2008-2025
         Matthias Ehmann,
@@ -122,10 +121,10 @@
         );
     }
 
-    attr = Type.copyAttributes(attributes, board.options, "arc");
+    attr = Type.copyAttributes(attributes, board.options, 'arc');
     el = board.create("curve", [[0], [0], 0, 4], attr);
 
-    el.elType = "arc";
+    el.elType = 'arc';
     el.setParents(points);
 
     /**
@@ -495,7 +494,7 @@
     var el, mp, attr, points;
 
     // we need 2 points
-    points = Type.providePoints(board, parents, attributes, "point");
+    points = Type.providePoints(board, parents, attributes, 'point');
     if (points === false || points.length !== 2) {
         throw new Error(
             "JSXGraph: Can't create Semicircle with parent types '" +
@@ -507,13 +506,13 @@
         );
     }
 
-    attr = Type.copyAttributes(attributes, board.options, "semicircle", "center");
+    attr = Type.copyAttributes(attributes, board.options, "semicircle", 'center');
     mp = board.create("midpoint", points, attr);
     mp.dump = false;
 
-    attr = Type.copyAttributes(attributes, board.options, "semicircle");
+    attr = Type.copyAttributes(attributes, board.options, 'semicircle');
     el = board.create("arc", [mp, points[1], points[0]], attr);
-    el.elType = "semicircle";
+    el.elType = 'semicircle';
     el.setParents([points[0].id, points[1].id]);
     el.subs = {
         midpoint: mp
@@ -567,7 +566,7 @@
     var el, mp, attr, points;
 
     // We need three points
-    points = Type.providePoints(board, parents, attributes, "point");
+    points = Type.providePoints(board, parents, attributes, 'point');
     if (points === false || points.length !== 3) {
         throw new Error(
             "JSXGraph: create Circumcircle Arc with parent types '" +
@@ -581,15 +580,15 @@
         );
     }
 
-    attr = Type.copyAttributes(attributes, board.options, "circumcirclearc", "center");
+    attr = Type.copyAttributes(attributes, board.options, "circumcirclearc", 'center');
     mp = board.create("circumcenter", points, attr);
     mp.dump = false;
 
-    attr = Type.copyAttributes(attributes, board.options, "circumcirclearc");
+    attr = Type.copyAttributes(attributes, board.options, 'circumcirclearc');
     attr.usedirection = true;
     el = board.create("arc", [mp, points[0], points[2], points[1]], attr);
 
-    el.elType = "circumcirclearc";
+    el.elType = 'circumcirclearc';
     el.setParents([points[0].id, points[1].id, points[2].id]);
     el.subs = {
         center: mp
@@ -642,7 +641,7 @@
  */
 
 JXG.createMinorArc = function (board, parents, attributes) {
-    attributes.selection = "minor";
+    attributes.selection = 'minor';
     return JXG.createArc(board, parents, attributes);
 };
 
@@ -680,696 +679,8 @@
  * </script><pre>
  */
 JXG.createMajorArc = function (board, parents, attributes) {
-    attributes.selection = "major";
-    return JXG.createArc(board, parents, attributes);
-};
-
-JXG.registerElement("majorarc", JXG.createMajorArc);
-=======
-/*
-    Copyright 2008-2025
-        Matthias Ehmann,
-        Michael Gerhaeuser,
-        Carsten Miller,
-        Bianca Valentin,
-        Alfred Wassermann,
-        Peter Wilfahrt
-
-    This file is part of JSXGraph.
-
-    JSXGraph is free software dual licensed under the GNU LGPL or MIT License.
-
-    You can redistribute it and/or modify it under the terms of the
-
-      * GNU Lesser General Public License as published by
-        the Free Software Foundation, either version 3 of the License, or
-        (at your option) any later version
-      OR
-      * MIT License: https://github.com/jsxgraph/jsxgraph/blob/master/LICENSE.MIT
-
-    JSXGraph is distributed in the hope that it will be useful,
-    but WITHOUT ANY WARRANTY; without even the implied warranty of
-    MERCHANTABILITY or FITNESS FOR A PARTICULAR PURPOSE.  See the
-    GNU Lesser General Public License for more details.
-
-    You should have received a copy of the GNU Lesser General Public License and
-    the MIT License along with JSXGraph. If not, see <https://www.gnu.org/licenses/>
-    and <https://opensource.org/licenses/MIT/>.
- */
-
-/*global JXG: true, define: true*/
-/*jslint nomen: true, plusplus: true*/
-
-/**
- * @fileoverview In this file the geometry object Arc is defined. Arc stores all
- * style and functional properties that are required to draw an arc on a board.
- */
-
-import JXG from "../jxg.js";
-import Geometry from "../math/geometry.js";
-import Mat from "../math/math.js";
-import Coords from "../base/coords.js";
-import Circle from "../base/circle.js";
-import Type from "../utils/type.js";
-import Const from "../base/constants.js";
-
-/**
- * @class An arc is a partial circumference line of a circle.
- * It is defined by a center, one point that
- * defines the radius, and a third point that defines the angle of the arc.
- * <p>
- * As a curve the arc has curve length 6.
- * @pseudo
- * @name Arc
- * @augments Curve
- * @constructor
- * @type JXG.Curve
- * @throws {Error} If the element cannot be constructed with the given parent objects an exception is thrown.
- * @param {JXG.Point_JXG.Point_JXG.Point} p1,p2,p3 The result will be an arc of a circle around p1 through p2. The arc is drawn
- * counter-clockwise from p2 to p3.
- * @example
- * // Create an arc out of three free points
- * var p1 = board.create('point', [2.0, 2.0]);
- * var p2 = board.create('point', [1.0, 0.5]);
- * var p3 = board.create('point', [3.5, 1.0]);
- *
- * var a = board.create('arc', [p1, p2, p3]);
- * board.create('text',[1,6,function(){return 'arclength: '+Math.round(a.Value()*100)/100}])
- * </pre><div class="jxgbox" id="JXG114ef584-4a5e-4686-8392-c97501befb5b" style="width: 300px; height: 300px;"></div>
- * <script type="text/javascript">
- * (function () {
- *   var board = JXG.JSXGraph.initBoard('JXG114ef584-4a5e-4686-8392-c97501befb5b', {boundingbox: [-1, 7, 7, -1], axis: true, showcopyright: false, shownavigation: false}),
- *       p1 = board.create('point', [2.0, 2.0]),
- *       p2 = board.create('point', [1.0, 0.5]),
- *       p3 = board.create('point', [3.5, 1.0]),
- *
- *       a = board.create('arc', [p1, p2, p3]);
- *       board.create('text',[1,6,function(){return 'arclength: '+Math.round(a.Value()*100)/100}])
- * })();
- * </script><pre>
- *
- * @example
- * var t = board.create('transform', [2, 1.5], {type: 'scale'});
- * var a1 = board.create('arc', [[1, 1], [0, 1], [1, 0]], {strokeColor: 'red'});
- * var a2 = board.create('curve', [a1, t], {strokeColor: 'red'});
- *
- * </pre><div id="JXG1949da46-6339-11e8-9fb9-901b0e1b8723" class="jxgbox" style="width: 300px; height: 300px;"></div>
- * <script type="text/javascript">
- *     (function() {
- *         var board = JXG.JSXGraph.initBoard('JXG1949da46-6339-11e8-9fb9-901b0e1b8723',
- *             {boundingbox: [-8, 8, 8,-8], axis: true, showcopyright: false, shownavigation: false});
- *     var t = board.create('transform', [2, 1.5], {type: 'scale'});
- *     var a1 = board.create('arc', [[1, 1], [0, 1], [1, 0]], {strokeColor: 'red'});
- *     var a2 = board.create('curve', [a1, t], {strokeColor: 'red'});
- *
- *     })();
- *
- * </script><pre>
- *
- */
-JXG.createArc = function (board, parents, attributes) {
-    var el, attr, points;
-
-    // attributes.radiusPoint = {visible: false};
-    points = Type.providePoints(board, parents, attributes, "arc", [
-        "center",
-        "radiuspoint",
-        "anglepoint"
-    ]);
-    if (points === false || points.length < 3) {
-        throw new Error(
-            "JSXGraph: Can't create Arc with parent types '" +
-                typeof parents[0] +
-                "' and '" +
-                typeof parents[1] +
-                "' and '" +
-                typeof parents[2] +
-                "'." +
-                "\nPossible parent types: [point,point,point], [arc, transformation]"
-        );
-    }
-
-    attr = Type.copyAttributes(attributes, board.options, 'arc');
-    el = board.create("curve", [[0], [0], 0, 4], attr);
-
-    el.elType = 'arc';
-    el.setParents(points);
-
-    /**
-     * documented in JXG.GeometryElement
-     * @ignore
-     */
-    el.type = Const.OBJECT_TYPE_ARC;
-
-    /**
-     * Center of the arc.
-     * @memberOf Arc.prototype
-     * @name center
-     * @type JXG.Point
-     */
-    el.center = points[0];
-
-    /**
-     * Point defining the arc's radius.
-     * @memberOf Arc.prototype
-     * @name radiuspoint
-     * @type JXG.Point
-     */
-    el.radiuspoint = points[1];
-    el.point2 = el.radiuspoint;
-
-    /**
-     * The point defining the arc's angle.
-     * @memberOf Arc.prototype
-     * @name anglepoint
-     * @type JXG.Point
-     */
-    el.anglepoint = points[2];
-    el.point3 = el.anglepoint;
-
-    // Add arc as child to defining points
-    // or vice versa if the points are provided as coordinates
-    if (Type.exists(el.center._is_new)) {
-        el.addChild(el.center);
-        delete el.center._is_new;
-    } else {
-        el.center.addChild(el);
-    }
-    if (Type.exists(el.radiuspoint._is_new)) {
-        el.addChild(el.radiuspoint);
-        delete el.radiuspoint._is_new;
-    } else {
-        el.radiuspoint.addChild(el);
-    }
-    if (Type.exists(el.anglepoint._is_new)) {
-        el.addChild(el.anglepoint);
-        delete el.anglepoint._is_new;
-    } else {
-        el.anglepoint.addChild(el);
-    }
-
-    // This attribute is necessary for circumCircleArcs
-    el.useDirection = attr.usedirection; // This makes the attribute immutable
-
-    // documented in JXG.Curve
-    /**
-     * @class
-     * @ignore
-     */
-    el.updateDataArray = function () {
-        var ar, phi, det,
-            p0c, p1c, p2c,
-            sgn = 1,
-            A = this.radiuspoint,
-            B = this.center,
-            C = this.anglepoint,
-            ev_s = this.evalVisProp('selection');
-
-        phi = Geometry.rad(A, B, C);
-        if ((ev_s === "minor" && phi > Math.PI) || (ev_s === "major" && phi < Math.PI)) {
-            sgn = -1;
-        }
-
-        // This is true for circumCircleArcs. In that case there is
-        // a fourth parent element: [center, point1, point3, point2]
-        if (this.useDirection) {
-            p0c = points[1].coords.usrCoords;
-            p1c = points[3].coords.usrCoords;
-            p2c = points[2].coords.usrCoords;
-            det = (p0c[1] - p2c[1]) * (p0c[2] - p1c[2]) - (p0c[2] - p2c[2]) * (p0c[1] - p1c[1]);
-
-            if (det < 0) {
-                this.radiuspoint = points[1];
-                this.anglepoint = points[2];
-            } else {
-                this.radiuspoint = points[2];
-                this.anglepoint = points[1];
-            }
-        }
-
-        A = A.coords.usrCoords;
-        B = B.coords.usrCoords;
-        C = C.coords.usrCoords;
-
-        ar = Geometry.bezierArc(A, B, C, false, sgn);
-
-        this.dataX = ar[0];
-        this.dataY = ar[1];
-
-        this.bezierDegree = 3;
-
-        this.updateStdform();
-        this.updateQuadraticform();
-    };
-
-    /**
-     * Determines the arc's current radius. I.e. the distance between {@link Arc#center} and {@link Arc#radiuspoint}.
-     * @memberOf Arc.prototype
-     * @name Radius
-     * @function
-     * @returns {Number} The arc's radius
-     */
-    el.Radius = function () {
-        return this.radiuspoint.Dist(this.center);
-    };
-
-    /**
-     * @deprecated Use {@link Arc#Radius}
-     * @memberOf Arc.prototype
-     * @name getRadius
-     * @function
-     * @returns {Number}
-     */
-    el.getRadius = function () {
-        JXG.deprecated("Arc.getRadius()", "Arc.Radius()");
-        return this.Radius();
-    };
-
-    /**
-     * Returns the length of the arc or the value of the angle spanned by the arc.
-     * @memberOf Arc.prototype
-     * @name Value
-     * @function
-     * @param {String} [unit='length'] Unit of the returned values. Possible units are
-     * <ul>
-     * <li> 'length' (default): length of the arc line
-     * <li> 'radians': angle spanned by the arc in radians
-     * <li> 'degrees': angle spanned by the arc in degrees
-     * <li> 'semicircle': angle spanned by the arc in radians as a multiple of &pi;, e.g. if the angle is 1.5&pi;, 1.5 will be returned.
-     * <li> 'circle': angle spanned by the arc in radians as a multiple of 2&pi;
-     * </ul>
-     * It is sufficient to supply the first three characters of the unit, e.g. 'len'.
-     * @param {Number} [rad=undefined] Value of angle which can be used instead of the generic one.
-     * @returns {Number} The arc length or the angle value in various units.
-     */
-    el.Value = function (unit, rad) {
-        var val;
-
-        rad = rad || Geometry.rad(this.radiuspoint, this.center, this.anglepoint);
-
-        unit = unit || 'length';
-        unit = unit.toLocaleLowerCase();
-        if (unit === '' || unit.indexOf('len') === 0) {
-            val = rad * this.Radius();
-        } else if (unit.indexOf('rad') === 0) {
-            val = rad;
-        } else if (unit.indexOf('deg') === 0) {
-            val = rad * 180 / Math.PI;
-        } else if (unit.indexOf('sem') === 0) {
-            val = rad / Math.PI;
-        } else if (unit.indexOf('cir') === 0) {
-            val = rad * 0.5 / Math.PI;
-        }
-
-        return val;
-    };
-
-    /**
-     * Arc length.
-     * @memberOf Arc.prototype
-     * @name L
-     * @returns {Number} Length of the arc.
-     * @see Arc#Value
-     */
-    el.L = function() {
-        return this.Value('length');
-    };
-
-    // documented in geometry element
-    el.hasPoint = function (x, y) {
-        var dist,
-            checkPoint,
-            has,
-            invMat,
-            c,
-            prec,
-            type,
-            r = this.Radius();
-
-        if (this.evalVisProp('hasinnerpoints')) {
-            return this.hasPointSector(x, y);
-        }
-
-        if (Type.isObject(this.evalVisProp('precision'))) {
-            type = this.board._inputDevice;
-            prec = this.evalVisProp('precision.' + type);
-        } else {
-            // 'inherit'
-            prec = this.board.options.precision.hasPoint;
-        }
-        prec /= Math.min(Math.abs(this.board.unitX), Math.abs(this.board.unitY));
-        checkPoint = new Coords(Const.COORDS_BY_SCREEN, [x, y], this.board);
-
-        if (this.transformations.length > 0) {
-            // Transform the mouse/touch coordinates
-            // back to the original position of the curve.
-            this.updateTransformMatrix();
-            invMat = Mat.inverse(this.transformMat);
-            c = Mat.matVecMult(invMat, checkPoint.usrCoords);
-            checkPoint = new Coords(Const.COORDS_BY_USER, c, this.board);
-        }
-
-        dist = this.center.coords.distance(Const.COORDS_BY_USER, checkPoint);
-        has = Math.abs(dist - r) < prec;
-
-        /**
-         * At that point we know that the user has touched the circle line.
-         * Now, we have to check, if the user has hit the arc path.
-         */
-        if (has) {
-            has = Geometry.coordsOnArc(this, checkPoint);
-        }
-        return has;
-    };
-
-    /**
-     * Checks whether (x,y) is within the sector defined by the arc.
-     * @memberOf Arc.prototype
-     * @name hasPointSector
-     * @function
-     * @param {Number} x Coordinate in x direction, screen coordinates.
-     * @param {Number} y Coordinate in y direction, screen coordinates.
-     * @returns {Boolean} True if (x,y) is within the sector defined by the arc, False otherwise.
-     */
-    el.hasPointSector = function (x, y) {
-        var checkPoint = new Coords(Const.COORDS_BY_SCREEN, [x, y], this.board),
-            r = this.Radius(),
-            dist = this.center.coords.distance(Const.COORDS_BY_USER, checkPoint),
-            has = dist < r;
-
-        if (has) {
-            has = Geometry.coordsOnArc(this, checkPoint);
-        }
-        return has;
-    };
-
-    // documented in geometry element
-    el.getTextAnchor = function () {
-        return this.center.coords;
-    };
-
-    // documented in geometry element
-    /**
-     * @class
-     * @ignore
-     */
-    el.getLabelAnchor = function () {
-        var coords,
-            vec, vecx, vecy,
-            len,
-            pos = this.label.evalVisProp('position'),
-            angle = Geometry.rad(this.radiuspoint, this.center, this.anglepoint),
-            dx = 10 / this.board.unitX,
-            dy = 10 / this.board.unitY,
-            p2c = this.point2.coords.usrCoords,
-            pmc = this.center.coords.usrCoords,
-            bxminusax = p2c[1] - pmc[1],
-            byminusay = p2c[2] - pmc[2],
-            ev_s = this.evalVisProp('selection'),
-            l_vp = this.label ? this.label.visProp : this.visProp.label;
-
-        // If this is uncommented, the angle label can not be dragged
-        //if (Type.exists(this.label)) {
-        //    this.label.relativeCoords = new Coords(Const.COORDS_BY_SCREEN, [0, 0], this.board);
-        //}
-
-        if (
-            !Type.isString(pos) ||
-            (pos.indexOf('right') < 0 && pos.indexOf('left') < 0)
-        ) {
-
-            if ((ev_s === "minor" && angle > Math.PI) || (ev_s === "major" && angle < Math.PI)) {
-                angle = -(2 * Math.PI - angle);
-            }
-
-            coords = new Coords(
-                Const.COORDS_BY_USER,
-                [
-                    pmc[1] + Math.cos(angle * 0.5) * bxminusax - Math.sin(angle * 0.5) * byminusay,
-                    pmc[2] + Math.sin(angle * 0.5) * bxminusax + Math.cos(angle * 0.5) * byminusay
-                ],
-                this.board
-            );
-
-            vecx = coords.usrCoords[1] - pmc[1];
-            vecy = coords.usrCoords[2] - pmc[2];
-
-            len = Mat.hypot(vecx, vecy);
-            vecx = (vecx * (len + dx)) / len;
-            vecy = (vecy * (len + dy)) / len;
-            vec = [pmc[1] + vecx, pmc[2] + vecy];
-
-            l_vp.position = Geometry.calcLabelQuadrant(Geometry.rad([1, 0], [0, 0], vec));
-
-            return new Coords(Const.COORDS_BY_USER, vec, this.board);
-        } else {
-            return this.getLabelPosition(pos, this.label.evalVisProp('distance'));
-        }
-
-    };
-
-    // documentation in jxg.circle
-    el.updateQuadraticform = Circle.prototype.updateQuadraticform;
-
-    // documentation in jxg.circle
-    el.updateStdform = Circle.prototype.updateStdform;
-
-    el.methodMap = JXG.deepCopy(el.methodMap, {
-        getRadius: "getRadius",
-        radius: "Radius",
-        Radius: "Radius",
-        center: "center",
-        radiuspoint: "radiuspoint",
-        anglepoint: "anglepoint",
-        Value: "Value",
-        L: "L"
-    });
-
-    el.prepareUpdate().update();
-    return el;
-};
-
-JXG.registerElement("arc", JXG.createArc);
-
-/**
- * @class A semicircle is a special arc defined by two points. The arc hits both points.
- * @pseudo
- * @name Semicircle
- * @augments Arc
- * @constructor
- * @type Arc
- * @throws {Error} If the element cannot be constructed with the given parent objects an exception is thrown.
- * @param {JXG.Point_JXG.Point} p1,p2 The result will be a composition of an arc drawn clockwise from <tt>p1</tt> and
- * <tt>p2</tt> and the midpoint of <tt>p1</tt> and <tt>p2</tt>.
- * @example
- * // Create an arc out of three free points
- * var p1 = board.create('point', [4.5, 2.0]);
- * var p2 = board.create('point', [1.0, 0.5]);
- *
- * var a = board.create('semicircle', [p1, p2]);
- * </pre><div class="jxgbox" id="JXG5385d349-75d7-4078-b732-9ae808db1b0e" style="width: 300px; height: 300px;"></div>
- * <script type="text/javascript">
- * (function () {
- *   var board = JXG.JSXGraph.initBoard('JXG5385d349-75d7-4078-b732-9ae808db1b0e', {boundingbox: [-1, 7, 7, -1], axis: true, showcopyright: false, shownavigation: false}),
- *       p1 = board.create('point', [4.5, 2.0]),
- *       p2 = board.create('point', [1.0, 0.5]),
- *
- *       sc = board.create('semicircle', [p1, p2]);
- * })();
- * </script><pre>
- */
-JXG.createSemicircle = function (board, parents, attributes) {
-    var el, mp, attr, points;
-
-    // we need 2 points
-    points = Type.providePoints(board, parents, attributes, 'point');
-    if (points === false || points.length !== 2) {
-        throw new Error(
-            "JSXGraph: Can't create Semicircle with parent types '" +
-                typeof parents[0] +
-                "' and '" +
-                typeof parents[1] +
-                "'." +
-                "\nPossible parent types: [point,point]"
-        );
-    }
-
-    attr = Type.copyAttributes(attributes, board.options, "semicircle", 'center');
-    mp = board.create("midpoint", points, attr);
-    mp.dump = false;
-
-    attr = Type.copyAttributes(attributes, board.options, 'semicircle');
-    el = board.create("arc", [mp, points[1], points[0]], attr);
-    el.elType = 'semicircle';
-    el.setParents([points[0].id, points[1].id]);
-    el.subs = {
-        midpoint: mp
-    };
-    el.inherits.push(mp);
-
-    /**
-     * The midpoint of the two defining points.
-     * @memberOf Semicircle.prototype
-     * @name midpoint
-     * @type Midpoint
-     */
-    el.midpoint = el.center = mp;
-
-    return el;
-};
-
-JXG.registerElement("semicircle", JXG.createSemicircle);
-
-/**
- * @class A partial circum circle through three points.
- * @pseudo
- * @name CircumcircleArc
- * @augments Arc
- * @constructor
- * @type Arc
- * @throws {Error} If the element cannot be constructed with the given parent objects an exception is thrown.
- * @param {JXG.Point_JXG.Point_JXG.Point} p1,p2,p3 The result will be a composition of an arc of the circumcircle of
- * <tt>p1</tt>, <tt>p2</tt>, and <tt>p3</tt> and the midpoint of the circumcircle of the three points. The arc is drawn
- * counter-clockwise from <tt>p1</tt> over <tt>p2</tt> to <tt>p3</tt>.
- * @example
- * // Create a circum circle arc out of three free points
- * var p1 = board.create('point', [2.0, 2.0]);
- * var p2 = board.create('point', [1.0, 0.5]);
- * var p3 = board.create('point', [3.5, 1.0]);
- *
- * var a = board.create('circumcirclearc', [p1, p2, p3]);
- * </pre><div class="jxgbox" id="JXG87125fd4-823a-41c1-88ef-d1a1369504e3" style="width: 300px; height: 300px;"></div>
- * <script type="text/javascript">
- * (function () {
- *   var board = JXG.JSXGraph.initBoard('JXG87125fd4-823a-41c1-88ef-d1a1369504e3', {boundingbox: [-1, 7, 7, -1], axis: true, showcopyright: false, shownavigation: false}),
- *       p1 = board.create('point', [2.0, 2.0]),
- *       p2 = board.create('point', [1.0, 0.5]),
- *       p3 = board.create('point', [3.5, 1.0]),
- *
- *       cca = board.create('circumcirclearc', [p1, p2, p3]);
- * })();
- * </script><pre>
- */
-JXG.createCircumcircleArc = function (board, parents, attributes) {
-    var el, mp, attr, points;
-
-    // We need three points
-    points = Type.providePoints(board, parents, attributes, 'point');
-    if (points === false || points.length !== 3) {
-        throw new Error(
-            "JSXGraph: create Circumcircle Arc with parent types '" +
-                typeof parents[0] +
-                "' and '" +
-                typeof parents[1] +
-                "' and '" +
-                typeof parents[2] +
-                "'." +
-                "\nPossible parent types: [point,point,point]"
-        );
-    }
-
-    attr = Type.copyAttributes(attributes, board.options, "circumcirclearc", 'center');
-    mp = board.create("circumcenter", points, attr);
-    mp.dump = false;
-
-    attr = Type.copyAttributes(attributes, board.options, 'circumcirclearc');
-    attr.usedirection = true;
-    el = board.create("arc", [mp, points[0], points[2], points[1]], attr);
-
-    el.elType = 'circumcirclearc';
-    el.setParents([points[0].id, points[1].id, points[2].id]);
-    el.subs = {
-        center: mp
-    };
-    el.inherits.push(mp);
-
-    /**
-     * The midpoint of the circumcircle of the three points defining the circumcircle arc.
-     * @memberOf CircumcircleArc.prototype
-     * @name center
-     * @type Circumcenter
-     */
-    el.center = mp;
-
-    return el;
-};
-
-JXG.registerElement("circumcirclearc", JXG.createCircumcircleArc);
-
-/**
- * @class A minor arc given by three points is that part of the circumference of a circle having
- * measure at most 180 degrees (pi radians). It is defined by a center, one point that
- * defines the radius, and a third point that defines the angle of the arc.
- * @pseudo
- * @name MinorArc
- * @augments Curve
- * @constructor
- * @type JXG.Curve
- * @throws {Error} If the element cannot be constructed with the given parent objects an exception is thrown.
- * @param {JXG.Point_JXG.Point_JXG.Point} p1,p2,p3 . Minor arc is an arc of a circle around p1 having measure less than or equal to
- * 180 degrees (pi radians) and starts at p2. The radius is determined by p2, the angle by p3.
- * @example
- * // Create an arc out of three free points
- * var p1 = board.create('point', [2.0, 2.0]);
- * var p2 = board.create('point', [1.0, 0.5]);
- * var p3 = board.create('point', [3.5, 1.0]);
- *
- * var a = board.create('arc', [p1, p2, p3]);
- * </pre><div class="jxgbox" id="JXG64ba7ca2-8728-45f3-96e5-3c7a4414de2f" style="width: 300px; height: 300px;"></div>
- * <script type="text/javascript">
- * (function () {
- *   var board = JXG.JSXGraph.initBoard('JXG64ba7ca2-8728-45f3-96e5-3c7a4414de2f', {boundingbox: [-1, 7, 7, -1], axis: true, showcopyright: false, shownavigation: false}),
- *       p1 = board.create('point', [2.0, 2.0]),
- *       p2 = board.create('point', [1.0, 0.5]),
- *       p3 = board.create('point', [3.5, 1.0]),
- *
- *       a = board.create('minorarc', [p1, p2, p3]);
- * })();
- * </script><pre>
- */
-
-JXG.createMinorArc = function (board, parents, attributes) {
-    attributes.selection = 'minor';
-    return JXG.createArc(board, parents, attributes);
-};
-
-JXG.registerElement("minorarc", JXG.createMinorArc);
-
-/**
- * @class A major arc given by three points is that part of the circumference of a circle having
- * measure at least 180 degrees (pi radians). It is defined by a center, one point that
- * defines the radius, and a third point that defines the angle of the arc.
- * @pseudo
- * @name MajorArc
- * @augments Curve
- * @constructor
- * @type JXG.Curve
- * @throws {Error} If the element cannot be constructed with the given parent objects an exception is thrown.
- * @param {JXG.Point_JXG.Point_JXG.Point} p1,p2,p3 . Major arc is an arc of a circle around p1 having measure greater than or equal to
- * 180 degrees (pi radians) and starts at p2. The radius is determined by p2, the angle by p3.
- * @example
- * // Create an arc out of three free points
- * var p1 = board.create('point', [2.0, 2.0]);
- * var p2 = board.create('point', [1.0, 0.5]);
- * var p3 = board.create('point', [3.5, 1.0]);
- *
- * var a = board.create('majorarc', [p1, p2, p3]);
- * </pre><div class="jxgbox" id="JXG17a10d38-5629-40a4-b150-f41806edee9f" style="width: 300px; height: 300px;"></div>
- * <script type="text/javascript">
- * (function () {
- *   var board = JXG.JSXGraph.initBoard('JXG17a10d38-5629-40a4-b150-f41806edee9f', {boundingbox: [-1, 7, 7, -1], axis: true, showcopyright: false, shownavigation: false}),
- *       p1 = board.create('point', [2.0, 2.0]),
- *       p2 = board.create('point', [1.0, 0.5]),
- *       p3 = board.create('point', [3.5, 1.0]),
- *
- *       a = board.create('majorarc', [p1, p2, p3]);
- * })();
- * </script><pre>
- */
-JXG.createMajorArc = function (board, parents, attributes) {
     attributes.selection = 'major';
     return JXG.createArc(board, parents, attributes);
 };
 
-JXG.registerElement("majorarc", JXG.createMajorArc);
->>>>>>> 76575604
+JXG.registerElement("majorarc", JXG.createMajorArc);