--- conflicted
+++ resolved
@@ -642,32 +642,6 @@
                 minorElements[1] = Type.evaluate(parentAxes[1].getAttribute('ticks').minorticks);
             }
         }
-<<<<<<< HEAD
-        minorStepY = majorStepY / (minorY + 1);
-
-        // set minorRadiusX and minorRadiusY
-        // minorSizeX and minorSizeY can be a number (also a number like '20') or a string ending with '%'
-        // if (Type.isString(minorSizeX) && minorSizeX.indexOf('%') > -1) {
-        //     minorRadiusX = minorSizeX.replace(/\s+%\s+/, '');
-        //     minorRadiusX = parseFloat(minorRadiusX) / 100;
-        //     minorRadiusX = minorRadiusX * minorStepX / 2;
-        // } else { // Type.isNumber(minorSizeX, true)
-        //     minorRadiusX = parseFloat(minorSizeX);
-        //     minorRadiusX = minorRadiusX / this.board.unitX / 2; // conversion: px -> usrCoord
-        // }
-        // if (Type.isString(minorSizeY) && minorSizeY.indexOf('%') > -1) {
-        //     minorRadiusY = minorSizeY.replace(/\s+%\s+/, '');
-        //     minorRadiusY = parseFloat(minorRadiusY) / 100;
-        //     minorRadiusY = minorRadiusY * minorStepY / 2;
-        // } else { // Type.isNumber(minorSizeY, true)
-        //     minorRadiusY = parseFloat(minorSizeY);
-        //     minorRadiusY = minorRadiusY / this.board.unitY / 2; // conversion: px -> usrCoord
-        // }
-
-        minorRadiusX = Type.parseNumber(minorSizeX, minorStepX / 2, 1 / this.board.unitX);
-
-        minorRadiusY = Type.parseNumber(minorSizeY, minorStepY / 2, 1 / this.board.unitY);
-=======
         minorStep[1] = majorStep[1] / (minorElements[1] + 1);
 
         // set global minorSize
@@ -677,19 +651,16 @@
         if (minorSize.length < 2) {
             minorSize = [minorSize[0], minorSize[0]];
         }
->>>>>>> 64d20ca0
-
-        if (Type.isNumber(minorSize[0], true) || minorSize[0].indexOf('abs') > -1) {
-            minorSize[0] = ("" + minorSize[0]).replace(/\s+abs\s+/, '') + "px"; // interpret number as pixels
-        }
-        if (Type.isNumber(minorSize[1], true) || minorSize[1].indexOf('abs') > -1) {
-            minorSize[1] = ("" + minorSize[1]).replace(/\s+abs\s+/, '') + "px"; // interpret number as pixels
-        }
+
+        minorRadius = [
+            Type.parseNumber(minorSize[0], minorStep[0] * 0.5, 1 / this.board.unitX),
+            Type.parseNumber(minorSize[0], minorStep[0] * 0.5, 1 / this.board.unitY)
+        ];
 
         minorSize[0] = Type.parseNumber(minorSize[0], minorStep[0], 1 / this.board.unitX);
-        minorRadius[0] = minorSize[0] / 2;
         minorSize[1] = Type.parseNumber(minorSize[1], minorStep[1], 1 / this.board.unitY);
-        minorRadius[1] = minorSize[1] / 2;
+        minorRadius[0] = minorSize[0] * 0.5;
+        minorRadius[1] = minorSize[1] * 0.5;
 
         // calculate start position of curve
         startX = Mat.roundToStep(bbox[0], minorStep[0]);
