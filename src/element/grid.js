--- conflicted
+++ resolved
@@ -1,4 +1,3 @@
-<<<<<<< HEAD
 /*
     Copyright 2008-2025
         Matthias Ehmann,
@@ -483,11 +482,11 @@
             majorStep = [majorStep[0], majorStep[0]];
         }
         if (Type.exists(gridX)) {
-            JXG.deprecated("gridX", "majorStep");
+            JXG.deprecated("gridX", 'majorStep');
             majorStep[0] = gridX;
         }
         if (Type.exists(gridY)) {
-            JXG.deprecated("gridY", "majorStep");
+            JXG.deprecated("gridY", 'majorStep');
             majorStep[1] = gridY;
         }
 
@@ -548,10 +547,10 @@
         // considered to be in pixel, while parseNumber expects user coords.
         // Therefore, we have to add 'px'.
         if (Type.isNumber(majorSize[0], true)) {
-            majorSize[0] = majorSize[0] + "px";
+            majorSize[0] = majorSize[0] + 'px';
         }
         if (Type.isNumber(majorSize[1], true)) {
-            majorSize[1] = majorSize[1] + "px";
+            majorSize[1] = majorSize[1] + 'px';
         }
         majorSize[0] = Type.parseNumber(majorSize[0], majorStep[0], 1 / this.board.unitX);
         majorSize[1] = Type.parseNumber(majorSize[1], majorStep[1], 1 / this.board.unitY);
@@ -720,10 +719,10 @@
         // considered to be in pixel, while parseNumber expects user coords.
         // Therefore, we have to add 'px'.
         if (Type.isNumber(minorSize[0], true)) {
-            minorSize[0] = minorSize[0] + "px";
+            minorSize[0] = minorSize[0] + 'px';
         }
         if (Type.isNumber(minorSize[1], true)) {
-            minorSize[1] = minorSize[1] + "px";
+            minorSize[1] = minorSize[1] + 'px';
         }
         minorSize[0] = Type.parseNumber(minorSize[0], minorStep[0], 1 / this.board.unitX);
         minorSize[1] = Type.parseNumber(minorSize[1], minorStep[1], 1 / this.board.unitY);
@@ -1049,1057 +1048,4 @@
     return majorGrid;
 };
 
-JXG.registerElement("grid", JXG.createGrid);
-=======
-/*
-    Copyright 2008-2025
-        Matthias Ehmann,
-        Michael Gerhaeuser,
-        Carsten Miller,
-        Andreas Walter,
-        Alfred Wassermann
-
-    This file is part of JSXGraph.
-
-    JSXGraph is free software dual licensed under the GNU LGPL or MIT License.
-
-    You can redistribute it and/or modify it under the terms of the
-
-      * GNU Lesser General Public License as published by
-        the Free Software Foundation, either version 3 of the License, or
-        (at your option) any later version
-      OR
-      * MIT License: https://github.com/jsxgraph/jsxgraph/blob/master/LICENSE.MIT
-
-    JSXGraph is distributed in the hope that it will be useful,
-    but WITHOUT ANY WARRANTY; without even the implied warranty of
-    MERCHANTABILITY or FITNESS FOR A PARTICULAR PURPOSE.  See the
-    GNU Lesser General Public License for more details.
-
-    You should have received a copy of the GNU Lesser General Public License and
-    the MIT License along with JSXGraph. If not, see <https://www.gnu.org/licenses/>
-    and <https://opensource.org/licenses/MIT/>.
- */
-/*
-    Some functionalities in this file were developed as part of a software project
-    with students. We would like to thank all contributors for their help:
-
-    Winter semester 2023/2024:
-        Timm Braun
-        Nina Koch
- */
-
-import JXG from "../jxg.js";
-import Mat from "../math/math.js";
-import Type from "../utils/type.js";
-import Const from "../base/constants.js";
-
-/**
- * @class A grid is a mesh consisting of vertical and horizontal lines or other geometrical objects.
- * @pseudo
- * @description A grid is a set of vertical and horizontal lines or other geometrical objects (faces)
- * to support the user with element placement or to improve determination of position.
- * This method takes up to two facultative parent elements. These are used to set distance between
- * grid elements in case of attribute <tt>majorStep</tt> or <tt>minorElements</tt> is set to 'auto'.
- * Then the major/minor grid element distance is set to the ticks distance of parent axes.
- * It is usually instantiated on the board's creation via the attribute <tt>grid</tt> set to true.
- * @constructor
- * @name Grid
- * @type JXG.Curve
- * @augments JXG.Curve
- * @throws {Error} If the element cannot be constructed with the given parent objects an exception is thrown.
- * @param {JXG.Axis_JXG.Axis} a1,a2 Optional parent axis.
- *
- * @example
- * // standard grid
- * var g = board.create('grid', [], {});
- * </pre><div id="JXGc8dde3f5-22ef-4c43-9505-34b299b5b24d" class="jxgbox" style="width: 300px; height: 300px;"></div>
- * <script type="text/javascript">
- *  (function() {
- *      var board = JXG.JSXGraph.initBoard('JXGc8dde3f5-22ef-4c43-9505-34b299b5b24d',
- *          {boundingbox: [-8, 8, 8,-8], axis: false, showcopyright: false, shownavigation: false});
- *      var g = board.create('grid', [], {});
- *  })();
- * </script><pre>
- *
- * @example
- * // more fancy grid
- * var g = board.create('grid', [], {
- *     major: {
- *         face: 'plus',
- *         size: 7,
- *         strokeColor: 'green',
- *         strokeOpacity: 1,
- *     },
- *     minor: {
- *         size: 4
- *     },
- *     minorElements: 3,
- * });
- * </pre><div id="JXG02374171-b27c-4ccc-a14a-9f5bd1162623" class="jxgbox" style="width: 300px; height: 300px;"></div>
- * <script type="text/javascript">
- *     (function() {
- *         var board = JXG.JSXGraph.initBoard('JXG02374171-b27c-4ccc-a14a-9f5bd1162623',
- *             {boundingbox: [-8, 8, 8,-8], axis: false, showcopyright: false, shownavigation: false});
- *         var g = board.create('grid', [], {
- *             major: {
- *                 face: 'plus',
- *                 size: 7,
- *                 strokeColor: 'green',
- *                 strokeOpacity: 1,
- *             },
- *             minor: {
- *                 size: 4
- *             },
- *             minorElements: 3,
- *         });
- *     })();
- * </script><pre>
- *
- * @example
- * // extreme fancy grid
- * var grid = board.create('grid', [], {
- *     major: {
- *         face: 'regularPolygon',
- *         size: 8,
- *         strokeColor: 'blue',
- *         fillColor: 'orange',
- *         strokeOpacity: 1,
- *     },
- *     minor: {
- *         face: 'diamond',
- *         size: 4,
- *         strokeColor: 'green',
- *         fillColor: 'grey',
- *     },
- *     minorElements: 1,
- *     includeBoundaries: false,
- * });
- * </pre><div id="JXG00f3d068-093c-4c1d-a1ab-96c9ee73c173" class="jxgbox" style="width: 300px; height: 300px;"></div>
- * <script type="text/javascript">
- *     (function() {
- *         var board = JXG.JSXGraph.initBoard('JXG00f3d068-093c-4c1d-a1ab-96c9ee73c173',
- *             {boundingbox: [-8, 8, 8,-8], axis: false, showcopyright: false, shownavigation: false});
- *         var grid = board.create('grid', [], {
- *             major: {
- *                 face: 'regularPolygon',
- *                 size: 8,
- *                 strokeColor: 'blue',
- *                 fillColor: 'orange',
- *                 strokeOpacity: 1,
- *             },
- *             minor: {
- *                 face: 'diamond',
- *                 size: 4,
- *                 strokeColor: 'green',
- *                 fillColor: 'grey',
- *             },
- *             minorElements: 1,
- *             includeBoundaries: false,
- *         });
- *     })();
- * </script><pre>
- *
- * @example
- * // grid with parent axes
- * var axis1 = board.create('axis', [[-1, -2.5], [1, -2.5]], {
- *     ticks: {
- *         strokeColor: 'green',
- *         strokeWidth: 2,
- *         minorticks: 2,
- *         majorHeight: 10,
- *         drawZero: true
- *     }
- * });
- * var axis2 = board.create('axis', [[3, 0], [3, 2]], {
- *     ticks: {
- *         strokeColor: 'red',
- *         strokeWidth: 2,
- *         minorticks: 3,
- *         majorHeight: 10,
- *         drawZero: true
- *     }
- * });
- * var grid = board.create('grid', [axis1, axis2], {
- *     major: {
- *         face: 'line'
- *     },
- *     minor: {
- *         face: 'point',
- *         size: 3
- *     },
- *     minorElements: 'auto',
- *     includeBoundaries: false,
- * });
- * </pre><div id="JXG0568e385-248c-43a9-87ed-07aceb8cc3ab" class="jxgbox" style="width: 300px; height: 300px;"></div>
- * <script type="text/javascript">
- *     (function() {
- *         var board = JXG.JSXGraph.initBoard('JXG0568e385-248c-43a9-87ed-07aceb8cc3ab',
- *             {boundingbox: [-8, 8, 8,-8], axis: false, showcopyright: false, shownavigation: false});
- *         var axis1 = board.create('axis', [[-1, -2.5], [1, -2.5]], {
- *             ticks: {
- *                 strokeColor: 'green',
- *                 strokeWidth: 2,
- *                 minorticks: 2,
- *                 majorHeight: 10,
- *                 drawZero: true
- *             }
- *         });
- *         var axis2 = board.create('axis', [[3, 0], [3, 2]], {
- *             ticks: {
- *                 strokeColor: 'red',
- *                 strokeWidth: 2,
- *                 minorticks: 3,
- *                 majorHeight: 10,
- *                 drawZero: true
- *             }
- *         });
- *         var grid = board.create('grid', [axis1, axis2], {
- *             major: {
- *                 face: 'line',
- *             },
- *             minor: {
- *                 face: 'point',
- *                 size: 3
- *             },
- *             minorElements: 'auto',
- *             includeBoundaries: false,
- *         });
- *     }());
- * </script><pre>
- */
-JXG.createGrid = function (board, parents, attributes) {
-    var eps = Mat.eps,       // to avoid rounding errors
-        maxLines = 5000,    // maximum number of vertical or horizontal grid elements (abort criterion for performance reasons)
-
-        majorGrid,      // main object which will be returned as grid
-        minorGrid,      // sub-object
-        parentAxes,     // {Array} array of user defined axes (allowed length 0, 1 or 2)
-
-        attrGrid,       // attributes for grid
-        attrMajor,      // attributes for major grid
-        attrMinor,      // attributes for minor grid
-
-        majorStep,      // {[Number]} distance (in usrCoords) in x- and y-direction between center of two major grid elements
-        majorSize = [],
-        majorRadius = [], // half of the size of major grid element
-
-        createDataArrayForFace;  // {Function}
-
-    parentAxes = parents;
-    if (
-        parentAxes.length > 2 ||
-        (parentAxes.length >= 1 && parentAxes[0].elType !== 'axis') ||
-        (parentAxes.length >= 2 && parentAxes[1].elType !== 'axis')
-    ) {
-        throw new Error(
-            "JSXGraph: Can't create 'grid' with parent type '" +
-            parents[0].elType +
-            "'. Possible parent types: [axis,axis]"
-        );
-    }
-    if (!Type.exists(parentAxes[0]) && Type.exists(board.defaultAxes)) {
-        parentAxes[0] = board.defaultAxes.x;
-    }
-    if (!Type.exists(parentAxes[1]) && Type.exists(board.defaultAxes)) {
-        parentAxes[1] = board.defaultAxes.y;
-    }
-
-    /**
-     * Creates for each face the right data array for updateDataArray function.
-     * This functions also adapts visProps according to face.
-
-     * @param {String} face Chosen face to be drawn
-     * @param {Object} grid Curve/grid to be drawn
-     * @param {Number} x x-coordinate of target position
-     * @param {Number} y y-coordinate of target position
-     * @param {Number} radiusX Half of width in x-direction of face to be drawn
-     * @param {Number} radiusY Half of width in y-direction of face to be drawn
-     * @param {Array} bbox boundingBox
-     *
-     * @returns {Array} data array of length 2 (x- and y- coordinated for curve)
-     * @private
-     * @ignore
-     */
-    createDataArrayForFace = function (face, grid, x, y, radiusX, radiusY, bbox) {
-        var t, q, m, n, array, rx2, ry2;
-
-        switch (face.toLowerCase()) {
-
-            // filled point
-            case '.':
-            case 'point':
-                grid.visProp.linecap = 'round';
-                grid.visProp.strokewidth = radiusX * grid.board.unitX + radiusY * grid.board.unitY;
-                return [
-                    [x, x, NaN],
-                    [y, y, NaN]
-                ];
-
-            // bezierCircle
-            case 'o':
-            case 'circle':
-                grid.visProp.linecap = 'square';
-                grid.bezierDegree = 3;
-                q = 4 * Math.tan(Math.PI / 8) / 3;
-                return [
-                    [
-                        x + radiusX, x + radiusX, x + q * radiusX, x,
-                        x - q * radiusX, x - radiusX, x - radiusX, x - radiusX,
-                        x - q * radiusX, x, x + q * radiusX, x + radiusX,
-                        x + radiusX, NaN
-                    ], [
-                        y, y + q * radiusY, y + radiusY, y + radiusY,
-                        y + radiusY, y + q * radiusY, y, y - q * radiusY,
-                        y - radiusY, y - radiusY, y - radiusY, y - q * radiusY,
-                        y, NaN
-                    ]
-                ];
-
-            // polygon
-            case 'regpol':
-            case 'regularpolygon':
-                grid.visProp.linecap = 'round';
-                n = grid.evalVisProp('polygonvertices');
-                array = [[], []];
-                // approximation of circle with variable n
-                for (t = 0; t <= 2 * Math.PI; t += (2 * Math.PI) / n) {
-                    array[0].push(x - radiusX * Math.sin(t));
-                    array[1].push(y - radiusY * Math.cos(t));
-                }
-                array[0].push(NaN);
-                array[1].push(NaN);
-                return array;
-
-            // square
-            case '[]':
-            case 'square':
-                grid.visProp.linecap = 'square';
-                return [
-                    [x - radiusX, x + radiusX, x + radiusX, x - radiusX, x - radiusX, NaN],
-                    [y + radiusY, y + radiusY, y - radiusY, y - radiusY, y + radiusY, NaN]
-                ];
-
-            // diamond
-            case '<>':
-            case 'diamond':
-                grid.visProp.linecap = 'square';
-                return [
-                    [x, x + radiusX, x, x - radiusX, x, NaN],
-                    [y + radiusY, y, y - radiusY, y, y + radiusY, NaN]
-                ];
-
-            // diamond2
-            case '<<>>':
-            case 'diamond2':
-                grid.visProp.linecap = 'square';
-                rx2 = radiusX * Math.sqrt(2);
-                ry2 = radiusY * Math.sqrt(2);
-                return [
-                    [x, x + rx2, x, x - rx2, x, NaN],
-                    [y + ry2, y, y - ry2, y, y + ry2, NaN]
-                ];
-
-            case 'x':
-            case 'cross':
-                return [
-                    [x - radiusX, x + radiusX, NaN, x - radiusX, x + radiusX, NaN],
-                    [y + radiusY, y - radiusY, NaN, y - radiusY, y + radiusY, NaN]
-                ];
-
-            case '+':
-            case 'plus':
-                return [
-                    [x - radiusX, x + radiusX, NaN, x, x, NaN],
-                    [y, y, NaN, y - radiusY, y + radiusY, NaN]
-                ];
-
-            case '-':
-            case 'minus':
-                return [
-                    [x - radiusX, x + radiusX, NaN],
-                    [y, y, NaN]
-                ];
-
-            case '|':
-            case 'divide':
-                return [
-                    [x, x, NaN],
-                    [y - radiusY, y + radiusY, NaN]
-                ];
-
-            case '^':
-            case 'a':
-            case 'A':
-            case 'triangleup':
-                return [
-                    [x - radiusX, x, x + radiusX, NaN],
-                    [y - radiusY, y, y - radiusY, NaN]
-                ];
-
-            case 'v':
-            case 'triangledown':
-                return [
-                    [x - radiusX, x, x + radiusX, NaN],
-                    [y + radiusY, y, y + radiusY, NaN]
-                ];
-
-            case '<':
-            case 'triangleleft':
-                return [
-                    [x + radiusX, x, x + radiusX, NaN],
-                    [y + radiusY, y, y - radiusY, NaN]
-                ];
-
-            case '>':
-            case 'triangleright':
-                return [
-                    [x - radiusX, x, x - radiusX, NaN],
-                    [y + radiusY, y, y - radiusY, NaN]
-                ];
-
-            case 'line':
-                m = grid.evalVisProp('margin');
-                return [
-                    // [x, x, NaN, bbox[0] + (4 / grid.board.unitX), bbox[2] - (4 / grid.board.unitX), NaN],
-                    [x, x, NaN, bbox[0] - m / grid.board.unitX, bbox[2] + m / grid.board.unitX, NaN],
-                    [bbox[1] + m / grid.board.unitY, bbox[3] - m / grid.board.unitY, NaN, y, y, NaN]
-                ];
-
-            default:
-                return [[], []];
-        }
-    };
-
-    // Themes
-    attrGrid = Type.copyAttributes(attributes, board.options, 'grid');
-    Type.mergeAttr(attrGrid, attrGrid.themes[attrGrid.theme], false);
-
-    // Create majorGrid
-    attrMajor = {};
-    Type.mergeAttr(attrMajor, attrGrid, true, true);
-    Type.mergeAttr(attrMajor, attrGrid.major, true, true);
-    majorGrid = board.create('curve', [[null], [null]], attrMajor);
-    majorGrid.elType = 'grid';
-    majorGrid.type = Const.OBJECT_TYPE_GRID;
-
-    // Create minorGrid
-    attrMinor = {};
-    Type.mergeAttr(attrMinor, attrGrid, true, true);
-    Type.mergeAttr(attrMinor, attrGrid.minor, true, true);
-    if (attrMinor.id === attrMajor.id) {
-        attrMinor.id = majorGrid.id + '_minor';
-    }
-    if (attrMinor.name === attrMajor.name) {
-        attrMinor.name = majorGrid.name + '_minor';
-    }
-    minorGrid = board.create('curve', [[null], [null]], attrMinor);
-    minorGrid.elType = 'grid';
-    minorGrid.type = Const.OBJECT_TYPE_GRID;
-
-    majorGrid.minorGrid = minorGrid;
-    minorGrid.majorGrid = majorGrid;
-
-    majorGrid.hasPoint = function () { return false; };
-    minorGrid.hasPoint = function () { return false; };
-
-    majorGrid.inherits.push(minorGrid);
-
-    majorGrid.updateDataArray = function () {
-        var bbox = this.board.getBoundingBox(),
-            startX, startY,
-            x, y, m,
-            dataArr,
-            finite, delta,
-
-            gridX = this.evalVisProp('gridx'), // for backwards compatibility
-            gridY = this.evalVisProp('gridy'), // for backwards compatibility
-            face = this.evalVisProp('face'),
-            drawZero = this.evalVisProp('drawzero'),
-            drawZeroOrigin = drawZero === true || (Type.isObject(drawZero) && this.eval(drawZero.origin) === true),
-            drawZeroX = drawZero === true || (Type.isObject(drawZero) && this.eval(drawZero.x) === true),
-            drawZeroY = drawZero === true || (Type.isObject(drawZero) && this.eval(drawZero.y) === true),
-
-            includeBoundaries = this.evalVisProp('includeboundaries'),
-            forceSquare = this.evalVisProp('forcesquare');
-
-        this.dataX = [];
-        this.dataY = [];
-
-        // set global majorStep
-        majorStep = this.evalVisProp('majorstep');
-        if (!Type.isArray(majorStep)) {
-            majorStep = [majorStep, majorStep];
-        }
-        if (majorStep.length < 2) {
-            majorStep = [majorStep[0], majorStep[0]];
-        }
-        if (Type.exists(gridX)) {
-            JXG.deprecated("gridX", 'majorStep');
-            majorStep[0] = gridX;
-        }
-        if (Type.exists(gridY)) {
-            JXG.deprecated("gridY", 'majorStep');
-            majorStep[1] = gridY;
-        }
-
-        if (majorStep[0] === 'auto') {
-            // majorStep[0] = 1; // parentAxes[0] may not be defined
-            // Prevent too many grid lines if majorstep:'auto'
-            delta = Math.pow(10, Math.floor(Math.log(50 / this.board.unitX) / Math.LN10));
-            majorStep[0] = delta;
-
-            if (Type.exists(parentAxes[0])) {
-                majorStep[0] = parentAxes[0].ticks[0].getDistanceMajorTicks();
-            }
-        } else {
-            // This allows the value to have unit px, abs, % or fr.
-            majorStep[0] = Type.parseNumber(majorStep[0], Math.abs(bbox[1] - bbox[3]), 1 / this.board.unitX);
-        }
-
-        if (majorStep[1] === 'auto') {
-            // majorStep[1] = 1; // parentAxes[1] may not be defined
-            // Prevent too many grid lines if majorstep:'auto'
-            delta = Math.pow(10, Math.floor(Math.log(50 / this.board.unitY) / Math.LN10));
-            majorStep[1] = delta;
-
-            if (Type.exists(parentAxes[1])) {
-                majorStep[1] = parentAxes[1].ticks[0].getDistanceMajorTicks();
-            }
-        } else {
-            // This allows the value to have unit px, abs, % or fr.
-            majorStep[1] = Type.parseNumber(majorStep[1], Math.abs(bbox[0] - bbox[2]), 1 / this.board.unitY);
-        }
-
-        if (forceSquare === 'min' || forceSquare === true) {
-            if (majorStep[0] * this.board.unitX <= majorStep[1] * this.board.unitY) { // compare px-values
-                majorStep[1] = majorStep[0] / this.board.unitY * this.board.unitX;
-            } else {
-                majorStep[0] = majorStep[1] / this.board.unitX * this.board.unitY;
-            }
-        } else if (forceSquare === 'max') {
-            if (majorStep[0] * this.board.unitX <= majorStep[1] * this.board.unitY) { // compare px-values
-                majorStep[0] = majorStep[1] / this.board.unitX * this.board.unitY;
-            } else {
-                majorStep[1] = majorStep[0] / this.board.unitY * this.board.unitX;
-            }
-        }
-
-        // Set global majorSize
-        majorSize = this.evalVisProp('size');
-        if (!Type.isArray(majorSize)) {
-            majorSize = [majorSize, majorSize];
-        }
-        if (majorSize.length < 2) {
-            majorSize = [majorSize[0], majorSize[0]];
-        }
-
-        // Here comes a hack:
-        // "majorsize" is filled by the attribute "size" which is usually considered
-        // as pixel value. However, usually a number value for size is
-        // considered to be in pixel, while parseNumber expects user coords.
-        // Therefore, we have to add 'px'.
-        if (Type.isNumber(majorSize[0], true)) {
-            majorSize[0] = majorSize[0] + 'px';
-        }
-        if (Type.isNumber(majorSize[1], true)) {
-            majorSize[1] = majorSize[1] + 'px';
-        }
-        majorSize[0] = Type.parseNumber(majorSize[0], majorStep[0], 1 / this.board.unitX);
-        majorSize[1] = Type.parseNumber(majorSize[1], majorStep[1], 1 / this.board.unitY);
-        majorRadius[0] = majorSize[0] / 2;
-        majorRadius[1] = majorSize[1] / 2;
-
-        // calculate start position of curve
-        startX = Mat.roundToStep(bbox[0], majorStep[0]);
-        startY = Mat.roundToStep(bbox[1], majorStep[1]);
-
-        // check if number of grid elements side by side is not too large
-        finite = isFinite(startX) && isFinite(startY) &&
-            isFinite(bbox[2]) && isFinite(bbox[3]) &&
-            Math.abs(bbox[2]) < Math.abs(majorStep[0] * maxLines) &&
-            Math.abs(bbox[3]) < Math.abs(majorStep[1] * maxLines);
-
-        // POI finite = false means that no grid is drawn. Should we change this?
-        // Draw grid elements
-        if (face.toLowerCase() === 'line') {
-            m = majorGrid.evalVisProp('margin');
-            for (y = startY; finite && y >= bbox[3]; y -= majorStep[1]) {
-                if (
-                    (!drawZeroOrigin && Math.abs(y) < eps) ||
-                    (!drawZeroY && Math.abs(y) < eps) ||
-                    (!includeBoundaries && (
-                        y <= bbox[3] + majorRadius[1] ||
-                        y >= bbox[1] - majorRadius[1]
-                    ))
-                ) {
-                    continue;
-                }
-
-                dataArr = [
-                    [bbox[0] - m / majorGrid.board.unitX, bbox[2] + m / majorGrid.board.unitX, NaN],
-                    [y, y, NaN]
-                ];
-                // Push is drastically faster than concat
-                Type.concat(this.dataX, dataArr[0]);
-                Type.concat(this.dataY, dataArr[1]);
-            }
-            for (x = startX; finite && x <= bbox[2]; x += majorStep[0]) {
-                if (
-                    (!drawZeroOrigin && Math.abs(x) < eps) ||
-                    (!drawZeroX && Math.abs(x) < eps) ||
-                    (!includeBoundaries && (
-                        x <= bbox[0] + majorRadius[0] ||
-                        x >= bbox[2] - majorRadius[0]
-                    ))
-                ) {
-                    continue;
-                }
-
-                dataArr = [
-                    [x, x, NaN],
-                    [bbox[1] + m / majorGrid.board.unitY, bbox[3] - m / majorGrid.board.unitY, NaN]
-                ];
-                // Push is drastically faster than concat
-                Type.concat(this.dataX, dataArr[0]);
-                Type.concat(this.dataY, dataArr[1]);
-            }
-        } else {
-            for (y = startY; finite && y >= bbox[3]; y -= majorStep[1]) {
-                for (x = startX; finite && x <= bbox[2]; x += majorStep[0]) {
-
-                    if (
-                        (!drawZeroOrigin && Math.abs(y) < eps && Math.abs(x) < eps) ||
-                        (!drawZeroX && Math.abs(y) < eps && Math.abs(x) >= eps) ||
-                        (!drawZeroY && Math.abs(x) < eps && Math.abs(y) >= eps) ||
-                        (!includeBoundaries && (
-                            x <= bbox[0] + majorRadius[0] ||
-                            x >= bbox[2] - majorRadius[0] ||
-                            y <= bbox[3] + majorRadius[1] ||
-                            y >= bbox[1] - majorRadius[1]
-                        ))
-                    ) {
-                        continue;
-                    }
-
-                    dataArr = createDataArrayForFace(face, majorGrid, x, y, majorRadius[0], majorRadius[1], bbox);
-                    // Push is drastically faster than concat
-                    Type.concat(this.dataX, dataArr[0]);
-                    Type.concat(this.dataY, dataArr[1]);
-                }
-            }
-        }
-    };
-
-    minorGrid.updateDataArray = function () {
-        var bbox = this.board.getBoundingBox(),
-            startX, startY,
-            x, y, m,
-            dataArr,
-            finite,
-
-            minorStep = [],
-            minorRadius = [],
-            XdisTo0, XdisFrom0, YdisTo0, YdisFrom0, // {Number} absolute distances of minor grid elements center to next major grid element center
-            dis0To, dis1To, dis2To, dis3To,         // {Number} absolute distances of borders of the boundingBox to the next major grid element.
-            dis0From, dis1From, dis2From, dis3From,
-
-            minorElements = this.evalVisProp('minorelements'),
-            minorSize = this.evalVisProp('size'),
-            minorFace = this.evalVisProp('face'),
-            minorDrawZero = this.evalVisProp('drawzero'),
-            minorDrawZeroX = minorDrawZero === true || (Type.isObject(minorDrawZero) && this.eval(minorDrawZero.x) === true),
-            minorDrawZeroY = minorDrawZero === true || (Type.isObject(minorDrawZero) && this.eval(minorDrawZero.y) === true),
-
-            majorFace = this.majorGrid.evalVisProp('face'),
-            majorDrawZero = this.majorGrid.evalVisProp('drawzero'),
-            majorDrawZeroOrigin = majorDrawZero === true || (Type.isObject(majorDrawZero) && this.eval(majorDrawZero.origin) === true),
-            majorDrawZeroX = majorDrawZero === true || (Type.isObject(majorDrawZero) && this.eval(majorDrawZero.x) === true),
-            majorDrawZeroY = majorDrawZero === true || (Type.isObject(majorDrawZero) && this.eval(majorDrawZero.y) === true),
-
-            includeBoundaries = this.evalVisProp('includeboundaries');
-
-        this.dataX = [];
-        this.dataY = [];
-
-        // set minorStep
-        // minorElements can be 'auto' or a number (also a number like '20')
-        if (!Type.isArray(minorElements)) {
-            minorElements = [minorElements, minorElements];
-        }
-        if (minorElements.length < 2) {
-            minorElements = [minorElements[0], minorElements[0]];
-        }
-
-        if (Type.isNumber(minorElements[0], true)) {
-            minorElements[0] = parseFloat(minorElements[0]);
-
-        } else { // minorElements[0]  === 'auto'
-            minorElements[0] = 3; // parentAxes[0] may not be defined
-            if (Type.exists(parentAxes[0])) {
-                minorElements[0] = parentAxes[0].eval(parentAxes[0].getAttribute('ticks').minorticks);
-            }
-        }
-        minorStep[0] = majorStep[0] / (minorElements[0] + 1);
-
-        if (Type.isNumber(minorElements[1], true)) {
-            minorElements[1] = parseFloat(minorElements[1]);
-
-        } else { // minorElements[1] === 'auto'
-            minorElements[1] = 3; // parentAxes[1] may not be defined
-            if (Type.exists(parentAxes[1])) {
-                minorElements[1] = parentAxes[1].eval(parentAxes[1].getAttribute('ticks').minorticks);
-            }
-        }
-        minorStep[1] = majorStep[1] / (minorElements[1] + 1);
-
-        // set global minorSize
-        if (!Type.isArray(minorSize)) {
-            minorSize = [minorSize, minorSize];
-        }
-        if (minorSize.length < 2) {
-            minorSize = [minorSize[0], minorSize[0]];
-        }
-
-        // minorRadius = [
-        //     Type.parseNumber(minorSize[0], minorStep[0] * 0.5, 1 / this.board.unitX),
-        //     Type.parseNumber(minorSize[0], minorStep[0] * 0.5, 1 / this.board.unitY)
-        // ];
-
-        // Here comes a hack:
-        // "minorsize" is filled by the attribute "size" which is usually considered
-        // as pixel value. However, usually a number value for size is
-        // considered to be in pixel, while parseNumber expects user coords.
-        // Therefore, we have to add 'px'.
-        if (Type.isNumber(minorSize[0], true)) {
-            minorSize[0] = minorSize[0] + 'px';
-        }
-        if (Type.isNumber(minorSize[1], true)) {
-            minorSize[1] = minorSize[1] + 'px';
-        }
-        minorSize[0] = Type.parseNumber(minorSize[0], minorStep[0], 1 / this.board.unitX);
-        minorSize[1] = Type.parseNumber(minorSize[1], minorStep[1], 1 / this.board.unitY);
-        minorRadius[0] = minorSize[0] * 0.5;
-        minorRadius[1] = minorSize[1] * 0.5;
-
-        // calculate start position of curve
-        startX = Mat.roundToStep(bbox[0], minorStep[0]);
-        startY = Mat.roundToStep(bbox[1], minorStep[1]);
-
-        // check if number of grid elements side by side is not too large
-        finite = isFinite(startX) && isFinite(startY) &&
-            isFinite(bbox[2]) && isFinite(bbox[3]) &&
-            Math.abs(bbox[2]) <= Math.abs(minorStep[0] * maxLines) &&
-            Math.abs(bbox[3]) < Math.abs(minorStep[1] * maxLines);
-
-        // POI finite = false means that no grid is drawn. Should we change this?
-
-        // draw grid elements
-        if (minorFace.toLowerCase() !== 'line') {
-            for (y = startY; finite && y >= bbox[3]; y -= minorStep[1]) {
-                for (x = startX; finite && x <= bbox[2]; x += minorStep[0]) {
-
-                    /* explanation:
-                         |<___XdisTo0___><___________XdisFrom0___________>
-                         |                .                .               .
-                     ____|____            .                .           _________
-                    |    |    |         ____              ____        |         |
-                    |    |    |        |    |            |    |       |         |
-                    |    |    |        |____|            |____|       |         |
-                    |____|____|           | |              .          |_________|
-                         |    |           . \              .              .
-                         |  \             . minorRadius[0]   .              .
-                         |   majorRadius[0] .                .              .
-                         |                .                .              .
-                         |<----------->   .                .              .
-                         |    \           .                .              .
-                         |     XdisTo0 - minorRadius[0] <= majorRadius[0] ? -> exclude
-                         |                .                .              .
-                         |                .  <--------------------------->
-                         |                             \
-                         |                              XdisFrom0 - minorRadius[0] <= majorRadius[0] ? -> exclude
-                         |
-                   -——---|————————-————---|----------------|---------------|-------->
-                         |
-                         |<______________________majorStep[0]_____________________>
-                         |
-                         |<__minorStep[0]____><__minorStep[0]_____><__minorStep[0]_____>
-                         |
-                         |
-                    */
-                    XdisTo0 = Mat.roundToStep(Math.abs(x), majorStep[0]);
-                    XdisTo0 = Math.abs(XdisTo0 - Math.abs(x));
-                    XdisFrom0 = majorStep[0] - XdisTo0;
-
-                    YdisTo0 = Mat.roundToStep(Math.abs(y), majorStep[1]);
-                    YdisTo0 = Math.abs(YdisTo0 - Math.abs(y));
-                    YdisFrom0 = majorStep[1] - YdisTo0;
-
-                    if (majorFace === 'line') {
-                        // for majorFace 'line' do not draw minor grid elements on lines
-                        if (
-                            XdisTo0 - minorRadius[0] - majorRadius[0] < eps ||
-                            XdisFrom0 - minorRadius[0] - majorRadius[0] < eps ||
-                            YdisTo0 - minorRadius[1] - majorRadius[1] < eps ||
-                            YdisFrom0 - minorRadius[1] - majorRadius[1] < eps
-                        ) {
-                            continue;
-                        }
-
-                    } else {
-                        if ((
-                            XdisTo0 - minorRadius[0] - majorRadius[0] < eps ||
-                            XdisFrom0 - minorRadius[0] - majorRadius[0] < eps
-                        ) && (
-                                YdisTo0 - minorRadius[1] - majorRadius[1] < eps ||
-                                YdisFrom0 - minorRadius[1] - majorRadius[1] < eps
-                            )) {
-                            // if major grid elements (on 0 or axes) are not existing, minor grid elements have to exist. Otherwise:
-                            if ((
-                                majorDrawZeroOrigin ||
-                                majorRadius[1] - Math.abs(y) + minorRadius[1] < eps ||
-                                majorRadius[0] - Math.abs(x) + minorRadius[0] < eps
-                            ) && (
-                                    majorDrawZeroX ||
-                                    majorRadius[1] - Math.abs(y) + minorRadius[1] < eps ||
-                                    majorRadius[0] + Math.abs(x) - minorRadius[0] < eps
-                                ) && (
-                                    majorDrawZeroY ||
-                                    majorRadius[0] - Math.abs(x) + minorRadius[0] < eps ||
-                                    majorRadius[1] + Math.abs(y) - minorRadius[1] < eps
-                                )) {
-                                continue;
-                            }
-                        }
-                    }
-                    if (
-                        (!minorDrawZeroY && Math.abs(x) < eps) ||
-                        (!minorDrawZeroX && Math.abs(y) < eps)
-                    ) {
-                        continue;
-                    }
-
-                    /* explanation of condition below:
-
-                          |         __dis2To___> _dis2From_      // dis2To bzw. dis2From >= majorRadius[0]
-                          |      __/_          \/         _\__
-                          |     |    |  []     >         |    |
-                          |     |____|         >         |____|
-                          |                    >
-                          |                    >
-                          |    x-minorSize[0]  > bbox[2]
-                          0               .    >/
-                       -——|————————-————.-.——.—>
-                          |             . .  . >
-                          |             . .  . >
-                          |             . .  . > dis2From (<= majorRadius[0])
-                          |             . .  .__/\____
-                          |             . .  | >      |
-                          |             . [] | > \/   |
-                          |             .    | > /\   |
-                          |             .    |_>______|
-                          |             .    . >
-                          |             .    . >
-                          |             .    bbox[2]+dis2From-majorRadius[0]
-                          |             .      >
-                          |             .______>_
-                          |             |      > |
-                          |         []  |   \/ > |
-                          |             |   /\ > |
-                          |             |______>_|
-                          |             .    \_/
-                          |             .     dis2To (<= majorRadius[0])
-                          |             .      >
-                          |             .      >
-                          |             bbox[2]-dis2To-majorRadius[0]
-                     */
-                    dis0To = Math.abs(bbox[0] % majorStep[0]);
-                    dis1To = Math.abs(bbox[1] % majorStep[1]);
-                    dis2To = Math.abs(bbox[2] % majorStep[0]);
-                    dis3To = Math.abs(bbox[3] % majorStep[1]);
-                    dis0From = majorStep[0] - dis0To;
-                    dis1From = majorStep[1] - dis1To;
-                    dis2From = majorStep[0] - dis2To;
-                    dis3From = majorStep[1] - dis3To;
-
-                    if (
-                        !includeBoundaries && (
-                            (x - minorRadius[0] - bbox[0] - majorRadius[0] + dis0From < eps && dis0From - majorRadius[0] < eps) ||
-                            (x - minorRadius[0] - bbox[0] - majorRadius[0] - dis0To < eps && dis0To - majorRadius[0] < eps) ||
-                            (-x - minorRadius[0] + bbox[2] - majorRadius[0] + dis2From < eps && dis2From - majorRadius[0] < eps) ||
-                            (-x - minorRadius[0] + bbox[2] - majorRadius[0] - dis2To < eps && dis2To - majorRadius[0] < eps) ||
-
-                            (-y - minorRadius[1] + bbox[1] - majorRadius[1] + dis1From < eps && dis1From - majorRadius[1] < eps) ||
-                            (-y - minorRadius[1] + bbox[1] - majorRadius[1] - dis1To < eps && dis1To - majorRadius[1] < eps) ||
-                            (y - minorRadius[1] - bbox[3] - majorRadius[1] + dis3From < eps && dis3From - majorRadius[1] < eps) ||
-                            (y - minorRadius[1] - bbox[3] - majorRadius[1] - dis3To < eps && dis3To - majorRadius[1] < eps) ||
-
-                            (-y - minorRadius[1] + bbox[1] < eps) ||
-                            (x - minorRadius[0] - bbox[0] < eps) ||
-                            (y - minorRadius[1] - bbox[3] < eps) ||
-                            (-x - minorRadius[0] + bbox[2] < eps)
-                        )
-                    ) {
-                        continue;
-                    }
-
-                    dataArr = createDataArrayForFace(minorFace, minorGrid, x, y, minorRadius[0], minorRadius[1], bbox);
-                    Type.concat(this.dataX, dataArr[0]);
-                    Type.concat(this.dataY, dataArr[1]);
-                }
-            }
-        } else {
-            m = minorGrid.evalVisProp('margin');
-            for (y = startY; finite && y >= bbox[3]; y -= minorStep[1]) {
-                YdisTo0 = Mat.roundToStep(Math.abs(y), majorStep[1]);
-                YdisTo0 = Math.abs(YdisTo0 - Math.abs(y));
-                YdisFrom0 = majorStep[1] - YdisTo0;
-
-                if (majorFace === 'line') {
-                    // for majorFace 'line' do not draw minor grid elements on lines
-                    if (
-                        YdisTo0 - minorRadius[1] - majorRadius[1] < eps ||
-                        YdisFrom0 - minorRadius[1] - majorRadius[1] < eps
-                    ) {
-                        continue;
-                    }
-
-                } else {
-                    if ((
-                        YdisTo0 - minorRadius[1] - majorRadius[1] < eps ||
-                        YdisFrom0 - minorRadius[1] - majorRadius[1] < eps
-                    )) {
-                        // if major grid elements (on 0 or axes) are not existing, minor grid elements have to exist. Otherwise:
-                        if ((
-                            majorDrawZeroOrigin ||
-                            majorRadius[1] - Math.abs(y) + minorRadius[1] < eps
-                        ) && (
-                                majorDrawZeroX ||
-                                majorRadius[1] - Math.abs(y) + minorRadius[1] < eps
-                            ) && (
-                                majorDrawZeroY ||
-                                majorRadius[1] + Math.abs(y) - minorRadius[1] < eps
-                            )) {
-                            continue;
-                        }
-                    }
-                }
-                if (!minorDrawZeroX && Math.abs(y) < eps) {
-                    continue;
-                }
-
-                dis0To = Math.abs(bbox[0] % majorStep[0]);
-                dis1To = Math.abs(bbox[1] % majorStep[1]);
-                dis2To = Math.abs(bbox[2] % majorStep[0]);
-                dis3To = Math.abs(bbox[3] % majorStep[1]);
-                dis0From = majorStep[0] - dis0To;
-                dis1From = majorStep[1] - dis1To;
-                dis2From = majorStep[0] - dis2To;
-                dis3From = majorStep[1] - dis3To;
-
-                if (
-                    !includeBoundaries && (
-                        (-y - minorRadius[1] + bbox[1] - majorRadius[1] + dis1From < eps && dis1From - majorRadius[1] < eps) ||
-                        (-y - minorRadius[1] + bbox[1] - majorRadius[1] - dis1To < eps && dis1To - majorRadius[1] < eps) ||
-                        (y - minorRadius[1] - bbox[3] - majorRadius[1] + dis3From < eps && dis3From - majorRadius[1] < eps) ||
-                        (y - minorRadius[1] - bbox[3] - majorRadius[1] - dis3To < eps && dis3To - majorRadius[1] < eps) ||
-
-                        (-y - minorRadius[1] + bbox[1] < eps) ||
-                        (y - minorRadius[1] - bbox[3] < eps)
-                    )
-                ) {
-                    continue;
-                }
-
-                dataArr = [
-                    [bbox[0] - m / minorGrid.board.unitX, bbox[2] + m / minorGrid.board.unitX, NaN],
-                    [y, y, NaN]
-                ];
-                Type.concat(this.dataX, dataArr[0]);
-                Type.concat(this.dataY, dataArr[1]);
-            }
-            for (x = startX; finite && x <= bbox[2]; x += minorStep[0]) {
-                XdisTo0 = Mat.roundToStep(Math.abs(x), majorStep[0]);
-                XdisTo0 = Math.abs(XdisTo0 - Math.abs(x));
-                XdisFrom0 = majorStep[0] - XdisTo0;
-
-                if (majorFace === 'line') {
-                    // for majorFace 'line' do not draw minor grid elements on lines
-                    if (
-                        XdisTo0 - minorRadius[0] - majorRadius[0] < eps ||
-                        XdisFrom0 - minorRadius[0] - majorRadius[0] < eps
-                    ) {
-                        continue;
-                    }
-
-                } else {
-                    if ((
-                        XdisTo0 - minorRadius[0] - majorRadius[0] < eps ||
-                        XdisFrom0 - minorRadius[0] - majorRadius[0] < eps
-                    )) {
-                        // if major grid elements (on 0 or axes) are not existing, minor grid elements have to exist. Otherwise:
-                        if ((
-                            majorDrawZeroOrigin ||
-                            majorRadius[0] - Math.abs(x) + minorRadius[0] < eps
-                        ) && (
-                                majorDrawZeroX ||
-                                majorRadius[0] + Math.abs(x) - minorRadius[0] < eps
-                            ) && (
-                                majorDrawZeroY ||
-                                majorRadius[0] - Math.abs(x) + minorRadius[0] < eps
-                            )) {
-                            continue;
-                        }
-                    }
-                }
-                if (!minorDrawZeroY && Math.abs(x) < eps) {
-                    continue;
-                }
-
-                dis0To = Math.abs(bbox[0] % majorStep[0]);
-                dis1To = Math.abs(bbox[1] % majorStep[1]);
-                dis2To = Math.abs(bbox[2] % majorStep[0]);
-                dis3To = Math.abs(bbox[3] % majorStep[1]);
-                dis0From = majorStep[0] - dis0To;
-                dis1From = majorStep[1] - dis1To;
-                dis2From = majorStep[0] - dis2To;
-                dis3From = majorStep[1] - dis3To;
-
-                if (
-                    !includeBoundaries && (
-                        (x - minorRadius[0] - bbox[0] - majorRadius[0] + dis0From < eps && dis0From - majorRadius[0] < eps) ||
-                        (x - minorRadius[0] - bbox[0] - majorRadius[0] - dis0To < eps && dis0To - majorRadius[0] < eps) ||
-                        (-x - minorRadius[0] + bbox[2] - majorRadius[0] + dis2From < eps && dis2From - majorRadius[0] < eps) ||
-                        (-x - minorRadius[0] + bbox[2] - majorRadius[0] - dis2To < eps && dis2To - majorRadius[0] < eps) ||
-
-                        (x - minorRadius[0] - bbox[0] < eps) ||
-                        (-x - minorRadius[0] + bbox[2] < eps)
-                    )
-                ) {
-                    continue;
-                }
-
-                dataArr = [
-                    [x, x, NaN],
-                    [bbox[1] + m / minorGrid.board.unitY, bbox[3] - m / minorGrid.board.unitY, NaN]
-                ];
-                Type.concat(this.dataX, dataArr[0]);
-                Type.concat(this.dataY, dataArr[1]);
-            }
-        }
-    };
-
-    board.grids.push(majorGrid);
-    board.grids.push(minorGrid);
-
-    minorGrid.dump = false;
-
-    majorGrid.getParents = minorGrid.getParents = function() {
-        return parentAxes.slice();
-    };
-
-    return majorGrid;
-};
-
-JXG.registerElement("grid", JXG.createGrid);
->>>>>>> 76575604
+JXG.registerElement("grid", JXG.createGrid);