--- conflicted
+++ resolved
@@ -1,2974 +1,3 @@
-<<<<<<< HEAD
-/*
-    Copyright 2008-2025
-        Matthias Ehmann,
-        Michael Gerhaeuser,
-        Carsten Miller,
-        Bianca Valentin,
-        Alfred Wassermann,
-        Peter Wilfahrt
-
-    This file is part of JSXGraph.
-
-    JSXGraph is free software dual licensed under the GNU LGPL or MIT License.
-
-    You can redistribute it and/or modify it under the terms of the
-
-      * GNU Lesser General Public License as published by
-        the Free Software Foundation, either version 3 of the License, or
-        (at your option) any later version
-      OR
-      * MIT License: https://github.com/jsxgraph/jsxgraph/blob/master/LICENSE.MIT
-
-    JSXGraph is distributed in the hope that it will be useful,
-    but WITHOUT ANY WARRANTY; without even the implied warranty of
-    MERCHANTABILITY or FITNESS FOR A PARTICULAR PURPOSE.  See the
-    GNU Lesser General Public License for more details.
-
-    You should have received a copy of the GNU Lesser General Public License and
-    the MIT License along with JSXGraph. If not, see <https://www.gnu.org/licenses/>
-    and <https://opensource.org/licenses/MIT/>.
- */
-
-/*global JXG: true, define: true*/
-/*jslint nomen: true, plusplus: true*/
-
-/**
- * @fileoverview This file contains our composition elements, i.e. these elements are mostly put together
- * from one or more {@link JXG.GeometryElement} but with a special meaning. E.g. the midpoint element is contained here
- * and this is just a {@link JXG.Point} with coordinates dependent from two other points. Currently in this file the
- * following compositions can be found: <ul>
- *   <li>{@link Arrowparallel} (currently private)</li>
- *   <li>{@link Bisector}</li>
- *   <li>{@link Msector}</li>
- *   <li>{@link Circumcircle}</li>
- *   <li>{@link Circumcirclemidpoint}</li>
- *   <li>{@link Integral}</li>
- *   <li>{@link Midpoint}</li>
- *   <li>{@link Mirrorpoint}</li>
- *   <li>{@link Normal}</li>
- *   <li>{@link Orthogonalprojection}</li>
- *   <li>{@link Parallel}</li>
- *   <li>{@link Perpendicular}</li>
- *   <li>{@link Perpendicularpoint}</li>
- *   <li>{@link Perpendicularsegment}</li>
- *   <li>{@link Reflection}</li></ul>
- */
-
-import JXG from "../jxg.js";
-import Mat from "../math/math.js";
-import Geometry from "../math/geometry.js";
-import Numerics from "../math/numerics.js";
-import Coords from "../base/coords.js";
-import Type from "../utils/type.js";
-import Const from "../base/constants.js";
-// import Point from "../base/point.js";
-// import Line from "../base/line.js";
-// import Circle from "../base/circle.js";
-// import Transform from "../base/transformation.js";
-import Composition from "../base/composition.js";
-// import Curve from "../base/curve.js";
-// import Polygon from "../base/polygon.js";
-
-/**
- * @class A point that is the orthogonal projection of a point onto a line.
- * @pseudo
- * @description An orthogonal projection is given by a point and a line. It is determined by projecting the given point
- * orthogonal onto the given line.
- * @constructor
- * @name Orthogonalprojection
- * @type JXG.Point
- * @augments JXG.Point
- * @throws {Error} If the element cannot be constructed with the given parent objects an exception is thrown.
- * @param {JXG.Line_JXG.Point} p,l The constructed point is the orthogonal projection of p onto l.
- * @example
- * var p1 = board.create('point', [0.0, 4.0]);
- * var p2 = board.create('point', [6.0, 1.0]);
- * var l1 = board.create('line', [p1, p2]);
- * var p3 = board.create('point', [3.0, 3.0]);
- *
- * var pp1 = board.create('orthogonalprojection', [p3, l1]);
- * </pre><div class="jxgbox" id="JXG7708b215-39fa-41b6-b972-19d73d77d791" style="width: 400px; height: 400px;"></div>
- * <script type="text/javascript">
- *   var ppex1_board = JXG.JSXGraph.initBoard('JXG7708b215-39fa-41b6-b972-19d73d77d791', {boundingbox: [-1, 9, 9, -1], axis: true, showcopyright: false, shownavigation: false});
- *   var ppex1_p1 = ppex1_board.create('point', [0.0, 4.0]);
- *   var ppex1_p2 = ppex1_board.create('point', [6.0, 1.0]);
- *   var ppex1_l1 = ppex1_board.create('line', [ppex1_p1, ppex1_p2]);
- *   var ppex1_p3 = ppex1_board.create('point', [3.0, 3.0]);
- *   var ppex1_pp1 = ppex1_board.create('orthogonalprojection', [ppex1_p3, ppex1_l1]);
- * </script><pre>
- */
-JXG.createOrthogonalProjection = function (board, parents, attributes) {
-    var l, p, t, attr;
-
-    parents[0] = board.select(parents[0]);
-    parents[1] = board.select(parents[1]);
-
-    if (
-        Type.isPointType(board, parents[0]) &&
-        parents[1].elementClass === Const.OBJECT_CLASS_LINE
-    ) {
-        p = Type.providePoints(board, [parents[0]], attributes, "point")[0];
-        l = parents[1];
-    } else if (
-        Type.isPointType(board, parents[1]) &&
-        parents[0].elementClass === Const.OBJECT_CLASS_LINE
-    ) {
-        p = Type.providePoints(board, [parents[1]], attributes, "point")[0];
-        l = parents[0];
-    } else {
-        throw new Error(
-            "JSXGraph: Can't create perpendicular point with parent types '" +
-                typeof parents[0] +
-                "' and '" +
-                typeof parents[1] +
-                "'." +
-                "\nPossible parent types: [point,line]"
-        );
-    }
-
-    attr = Type.copyAttributes(attributes, board.options, "orthogonalprojection");
-
-    /**
-     * @type JXG.Element
-     * @ignore
-     */
-    t = board.create(
-        "point",
-        [
-            function () {
-                return Geometry.projectPointToLine(p, l, board);
-            }
-        ],
-        attr
-    );
-
-    if (Type.exists(p._is_new)) {
-        t.addChild(p);
-        delete p._is_new;
-    } else {
-        p.addChild(t);
-    }
-    l.addChild(t);
-
-    t.elType = "orthogonalprojection";
-    t.setParents([p.id, t.id]);
-
-    t.update();
-
-    /**
-     * Used to generate a polynomial for the orthogonal projection
-     * @name Orthogonalprojection#generatePolynomial
-     * @returns {Array} An array containing the generated polynomial.
-     * @private
-     * @function
-     * @ignore
-     */
-    t.generatePolynomial = function () {
-        /*
-         *  Perpendicular takes point P and line L and creates point T and line M:
-         *
-         *                          | M
-         *                          |
-         *                          x P (p1,p2)
-         *                          |
-         *                          |
-         *  L                       |
-         *  ----------x-------------x------------------------x--------
-         *            A (a1,a2)     |T (t1,t2)               B (b1,b2)
-         *                          |
-         *                          |
-         *
-         * So we have two conditions:
-         *
-         *   (a)  AT  || TB          (collinearity condition)
-         *   (b)  PT _|_ AB          (orthogonality condition)
-         *
-         *      a2-t2       t2-b2
-         *     -------  =  -------           (1)
-         *      a1-t1       t1-b1
-         *
-         *      p2-t2         a1-b1
-         *     -------  =  - -------         (2)
-         *      p1-t1         a2-b2
-         *
-         * Multiplying (1) and (2) with denominators and simplifying gives
-         *
-         *    a2t1 - a2b1 + t2b1 - a1t2 + a1b2 - t1b2 = 0                  (1')
-         *
-         *    p2a2 - p2b2 - t2a2 + t2b2 + p1a1 - p1b1 - t1a1 + t1b1 = 0    (2')
-         *
-         */
-
-        var a1 = l.point1.symbolic.x,
-            a2 = l.point1.symbolic.y,
-            b1 = l.point2.symbolic.x,
-            b2 = l.point2.symbolic.y,
-            p1 = p.symbolic.x,
-            p2 = p.symbolic.y,
-            t1 = t.symbolic.x,
-            t2 = t.symbolic.y,
-            poly1 = "(" + a2 + ")*(" + t1 + ")-(" + a2 + ")*(" + b1 + ")+(" + t2 + ")*(" + b1 + ")-(" + a1 + ")*(" + t2 + ")+(" + a1 + ")*(" +
-                b2 + ")-(" + t1 + ")*(" + b2 + ")",
-            poly2 = "(" + p2 + ")*(" + a2 + ")-(" + p2 + ")*(" + b2 + ")-(" + t2 + ")*(" + a2 + ")+(" + t2 + ")*(" + b2 + ")+(" + p1 + ")*(" +
-                a1 + ")-(" + p1 + ")*(" + b1 + ")-(" + t1 + ")*(" + a1 + ")+(" + t1 + ")*(" + b1 + ")";
-
-        return [poly1, poly2];
-    };
-
-    return t;
-};
-
-/**
-
-     * @class A perpendicular is a line orthogonal to a given line, through a given point not on the line,
-     * @pseudo
-     * @description  A perpendicular is a composition of two elements: a line and a point. The line is orthogonal
-     * to a given line and contains a given point.
-     * @name Perpendicular
-     * @constructor
-     * @type JXG.Line
-     * @augments Segment
-     * @returns A {@link JXG.Line} object through the given point that is orthogonal to the given line.
-     * @throws {Error} If the elements cannot be constructed with the given parent objects an exception is thrown.
-     * @param {JXG.Line_JXG.Point} l,p The perpendicular line will be orthogonal to l and
-     * will contain p.
-     * @example
-     * // Create a perpendicular
-     * var p1 = board.create('point', [0.0, 2.0]);
-     * var p2 = board.create('point', [2.0, 1.0]);
-     * var l1 = board.create('line', [p1, p2]);
-     *
-     * var p3 = board.create('point', [3.0, 3.0]);
-     * var perp1 = board.create('perpendicular', [l1, p3]);
-     * </pre><div class="jxgbox" id="JXGd5b78842-7b27-4d37-b608-d02519e6cd03" style="width: 400px; height: 400px;"></div>
-     * <script type="text/javascript">
-     *   var pex1_board = JXG.JSXGraph.initBoard('JXGd5b78842-7b27-4d37-b608-d02519e6cd03', {boundingbox: [-1, 9, 9, -1], axis: true, showcopyright: false, shownavigation: false});
-     *   var pex1_p1 = pex1_board.create('point', [0.0, 2.0]);
-     *   var pex1_p2 = pex1_board.create('point', [2.0, 1.0]);
-     *   var pex1_l1 = pex1_board.create('line', [pex1_p1, pex1_p2]);
-     *   var pex1_p3 = pex1_board.create('point', [3.0, 3.0]);
-     *   var pex1_perp1 = pex1_board.create('perpendicular', [pex1_l1, pex1_p3]);
-     * </script><pre>
-     */
-JXG.createPerpendicular = function (board, parents, attributes) {
-    var p, l, pd, attr;
-
-    parents[0] = board.select(parents[0]);
-    parents[1] = board.select(parents[1]);
-
-    if (
-        Type.isPointType(board, parents[0]) &&
-        parents[1].elementClass === Const.OBJECT_CLASS_LINE
-    ) {
-        l = parents[1];
-        p = Type.providePoints(board, [parents[0]], attributes, "point")[0];
-    } else if (
-        Type.isPointType(board, parents[1]) &&
-        parents[0].elementClass === Const.OBJECT_CLASS_LINE
-    ) {
-        l = parents[0];
-        p = Type.providePoints(board, [parents[1]], attributes, "point")[0];
-    } else {
-        throw new Error(
-            "JSXGraph: Can't create perpendicular with parent types '" +
-                typeof parents[0] +
-                "' and '" +
-                typeof parents[1] +
-                "'." +
-                "\nPossible parent types: [line,point]"
-        );
-    }
-
-    attr = Type.copyAttributes(attributes, board.options, "perpendicular");
-    pd = JXG.createLine(
-        board,
-        [
-            function () {
-                return l.stdform[2] * p.X() - l.stdform[1] * p.Y();
-            },
-            function () {
-                return -l.stdform[2] * p.Z();
-            },
-            function () {
-                return l.stdform[1] * p.Z();
-            }
-        ],
-        attr
-    );
-
-    pd.elType = "perpendicular";
-    pd.setParents([l.id, p.id]);
-
-    if (Type.exists(p._is_new)) {
-        pd.addChild(p);
-        delete p._is_new;
-    } else {
-        p.addChild(pd);
-    }
-    l.addChild(pd);
-
-    return pd;
-};
-
-/**
- * @class Orthogonal projection of a point onto a line.
- * @pseudo
- * @description A perpendicular point is given by a point and a line. It is determined by projecting the given point
- * orthogonal onto the given line. This element should be used in GEONExTReader only. All other applications should
- * use orthogonal projection {@link Orthogonalprojection}.
- * @constructor
- * @name PerpendicularPoint
- * @type JXG.Point
- * @augments JXG.Point
- * @throws {Error} If the element cannot be constructed with the given parent objects an exception is thrown.
- * @param {JXG.Line_JXG.Point} p,l The constructed point is the orthogonal projection of p onto l.
- * @example
- * var p1 = board.create('point', [0.0, 4.0]);
- * var p2 = board.create('point', [6.0, 1.0]);
- * var l1 = board.create('line', [p1, p2]);
- * var p3 = board.create('point', [3.0, 3.0]);
- *
- * var pp1 = board.create('perpendicularpoint', [p3, l1]);
- * </pre><div class="jxgbox" id="JXGded148c9-3536-44c0-ab81-1bb8fa48f3f4" style="width: 400px; height: 400px;"></div>
- * <script type="text/javascript">
- *   var ppex1_board = JXG.JSXGraph.initBoard('JXGded148c9-3536-44c0-ab81-1bb8fa48f3f4', {boundingbox: [-1, 9, 9, -1], axis: true, showcopyright: false, shownavigation: false});
- *   var ppex1_p1 = ppex1_board.create('point', [0.0, 4.0]);
- *   var ppex1_p2 = ppex1_board.create('point', [6.0, 1.0]);
- *   var ppex1_l1 = ppex1_board.create('line', [ppex1_p1, ppex1_p2]);
- *   var ppex1_p3 = ppex1_board.create('point', [3.0, 3.0]);
- *   var ppex1_pp1 = ppex1_board.create('perpendicularpoint', [ppex1_p3, ppex1_l1]);
- * </script><pre>
- */
-JXG.createPerpendicularPoint = function (board, parents, attributes) {
-    var l, p, t;
-
-    parents[0] = board.select(parents[0]);
-    parents[1] = board.select(parents[1]);
-    if (
-        Type.isPointType(board, parents[0]) &&
-        parents[1].elementClass === Const.OBJECT_CLASS_LINE
-    ) {
-        p = Type.providePoints(board, [parents[0]], attributes, "point")[0];
-        l = parents[1];
-    } else if (
-        Type.isPointType(board, parents[1]) &&
-        parents[0].elementClass === Const.OBJECT_CLASS_LINE
-    ) {
-        p = Type.providePoints(board, [parents[1]], attributes, "point")[0];
-        l = parents[0];
-    } else {
-        throw new Error(
-            "JSXGraph: Can't create perpendicular point with parent types '" +
-                typeof parents[0] +
-                "' and '" +
-                typeof parents[1] +
-                "'." +
-                "\nPossible parent types: [point,line]"
-        );
-    }
-
-    /**
-     * @class
-     * @ignore
-     */
-    t = board.create(
-        "point",
-        [
-            function () {
-                return Geometry.perpendicular(l, p, board)[0];
-            }
-        ],
-        attributes
-    );
-
-    if (Type.exists(p._is_new)) {
-        t.addChild(p);
-        delete p._is_new;
-    } else {
-        p.addChild(t);
-    }
-    l.addChild(t);
-
-    t.elType = "perpendicularpoint";
-    t.setParents([p.id, l.id]);
-
-    t.update();
-
-    /**
-     * Used to generate a polynomial for the perpendicular point
-     * @name PerpendicularPoint#generatePolynomial
-     * @returns {Array} An array containing the generated polynomial.
-     * @private
-     * @function
-     * @ignore
-     */
-    t.generatePolynomial = function () {
-        /*
-         *  Perpendicular takes point P and line L and creates point T and line M:
-         *
-         *                          | M
-         *                          |
-         *                          x P (p1,p2)
-         *                          |
-         *                          |
-         *  L                       |
-         *  ----------x-------------x------------------------x--------
-         *            A (a1,a2)     |T (t1,t2)               B (b1,b2)
-         *                          |
-         *                          |
-         *
-         * So we have two conditions:
-         *
-         *   (a)  AT  || TB          (collinearity condition)
-         *   (b)  PT _|_ AB          (orthogonality condition)
-         *
-         *      a2-t2       t2-b2
-         *     -------  =  -------           (1)
-         *      a1-t1       t1-b1
-         *
-         *      p2-t2         a1-b1
-         *     -------  =  - -------         (2)
-         *      p1-t1         a2-b2
-         *
-         * Multiplying (1) and (2) with denominators and simplifying gives
-         *
-         *    a2t1 - a2b1 + t2b1 - a1t2 + a1b2 - t1b2 = 0                  (1')
-         *
-         *    p2a2 - p2b2 - t2a2 + t2b2 + p1a1 - p1b1 - t1a1 + t1b1 = 0    (2')
-         *
-         */
-        var a1 = l.point1.symbolic.x,
-            a2 = l.point1.symbolic.y,
-            b1 = l.point2.symbolic.x,
-            b2 = l.point2.symbolic.y,
-            p1 = p.symbolic.x,
-            p2 = p.symbolic.y,
-            t1 = t.symbolic.x,
-            t2 = t.symbolic.y,
-            poly1 = "(" + a2 + ")*(" + t1 + ")-(" + a2 + ")*(" + b1 + ")+(" + t2 + ")*(" + b1 + ")-(" + a1 + ")*(" + t2 + ")+(" + a1 + ")*(" + b2 + ")-(" + t1 +
-                ")*(" + b2 + ")",
-            poly2 = "(" + p2 + ")*(" + a2 + ")-(" + p2 + ")*(" + b2 + ")-(" + t2 + ")*(" + a2 + ")+(" + t2 + ")*(" + b2 + ")+(" + p1 + ")*(" + a1 + ")-(" + p1 +
-                ")*(" + b1 + ")-(" + t1 + ")*(" + a1 + ")+(" + t1 + ")*(" + b1 + ")";
-
-        return [poly1, poly2];
-    };
-
-    return t;
-};
-
-/**
- * @class A line segment orthogonal to a given line, through a given point not on the line,
- * @pseudo
- * @description  A perpendicular is a composition of two elements: a line segment and a point. The line segment is orthogonal
- * to a given line and contains a given point and meets the given line in the perpendicular point.
- * @name PerpendicularSegment
- * @constructor
- * @type JXG.Line
- * @augments Segment
- * @returns An array containing two elements: A {@link JXG.Line} object in the first component and a
- * {@link JXG.Point} element in the second component. The line segment is orthogonal to the given line and meets it
- * in the returned point.
- * @throws {Error} If the elements cannot be constructed with the given parent objects an exception is thrown.
- * @param {JXG.Line_JXG.Point} l,p The perpendicular line will be orthogonal to l and
- * will contain p. The perpendicular point is the intersection point of the two lines.
- * @example
- * // Create a perpendicular
- * var p1 = board.create('point', [0.0, 2.0]);
- * var p2 = board.create('point', [2.0, 1.0]);
- * var l1 = board.create('line', [p1, p2]);
- *
- * var p3 = board.create('point', [3.0, 3.0]);
- * var perp1 = board.create('perpendicularsegment', [l1, p3]);
- * </pre><div class="jxgbox" id="JXG037a6eb2-781d-4b71-b286-763619a63f22" style="width: 400px; height: 400px;"></div>
- * <script type="text/javascript">
- *   var pex1_board = JXG.JSXGraph.initBoard('JXG037a6eb2-781d-4b71-b286-763619a63f22', {boundingbox: [-1, 9, 9, -1], axis: true, showcopyright: false, shownavigation: false});
- *   var pex1_p1 = pex1_board.create('point', [0.0, 2.0]);
- *   var pex1_p2 = pex1_board.create('point', [2.0, 1.0]);
- *   var pex1_l1 = pex1_board.create('line', [pex1_p1, pex1_p2]);
- *   var pex1_p3 = pex1_board.create('point', [3.0, 3.0]);
- *   var pex1_perp1 = pex1_board.create('perpendicularsegment', [pex1_l1, pex1_p3]);
- * </script><pre>
- */
-JXG.createPerpendicularSegment = function (board, parents, attributes) {
-    var p, l, pd, t, attr;
-
-    parents[0] = board.select(parents[0]);
-    parents[1] = board.select(parents[1]);
-    if (
-        Type.isPointType(board, parents[0]) &&
-        parents[1].elementClass === Const.OBJECT_CLASS_LINE
-    ) {
-        l = parents[1];
-        p = Type.providePoints(board, [parents[0]], attributes, "point")[0];
-    } else if (
-        Type.isPointType(board, parents[1]) &&
-        parents[0].elementClass === Const.OBJECT_CLASS_LINE
-    ) {
-        l = parents[0];
-        p = Type.providePoints(board, [parents[1]], attributes, "point")[0];
-    } else {
-        throw new Error(
-            "JSXGraph: Can't create perpendicular with parent types '" +
-                typeof parents[0] +
-                "' and '" +
-                typeof parents[1] +
-                "'." +
-                "\nPossible parent types: [line,point]"
-        );
-    }
-    attr = Type.copyAttributes(attributes, board.options, "perpendicularsegment", "point");
-    t = JXG.createPerpendicularPoint(board, [l, p], attr);
-    t.dump = false;
-
-    if (!Type.exists(attributes.layer)) {
-        attributes.layer = board.options.layer.line;
-    }
-
-    attr = Type.copyAttributes(attributes, board.options, "perpendicularsegment");
-    pd = JXG.createLine(
-        board,
-        [
-            function () {
-                return Geometry.perpendicular(l, p, board)[1] ? [t, p] : [p, t];
-            }
-        ],
-        attr
-    );
-
-    /**
-     * Helper point
-     * @memberOf PerpendicularSegment.prototype
-     * @type PerpendicularPoint
-     * @name point
-     */
-    pd.point = t;
-
-    if (Type.exists(p._is_new)) {
-        pd.addChild(p);
-        delete p._is_new;
-    } else {
-        p.addChild(pd);
-    }
-    l.addChild(pd);
-
-    pd.elType = "perpendicularsegment";
-    pd.setParents([p.id, l.id]);
-    pd.subs = {
-        point: t
-    };
-    pd.inherits.push(t);
-
-    return pd;
-};
-
-/**
- * @class Midpoint of two points.
- * @pseudo
- * @description A midpoint is given by two points. It is collinear to the given points and the distance
- * is the same to each of the given points, i.e. it is in the middle of the given points.
- * @constructor
- * @name Midpoint
- * @type JXG.Point
- * @augments JXG.Point
- * @throws {Error} If the element cannot be constructed with the given parent objects an exception is thrown.
- * @param {JXG.Point_JXG.Point} p1,p2 The constructed point will be in the middle of p1 and p2.
- * @param {JXG.Line} l The midpoint will be in the middle of {@link JXG.Line#point1} and {@link JXG.Line#point2} of
- * the given line l.
- * @example
- * // Create base elements: 2 points and 1 line
- * var p1 = board.create('point', [0.0, 2.0]);
- * var p2 = board.create('point', [2.0, 1.0]);
- * var l1 = board.create('segment', [[0.0, 3.0], [3.0, 3.0]]);
- *
- * var mp1 = board.create('midpoint', [p1, p2]);
- * var mp2 = board.create('midpoint', [l1]);
- * </pre><div class="jxgbox" id="JXG7927ef86-24ae-40cc-afb0-91ff61dd0de7" style="width: 400px; height: 400px;"></div>
- * <script type="text/javascript">
- *   var mpex1_board = JXG.JSXGraph.initBoard('JXG7927ef86-24ae-40cc-afb0-91ff61dd0de7', {boundingbox: [-1, 9, 9, -1], axis: true, showcopyright: false, shownavigation: false});
- *   var mpex1_p1 = mpex1_board.create('point', [0.0, 2.0]);
- *   var mpex1_p2 = mpex1_board.create('point', [2.0, 1.0]);
- *   var mpex1_l1 = mpex1_board.create('segment', [[0.0, 3.0], [3.0, 3.0]]);
- *   var mpex1_mp1 = mpex1_board.create('midpoint', [mpex1_p1, mpex1_p2]);
- *   var mpex1_mp2 = mpex1_board.create('midpoint', [mpex1_l1]);
- * </script><pre>
- */
-JXG.createMidpoint = function (board, parents, attributes) {
-    var a, b, el, i, attr;
-
-    for (i = 0; i < parents.length; ++i) {
-        parents[i] = board.select(parents[i]);
-    }
-    if (
-        parents.length === 2 &&
-        Type.isPointType(board, parents[0]) &&
-        Type.isPointType(board, parents[1])
-    ) {
-        parents = Type.providePoints(board, parents, attributes, "point");
-        a = parents[0];
-        b = parents[1];
-    } else if (parents.length === 1 && parents[0].elementClass === Const.OBJECT_CLASS_LINE) {
-        a = parents[0].point1;
-        b = parents[0].point2;
-    } else {
-        throw new Error(
-            "JSXGraph: Can't create midpoint." +
-                "\nPossible parent types: [point,point], [line]"
-        );
-    }
-
-    attr = Type.copyAttributes(attributes, board.options, "midpoint");
-    /**
-     * @type JXG.Element
-     * @ignore
-     */
-    el = board.create(
-        "point",
-        [
-            function () {
-                var x = a.coords.usrCoords[1] + b.coords.usrCoords[1];
-                if (
-                    isNaN(x) ||
-                    Math.abs(a.coords.usrCoords[0]) < Mat.eps ||
-                    Math.abs(b.coords.usrCoords[0]) < Mat.eps
-                ) {
-                    return NaN;
-                }
-
-                return x * 0.5;
-            },
-            function () {
-                var y = a.coords.usrCoords[2] + b.coords.usrCoords[2];
-                if (
-                    isNaN(y) ||
-                    Math.abs(a.coords.usrCoords[0]) < Mat.eps ||
-                    Math.abs(b.coords.usrCoords[0]) < Mat.eps
-                ) {
-                    return NaN;
-                }
-
-                return y * 0.5;
-            }
-        ],
-        attr
-    );
-    if (Type.exists(a._is_new)) {
-        el.addChild(a);
-        delete a._is_new;
-    } else {
-        a.addChild(el);
-    }
-    if (Type.exists(b._is_new)) {
-        el.addChild(b);
-        delete b._is_new;
-    } else {
-        b.addChild(el);
-    }
-
-    el.elType = "midpoint";
-    el.setParents([a.id, b.id]);
-
-    el.prepareUpdate().update();
-
-    /**
-     * Used to generate a polynomial for the midpoint.
-     * @name Midpoint#generatePolynomial
-     * @returns {Array} An array containing the generated polynomial.
-     * @private
-     * @function
-     * @ignore
-     */
-    el.generatePolynomial = function () {
-        /*
-         *  Midpoint takes two point A and B or line L (with points P and Q) and creates point T:
-         *
-         *  L (not necessarily)
-         *  ----------x------------------x------------------x--------
-         *            A (a1,a2)          T (t1,t2)          B (b1,b2)
-         *
-         * So we have two conditions:
-         *
-         *   (a)   AT  ||  TB           (collinearity condition)
-         *   (b)  [AT] == [TB]          (equidistant condition)
-         *
-         *      a2-t2       t2-b2
-         *     -------  =  -------                                         (1)
-         *      a1-t1       t1-b1
-         *
-         *     (a1 - t1)^2 + (a2 - t2)^2 = (b1 - t1)^2 + (b2 - t2)^2       (2)
-         *
-         *
-         * Multiplying (1) with denominators and simplifying (1) and (2) gives
-         *
-         *    a2t1 - a2b1 + t2b1 - a1t2 + a1b2 - t1b2 = 0                      (1')
-         *
-         *    a1^2 - 2a1t1 + a2^2 - 2a2t2 - b1^2 + 2b1t1 - b2^2 + 2b2t2 = 0    (2')
-         *
-         */
-        var a1 = a.symbolic.x,
-            a2 = a.symbolic.y,
-            b1 = b.symbolic.x,
-            b2 = b.symbolic.y,
-            t1 = el.symbolic.x,
-            t2 = el.symbolic.y,
-            poly1 = "(" + a2 + ")*(" + t1 + ")-(" + a2 + ")*(" + b1 + ")+(" + t2 + ")*(" + b1 + ")-(" + a1 + ")*(" + t2 + ")+(" + a1 + ")*(" + b2 +
-                ")-(" + t1 + ")*(" + b2 + ")",
-            poly2 = "(" + a1 + ")^2 - 2*(" + a1 + ")*(" + t1 + ")+(" + a2 + ")^2-2*(" + a2 + ")*(" + t2 + ")-(" + b1 + ")^2+2*(" + b1 + ")*(" + t1 +
-                ")-(" + b2 + ")^2+2*(" + b2 + ")*(" + t2 + ")";
-
-        return [poly1, poly2];
-    };
-
-    return el;
-};
-
-/**
- * @class Given three point, a parallel point is the point such that the four points form a parallelogram.
- * @pseudo
- * @description A parallel point is given by three points. Taking the Euclidean vector from the first to the
- * second point, the parallel point is determined by adding that vector to the third point.
- * The line determined by the first two points is parallel to the line determined by the third point and the constructed point.
- * @constructor
- * @name Parallelpoint
- * @type JXG.Point
- * @augments JXG.Point
- * @throws {Error} If the element cannot be constructed with the given parent objects an exception is thrown.
- * @param {JXG.Point_JXG.Point_JXG.Point} p1,p2,p3 Taking the Euclidean vector <tt>v=p2-p1</tt> the parallel point is determined by
- * <tt>p4 = p3+v</tt>
- * @param {JXG.Line_JXG.Point} l,p The resulting point will together with p specify a line which is parallel to l.
- * @example
- * var p1 = board.create('point', [0.0, 2.0]);
- * var p2 = board.create('point', [2.0, 1.0]);
- * var p3 = board.create('point', [3.0, 3.0]);
- *
- * var pp1 = board.create('parallelpoint', [p1, p2, p3]);
- * </pre><div class="jxgbox" id="JXG488c4be9-274f-40f0-a469-c5f70abe1f0e" style="width: 400px; height: 400px;"></div>
- * <script type="text/javascript">
- *   var ppex1_board = JXG.JSXGraph.initBoard('JXG488c4be9-274f-40f0-a469-c5f70abe1f0e', {boundingbox: [-1, 9, 9, -1], axis: true, showcopyright: false, shownavigation: false});
- *   var ppex1_p1 = ppex1_board.create('point', [0.0, 2.0]);
- *   var ppex1_p2 = ppex1_board.create('point', [2.0, 1.0]);
- *   var ppex1_p3 = ppex1_board.create('point', [3.0, 3.0]);
- *   var ppex1_pp1 = ppex1_board.create('parallelpoint', [ppex1_p1, ppex1_p2, ppex1_p3]);
- * </script><pre>
- */
-JXG.createParallelPoint = function (board, parents, attributes) {
-    var a, b, c, p, i, attr;
-
-    for (i = 0; i < parents.length; ++i) {
-        parents[i] = board.select(parents[i]);
-    }
-    if (
-        parents.length === 3 &&
-        Type.isPointType(board, parents[0]) &&
-        Type.isPointType(board, parents[1]) &&
-        Type.isPointType(board, parents[2])
-    ) {
-        parents = Type.providePoints(board, parents, attributes, "point");
-        a = parents[0];
-        b = parents[1];
-        c = parents[2];
-    } else if (
-        Type.isPointType(board, parents[0]) &&
-        parents[1].elementClass === Const.OBJECT_CLASS_LINE
-    ) {
-        c = Type.providePoints(board, [parents[0]], attributes, "point")[0];
-        a = parents[1].point1;
-        b = parents[1].point2;
-    } else if (
-        Type.isPointType(board, parents[1]) &&
-        parents[0].elementClass === Const.OBJECT_CLASS_LINE
-    ) {
-        c = Type.providePoints(board, [parents[1]], attributes, "point")[0];
-        a = parents[0].point1;
-        b = parents[0].point2;
-    } else {
-        throw new Error(
-            "JSXGraph: Can't create parallel point with parent types '" +
-                typeof parents[0] +
-                "', '" +
-                typeof parents[1] +
-                "' and '" +
-                typeof parents[2] +
-                "'." +
-                "\nPossible parent types: [line,point], [point,point,point]"
-        );
-    }
-
-    attr = Type.copyAttributes(attributes, board.options, 'parallelpoint');
-    /**
-     * @type {JXG.Element}
-     * @ignore
-     */
-    p = board.create(
-        "point",
-        [
-            function () {
-                return c.coords.usrCoords[1] + b.coords.usrCoords[1] - a.coords.usrCoords[1];
-            },
-            function () {
-                return c.coords.usrCoords[2] + b.coords.usrCoords[2] - a.coords.usrCoords[2];
-            }
-        ],
-        attr
-    );
-
-    // required for algorithms requiring dependencies between elements
-    if (Type.exists(a._is_new)) {
-        p.addChild(a);
-        delete a._is_new;
-    } else {
-        a.addChild(p);
-    }
-    if (Type.exists(b._is_new)) {
-        p.addChild(b);
-        delete b._is_new;
-    } else {
-        b.addChild(p);
-    }
-    if (Type.exists(c._is_new)) {
-        p.addChild(c);
-        delete c._is_new;
-    } else {
-        c.addChild(p);
-    }
-
-    p.elType = "parallelpoint";
-    p.setParents([a.id, b.id, c.id]);
-
-    // required to set the coordinates because functions are considered as constraints. hence, the coordinates get set first after an update.
-    // can be removed if the above issue is resolved.
-    p.prepareUpdate().update();
-
-    /**
-     * @function
-     * @ignore
-     */
-    p.generatePolynomial = function () {
-        /*
-         *  Parallelpoint takes three points A, B and C or line L (with points B and C) and creates point T:
-         *
-         *
-         *                     C (c1,c2)                             T (t1,t2)
-         *                      x                                     x
-         *                     /                                     /
-         *                    /                                     /
-         *                   /                                     /
-         *                  /                                     /
-         *                 /                                     /
-         *                /                                     /
-         *               /                                     /
-         *              /                                     /
-         *  L (opt)    /                                     /
-         *  ----------x-------------------------------------x--------
-         *            A (a1,a2)                             B (b1,b2)
-         *
-         * So we have two conditions:
-         *
-         *   (a)   CT  ||  AB           (collinearity condition I)
-         *   (b)   BT  ||  AC           (collinearity condition II)
-         *
-         * The corresponding equations are
-         *
-         *    (b2 - a2)(t1 - c1) - (t2 - c2)(b1 - a1) = 0         (1)
-         *    (t2 - b2)(a1 - c1) - (t1 - b1)(a2 - c2) = 0         (2)
-         *
-         * Simplifying (1) and (2) gives
-         *
-         *    b2t1 - b2c1 - a2t1 + a2c1 - t2b1 + t2a1 + c2b1 - c2a1 = 0      (1')
-         *    t2a1 - t2c1 - b2a1 + b2c1 - t1a2 + t1c2 + b1a2 - b1c2 = 0      (2')
-         *
-         */
-        var a1 = a.symbolic.x,
-            a2 = a.symbolic.y,
-            b1 = b.symbolic.x,
-            b2 = b.symbolic.y,
-            c1 = c.symbolic.x,
-            c2 = c.symbolic.y,
-            t1 = p.symbolic.x,
-            t2 = p.symbolic.y,
-            poly1 = "(" + b2 + ")*(" + t1 + ")-(" + b2 + ")*(" + c1 + ")-(" + a2 + ")*(" + t1 + ")+(" + a2 + ")*(" + c1 + ")-(" + t2 + ")*(" + b1 + ")+(" + t2 + ")*(" +
-                a1 + ")+(" + c2 + ")*(" + b1 + ")-(" + c2 + ")*(" + a1 + ")",
-            poly2 = "(" + t2 + ")*(" + a1 + ")-(" + t2 + ")*(" + c1 + ")-(" + b2 + ")*(" + a1 + ")+(" + b2 + ")*(" + c1 + ")-(" + t1 + ")*(" + a2 + ")+(" + t1 + ")*(" +
-                c2 + ")+(" + b1 + ")*(" + a2 + ")-(" + b1 + ")*(" + c2 + ")";
-
-        return [poly1, poly2];
-    };
-
-    return p;
-};
-
-/**
- * @class A parallel is a line through a given point, parallel to a given line.
- * <p>
- * If original line is given as a JSXGraph line object, the resulting parallel line will be defined by the given point and an
- * infinitely far away point (an ideal point). That means, the line can not be shortened to a segment.
- * <p>
- * If the original line is given as two points, the resulting parallel line can be shortened to a a segment.
- * @pseudo
- * @name Parallel
- * @augments Line
- * @constructor
- * @type JXG.Line
- * @throws {Error} If the element cannot be constructed with the given parent objects an exception is thrown.
- * @param {JXG.Line_JXG.Point} l,p The constructed line contains p and has the same slope as l. Alternative parameters are p1, p2, p: The
- * constructed line contains p and has the same slope as the line through p1 and p2.
- * @example
- * // Create a parallel
- * var p1 = board.create('point', [0.0, 2.0]);
- * var p2 = board.create('point', [2.0, 1.0]);
- * var l1 = board.create('line', [p1, p2]);
- *
- * var p3 = board.create('point', [3.0, 3.0]);
- * var pl1 = board.create('parallel', [l1, p3]);
- * </pre><div class="jxgbox" id="JXG24e54f9e-5c4e-4afb-9228-0ef27a59d627" style="width: 400px; height: 400px;"></div>
- * <script type="text/javascript">
- *   var plex1_board = JXG.JSXGraph.initBoard('JXG24e54f9e-5c4e-4afb-9228-0ef27a59d627', {boundingbox: [-1, 9, 9, -1], axis: true, showcopyright: false, shownavigation: false});
- *   var plex1_p1 = plex1_board.create('point', [0.0, 2.0]);
- *   var plex1_p2 = plex1_board.create('point', [2.0, 1.0]);
- *   var plex1_l1 = plex1_board.create('line', [plex1_p1, plex1_p2]);
- *   var plex1_p3 = plex1_board.create('point', [3.0, 3.0]);
- *   var plex1_pl1 = plex1_board.create('parallel', [plex1_l1, plex1_p3]);
- * </script><pre>
- * @example
- * var p1, p2, p3, l1, pl1;
- *
- * p1 = board.create('point', [0.0, 2.0]);
- * p2 = board.create('point', [2.0, 1.0]);
- * l1 = board.create('line', [p1, p2]);
- *
- * p3 = board.create('point', [1.0, 3.0]);
- * pl1 = board.create('parallel', [p1, p2, p3], {straightFirst: false, straightLast: false});
- *
- * </pre><div id="JXGd643305d-20c3-4a88-91f9-8d0c4448594f" class="jxgbox" style="width: 300px; height: 300px;"></div>
- * <script type="text/javascript">
- *     (function() {
- *         var board = JXG.JSXGraph.initBoard('JXGd643305d-20c3-4a88-91f9-8d0c4448594f',
- *             {boundingbox: [-8, 8, 8,-8], axis: true, showcopyright: false, shownavigation: false});
- *     var p1, p2, p3, l1, pl1;
- *
- *     p1 = board.create('point', [0.0, 2.0]);
- *     p2 = board.create('point', [2.0, 1.0]);
- *     l1 = board.create('line', [p1, p2]);
- *
- *     p3 = board.create('point', [1.0, 3.0]);
- *     pl1 = board.create('parallel', [p1, p2, p3], {straightFirst: false, straightLast: false});
- *
- *     })();
- *
- * </script><pre>
- *
- */
-JXG.createParallel = function (board, parents, attributes) {
-    var p,
-        pp,
-        pl,
-        li,
-        i,
-        attr,
-        ty = 1;
-
-    for (i = 0; i < parents.length; ++i) {
-        parents[i] = board.select(parents[i]);
-    }
-    p = null;
-    if (parents.length === 3) {
-        // Line / segment through point parents[2] which is parallel to line through parents[0] and parents[1]
-        parents = Type.providePoints(board, parents, attributes, "point");
-        p = parents[2];
-        ty = 0;
-    } else if (Type.isPointType(board, parents[0])) {
-        // Parallel to line parents[1] through point parents[0]
-        p = Type.providePoints(board, [parents[0]], attributes, "point")[0];
-        /** @ignore */
-        li = function () {
-            return parents[1].stdform;
-        };
-    } else if (Type.isPointType(board, parents[1])) {
-        // Parallel to line parents[0] through point parents[1]
-        p = Type.providePoints(board, [parents[1]], attributes, "point")[0];
-        /** @ignore */
-        li = function () {
-            return parents[0].stdform;
-        };
-    }
-
-    if (!Type.exists(attributes.layer)) {
-        attributes.layer = board.options.layer.line;
-    }
-
-    attr = Type.copyAttributes(attributes, board.options, "parallel", "point");
-    if (ty === 1) {
-        // Line is given by line element. The parallel line is
-        // constructed as line through an ideal point.
-        pp = board.create(
-            "point",
-            [
-                function () {
-                    return Mat.crossProduct([1, 0, 0], li());
-                }
-            ],
-            attr
-        );
-    } else {
-        // Line is given by two points. The parallel line is
-        // constructed as line through two finite point.
-        pp = board.create("parallelpoint", parents, attr);
-    }
-    pp.isDraggable = true;
-
-    attr = Type.copyAttributes(attributes, board.options, "parallel");
-    // line creator also calls addChild
-    pl = board.create("line", [p, pp], attr);
-
-    pl.elType = "parallel";
-    pl.subs = {
-        point: pp
-    };
-
-    pl.inherits.push(pp);
-    pl.setParents([parents[0].id, parents[1].id]);
-    if (parents.length === 3) {
-        pl.addParents(parents[2].id);
-    }
-
-    // p.addChild(pl);
-
-    /**
-     * Helper point used to create the parallel line. This point lies on the line at infinity, hence it's not visible,
-     * not even with visible set to <tt>true</tt>. Creating another line through this point would make that other line
-     * parallel to the create parallel.
-     * @memberOf Parallel.prototype
-     * @name point
-     * @type JXG.Point
-     */
-    pl.point = pp;
-
-    return pl;
-};
-
-/**
- * @class A segment with an arrow head attached thath is parallel to a given segment.
- * The segment is given by its defining two points, the arrow starts at a given point.
- * <p>
- * @pseudo
- * @constructor
- * @name Arrowparallel
- * @type Parallel
- * @augments Parallel
- * @throws {Error} If the element cannot be constructed with the given parent objects an exception is thrown.
- * @param {JXG.Point_JXG.Point_JXG.Point} p1,p2,p3 The constructed arrow contains p3 and has the same slope as the line through p1 and p2.
- * @example
- * // Create a parallel
- * var p1 = board.create('point', [0.0, 2.0]);
- * var p2 = board.create('point', [2.0, 1.0]);
- * var l1 = board.create('segment', [p1, p2]);
- *
- * var p3 = board.create('point', [3.0, 3.0]);
- * var pl1 = board.create('arrowparallel', [p1, p2, p3]);
- * </pre><div class="jxgbox" id="JXGeeacdf99-036f-4e83-aeb6-f7388423e369" style="width: 400px; height: 400px;"></div>
- * <script type="text/javascript">
- * (function () {
- *   var plex1_board = JXG.JSXGraph.initBoard('JXGeeacdf99-036f-4e83-aeb6-f7388423e369', {boundingbox: [-1, 9, 9, -1], axis: true, showcopyright: false, shownavigation: false});
- *   var plex1_p1 = plex1_board.create('point', [0.0, 2.0]);
- *   var plex1_p2 = plex1_board.create('point', [2.0, 1.0]);
- *   var plex1_l1 = plex1_board.create('segment', [plex1_p1, plex1_p2]);
- *   var plex1_p3 = plex1_board.create('point', [3.0, 3.0]);
- *   var plex1_pl1 = plex1_board.create('arrowparallel', [plex1_p1, plex1_p2, plex1_p3]);
- * })();
- * </script><pre>
- */
-JXG.createArrowParallel = function (board, parents, attributes) {
-    var p, attr;
-
-    /* parallel arrow point polynomials are done in createParallelPoint */
-    try {
-        attr = Type.copyAttributes(attributes, board.options, 'arrowparallel');
-
-        if (attr.lastArrow === false) {
-            // An arrow has to have an arrow head.
-            attr.lastArrow = true;
-        }
-        p = JXG.createParallel(board, parents, attr).setAttribute({
-            straightFirst: false,
-            straightLast: false
-        });
-        p.type = Const.OBJECT_TYPE_VECTOR;
-        p.elType = "arrowparallel";
-
-        // parents are set in createParallel
-
-        return p;
-    } catch (e) {
-        throw new Error(
-            "JSXGraph: Can't create arrowparallel with parent types '" +
-                typeof parents[0] +
-                "' and '" +
-                typeof parents[1] +
-                "'." +
-                "\nPossible parent types: [line,point], [point,point,point]"
-        );
-    }
-};
-
-/**
- * @class A bisector is a line which divides an angle into two equal angles. It is given by three points A, B, and
- * C and divides the angle ABC into two equal sized parts.
- * @pseudo
- * @constructor
- * @name Bisector
- * @type JXG.Line
- * @augments JXG.Line
- * @throws {Error} If the element cannot be constructed with the given parent objects an exception is thrown.
- * @param {JXG.Point_JXG.Point_JXG.Point} p1,p2,p3 The angle described by <tt>p1</tt>, <tt>p2</tt> and <tt>p3</tt> will
- * be divided into two equal angles.
- * @example
- * var p1 = board.create('point', [6.0, 4.0]);
- * var p2 = board.create('point', [3.0, 2.0]);
- * var p3 = board.create('point', [1.0, 7.0]);
- *
- * var bi1 = board.create('bisector', [p1, p2, p3]);
- * </pre><div class="jxgbox" id="JXG0d58cea8-b06a-407c-b27c-0908f508f5a4" style="width: 400px; height: 400px;"></div>
- * <script type="text/javascript">
- * (function () {
- *   var board = JXG.JSXGraph.initBoard('JXG0d58cea8-b06a-407c-b27c-0908f508f5a4', {boundingbox: [-1, 9, 9, -1], axis: true, showcopyright: false, shownavigation: false});
- *   var p1 = board.create('point', [6.0, 4.0]);
- *   var p2 = board.create('point', [3.0, 2.0]);
- *   var p3 = board.create('point', [1.0, 7.0]);
- *   var bi1 = board.create('bisector', [p1, p2, p3]);
- * })();
- * </script><pre>
- */
-JXG.createBisector = function (board, parents, attributes) {
-    var p, l, i, attr;
-
-    parents = Type.providePoints(board, parents, attributes, "point");
-    if (Type.isPoint(parents[0]) && Type.isPoint(parents[1]) && Type.isPoint(parents[2])) {
-        // hidden and fixed helper
-        attr = Type.copyAttributes(attributes, board.options, "bisector", "point");
-        attr.snapToGrid = false;
-
-        p = board.create(
-            "point",
-            [
-                function () {
-                    return Geometry.angleBisector(parents[0], parents[1], parents[2], board);
-                }
-            ],
-            attr
-        );
-        p.dump = false;
-
-        for (i = 0; i < 3; i++) {
-            // required for algorithm requiring dependencies between elements
-            if (Type.exists(parents[i]._is_new)) {
-                p.addChild(parents[i]);
-                delete parents[i]._is_new;
-            } else {
-                parents[i].addChild(p);
-            }
-        }
-
-        if (!Type.exists(attributes.layer)) {
-            attributes.layer = board.options.layer.line;
-        }
-
-        attr = Type.copyAttributes(attributes, board.options, "bisector");
-        l = JXG.createLine(board, [parents[1], p], attr);
-
-        /**
-         * Helper point
-         * @memberOf Bisector.prototype
-         * @type Point
-         * @name point
-         */
-        l.point = p;
-
-        l.elType = "bisector";
-        l.setParents(parents);
-        l.subs = {
-            point: p
-        };
-        l.inherits.push(p);
-
-        return l;
-    }
-
-    throw new Error(
-        "JSXGraph: Can't create angle bisector with parent types '" +
-            typeof parents[0] +
-            "' and '" +
-            typeof parents[1] +
-            "'." +
-            "\nPossible parent types: [point,point,point]"
-    );
-};
-
-/**
- * @class Bisector lines are similar to {@link Bisector} but take two lines as parent elements. The resulting element is
- * a composition of two lines.
- * @pseudo
- * @constructor
- * @name Bisectorlines
- * @type JXG.Composition
- * @augments JXG.Composition
- * @throws {Error} If the element cannot be constructed with the given parent objects an exception is thrown.
- * @param {JXG.Line_JXG.Line} l1,l2 The four angles described by the lines <tt>l1</tt> and <tt>l2</tt> will each
- * be divided into two equal angles.
- * @example
- * var p1 = board.create('point', [6.0, 4.0]);
- * var p2 = board.create('point', [3.0, 2.0]);
- * var p3 = board.create('point', [1.0, 7.0]);
- * var p4 = board.create('point', [3.0, 0.0]);
- * var l1 = board.create('line', [p1, p2]);
- * var l2 = board.create('line', [p3, p4]);
- *
- * var bi1 = board.create('bisectorlines', [l1, l2]);
- * </pre><div class="jxgbox" id="JXG3121ff67-44f0-4dda-bb10-9cda0b80bf18" style="width: 400px; height: 400px;"></div>
- * <script type="text/javascript">
- * (function () {
- *   var board = JXG.JSXGraph.initBoard('JXG3121ff67-44f0-4dda-bb10-9cda0b80bf18', {boundingbox: [-1, 9, 9, -1], axis: true, showcopyright: false, shownavigation: false});
- *   var p1 = board.create('point', [6.0, 4.0]);
- *   var p2 = board.create('point', [3.0, 2.0]);
- *   var p3 = board.create('point', [1.0, 7.0]);
- *   var p4 = board.create('point', [3.0, 0.0]);
- *   var l1 = board.create('line', [p1, p2]);
- *   var l2 = board.create('line', [p3, p4]);
- *   var bi1 = board.create('bisectorlines', [l1, l2]);
- * })();
- * </script><pre>
- */
-JXG.createAngularBisectorsOfTwoLines = function (board, parents, attributes) {
-    // The angular bisectors of two line [c1,a1,b1] and [c2,a2,b2] are determined by the equation:
-    // (a1*x+b1*y+c1*z)/sqrt(a1^2+b1^2) = +/- (a2*x+b2*y+c2*z)/sqrt(a2^2+b2^2)
-
-    var g1,
-        g2,
-        attr,
-        ret,
-        l1 = board.select(parents[0]),
-        l2 = board.select(parents[1]);
-
-    if (
-        l1.elementClass !== Const.OBJECT_CLASS_LINE ||
-        l2.elementClass !== Const.OBJECT_CLASS_LINE
-    ) {
-        throw new Error(
-            "JSXGraph: Can't create angle bisectors of two lines with parent types '" +
-                typeof parents[0] +
-                "' and '" +
-                typeof parents[1] +
-                "'." +
-                "\nPossible parent types: [line,line]"
-        );
-    }
-
-    if (!Type.exists(attributes.layer)) {
-        attributes.layer = board.options.layer.line;
-    }
-
-    attr = Type.copyAttributes(attributes, board.options, "bisectorlines", "line1");
-    g1 = board.create(
-        "line",
-        [
-            function () {
-                var d1 = Mat.hypot(l1.stdform[1], l1.stdform[2]),
-                    d2 = Mat.hypot(l2.stdform[1], l2.stdform[2]);
-
-                return l1.stdform[0] / d1 - l2.stdform[0] / d2;
-            },
-            function () {
-                var d1 = Mat.hypot(l1.stdform[1], l1.stdform[2]),
-                    d2 = Mat.hypot(l2.stdform[1], l2.stdform[2]);
-
-                return l1.stdform[1] / d1 - l2.stdform[1] / d2;
-            },
-            function () {
-                var d1 = Mat.hypot(l1.stdform[1], l1.stdform[2]),
-                    d2 = Mat.hypot(l2.stdform[1], l2.stdform[2]);
-
-                return l1.stdform[2] / d1 - l2.stdform[2] / d2;
-            }
-        ],
-        attr
-    );
-
-    if (!Type.exists(attributes.layer)) {
-        attributes.layer = board.options.layer.line;
-    }
-    attr = Type.copyAttributes(attributes, board.options, "bisectorlines", "line2");
-    g2 = board.create(
-        "line",
-        [
-            function () {
-                var d1 = Mat.hypot(l1.stdform[1], l1.stdform[2]),
-                    d2 = Mat.hypot(l2.stdform[1], l2.stdform[2]);
-
-                return l1.stdform[0] / d1 + l2.stdform[0] / d2;
-            },
-            function () {
-                var d1 = Mat.hypot(l1.stdform[1], l1.stdform[2]),
-                    d2 = Mat.hypot(l2.stdform[1], l2.stdform[2]);
-
-                return l1.stdform[1] / d1 + l2.stdform[1] / d2;
-            },
-            function () {
-                var d1 = Mat.hypot(l1.stdform[1], l1.stdform[2]),
-                    d2 = Mat.hypot(l2.stdform[1], l2.stdform[2]);
-
-                return l1.stdform[2] / d1 + l2.stdform[2] / d2;
-            }
-        ],
-        attr
-    );
-
-    // documentation
-    /**
-     * First line.
-     * @memberOf Bisectorlines.prototype
-     * @name line1
-     * @type Line
-     */
-
-    /**
-     * Second line.
-     * @memberOf Bisectorlines.prototype
-     * @name line2
-     * @type Line
-     */
-
-    ret = new Composition({ line1: g1, line2: g2 });
-
-    g1.dump = false;
-    g2.dump = false;
-
-    ret.elType = "bisectorlines";
-    ret.setParents([l1.id, l2.id]);
-    ret.subs = {
-        line1: g1,
-        line2: g2
-    };
-    // ret.inherits.push(g1, g2);
-
-    return ret;
-};
-
-// /**
-//  * @class An m-sector is a line which divides an angle into two angles. It is given by three points A, B, and
-//  * C and a real number m, and divides an angle into two angles, an angle with amplitude m and an angle with
-//  * amplitude (1-m)
-//  * @pseudo
-//  * @constructor
-//  * @name Msector
-//  * @type JXG.Line
-//  * @augments JXG.Line
-//  * @throws {Error} If the element cannot be constructed with the given parent objects an exception is thrown.
-//  * @param {JXG.Point_JXG.Point_JXG.Point} p1,p2,p3 The angle described by <tt>p1</tt>, <tt>p2</tt> and <tt>p3</tt> will
-//  * be divided into two angles according to the value of <tt>m</tt>.
-//  * @example
-//  * var p1 = board.create('point', [6.0, 4.0]);
-//  * var p2 = board.create('point', [3.0, 2.0]);
-//  * var p3 = board.create('point', [1.0, 7.0]);
-//  *
-//  * var bi1 = board.create('msector', [p1, p2, p3], 1/5);
-//  * </pre><div id="JXG0d58cea8-b06a-407c-b27c-0908f508f5a4" style="width: 400px; height: 400px;"></div>
-//  * <script type="text/javascript">
-//  * (function () {
-//  *   var board = JXG.JSXGraph.initBoard('JXG0d58cea8-b06a-407c-b27c-0908f508f5a4', {boundingbox: [-1, 9, 9, -1], axis: true, showcopyright: false, shownavigation: false});
-//  *   var p1 = board.create('point', [6.0, 4.0]);
-//  *   var p2 = board.create('point', [3.0, 2.0]);
-//  *   var p3 = board.create('point', [1.0, 7.0]);
-//  *   var bi1 = board.create('msector', [p1, p2, p3], 1/5);
-//  * })();
-//  * </script><pre>
-//  */
-// JXG.createMsector = function (board, parents, attributes) {
-//     var p, l, i, attr;
-
-//     if (parents[0].elementClass === Const.OBJECT_CLASS_POINT &&
-//             parents[1].elementClass === Const.OBJECT_CLASS_POINT &&
-//             parents[2].elementClass === Const.OBJECT_CLASS_POINT) {
-//         // hidden and fixed helper
-//         attr = Type.copyAttributes(attributes, board.options, 'msector', 'point');
-//         p = board.create('point', [
-//             function () {
-//                 return Geometry.angleMsector(parents[0], parents[1], parents[2], parents[3], board);
-//             }
-//         ], attr);
-//         p.dump = false;
-
-//         for (i = 0; i < 3; i++) {
-//             // required for algorithm requiring dependencies between elements
-//             parents[i].addChild(p);
-//         }
-
-//         if (!Type.exists(attributes.layer)) {
-//             attributes.layer = board.options.layer.line;
-//         }
-
-//         attr = Type.copyAttributes(attributes, board.options, 'msector');
-//         l = JXG.createLine(board, [parents[1], p], attr);
-
-//         /**
-//          * Helper point
-//          * @memberOf Msector.prototype
-//          * @type Point
-//          * @name point
-//          */
-//         l.point = p;
-
-//         l.elType = 'msector';
-//         l.parents = [parents[0].id, parents[1].id, parents[2].id];
-//         l.subs = {
-//             point: p
-//         };
-//         l.inherits.push(p);
-
-//         return l;
-//     }
-
-//     throw new Error("JSXGraph: Can't create angle msector with parent types '" +
-//         (typeof parents[0]) + "' and '" + (typeof parents[1]) + "'." +
-//         "\nPossible parent types: [point,point,point,Number]");
-// };
-
-/**
- * @class Constructs the center of a {@link Circumcircle} without creating the circle.
- * Like the circumcircle the circumcenter is constructed by providing three points.
- * @pseudo
- * @description A circumcenter is given by three points which are all lying on the circle with the
- * constructed circumcenter as the midpoint.
- * @constructor
- * @name Circumcenter
- * @type JXG.Point
- * @augments JXG.Point
- * @throws {Error} If the element cannot be constructed with the given parent objects an exception is thrown.
- * @param {JXG.Point_JXG.Point_JXG.Point} p1,p2,p3 The constructed point is the midpoint of the circle determined
- * by p1, p2, and p3.
- * @example
- * var p1 = board.create('point', [0.0, 2.0]);
- * var p2 = board.create('point', [2.0, 1.0]);
- * var p3 = board.create('point', [3.0, 3.0]);
- *
- * var cc1 = board.create('circumcenter', [p1, p2, p3]);
- * </pre><div class="jxgbox" id="JXGe8a40f95-bf30-4eb4-88a8-f4d5495261fd" style="width: 400px; height: 400px;"></div>
- * <script type="text/javascript">
- *   var ccmex1_board = JXG.JSXGraph.initBoard('JXGe8a40f95-bf30-4eb4-88a8-f4d5495261fd', {boundingbox: [-1, 9, 9, -1], axis: true, showcopyright: false, shownavigation: false});
- *   var ccmex1_p1 = ccmex1_board.create('point', [0.0, 2.0]);
- *   var ccmex1_p2 = ccmex1_board.create('point', [6.0, 1.0]);
- *   var ccmex1_p3 = ccmex1_board.create('point', [3.0, 7.0]);
- *   var ccmex1_cc1 = ccmex1_board.create('circumcenter', [ccmex1_p1, ccmex1_p2, ccmex1_p3]);
- * </script><pre>
- */
-JXG.createCircumcenter = function (board, parents, attributes) {
-    var p, i, a, b, c;
-
-    parents = Type.providePoints(board, parents, attributes, "point");
-    if (Type.isPoint(parents[0]) && Type.isPoint(parents[1]) && Type.isPoint(parents[2])) {
-        a = parents[0];
-        b = parents[1];
-        c = parents[2];
-
-        p = JXG.createPoint(
-            board,
-            [
-                function () {
-                    return Geometry.circumcenter(a, b, c, board);
-                }
-            ],
-            attributes
-        );
-
-        for (i = 0; i < 3; i++) {
-            if (Type.exists(parents[i]._is_new)) {
-                p.addChild(parents[i]);
-                delete parents[i]._is_new;
-            } else {
-                parents[i].addChild(p);
-            }
-        }
-
-        p.elType = "circumcenter";
-        p.setParents(parents);
-
-        p.generatePolynomial = function () {
-            /*
-             *  CircumcircleMidpoint takes three points A, B and C  and creates point M, which is the circumcenter of A, B, and C.
-             *
-             *
-             * So we have two conditions:
-             *
-             *   (a)   CT  ==  AT           (distance condition I)
-             *   (b)   BT  ==  AT           (distance condition II)
-             *
-             */
-            var a1 = a.symbolic.x,
-                a2 = a.symbolic.y,
-                b1 = b.symbolic.x,
-                b2 = b.symbolic.y,
-                c1 = c.symbolic.x,
-                c2 = c.symbolic.y,
-                t1 = p.symbolic.x,
-                t2 = p.symbolic.y,
-                poly1 = ["((", t1, ")-(", a1, "))^2+((", t2, ")-(", a2, "))^2-((", t1, ")-(", b1, "))^2-((", t2, ")-(", b2, "))^2"].join(""),
-                poly2 = ["((", t1, ")-(", a1, "))^2+((", t2, ")-(", a2, "))^2-((", t1, ")-(", c1, "))^2-((", t2, ")-(", c2, "))^2"].join("");
-
-            return [poly1, poly2];
-        };
-
-        return p;
-    }
-
-    throw new Error(
-        "JSXGraph: Can't create circumcircle midpoint with parent types '" +
-            typeof parents[0] +
-            "', '" +
-            typeof parents[1] +
-            "' and '" +
-            typeof parents[2] +
-            "'." +
-            "\nPossible parent types: [point,point,point]"
-    );
-};
-
-/**
- * @class The center of the incircle of the triangle described by the three given points (without
- * constructing the circle).
- * {@link https://mathworld.wolfram.com/Incenter.html}
- * @pseudo
- * @constructor
- * @name Incenter
- * @type JXG.Point
- * @augments JXG.Point
- * @throws {Error} If the element cannot be constructed with the given parent objects an exception is thrown.
- * @param {JXG.Point_JXG.Point_JXG.Point} p1,p2,p3 The constructed point is the incenter of the triangle described
- * by p1, p2, and p3.
- * @example
- * var p1 = board.create('point', [0.0, 2.0]);
- * var p2 = board.create('point', [2.0, 1.0]);
- * var p3 = board.create('point', [3.0, 3.0]);
- *
- * var ic1 = board.create('incenter', [p1, p2, p3]);
- * </pre><div class="jxgbox" id="JXGe8a40f95-bf30-4eb4-88a8-a2d5495261fd" style="width: 400px; height: 400px;"></div>
- * <script type="text/javascript">
- *   var icmex1_board = JXG.JSXGraph.initBoard('JXGe8a40f95-bf30-4eb4-88a8-a2d5495261fd', {boundingbox: [-1, 9, 9, -1], axis: true, showcopyright: false, shownavigation: false});
- *   var icmex1_p1 = icmex1_board.create('point', [0.0, 2.0]);
- *   var icmex1_p2 = icmex1_board.create('point', [6.0, 1.0]);
- *   var icmex1_p3 = icmex1_board.create('point', [3.0, 7.0]);
- *   var icmex1_ic1 = icmex1_board.create('incenter', [icmex1_p1, icmex1_p2, icmex1_p3]);
- * </script><pre>
- */
-JXG.createIncenter = function (board, parents, attributes) {
-    var p, A, B, C, i;
-
-    parents = Type.providePoints(board, parents, attributes, "point");
-    if (
-        parents.length >= 3 &&
-        Type.isPoint(parents[0]) &&
-        Type.isPoint(parents[1]) &&
-        Type.isPoint(parents[2])
-    ) {
-        A = parents[0];
-        B = parents[1];
-        C = parents[2];
-
-        p = board.create(
-            "point",
-            [
-                function () {
-                    var a, b, c;
-
-                    a = Mat.hypot(B.X() - C.X(), B.Y() - C.Y());
-                    b = Mat.hypot(A.X() - C.X(), A.Y() - C.Y());
-                    c = Mat.hypot(B.X() - A.X(), B.Y() - A.Y());
-
-                    return new Coords(
-                        Const.COORDS_BY_USER,
-                        [
-                            (a * A.X() + b * B.X() + c * C.X()) / (a + b + c),
-                            (a * A.Y() + b * B.Y() + c * C.Y()) / (a + b + c)
-                        ],
-                        board
-                    );
-                }
-            ],
-            attributes
-        );
-
-        for (i = 0; i < 3; i++) {
-            if (Type.exists(parents[i]._is_new)) {
-                p.addChild(parents[i]);
-                delete parents[i]._is_new;
-            } else {
-                parents[i].addChild(p);
-            }
-        }
-
-        p.elType = "incenter";
-        p.setParents(parents);
-    } else {
-        throw new Error(
-            "JSXGraph: Can't create incenter with parent types '" +
-                typeof parents[0] +
-                "', '" +
-                typeof parents[1] +
-                "' and '" +
-                typeof parents[2] +
-                "'." +
-                "\nPossible parent types: [point,point,point]"
-        );
-    }
-
-    return p;
-};
-
-/**
- * @class A circumcircle is the unique circle through three points.
- * @pseudo
- * @constructor
- * @name Circumcircle
- * @type JXG.Circle
- * @augments JXG.Circle
- * @throws {Error} If the element cannot be constructed with the given parent objects an exception is thrown.
- * @param {JXG.Point_JXG.Point_JXG.Point} p1,p2,p3 The constructed element is the circle determined by <tt>p1</tt>, <tt>p2</tt>, and <tt>p3</tt>.
- * @example
- * var p1 = board.create('point', [0.0, 2.0]);
- * var p2 = board.create('point', [2.0, 1.0]);
- * var p3 = board.create('point', [3.0, 3.0]);
- *
- * var cc1 = board.create('circumcircle', [p1, p2, p3]);
- * </pre><div class="jxgbox" id="JXGe65c9861-0bf0-402d-af57-3ab11962f5ac" style="width: 400px; height: 400px;"></div>
- * <script type="text/javascript">
- *   var ccex1_board = JXG.JSXGraph.initBoard('JXGe65c9861-0bf0-402d-af57-3ab11962f5ac', {boundingbox: [-1, 9, 9, -1], axis: true, showcopyright: false, shownavigation: false});
- *   var ccex1_p1 = ccex1_board.create('point', [0.0, 2.0]);
- *   var ccex1_p2 = ccex1_board.create('point', [6.0, 1.0]);
- *   var ccex1_p3 = ccex1_board.create('point', [3.0, 7.0]);
- *   var ccex1_cc1 = ccex1_board.create('circumcircle', [ccex1_p1, ccex1_p2, ccex1_p3]);
- * </script><pre>
- */
-JXG.createCircumcircle = function (board, parents, attributes) {
-    var p, c, attr, i;
-
-    parents = Type.providePoints(board, parents, attributes, "point");
-    if (parents === false) {
-        throw new Error(
-            "JSXGraph: Can't create circumcircle with parent types '" +
-                typeof parents[0] +
-                "', '" +
-                typeof parents[1] +
-                "' and '" +
-                typeof parents[2] +
-                "'." +
-                "\nPossible parent types: [point,point,point]"
-        );
-    }
-
-    try {
-        attr = Type.copyAttributes(attributes, board.options, "circumcircle", "center");
-        p = JXG.createCircumcenter(board, parents, attr);
-
-        p.dump = false;
-
-        if (!Type.exists(attributes.layer)) {
-            attributes.layer = board.options.layer.circle;
-        }
-        attr = Type.copyAttributes(attributes, board.options, "circumcircle");
-        c = JXG.createCircle(board, [p, parents[0]], attr);
-
-        c.elType = "circumcircle";
-        c.setParents(parents);
-        c.subs = {
-            center: p
-        };
-        c.inherits.push(c);
-        for (i = 0; i < 3; i++) {
-            if (Type.exists(parents[i]._is_new)) {
-                c.addChild(parents[i]);
-                delete parents[i]._is_new;
-            } else {
-                parents[i].addChild(c);
-            }
-        }
-    } catch (e) {
-        throw new Error(
-            "JSXGraph: Can't create circumcircle with parent types '" +
-                typeof parents[0] +
-                "', '" +
-                typeof parents[1] +
-                "' and '" +
-                typeof parents[2] +
-                "'." +
-                "\nPossible parent types: [point,point,point]"
-        );
-    }
-
-    // p is already stored as midpoint in c so there's no need to store it explicitly.
-
-    return c;
-};
-
-/**
- * @class The circle which touches the three sides of a triangle given by three points.
- * @pseudo
- * @constructor
- * @name Incircle
- * @type JXG.Circle
- * @augments JXG.Circle
- * @throws {Error} If the element cannot be constructed with the given parent objects an exception is thrown.
- * @param {JXG.Point_JXG.Point_JXG.Point} p1,p2,p3 The constructed point is the midpoint of the incircle of
- * <tt>p1</tt>, <tt>p2</tt>, and <tt>p3</tt>.
- * @example
- * var p1 = board.create('point', [0.0, 2.0]);
- * var p2 = board.create('point', [2.0, 1.0]);
- * var p3 = board.create('point', [3.0, 3.0]);
- *
- * var ic1 = board.create('incircle', [p1, p2, p3]);
- * </pre><div class="jxgbox" id="JXGe65c9861-0bf0-402d-af57-2ab12962f8ac" style="width: 400px; height: 400px;"></div>
- * <script type="text/javascript">
- *   var icex1_board = JXG.JSXGraph.initBoard('JXGe65c9861-0bf0-402d-af57-2ab12962f8ac', {boundingbox: [-1, 9, 9, -1], axis: true, showcopyright: false, shownavigation: false});
- *   var icex1_p1 = icex1_board.create('point', [0.0, 2.0]);
- *   var icex1_p2 = icex1_board.create('point', [6.0, 1.0]);
- *   var icex1_p3 = icex1_board.create('point', [3.0, 7.0]);
- *   var icex1_ic1 = icex1_board.create('incircle', [icex1_p1, icex1_p2, icex1_p3]);
- * </script><pre>
- */
-JXG.createIncircle = function (board, parents, attributes) {
-    var i, p, c, attr;
-
-    parents = Type.providePoints(board, parents, attributes, "point");
-    if (parents === false) {
-        throw new Error(
-            "JSXGraph: Can't create circumcircle with parent types '" +
-                typeof parents[0] +
-                "', '" +
-                typeof parents[1] +
-                "' and '" +
-                typeof parents[2] +
-                "'." +
-                "\nPossible parent types: [point,point,point]"
-        );
-    }
-    try {
-        attr = Type.copyAttributes(attributes, board.options, "incircle", "center");
-        p = JXG.createIncenter(board, parents, attr);
-
-        p.dump = false;
-
-        if (!Type.exists(attributes.layer)) {
-            attributes.layer = board.options.layer.circle;
-        }
-        attr = Type.copyAttributes(attributes, board.options, "incircle");
-        c = JXG.createCircle(
-            board,
-            [
-                p,
-                function () {
-                    var a = Mat.hypot(parents[1].X() - parents[2].X(), parents[1].Y() - parents[2].Y()),
-                        b = Mat.hypot(parents[0].X() - parents[2].X(), parents[0].Y() - parents[2].Y()),
-                        c = Mat.hypot(parents[1].X() - parents[0].X(), parents[1].Y() - parents[0].Y()),
-                        s = (a + b + c) / 2;
-
-                    return Math.sqrt(((s - a) * (s - b) * (s - c)) / s);
-                }
-            ],
-            attr
-        );
-
-        c.elType = "incircle";
-        c.setParents(parents);
-        for (i = 0; i < 3; i++) {
-            if (Type.exists(parents[i]._is_new)) {
-                c.addChild(parents[i]);
-                delete parents[i]._is_new;
-            } else {
-                parents[i].addChild(c);
-            }
-        }
-
-        /**
-         * The center of the incircle
-         * @memberOf Incircle.prototype
-         * @type Incenter
-         * @name center
-         */
-        c.center = p;
-
-        c.subs = {
-            center: c.center
-        };
-        c.inherits.push(p);
-    } catch (e) {
-        throw new Error(
-            "JSXGraph: Can't create circumcircle with parent types '" +
-                typeof parents[0] +
-                "', '" +
-                typeof parents[1] +
-                "' and '" +
-                typeof parents[2] +
-                "'." +
-                "\nPossible parent types: [point,point,point]"
-        );
-    }
-
-    // p is already stored as midpoint in c so there's no need to store it explicitly.
-
-    return c;
-};
-
-/**
- * @class  Reflect a point, line, circle, curve, polygon across a given line.
- * @pseudo
- * @description A reflected element (point, polygon, line or curve) is given by a given
- * object of the same type and a line of reflection.
- * It is determined by the reflection of the given element
- * across the given line.
- * @constructor
- * @name Reflection
- * @type JXG.GeometryElement
- * @augments JXG.GeometryElement
- * @throws {Error} If the element cannot be constructed with the given parent objects an exception is thrown.
- * @param {JXG.Point|JXG.Line|JXG.Curve|JXG.Polygon_JXG.Line} p,l The reflection element is the reflection of p across the line l.
- * @example
- * var p1 = board.create('point', [0.0, 4.0]);
- * var p2 = board.create('point', [6.0, 1.0]);
- * var l1 = board.create('line', [p1, p2]);
- * var p3 = board.create('point', [3.0, 3.0]);
- *
- * var rp1 = board.create('reflection', [p3, l1]);
- * </pre><div class="jxgbox" id="JXG087a798e-a36a-4f52-a2b4-29a23a69393b" style="width: 400px; height: 400px;"></div>
- * <script type="text/javascript">
- *   var rpex1_board = JXG.JSXGraph.initBoard('JXG087a798e-a36a-4f52-a2b4-29a23a69393b', {boundingbox: [-1, 9, 9, -1], axis: true, showcopyright: false, shownavigation: false});
- *   var rpex1_p1 = rpex1_board.create('point', [0.0, 4.0]);
- *   var rpex1_p2 = rpex1_board.create('point', [6.0, 1.0]);
- *   var rpex1_l1 = rpex1_board.create('line', [rpex1_p1, rpex1_p2]);
- *   var rpex1_p3 = rpex1_board.create('point', [3.0, 3.0]);
- *   var rpex1_rp1 = rpex1_board.create('reflection', [rpex1_p3, rpex1_l1]);
- * </script><pre>
- * @example
- *         // Reflection of more elements
- *         // reflection line
- *         var li = board.create('line', [1,1,1], {strokeColor: '#aaaaaa'});
- *
- *         var p1 = board.create('point', [-3,-1], {name: "A"});
- *         var q1 = board.create('reflection', [p1, li], {name: "A'"});
- *
- *         var l1 = board.create('line', [1,-5,1]);
- *         var l2 = board.create('reflection', [l1, li]);
- *
- *         var cu1 = board.create('curve', [[-3, -3, -2.5, -3, -3, -2.5], [-3, -2, -2, -2, -2.5, -2.5]], {strokeWidth:3});
- *         var cu2 = board.create('reflection', [cu1, li], {strokeColor: 'red', strokeWidth:3});
- *
- *         var pol1 = board.create('polygon', [[-6,-3], [-4,-5], [-5,-1.5]]);
- *         var pol2 = board.create('reflection', [pol1, li]);
- *
- *         var c1 = board.create('circle', [[-2,-2], [-2, -1]]);
- *         var c2 = board.create('reflection', [c1, li]);
- *
- *         var a1 = board.create('arc', [[1, 1], [0, 1], [1, 0]], {strokeColor: 'red'});
- *         var a2 = board.create('reflection', [a1, li], {strokeColor: 'red'});
- *
- *         var s1 = board.create('sector', [[-3.5,-3], [-3.5, -2], [-3.5,-4]], {
- *                           anglePoint: {visible:true}, center: {visible: true}, radiusPoint: {visible: true},
- *                           fillColor: 'yellow', strokeColor: 'black'});
- *         var s2 = board.create('reflection', [s1, li], {fillColor: 'yellow', strokeColor: 'black', fillOpacity: 0.5});
- *
- *         var an1 = board.create('angle', [[-4,3.9], [-3, 4], [-3, 3]]);
- *         var an2 = board.create('reflection', [an1, li]);
- *
- * </pre><div id="JXG8f763af4-d449-11e7-93b3-901b0e1b8723" class="jxgbox" style="width: 300px; height: 300px;"></div>
- * <script type="text/javascript">
- *     (function() {
- *         var board = JXG.JSXGraph.initBoard('JXG8f763af4-d449-11e7-93b3-901b0e1b8723',
- *             {boundingbox: [-8, 8, 8,-8], axis: true, showcopyright: false, shownavigation: false});
- *             // reflection line
- *             var li = board.create('line', [1,1,1], {strokeColor: '#aaaaaa'});
- *
- *             var p1 = board.create('point', [-3,-1], {name: "A"});
- *             var q1 = board.create('reflection', [p1, li], {name: "A'"});
- *
- *             var l1 = board.create('line', [1,-5,1]);
- *             var l2 = board.create('reflection', [l1, li]);
- *
- *             var cu1 = board.create('curve', [[-3, -3, -2.5, -3, -3, -2.5], [-3, -2, -2, -2, -2.5, -2.5]], {strokeWidth:3});
- *             var cu2 = board.create('reflection', [cu1, li], {strokeColor: 'red', strokeWidth:3});
- *
- *             var pol1 = board.create('polygon', [[-6,-3], [-4,-5], [-5,-1.5]]);
- *             var pol2 = board.create('reflection', [pol1, li]);
- *
- *             var c1 = board.create('circle', [[-2,-2], [-2, -1]]);
- *             var c2 = board.create('reflection', [c1, li]);
- *
- *         var a1 = board.create('arc', [[1, 1], [0, 1], [1, 0]], {strokeColor: 'red'});
- *         var a2 = board.create('reflection', [a1, li], {strokeColor: 'red'});
- *
- *         var s1 = board.create('sector', [[-3.5,-3], [-3.5, -2], [-3.5,-4]], {
- *                           anglePoint: {visible:true}, center: {visible: true}, radiusPoint: {visible: true},
- *                           fillColor: 'yellow', strokeColor: 'black'});
- *         var s2 = board.create('reflection', [s1, li], {fillColor: 'yellow', strokeColor: 'black', fillOpacity: 0.5});
- *
- *         var an1 = board.create('angle', [[-4,3.9], [-3, 4], [-3, 3]]);
- *         var an2 = board.create('reflection', [an1, li]);
- *
- *     })();
- *
- * </script><pre>
- *
- */
-JXG.createReflection = function (board, parents, attributes) {
-    var l, org, r, r_c,
-        t, i, attr, attr2,
-        errStr = "\nPossible parent types: [point|line|curve|polygon|circle|arc|sector, line]";
-
-    for (i = 0; i < parents.length; ++i) {
-        parents[i] = board.select(parents[i]);
-    }
-
-    attr = Type.copyAttributes(attributes, board.options, "reflection");
-
-    if (Type.isPoint(parents[0])) {
-        org = Type.providePoints(board, [parents[0]], attr2)[0];
-    } else if (
-        parents[0].elementClass === Const.OBJECT_CLASS_CURVE ||
-        parents[0].elementClass === Const.OBJECT_CLASS_LINE ||
-        parents[0].type === Const.OBJECT_TYPE_POLYGON ||
-        parents[0].elementClass === Const.OBJECT_CLASS_CIRCLE
-    ) {
-        org = parents[0];
-    } else {
-        throw new Error(
-            "JSXGraph: Can't create reflection element with parent types '" +
-                typeof parents[0] +
-                "' and '" +
-                typeof parents[1] +
-                "'." +
-                errStr
-        );
-    }
-
-    if (parents[1].elementClass === Const.OBJECT_CLASS_LINE) {
-        l = parents[1];
-    } else {
-        throw new Error(
-            "JSXGraph: Can't create reflected element with parent types '" +
-                typeof parents[0] +
-                "' and '" +
-                typeof parents[1] +
-                "'." +
-                errStr
-        );
-    }
-    t = JXG.createTransform(board, [l], { type: "reflect" });
-
-    if (Type.isPoint(org)) {
-        r = JXG.createPoint(board, [org, t], attr);
-
-        // Arcs and sectors are treated as curves
-    } else if (org.elementClass === Const.OBJECT_CLASS_CURVE) {
-        r = JXG.createCurve(board, [org, t], attr);
-    } else if (org.elementClass === Const.OBJECT_CLASS_LINE) {
-        r = JXG.createLine(board, [org, t], attr);
-    } else if (org.type === Const.OBJECT_TYPE_POLYGON) {
-        r = JXG.createPolygon(board, [org, t], attr);
-    } else if (org.elementClass === Const.OBJECT_CLASS_CIRCLE) {
-        if (attr.type.toLowerCase() === "euclidean") {
-            // Create a circle element from a circle and a Euclidean transformation
-            attr2 = Type.copyAttributes(attributes, board.options, "reflection", "center");
-            r_c = JXG.createPoint(board, [org.center, t], attr2);
-            r_c.prepareUpdate()
-                .update()
-                .updateVisibility(r_c.evalVisProp('visible'))
-                .updateRenderer();
-            r = JXG.createCircle(
-                board,
-                [
-                    r_c,
-                    function () {
-                        return org.Radius();
-                    }
-                ],
-                attr
-            );
-        } else {
-            // Create a conic element from a circle and a projective transformation
-            r = JXG.createCircle(board, [org, t], attr);
-        }
-    } else {
-        throw new Error(
-            "JSXGraph: Can't create reflected element with parent types '" +
-                typeof parents[0] +
-                "' and '" +
-                typeof parents[1] +
-                "'." +
-                errStr
-        );
-    }
-
-    if (Type.exists(org._is_new)) {
-        r.addChild(org);
-        delete org._is_new;
-    } else {
-        // org.addChild(r);
-    }
-    l.addChild(r);
-
-    r.elType = "reflection";
-    r.addParents(l);
-    r.prepareUpdate().update(); //.updateVisibility(r.evalVisProp('visible')).updateRenderer();
-
-    if (Type.isPoint(r)) {
-        r.generatePolynomial = function () {
-            /*
-             *  Reflection takes a point R and a line L and creates point P, which is the reflection of R on L.
-             *  L is defined by two points A and B.
-             *
-             * So we have two conditions:
-             *
-             *   (a)   RP  _|_  AB            (orthogonality condition)
-             *   (b)   AR  ==   AP            (distance condition)
-             *
-             */
-            var a1 = l.point1.symbolic.x,
-                a2 = l.point1.symbolic.y,
-                b1 = l.point2.symbolic.x,
-                b2 = l.point2.symbolic.y,
-                p1 = org.symbolic.x,
-                p2 = org.symbolic.y,
-                r1 = r.symbolic.x,
-                r2 = r.symbolic.y,
-                poly1 = ["((", r2, ")-(", p2, "))*((", a2, ")-(", b2, "))+((", a1, ")-(", b1, "))*((", r1, ")-(", p1, "))"].join(""),
-                poly2 = ["((", r1, ")-(", a1, "))^2+((", r2, ")-(", a2, "))^2-((", p1, ")-(", a1, "))^2-((", p2, ")-(", a2, "))^2"].join("");
-
-            return [poly1, poly2];
-        };
-    }
-
-    return r;
-};
-
-/**
- * @class Reflect a point, line, circle, curve, polygon across a given point.
- * @pseudo
- * @description A mirror element is determined by the reflection of a
- * given point, line, circle, curve, polygon across another given point.
- * In contrast to generic transformations, mirror elements of circles are again circles.
- * @constructor
- * @name MirrorElement
- * @type JXG.GeometryElement
- * @augments JXG.GeometryElement
- * @throws {Error} If the element cannot be constructed with the given parent objects an exception is thrown.
- * @param {JXG.Point|JXG.Line|JXG.Curve|JXG.Ppolygon_JXG.Point} p1,p2 The constructed element is the mirror image of p2 across p1.
- * @example
- *         // point of reflection
- *         var mirr = board.create('point', [-1,-1], {color: '#aaaaaa'});
- *
- *         var p1 = board.create('point', [-3,-1], {name: "A"});
- *         var q1 = board.create('mirrorelement', [p1, mirr], {name: "A'"});
- *
- *         var l1 = board.create('line', [1, -5, 1]);
- *         var l2 = board.create('mirrorelement', [l1, mirr]);
- *
- *         var cu1 = board.create('curve', [[-3, -3, -2.5, -3, -3, -2.5], [-3, -2, -2, -2, -2.5, -2.5]], {strokeWidth:3});
- *         var cu2 = board.create('mirrorelement', [cu1, mirr], {strokeColor: 'red', strokeWidth:3});
- *
- *         var pol1 = board.create('polygon', [[-6,-2], [-4,-4], [-5,-0.5]]);
- *         var pol2 = board.create('mirrorelement', [pol1, mirr]);
- *
- *         var c1 = board.create('circle', [[-6,-6], [-6, -5]]);
- *         var c2 = board.create('mirrorelement', [c1, mirr]);
- *
- *         var a1 = board.create('arc', [[1, 1], [0, 1], [1, 0]], {strokeColor: 'red'});
- *         var a2 = board.create('mirrorelement', [a1, mirr], {strokeColor: 'red'});
- *
- *         var s1 = board.create('sector', [[-3.5,-3], [-3.5, -2], [-3.5,-4]], {
- *                           anglePoint: {visible:true}, center: {visible: true}, radiusPoint: {visible: true},
- *                           fillColor: 'yellow', strokeColor: 'black'});
- *         var s2 = board.create('mirrorelement', [s1, mirr], {fillColor: 'yellow', strokeColor: 'black', fillOpacity: 0.5});
- *
- *         var an1 = board.create('angle', [[-4,3.9], [-3, 4], [-3, 3]]);
- *         var an2 = board.create('mirrorelement', [an1, mirr]);
- *
- *
- * </pre><div id="JXG026c779c-d8d9-11e7-93b3-901b0e1b8723" class="jxgbox" style="width: 300px; height: 300px;"></div>
- * <script type="text/javascript">
- *     (function() {
- *         var board = JXG.JSXGraph.initBoard('JXG026c779c-d8d9-11e7-93b3-901b0e1b8723',
- *             {boundingbox: [-8, 8, 8,-8], axis: true, showcopyright: false, shownavigation: false});
- *             // point of reflection
- *             var mirr = board.create('point', [-1,-1], {color: '#aaaaaa'});
- *
- *             var p1 = board.create('point', [-3,-1], {name: "A"});
- *             var q1 = board.create('mirrorelement', [p1, mirr], {name: "A'"});
- *
- *             var l1 = board.create('line', [1,-5, 1]);
- *             var l2 = board.create('mirrorelement', [l1, mirr]);
- *
- *             var cu1 = board.create('curve', [[-3, -3, -2.5, -3, -3, -2.5], [-3, -2, -2, -2, -2.5, -2.5]], {strokeWidth:3});
- *             var cu2 = board.create('mirrorelement', [cu1, mirr], {strokeColor: 'red', strokeWidth:3});
- *
- *             var pol1 = board.create('polygon', [[-6,-2], [-4,-4], [-5,-0.5]]);
- *             var pol2 = board.create('mirrorelement', [pol1, mirr]);
- *
- *             var c1 = board.create('circle', [[-6,-6], [-6, -5]]);
- *             var c2 = board.create('mirrorelement', [c1, mirr]);
- *
- *         var a1 = board.create('arc', [[1, 1], [0, 1], [1, 0]], {strokeColor: 'red'});
- *         var a2 = board.create('mirrorelement', [a1, mirr], {strokeColor: 'red'});
- *
- *         var s1 = board.create('sector', [[-3.5,-3], [-3.5, -2], [-3.5,-4]], {
- *                           anglePoint: {visible:true}, center: {visible: true}, radiusPoint: {visible: true},
- *                           fillColor: 'yellow', strokeColor: 'black'});
- *         var s2 = board.create('mirrorelement', [s1, mirr], {fillColor: 'yellow', strokeColor: 'black', fillOpacity: 0.5});
- *
- *         var an1 = board.create('angle', [[-4,3.9], [-3, 4], [-3, 3]]);
- *         var an2 = board.create('mirrorelement', [an1, mirr]);
- *
- *     })();
- *
- * </script><pre>
- */
-JXG.createMirrorElement = function (board, parents, attributes) {
-    var org, i, m, r, r_c, t,
-        attr, attr2,
-        errStr = "\nPossible parent types: [point|line|curve|polygon|circle|arc|sector, point]";
-
-    for (i = 0; i < parents.length; ++i) {
-        parents[i] = board.select(parents[i]);
-    }
-
-    attr = Type.copyAttributes(attributes, board.options, "mirrorelement");
-    if (Type.isPoint(parents[0])) {
-        // Create point to be mirrored if supplied by coords array.
-        org = Type.providePoints(board, [parents[0]], attr)[0];
-    } else if (
-        parents[0].elementClass === Const.OBJECT_CLASS_CURVE ||
-        parents[0].elementClass === Const.OBJECT_CLASS_LINE ||
-        parents[0].type === Const.OBJECT_TYPE_POLYGON ||
-        parents[0].elementClass === Const.OBJECT_CLASS_CIRCLE
-    ) {
-        org = parents[0];
-    } else {
-        throw new Error(
-            "JSXGraph: Can't create mirror element with parent types '" +
-                typeof parents[0] +
-                "' and '" +
-                typeof parents[1] +
-                "'." +
-                errStr
-        );
-    }
-
-    if (Type.isPoint(parents[1])) {
-        attr2 = Type.copyAttributes(attributes, board.options, "mirrorelement", "point");
-        // Create mirror point if supplied by coords array.
-        m = Type.providePoints(board, [parents[1]], attr2)[0];
-    } else {
-        throw new Error(
-            "JSXGraph: Can't create mirror element with parent types '" +
-                typeof parents[0] +
-                "' and '" +
-                typeof parents[1] +
-                "'." +
-                errStr
-        );
-    }
-
-    t = JXG.createTransform(board, [Math.PI, m], { type: "rotate" });
-    if (Type.isPoint(org)) {
-        r = JXG.createPoint(board, [org, t], attr);
-
-        // Arcs and sectors are treated as curves
-    } else if (org.elementClass === Const.OBJECT_CLASS_CURVE) {
-        r = JXG.createCurve(board, [org, t], attr);
-    } else if (org.elementClass === Const.OBJECT_CLASS_LINE) {
-        r = JXG.createLine(board, [org, t], attr);
-    } else if (org.type === Const.OBJECT_TYPE_POLYGON) {
-        r = JXG.createPolygon(board, [org, t], attr);
-    } else if (org.elementClass === Const.OBJECT_CLASS_CIRCLE) {
-        if (attr.type.toLowerCase() === "euclidean") {
-            // Create a circle element from a circle and a Euclidean transformation
-            attr2 = Type.copyAttributes(attributes, board.options, "mirrorelement", "center");
-            r_c = JXG.createPoint(board, [org.center, t], attr2);
-            r_c.prepareUpdate()
-                .update()
-                .updateVisibility(r_c.evalVisProp('visible'))
-                .updateRenderer();
-            r = JXG.createCircle(
-                board,
-                [
-                    r_c,
-                    function () {
-                        return org.Radius();
-                    }
-                ],
-                attr
-            );
-        } else {
-            // Create a conic element from a circle and a projective transformation
-            r = JXG.createCircle(board, [org, t], attr);
-        }
-    } else {
-        throw new Error(
-            "JSXGraph: Can't create mirror element with parent types '" +
-                typeof parents[0] +
-                "' and '" +
-                typeof parents[1] +
-                "'." +
-                errStr
-        );
-    }
-
-    if (Type.exists(org._is_new)) {
-        r.addChild(org);
-        delete org._is_new;
-    } else {
-        // org.addChild(r);
-    }
-    m.addChild(r);
-
-    r.elType = "mirrorelement";
-    r.addParents(m);
-    r.prepareUpdate().update();
-
-    return r;
-};
-
-/**
- * @class A MirrorPoint is a special case of a {@link MirrorElement}.
- * @pseudo
- * @description A mirror point is determined by the reflection of a given point against another given point.
- * @constructor
- * @name MirrorPoint
- * @type JXG.Point
- * @augments JXG.Point
- * @throws {Error} If the element cannot be constructed with the given parent objects an exception is thrown.
- * @param {JXG.Point_JXG.Point} p1,p2 The constructed point is the reflection of p2 against p1.
- *
- * This method is superseeded by the more general {@link JXG.createMirrorElement}.
- * @example
- * var p1 = board.create('point', [3.0, 3.0]);
- * var p2 = board.create('point', [6.0, 1.0]);
- *
- * var mp1 = board.create('mirrorpoint', [p1, p2]);
- * </pre><div class="jxgbox" id="JXG7eb2a814-6c4b-4caa-8cfa-4183a948d25b" style="width: 400px; height: 400px;"></div>
- * <script type="text/javascript">
- *   var mpex1_board = JXG.JSXGraph.initBoard('JXG7eb2a814-6c4b-4caa-8cfa-4183a948d25b', {boundingbox: [-1, 9, 9, -1], axis: true, showcopyright: false, shownavigation: false});
- *   var mpex1_p1 = mpex1_board.create('point', [3.0, 3.0]);
- *   var mpex1_p2 = mpex1_board.create('point', [6.0, 1.0]);
- *   var mpex1_mp1 = mpex1_board.create('mirrorpoint', [mpex1_p1, mpex1_p2]);
- * </script><pre>
- */
-JXG.createMirrorPoint = function (board, parents, attributes) {
-    var el = JXG.createMirrorElement(board, parents, attributes);
-    el.elType = "mirrorpoint";
-    return el;
-};
-
-/**
- * @class The graph of the integral function of a given function in a given interval.
- * @pseudo
- * @description The Integral element is used to visualize the area under a given curve over a given interval
- * and to calculate the area's value. For that a polygon and gliders are used. The polygon displays the area,
- * the gliders are used to change the interval dynamically.
- * @constructor
- * @name Integral
- * @type JXG.Curve
- * @augments JXG.Curve
- * @throws {Error} If the element cannot be constructed with the given parent objects an exception is thrown.
- * @param {Array_JXG.Curve} i,c The constructed element covers the area between the curve <tt>c</tt> and the x-axis
- * within the interval <tt>i</tt>.
- * @example
- * var c1 = board.create('functiongraph', [function (t) { return Math.cos(t)*t; }]);
- * var i1 = board.create('integral', [[-2.0, 2.0], c1]);
- * </pre><div class="jxgbox" id="JXGd45d7188-6624-4d6e-bebb-1efa2a305c8a" style="width: 400px; height: 400px;"></div>
- * <script type="text/javascript">
- *   var intex1_board = JXG.JSXGraph.initBoard('JXGd45d7188-6624-4d6e-bebb-1efa2a305c8a', {boundingbox: [-5, 5, 5, -5], axis: true, showcopyright: false, shownavigation: false});
- *   var intex1_c1 = intex1_board.create('functiongraph', [function (t) { return Math.cos(t)*t; }]);
- *   var intex1_i1 = intex1_board.create('integral', [[-2.0, 2.0], intex1_c1]);
- * </script><pre>
- */
-JXG.createIntegral = function (board, parents, attributes) {
-    var interval, curve, attr, start, end,
-        startx, starty, endx, endy,
-        pa_on_curve, pa_on_axis, pb_on_curve, pb_on_axis,
-        txt_fun,
-        t = null, p;
-
-    if (Type.isArray(parents[0]) && parents[1].elementClass === Const.OBJECT_CLASS_CURVE) {
-        interval = parents[0];
-        curve = parents[1];
-    } else if (
-        Type.isArray(parents[1]) &&
-        parents[0].elementClass === Const.OBJECT_CLASS_CURVE
-    ) {
-        interval = parents[1];
-        curve = parents[0];
-    } else {
-        throw new Error(
-            "JSXGraph: Can't create integral with parent types '" +
-                typeof parents[0] +
-                "' and '" +
-                typeof parents[1] +
-                "'." +
-                "\nPossible parent types: [[number|function,number|function],curve]"
-        );
-    }
-
-    attr = Type.copyAttributes(attributes, board.options, "integral");
-    attr.withlabel = false; // There is a custom 'label' below.
-    p = board.create("curve", [[0], [0]], attr);
-
-    // Dirty hack: the integral curve is removed from board.objectsList
-    // and inserted below again after the pa_/pb_on_axis elements.
-    // Otherwise, the filled area lags is updated before the
-    // update of the bounds.
-    board.objectsList.pop();
-
-    // Correct the interval if necessary - NOT ANYMORE, GGB's fault
-    start = interval[0];
-    end = interval[1];
-
-    if (Type.isFunction(start)) {
-        startx = start;
-        starty = function () {
-            return curve.Y(startx());
-        };
-        start = startx();
-    } else {
-        startx = start;
-        starty = curve.Y(start);
-    }
-
-    if (Type.isFunction(end)) {
-        endx = end;
-        endy = function () {
-            return curve.Y(endx());
-        };
-        end = endx();
-    } else {
-        endx = end;
-        endy = curve.Y(end);
-    }
-
-    attr = Type.copyAttributes(attributes, board.options, "integral", "curveleft");
-    pa_on_curve = board.create("glider", [startx, starty, curve], attr);
-    if (Type.isFunction(startx)) {
-        pa_on_curve.hideElement();
-    }
-
-    attr = Type.copyAttributes(attributes, board.options, 'integral', 'baseleft');
-    pa_on_axis = board.create('point', [
-            function () {
-                if (p.evalVisProp('axis') === "y") {
-                    return 0;
-                }
-                return pa_on_curve.X();
-            },
-            function () {
-                if (p.evalVisProp('axis') === "y") {
-                    return pa_on_curve.Y();
-                }
-                return 0;
-            }
-        ], attr);
-
-    attr = Type.copyAttributes(attributes, board.options, "integral", "curveright");
-    pb_on_curve = board.create("glider", [endx, endy, curve], attr);
-    if (Type.isFunction(endx)) {
-        pb_on_curve.hideElement();
-    }
-
-    attr = Type.copyAttributes(attributes, board.options, "integral", "baseright");
-    pb_on_axis = board.create('point', [
-            function () {
-                if (p.evalVisProp('axis') === "y") {
-                    return 0;
-                }
-                return pb_on_curve.X();
-            },
-            function () {
-                if (p.evalVisProp('axis') === "y") {
-                    return pb_on_curve.Y();
-                }
-
-                return 0;
-            }
-        ], attr);
-
-    // Re-insert the filled integral curve element
-    p._pos = board.objectsList.length;
-    board.objectsList.push(p);
-
-    attr = Type.copyAttributes(attributes, board.options, "integral");
-    if (attr.withlabel !== false && attr.axis !== "y") {
-        attr = Type.copyAttributes(attributes, board.options, "integral", "label");
-        attr = Type.copyAttributes(attr, board.options, "label");
-
-        t = board.create('text', [
-                function () {
-                    var off = new Coords(
-                            Const.COORDS_BY_SCREEN,
-                            [
-                                this.evalVisProp('offset.0') +
-                                    this.board.origin.scrCoords[1],
-                                0
-                            ],
-                            this.board,
-                            false
-                        ),
-                        bb = this.board.getBoundingBox(),
-                        dx = (bb[2] - bb[0]) * 0.1,
-                        x = pb_on_curve.X();
-
-                    if (x < bb[0]) {
-                        x = bb[0] + dx;
-                    } else if (x > bb[2]) {
-                        x = bb[2] - dx;
-                    }
-
-                    return x + off.usrCoords[1];
-                },
-                function () {
-                    var off = new Coords(
-                            Const.COORDS_BY_SCREEN,
-                            [
-                                0,
-                                this.evalVisProp('offset.1') +
-                                    this.board.origin.scrCoords[2]
-                            ],
-                            this.board,
-                            false
-                        ),
-                        bb = this.board.getBoundingBox(),
-                        dy = (bb[1] - bb[3]) * 0.1,
-                        y = pb_on_curve.Y();
-
-                    if (y > bb[1]) {
-                        y = bb[1] - dy;
-                    } else if (y < bb[3]) {
-                        y = bb[3] + dy;
-                    }
-
-                    return y + off.usrCoords[2];
-                },
-                ''
-            ], attr);
-
-        txt_fun = function () {
-            var intSymbol = '&int;',
-                Int = Numerics.NewtonCotes([pa_on_axis.X(), pb_on_axis.X()], curve.Y),
-                digits = t.evalVisProp('digits'),
-                val;
-
-            if (t.useLocale()) {
-                val = t.formatNumberLocale(Int, digits);
-            } else {
-                val = Type.toFixed(Int, digits);
-            }
-            if (t.evalVisProp('usemathjax') || t.evalVisProp('usekatex')) {
-                intSymbol = '\\int';
-            }
-            return intSymbol + ' = ' + val;
-        };
-        t.setText(txt_fun);
-        t.dump = false;
-
-        pa_on_curve.addChild(t);
-        pb_on_curve.addChild(t);
-    }
-
-    // dump stuff
-    pa_on_curve.dump = false;
-    pa_on_axis.dump = false;
-
-    pb_on_curve.dump = false;
-    pb_on_axis.dump = false;
-
-    p.elType = "integral";
-    p.setParents([curve.id, interval]);
-    p.subs = {
-        curveLeft: pa_on_curve,
-        baseLeft: pa_on_axis,
-        curveRight: pb_on_curve,
-        baseRight: pb_on_axis
-    };
-    p.inherits.push(pa_on_curve, pa_on_axis, pb_on_curve, pb_on_axis);
-
-    if (attr.withlabel) {
-        p.subs.label = t;
-        p.inherits.push(t);
-    }
-
-    /**
-     * Returns the current value of the integral.
-     * @memberOf Integral
-     * @name Value
-     * @function
-     * @returns {Number}
-     */
-    p.Value = function () {
-        return Numerics.I([pa_on_axis.X(), pb_on_axis.X()], curve.Y);
-    };
-
-    /**
-     * documented in JXG.Curve
-     * @class
-     * @ignore
-     */
-    p.updateDataArray = function () {
-        var x, y, i, left, right, lowx, upx, lowy, upy;
-
-        if (this.evalVisProp('axis') === "y") {
-            if (pa_on_curve.Y() < pb_on_curve.Y()) {
-                lowx = pa_on_curve.X();
-                lowy = pa_on_curve.Y();
-                upx = pb_on_curve.X();
-                upy = pb_on_curve.Y();
-            } else {
-                lowx = pb_on_curve.X();
-                lowy = pb_on_curve.Y();
-                upx = pa_on_curve.X();
-                upy = pa_on_curve.Y();
-            }
-            left = Math.min(lowx, upx);
-            right = Math.max(lowx, upx);
-
-            x = [0, lowx];
-            y = [lowy, lowy];
-
-            for (i = 0; i < curve.numberPoints; i++) {
-                if (
-                    lowy <= curve.points[i].usrCoords[2] &&
-                    left <= curve.points[i].usrCoords[1] &&
-                    curve.points[i].usrCoords[2] <= upy &&
-                    curve.points[i].usrCoords[1] <= right
-                ) {
-                    x.push(curve.points[i].usrCoords[1]);
-                    y.push(curve.points[i].usrCoords[2]);
-                }
-            }
-            x.push(upx);
-            y.push(upy);
-            x.push(0);
-            y.push(upy);
-
-            // close the curve
-            x.push(0);
-            y.push(lowy);
-        } else {
-            if (pa_on_axis.X() < pb_on_axis.X()) {
-                left = pa_on_axis.X();
-                right = pb_on_axis.X();
-            } else {
-                left = pb_on_axis.X();
-                right = pa_on_axis.X();
-            }
-
-            x = [left, left];
-            y = [0, curve.Y(left)];
-
-            for (i = 0; i < curve.numberPoints; i++) {
-                if (
-                    left <= curve.points[i].usrCoords[1] &&
-                    curve.points[i].usrCoords[1] <= right
-                ) {
-                    x.push(curve.points[i].usrCoords[1]);
-                    y.push(curve.points[i].usrCoords[2]);
-                }
-            }
-            x.push(right);
-            y.push(curve.Y(right));
-            x.push(right);
-            y.push(0);
-
-            // close the curve
-            x.push(left);
-            y.push(0);
-        }
-
-        this.dataX = x;
-        this.dataY = y;
-    };
-
-    pa_on_curve.addChild(p);
-    pb_on_curve.addChild(p);
-    pa_on_axis.addChild(p);
-    pb_on_axis.addChild(p);
-
-    /**
-     * The point on the axis initially corresponding to the lower value of the interval.
-     *
-     * @name baseLeft
-     * @memberOf Integral
-     * @type JXG.Point
-     */
-    p.baseLeft = pa_on_axis;
-
-    /**
-     * The point on the axis initially corresponding to the higher value of the interval.
-     *
-     * @name baseRight
-     * @memberOf Integral
-     * @type JXG.Point
-     */
-    p.baseRight = pb_on_axis;
-
-    /**
-     * The glider on the curve corresponding to the lower value of the interval.
-     *
-     * @name curveLeft
-     * @memberOf Integral
-     * @type Glider
-     */
-    p.curveLeft = pa_on_curve;
-
-    /**
-     * The glider on the axis corresponding to the higher value of the interval.
-     *
-     * @name curveRight
-     * @memberOf Integral
-     * @type Glider
-     */
-    p.curveRight = pb_on_curve;
-
-    p.methodMap = JXG.deepCopy(p.methodMap, {
-        curveLeft: "curveLeft",
-        baseLeft: "baseLeft",
-        curveRight: "curveRight",
-        baseRight: "baseRight",
-        Value: "Value"
-    });
-
-    /**
-     * documented in GeometryElement
-     * @ignore
-     */
-    p.label = t;
-
-    return p;
-};
-
-/**
- * @class The area which is the set of solutions of a linear inequality or an inequality
- * of a function graph.
- * For example, an inequality of type y <= f(x).
- * @pseudo
- * @description Display the solution set of a linear inequality (less than or equal to).
- * To be precise, the solution set of the inequality <i>y <= b/a * x + c/a</i> is shown.
- * In case <i>a = 0</i>, that is if the equation of the line is <i>bx + c = 0</i>,
- * the area of the inequality <i>bx + c <= 0</i> is shown.
- * <p>
- * For function graphs the area below the function graph is filled, i.e. the
- * area of the inequality y <= f(x).
- * With the attribute inverse:true the area of the inequality y >= f(x) is filled.
- *
- * @param {JXG.Line} l The area drawn will be the area below this line. With the attribute
- * inverse:true, the inequality 'greater than or equal to' is shown.
- * @constructor
- * @name Inequality
- * @type JXG.Curve
- * @augments JXG.Curve
- * @throws {Error} If the element cannot be constructed with the given parent objects an exception is thrown.
- * @example
- * var p = board.create('point', [1, 3]),
- *     q = board.create('point', [-2, -4]),
- *     l = board.create('line', [p, q]),
- *     ineq = board.create('inequality', [l]);
- * ineq = board.create('inequality', [l]);
- * </pre><div class="jxgbox" id="JXG2b703006-fd98-11e1-b79e-ef9e591c002e" style="width: 400px; height: 400px;"></div>
- * <script type="text/javascript">
- * (function () {
- *  var board = JXG.JSXGraph.initBoard('JXG2b703006-fd98-11e1-b79e-ef9e591c002e', {boundingbox:[-4, 6, 10, -6], axis: false, grid: false, keepaspectratio: true}),
- *      p = board.create('point', [1, 3]),
- *      q = board.create('point', [-2, -4]),
- *      l = board.create('line', [p, q]),
- *      ineq = board.create('inequality', [l]);
- * })();
- * </script><pre>
- *
- * @example
- * // Plot the inequality
- * //     y >= 2/3 x + 1
- * // or
- * //     0 >= -3y + 2x +1
- * var l = board.create('line', [1, 2, -3]),
- *     ineq = board.create('inequality', [l], {inverse:true});
- * </pre><div class="jxgbox" id="JXG1ded3812-2da4-4323-abaf-1db4bad1bfbd" style="width: 400px; height: 400px;"></div>
- * <script type="text/javascript">
- * (function () {
- *  var board = JXG.JSXGraph.initBoard('JXG1ded3812-2da4-4323-abaf-1db4bad1bfbd', {boundingbox:[-4, 6, 10, -6], axis: false, grid: false, keepaspectratio: true}),
- *      l = board.create('line', [1, 2, -3]),
- *      ineq = board.create('inequality', [l], {inverse:true});
- * })();
- * </script><pre>
- *
- * @example
- * var f = board.create('functiongraph', ['sin(x)', -2*Math.PI, 2*Math.PI]);
- *
- * var ineq_lower = board.create('inequality', [f]);
- * var ineq_greater = board.create('inequality', [f], {inverse: true, fillColor: 'yellow'});
- *
- *
- * </pre><div id="JXGdb68c574-414c-11e8-839a-901b0e1b8723" class="jxgbox" style="width: 300px; height: 300px;"></div>
- * <script type="text/javascript">
- *     (function() {
- *         var board = JXG.JSXGraph.initBoard('JXGdb68c574-414c-11e8-839a-901b0e1b8723',
- *             {boundingbox: [-8, 8, 8,-8], axis: true, showcopyright: false, shownavigation: false});
- *     var f = board.create('functiongraph', ['sin(x)', -2*Math.PI, 2*Math.PI]);
- *
- *     var ineq_lower = board.create('inequality', [f]);
- *     var ineq_greater = board.create('inequality', [f], {inverse: true, fillColor: 'yellow'});
- *
- *
- *     })();
- *
- * </script><pre>
- *
- */
-JXG.createInequality = function (board, parents, attributes) {
-    var f, a, attr;
-
-    attr = Type.copyAttributes(attributes, board.options, "inequality");
-    if (parents[0].elementClass === Const.OBJECT_CLASS_LINE) {
-        a = board.create("curve", [[], []], attr);
-        a.hasPoint = function () {
-            return false;
-        };
-
-        /**
-         * @class
-         * @ignore
-         */
-        a.updateDataArray = function () {
-            var i1,
-                i2,
-                // This will be the height of the area. We mustn't rely upon the board height because if we pan the view
-                // such that the line is not visible anymore, the borders of the area will get visible in some cases.
-                h,
-                bb = board.getBoundingBox(),
-                inverse = this.evalVisProp('inverse'),
-                factor = inverse ? -1 : 1,
-                expansion = 1.5,
-                w = expansion * Math.max(bb[2] - bb[0], bb[1] - bb[3]),
-                // Fake a point (for Math.Geometry.perpendicular)
-                // contains centroid of the board
-                dp = {
-                    coords: {
-                        usrCoords: [1, (bb[0] + bb[2]) * 0.5, inverse ? bb[1] : bb[3]]
-                    }
-                },
-                slope1 = parents[0].stdform.slice(1),
-                slope2 = slope1;
-
-            // Calculate the area height as
-            //  expansion times the distance of the line to the
-            // point in the middle of the top/bottom border.
-            h =
-                expansion *
-                Math.max(
-                    Geometry.perpendicular(parents[0], dp, board)[0].distance(
-                        Const.COORDS_BY_USER,
-                        dp.coords
-                    ),
-                    w
-                );
-            h *= factor;
-
-            // reuse dp
-            dp = {
-                coords: {
-                    usrCoords: [1, (bb[0] + bb[2]) * 0.5, (bb[1] + bb[3]) * 0.5]
-                }
-            };
-
-            // If dp is on the line, Geometry.perpendicular will return a point not on the line.
-            // Since this somewhat odd behavior of Geometry.perpendicular is needed in GEONExT,
-            // it is circumvented here.
-            if (
-                Math.abs(Mat.innerProduct(dp.coords.usrCoords, parents[0].stdform, 3)) >=
-                Mat.eps
-            ) {
-                dp = Geometry.perpendicular(parents[0], dp, board)[0].usrCoords;
-            } else {
-                dp = dp.coords.usrCoords;
-            }
-            i1 = [1, dp[1] + slope1[1] * w, dp[2] - slope1[0] * w];
-            i2 = [1, dp[1] - slope2[1] * w, dp[2] + slope2[0] * w];
-
-            // One of the vectors based in i1 and orthogonal to the parent line has the direction d1 = (slope1, -1)
-            // We will go from i1 to i1 + h*d1, from there to i2 + h*d2 (with d2 calculated equivalent to d1) and
-            // end up in i2.
-            this.dataX = [i1[1], i1[1] + slope1[0] * h, i2[1] + slope2[0] * h, i2[1], i1[1]];
-            this.dataY = [i1[2], i1[2] + slope1[1] * h, i2[2] + slope2[1] * h, i2[2], i1[2]];
-        };
-    } else if (
-        parents[0].elementClass === Const.OBJECT_CLASS_CURVE &&
-        parents[0].visProp.curvetype === "functiongraph"
-    ) {
-        a = board.create("curve", [[], []], attr);
-        /**
-         * @class
-         * @ignore
-         */
-        a.updateDataArray = function () {
-            var bbox = this.board.getBoundingBox(),
-                points = [],
-                infty,
-                first,
-                last,
-                len,
-                i,
-                mi = parents[0].minX(),
-                ma = parents[0].maxX(),
-                curve_mi,
-                curve_ma,
-                firstx,
-                lastx,
-                enlarge = (bbox[1] - bbox[3]) * 0.3, // enlarge the bbox vertically by this amount
-                inverse = this.evalVisProp('inverse');
-
-            // inverse == true <=> Fill area with y >= f(x)
-            infty = inverse ? 1 : 3; // we will use either bbox[1] or bbox[3] below
-
-            this.dataX = [];
-            this.dataY = [];
-            len = parents[0].points.length;
-            if (len === 0) {
-                return;
-            }
-
-            bbox[1] += enlarge;
-            bbox[3] -= enlarge;
-
-            last = -1;
-            while (last < len - 1) {
-                // Find the first point with real coordinates on this curve segment
-                for (i = last + 1, first = len; i < len; i++) {
-                    if (parents[0].points[i].isReal()) {
-                        first = i;
-                        break;
-                    }
-                }
-                // No real points found -> exit
-                if (first >= len) {
-                    break;
-                }
-
-                // Find the last point with real coordinates on this curve segment
-                for (i = first, last = len - 1; i < len - 1; i++) {
-                    if (!parents[0].points[i + 1].isReal()) {
-                        last = i;
-                        break;
-                    }
-                }
-
-                firstx = parents[0].points[first].usrCoords[1];
-                lastx = parents[0].points[last].usrCoords[1];
-
-                // Restrict the plot interval if the function ends inside of the board
-                curve_mi = bbox[0] < mi ? mi : bbox[0];
-                curve_ma = bbox[2] > ma ? ma : bbox[2];
-
-                // Found NaNs
-                curve_mi = first === 0 ? curve_mi : Math.max(curve_mi, firstx);
-                curve_ma = last === len - 1 ? curve_ma : Math.min(curve_ma, lastx);
-
-                // First and last relevant x-coordinate of the curve
-                curve_mi = first === 0 ? mi : firstx;
-                curve_ma = last === len - 1 ? ma : lastx;
-
-                // Copy the curve points
-                points = [];
-
-                points.push([1, curve_mi, bbox[infty]]);
-                points.push([1, curve_mi, parents[0].points[first].usrCoords[2]]);
-                for (i = first; i <= last; i++) {
-                    points.push(parents[0].points[i].usrCoords);
-                }
-                points.push([1, curve_ma, parents[0].points[last].usrCoords[2]]);
-                points.push([1, curve_ma, bbox[infty]]);
-                points.push(points[0]);
-
-                for (i = 0; i < points.length; i++) {
-                    this.dataX.push(points[i][1]);
-                    this.dataY.push(points[i][2]);
-                }
-
-                if (last < len - 1) {
-                    this.dataX.push(NaN);
-                    this.dataY.push(NaN);
-                }
-            }
-        };
-
-        // Previous code:
-        /**
-         * @class
-         * @ignore
-         */
-        a.hasPoint = function () {
-            return false;
-        };
-    } else {
-        // Not yet practical?
-        f = Type.createFunction(parents[0]);
-        a.addParentsFromJCFunctions([f]);
-
-        if (!Type.exists(f)) {
-            throw new Error(
-                "JSXGraph: Can't create area with the given parents." +
-                    "\nPossible parent types: [line], [function]"
-            );
-        }
-    }
-
-    a.addParents(parents[0]);
-    return a;
-};
-
-JXG.registerElement("arrowparallel", JXG.createArrowParallel);
-JXG.registerElement("bisector", JXG.createBisector);
-JXG.registerElement("bisectorlines", JXG.createAngularBisectorsOfTwoLines);
-JXG.registerElement("msector", JXG.createMsector);
-JXG.registerElement("circumcircle", JXG.createCircumcircle);
-JXG.registerElement("circumcirclemidpoint", JXG.createCircumcenter);
-JXG.registerElement("circumcenter", JXG.createCircumcenter);
-JXG.registerElement("incenter", JXG.createIncenter);
-JXG.registerElement("incircle", JXG.createIncircle);
-JXG.registerElement("integral", JXG.createIntegral);
-JXG.registerElement("midpoint", JXG.createMidpoint);
-JXG.registerElement("mirrorelement", JXG.createMirrorElement);
-JXG.registerElement("mirrorpoint", JXG.createMirrorPoint);
-JXG.registerElement("orthogonalprojection", JXG.createOrthogonalProjection);
-JXG.registerElement("parallel", JXG.createParallel);
-JXG.registerElement("parallelpoint", JXG.createParallelPoint);
-JXG.registerElement("perpendicular", JXG.createPerpendicular);
-JXG.registerElement("perpendicularpoint", JXG.createPerpendicularPoint);
-JXG.registerElement("perpendicularsegment", JXG.createPerpendicularSegment);
-JXG.registerElement("reflection", JXG.createReflection);
-JXG.registerElement("inequality", JXG.createInequality);
-
-// export default {
-//     createArrowParallel: JXG.createArrowParallel,
-//     createBisector: JXG.createBisector,
-//     createAngularBisectorOfTwoLines: JXG.createAngularBisectorsOfTwoLines,
-//     createCircumcircle: JXG.createCircumcircle,
-//     createCircumcenter: JXG.createCircumcenter,
-//     createIncenter: JXG.createIncenter,
-//     createIncircle: JXG.createIncircle,
-//     createIntegral: JXG.createIntegral,
-//     createMidpoint: JXG.createMidpoint,
-//     createMirrorElement: JXG.createMirrorElement,
-//     createMirrorPoint: JXG.createMirrorPoint,
-//     createNormal: JXG.createNormal,
-//     createOrthogonalProjection: JXG.createOrthogonalProjection,
-//     createParallel: JXG.createParallel,
-//     createParallelPoint: JXG.createParallelPoint,
-//     createPerpendicular: JXG.createPerpendicular,
-//     createPerpendicularPoint: JXG.createPerpendicularPoint,
-//     createPerpendicularSegmen: JXG.createPerpendicularSegment,
-//     createReflection: JXG.createReflection,
-//     createInequality: JXG.createInequality
-// };
-=======
 /*
     Copyright 2008-2025
         Matthias Ehmann,
@@ -5937,5 +2966,4 @@
 //     createPerpendicularSegmen: JXG.createPerpendicularSegment,
 //     createReflection: JXG.createReflection,
 //     createInequality: JXG.createInequality
-// };
->>>>>>> 76575604
+// };