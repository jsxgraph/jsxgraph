--- conflicted
+++ resolved
@@ -1083,14 +1083,11 @@
     /* parallel arrow point polynomials are done in createParallelPoint */
     try {
         attr = Type.copyAttributes(attributes, board.options, 'arrowparallel');
-<<<<<<< HEAD
-=======
 
         if (attr.lastArrow === false) {
             // An arrow has to have an arrow head.
             attr.lastArrow = true;
         }
->>>>>>> f3658370
         p = JXG.createParallel(board, parents, attr).setAttribute({
             straightFirst: false,
             straightLast: false
