--- conflicted
+++ resolved
@@ -275,15 +275,9 @@
         Value: "Value",
         setValue: "setValue",
         smax: "_smax",
-<<<<<<< HEAD
-        Max: "_smax",
-        smin: "_smin",
-        Min: "_smin",
-=======
         // Max: "_smax",
         smin: "_smin",
         // Min: "_smin",
->>>>>>> f3658370
         setMax: "setMax",
         setMin: "setMin",
         point1: "point1",
