/*
    Copyright 2008-2022
        Matthias Ehmann,
        Michael Gerhaeuser,
        Carsten Miller,
        Bianca Valentin,
        Andreas Walter,
        Alfred Wassermann,
        Peter Wilfahrt

    This file is part of JSXGraph.

    JSXGraph is free software dual licensed under the GNU LGPL or MIT License.

    You can redistribute it and/or modify it under the terms of the

      * GNU Lesser General Public License as published by
        the Free Software Foundation, either version 3 of the License, or
        (at your option) any later version
      OR
      * MIT License: https://github.com/jsxgraph/jsxgraph/blob/master/LICENSE.MIT

    JSXGraph is distributed in the hope that it will be useful,
    but WITHOUT ANY WARRANTY; without even the implied warranty of
    MERCHANTABILITY or FITNESS FOR A PARTICULAR PURPOSE.  See the
    GNU Lesser General Public License for more details.

    You should have received a copy of the GNU Lesser General Public License and
    the MIT License along with JSXGraph. If not, see <http://www.gnu.org/licenses/>
    and <http://opensource.org/licenses/MIT/>.
 */

/*global JXG: true, document: true*/
/*jslint nomen: true, plusplus: true, regexp: true*/

/**
 * JSXGraph namespace. Holds all classes, objects, functions and variables belonging to JSXGraph
 * to reduce the risk of interfering with other JavaScript code.
 * @namespace
 */
var JXG = {},
  define;

(function () {
  "use strict";

  //////////////////////////////////////////////////////////////////////////
  //// Set this constant to 'true' to add an timestamp to each imported ////
  //// file. This ensures that the most up-to-date files are always     ////
  //// used during development.                                         ////
  ////                                                                  ////
  ////             Attention! Slows down the loading time!              ////
  //////////////////////////////////////////////////////////////////////////
  var preventCachingFiles = true,
    // check and table are initialized at the end of the life
    table,
    waitlist = [],
    checkwaitlist = true,
    checkJXG = function () {
      return JXG;
    },
    makeCheck = function (s) {
      var a = s.split(".");

      return function () {
        var i,
          r = JXG;

        if (!r) {
          return r;
        }

        for (i = 0; i < a.length; i++) {
          r = r[a[i]];
          if (!r) {
            break;
          }
        }

        return r;
      };
    };

  define = function (deps, factory) {
    var i,
      oldlength,
      undef,
      resDeps = [],
      inc = true;

    if (deps === undef) {
      deps = [];
    }

    window.wait = waitlist;

    if (factory === undef) {
      factory = function () {};
    }

    for (i = 0; i < deps.length; i++) {
      resDeps.push(table[deps[i]]());
      if (!resDeps[i]) {
        inc = false;
        break;
      }
    }

    if (inc) {
      factory.apply(this, resDeps);
    } else if (checkwaitlist) {
      waitlist.push([deps, factory]);
    }

    if (checkwaitlist) {
      // don't go through the waitlist while we're going through the waitlist
      checkwaitlist = false;
      oldlength = 0;

      // go through the waitlist until no more modules can be loaded
      while (oldlength !== waitlist.length) {
        oldlength = waitlist.length;

        // go through the waitlist, look if another module can be initialized
        for (i = 0; i < waitlist.length; i++) {
          if (define.apply(this, waitlist[i])) {
            waitlist.splice(i, 1);
          }
        }
      }

      checkwaitlist = true;
    }

    return inc;
  };

  JXG.isMetroApp = function () {
    return (
      typeof window === "object" &&
      window.clientInformation &&
      window.clientInformation.appVersion &&
      window.clientInformation.appVersion.indexOf("MSAppHost") > -1
    );
  };

  ////////////////////////////////////////////////////////////////////////////////
  /////////////////////// this exists also in sketchometry ///////////////////////
  ////////////////////////////////////////////////////////////////////////////////

  JXG.Load = (function () {
    var requirePathLocation = "href",
      allowDocumentWrite = true;

    function createHTMLElement(tagName, attr) {
      var el = document.createElement(tagName),
        i,
        a_name,
        a_value,
        a_object;

      for (i = 0; i < Object.keys(attr).length; i++) {
        a_name = Object.keys(attr)[i];
        a_value = attr[a_name];

        a_object = document.createAttribute(a_name);
        a_object.nodeValue = a_value;
        el.setAttributeNode(a_object);
      }

      return el;
    }

    window.onload = function () {
      allowDocumentWrite = false;
    };

    return {
      requirePath: window.location.href,

      getPathOfScriptFile: function (filename) {
        var scripts,
          reg,
          i,
          s,
          requirePath = "";

        scripts = document.getElementsByTagName("script");
        reg = new RegExp(filename + "(\\?.*)?$");

        for (i = 0; i < scripts.length; i++) {
          s = scripts[i];
          if (s.src && s.src.match(reg)) {
            requirePath = s.src.replace(reg, "");
            break;
          }
        }

        return requirePath;
      },

      setRequirePathToScriptFile: function (filename) {
        if (requirePathLocation === filename) {
          return;
        }

        JXG.Load.requirePath = JXG.Load.getPathOfScriptFile(filename);
        requirePathLocation = filename;
      },

      setRequirePathToHref: function () {
        JXG.Load.requirePath = window.location.href;
        requirePathLocation = "href";
      },

      JSfiles: function (fileArray, preventCaching, root) {
        var postfix = "",
          i,
          file;

        preventCaching = preventCaching || false;
        if (preventCaching) {
          postfix = "?v=" + new Date().getTime();
        }
        root = root || JXG.Load.requirePath;
        if (root.substr(-1) !== "/") {
          root += "/";
        }

        for (i = 0; i < fileArray.length; i++) {
          file = fileArray[i];

          if (file.substr(-2) !== "js") {
            file += ".js";
          }
          (function (include) {
            var src = root + include + postfix,
              el,
              head;
            if (JXG.isMetroApp() || !allowDocumentWrite) {
              el = createHTMLElement("script", {
                type: "text/javascript",
                src: src,
              });
              head = document.getElementsByTagName("head")[0];
              head.appendChild(el);
            } else {
              // avoid inline code manipulation
              document.write(
                '<script type="text/javascript" src="' + src + '"></script>'
              );
            }
          })(file);
        }
      },

      CSSfiles: function (fileArray, preventCaching, root) {
        var postfix = "",
          i,
          file;

        preventCaching = preventCaching || false;
        if (preventCaching) {
          postfix = "?v=" + new Date().getTime();
        }
        root = root || JXG.Load.requirePath;
        if (root.substr(-1) !== "/") {
          root += "/";
        }

        for (i = 0; i < fileArray.length; i++) {
          file = fileArray[i];

          if (file.substr(-3) !== "css") {
            file += ".css";
          }
          (function (include) {
            var href = root + include + postfix,
              el = createHTMLElement("link", {
                rel: "stylesheet",
                type: "text/javascript",
                href: href,
              }),
              head = document.getElementsByTagName("head")[0];
            head.appendChild(el);
          })(file);
        }
      },

      HTMLfileASYNC: function (
        file,
        innerHTMLof,
        doAfter,
        preventCaching,
        root
      ) {
        var postfix = "";

        doAfter = doAfter || function () {};
        preventCaching = preventCaching || false;
        if (preventCaching) {
          postfix = "?v=" + new Date().getTime();
        }
        root = root || JXG.Load.requirePath;
        if (root.substr(-1) !== "/") {
          root += "/";
        }

<<<<<<< HEAD
        if (file.substr(-4) !== "html") {
          file += ".html";
        }
        (function (include) {
          var url = root + include + postfix;

          var xhr = new XMLHttpRequest();
          xhr.onreadystatechange = function () {
            if (xhr.readyState === 4) {
              if (xhr.status === 200) {
                innerHTMLof.innerHTML = xhr.responseText;
                doAfter();
              }
=======
        window.onload = function () {
            allowDocumentWrite = false;
        };

        return {
            requirePath: window.location.href,

            getPathOfScriptFile: function (filename) {
                var scripts, reg, i, s, requirePath = '';

                scripts = document.getElementsByTagName('script');
                reg = new RegExp(filename + '(\\?.*)?$');

                for (i = 0; i < scripts.length; i++) {
                    s = scripts[i];
                    if (s.src && s.src.match(reg)) {
                        requirePath = s.src.replace(reg, '');
                        break;
                    }
                }

                return requirePath;
            },

            setRequirePathToScriptFile: function (filename) {
                if (requirePathLocation === filename) {
                    return;
                }

                JXG.Load.requirePath = JXG.Load.getPathOfScriptFile(filename);
                requirePathLocation = filename;
            },

            setRequirePathToHref: function () {
                JXG.Load.requirePath = window.location.href;
                requirePathLocation = 'href';
            },

            JSfiles: function (fileArray, preventCaching, root, strictOrder) {
                var postfix = '', i, file;

                preventCaching = preventCaching || false;
                if (preventCaching) {
                    postfix = '?v=' + (new Date()).getTime();
                }
                root = root || JXG.Load.requirePath;
                if (root.substr(-1) !== '/') {
                    root += '/';
                }
                strictOrder = strictOrder || false;

                for (i = 0; i < fileArray.length; i++) {
                    file = fileArray[i];

                    if (file.substr(-2) !== 'js') {
                        file += '.js';
                    }
                    (function (include) {
                        var src = root + include + postfix,
                            el, head;
                        if (JXG.isMetroApp() || !allowDocumentWrite) {
                            el = createHTMLElement('script', {
                                type: 'text/javascript',
                                src: src
                            });
                            if(strictOrder) {
                                el.defer = true;
                                el.async = false;
                            }
                            head = document.getElementsByTagName('head')[0];
                            head.appendChild(el);
                        } else {
                            // avoid inline code manipulation
                            document.write('<script type="text/javascript" src="' + src + '"><\/script>');
                        }
                    }(file));
                }
            },

            CSSfiles: function (fileArray, preventCaching, root) {
                var postfix = '', i, file;

                preventCaching = preventCaching || false;
                if (preventCaching) {
                    postfix = '?v=' + (new Date()).getTime();
                }
                root = root || JXG.Load.requirePath;
                if (root.substr(-1) !== '/') {
                    root += '/';
                }

                for (i = 0; i < fileArray.length; i++) {
                    file = fileArray[i];

                    if (file.substr(-3) !== 'css') {
                        file += '.css';
                    }
                    (function (include) {
                        var href = root + include + postfix,
                            el = createHTMLElement('link', {
                                rel: 'stylesheet',
                                type: 'text/javascript',
                                href: href,
                            }),
                            head = document.getElementsByTagName('head')[0];
                        head.appendChild(el);
                    }(file));
                }
            },

            HTMLfileASYNC: function (file, innerHTMLof, doAfter, preventCaching, root) {
                var postfix = '';

                doAfter = doAfter || function () {};
                preventCaching = preventCaching || false;
                if (preventCaching) {
                    postfix = '?v=' + (new Date()).getTime();
                }
                root = root || JXG.Load.requirePath;
                if (root.substr(-1) !== '/') {
                    root += '/';
                }

                if (file.substr(-4) !== 'html') {
                    file += '.html';
                }
                (function (include) {
                    var url = root + include + postfix;

                    var xhr = new XMLHttpRequest();
                    xhr.onreadystatechange = function () {
                        if (xhr.readyState === 4) {
                            if (xhr.status === 200) {
                                innerHTMLof.innerHTML = xhr.responseText;
                                doAfter();
                            }
                        }
                    };

                    xhr.open('POST', url, true);
                    xhr.send();
                }(file));
>>>>>>> f6a731b2
            }
          };

          xhr.open("POST", url, true);
          xhr.send();
        })(file);
      },
    };
  })();

  ////////////////////////////////////////////////////////////////////////////////
  ///////////////////////////////////// end //////////////////////////////////////
  ////////////////////////////////////////////////////////////////////////////////

  // Has to be a String for Makefile!
  JXG.Load.baseFiles = 'jxg,base/constants,utils/type,utils/xml,utils/env,utils/event,utils/expect,utils/color,math/probfuncs,math/math,math/ia,math/extrapolate,math/numerics,math/nlp,math/plot,math/metapost,math/statistics,math/symbolic,math/geometry,math/clip,math/poly,math/complex,renderer/abstract,renderer/no,reader/file,parser/geonext,base/board,options,jsxgraph,base/element,base/coordselement,base/coords,base/point,base/line,base/group,base/circle,element/conic,base/polygon,base/curve,element/arc,element/sector,base/composition,element/composition,base/text,base/image,element/slider,element/measure,base/chart,base/transformation,base/turtle,base/ticks,utils/zip,utils/base64,utils/uuid,utils/encoding,server/server,element/locus,parser/datasource,parser/ca,parser/jessiecode,utils/dump,renderer/svg,renderer/vml,renderer/canvas,renderer/no,element/comb,element/slopetriangle,math/qdt,element/checkbox,element/input,element/button,base/foreignobject,options3d,3d/view3d,3d/element3d,3d/point3d,3d/curve3d,3d/surface3d,3d/linspace3d,3d/box3d';
  JXG.Load.setRequirePathToScriptFile("loadjsxgraph.js");
  JXG.Load.JSfiles(JXG.Load.baseFiles.split(","), preventCachingFiles);
  JXG.Load.baseFiles = null;
  JXG.serverBase = JXG.Load.requirePath + "server/";

  // This is a table with functions which check the availability
  // of certain namespaces, functions and classes. With this structure
  // we are able to get a rough check if a specific dependency is available.
  table = {
    jsxgraph: checkJXG,
    jxg: checkJXG,
    options: makeCheck("Options"),

    "base/board": makeCheck("Board"),
    "base/chart": checkJXG,
    "base/circle": checkJXG,
    "base/composition": makeCheck("Composition"),
    "base/constants": checkJXG,
    "base/coords": makeCheck("Coords"),
    "base/coordselement": makeCheck("CoordsElement"),
    "base/curve": checkJXG,
    "base/element": makeCheck("GeometryElement"),
    "base/group": checkJXG,
    "base/image": checkJXG,
    "base/line": checkJXG,
    "base/point": checkJXG,
    "base/polygon": checkJXG,
    "base/text": checkJXG,
    "base/ticks": checkJXG,
    "base/transformation": checkJXG,
    "base/turtle": checkJXG,

    "element/arc": checkJXG,
    "element/centroid": checkJXG,
    "element/composition": checkJXG,
    "element/conic": checkJXG,
    "element/locus": checkJXG,
    "element/measure": checkJXG,
    "element/sector": checkJXG,
    "element/slider": checkJXG,
    "element/square": checkJXG,
    "element/triangle": checkJXG,
    "element/checkbox": checkJXG,
    "element/input": checkJXG,
    "element/button": checkJXG,
    "element/foreignobject": checkJXG,

    "math/bst": makeCheck("Math.BST"),
    "math/qdt": makeCheck("Math.Quadtree"),
    "math/complex": makeCheck("Complex"),
    "math/geometry": makeCheck("Math.Geometry"),
    "math/math": makeCheck("Math"),
    "math/probfuncs": makeCheck("Math.ProbFuncs"),
    "math/ia": makeCheck("Math.IntervalArithmetic"),
    "math/extrapolate": makeCheck("Math.Extrapolate"),
    "math/metapost": makeCheck("Math.Metapost"),
    "math/numerics": makeCheck("Math.Numerics"),
    "math/nlp": makeCheck("Math.Nlp"),
    "math/plot": makeCheck("Math.Plot"),
    "math/poly": makeCheck("Math.Poly"),
    "math/statistics": makeCheck("Math.Statistics"),
    "math/symbolic": makeCheck("Math.Symbolic"),

    "parser/datasource": makeCheck("DataSource"),
    "parser/geonext": makeCheck("GeonextParser"),
    "parser/ca": makeCheck("CA"),
    "parser/jessiecode": makeCheck("JessieCode"),

    "reader/cinderella": makeCheck("CinderellaReader"),
    "reader/file": makeCheck("FileReader"),
    "reader/geogebra": makeCheck("GeogebraReader"),
    "reader/geonext": makeCheck("GeonextReader"),
    "reader/graph": makeCheck("GraphReader"),
    "reader/intergeo": makeCheck("IntergeoReader"),
    "reader/sketch": makeCheck("SketchReader"),
    "reader/tracenpoche": makeCheck("TracenpocheReader"),

    "renderer/abstract": makeCheck("AbstractRenderer"),
    "renderer/canvas": makeCheck("CanvasRenderer"),
    "renderer/no": makeCheck("NoRenderer"),
    "renderer/svg": makeCheck("SVGRenderer"),
    "renderer/vml": makeCheck("VMLRenderer"),

    "server/server": makeCheck("Server"),

    "utils/base64": makeCheck("Util.Base64"),
    "utils/color": checkJXG,
    "utils/dump": makeCheck("Dump"),
    "utils/encoding": makeCheck("Util.UTF8"),
    "utils/env": checkJXG,
    "utils/event": makeCheck("EventEmitter"),
    "utils/expect": makeCheck("Expect"),
    "utils/type": checkJXG,
    "utils/uuid": makeCheck("Util"),
    "utils/xml": makeCheck("XML"),
    "utils/zip": makeCheck("Util"),

    "3d/threed": checkJXG,
    "3d/view3d": checkJXG,
    "3d/point3d": checkJXG,
    "3d/curve3d": checkJXG,
    "3d/surface3d": checkJXG,
    "3d/linspace3d": checkJXG,
  };
})();<|MERGE_RESOLUTION|>--- conflicted
+++ resolved
@@ -213,7 +213,7 @@
         requirePathLocation = "href";
       },
 
-      JSfiles: function (fileArray, preventCaching, root) {
+      JSfiles: function (fileArray, preventCaching, root, strictOrder) {
         var postfix = "",
           i,
           file;
@@ -226,6 +226,7 @@
         if (root.substr(-1) !== "/") {
           root += "/";
         }
+        strictOrder = strictOrder || false;
 
         for (i = 0; i < fileArray.length; i++) {
           file = fileArray[i];
@@ -240,8 +241,12 @@
             if (JXG.isMetroApp() || !allowDocumentWrite) {
               el = createHTMLElement("script", {
                 type: "text/javascript",
-                src: src,
+                src: src
               });
+              if(strictOrder) {
+                el.defer = true;
+                el.async = false;
+              }
               head = document.getElementsByTagName("head")[0];
               head.appendChild(el);
             } else {
@@ -306,7 +311,6 @@
           root += "/";
         }
 
-<<<<<<< HEAD
         if (file.substr(-4) !== "html") {
           file += ".html";
         }
@@ -320,150 +324,6 @@
                 innerHTMLof.innerHTML = xhr.responseText;
                 doAfter();
               }
-=======
-        window.onload = function () {
-            allowDocumentWrite = false;
-        };
-
-        return {
-            requirePath: window.location.href,
-
-            getPathOfScriptFile: function (filename) {
-                var scripts, reg, i, s, requirePath = '';
-
-                scripts = document.getElementsByTagName('script');
-                reg = new RegExp(filename + '(\\?.*)?$');
-
-                for (i = 0; i < scripts.length; i++) {
-                    s = scripts[i];
-                    if (s.src && s.src.match(reg)) {
-                        requirePath = s.src.replace(reg, '');
-                        break;
-                    }
-                }
-
-                return requirePath;
-            },
-
-            setRequirePathToScriptFile: function (filename) {
-                if (requirePathLocation === filename) {
-                    return;
-                }
-
-                JXG.Load.requirePath = JXG.Load.getPathOfScriptFile(filename);
-                requirePathLocation = filename;
-            },
-
-            setRequirePathToHref: function () {
-                JXG.Load.requirePath = window.location.href;
-                requirePathLocation = 'href';
-            },
-
-            JSfiles: function (fileArray, preventCaching, root, strictOrder) {
-                var postfix = '', i, file;
-
-                preventCaching = preventCaching || false;
-                if (preventCaching) {
-                    postfix = '?v=' + (new Date()).getTime();
-                }
-                root = root || JXG.Load.requirePath;
-                if (root.substr(-1) !== '/') {
-                    root += '/';
-                }
-                strictOrder = strictOrder || false;
-
-                for (i = 0; i < fileArray.length; i++) {
-                    file = fileArray[i];
-
-                    if (file.substr(-2) !== 'js') {
-                        file += '.js';
-                    }
-                    (function (include) {
-                        var src = root + include + postfix,
-                            el, head;
-                        if (JXG.isMetroApp() || !allowDocumentWrite) {
-                            el = createHTMLElement('script', {
-                                type: 'text/javascript',
-                                src: src
-                            });
-                            if(strictOrder) {
-                                el.defer = true;
-                                el.async = false;
-                            }
-                            head = document.getElementsByTagName('head')[0];
-                            head.appendChild(el);
-                        } else {
-                            // avoid inline code manipulation
-                            document.write('<script type="text/javascript" src="' + src + '"><\/script>');
-                        }
-                    }(file));
-                }
-            },
-
-            CSSfiles: function (fileArray, preventCaching, root) {
-                var postfix = '', i, file;
-
-                preventCaching = preventCaching || false;
-                if (preventCaching) {
-                    postfix = '?v=' + (new Date()).getTime();
-                }
-                root = root || JXG.Load.requirePath;
-                if (root.substr(-1) !== '/') {
-                    root += '/';
-                }
-
-                for (i = 0; i < fileArray.length; i++) {
-                    file = fileArray[i];
-
-                    if (file.substr(-3) !== 'css') {
-                        file += '.css';
-                    }
-                    (function (include) {
-                        var href = root + include + postfix,
-                            el = createHTMLElement('link', {
-                                rel: 'stylesheet',
-                                type: 'text/javascript',
-                                href: href,
-                            }),
-                            head = document.getElementsByTagName('head')[0];
-                        head.appendChild(el);
-                    }(file));
-                }
-            },
-
-            HTMLfileASYNC: function (file, innerHTMLof, doAfter, preventCaching, root) {
-                var postfix = '';
-
-                doAfter = doAfter || function () {};
-                preventCaching = preventCaching || false;
-                if (preventCaching) {
-                    postfix = '?v=' + (new Date()).getTime();
-                }
-                root = root || JXG.Load.requirePath;
-                if (root.substr(-1) !== '/') {
-                    root += '/';
-                }
-
-                if (file.substr(-4) !== 'html') {
-                    file += '.html';
-                }
-                (function (include) {
-                    var url = root + include + postfix;
-
-                    var xhr = new XMLHttpRequest();
-                    xhr.onreadystatechange = function () {
-                        if (xhr.readyState === 4) {
-                            if (xhr.status === 200) {
-                                innerHTMLof.innerHTML = xhr.responseText;
-                                doAfter();
-                            }
-                        }
-                    };
-
-                    xhr.open('POST', url, true);
-                    xhr.send();
-                }(file));
->>>>>>> f6a731b2
             }
           };
 
