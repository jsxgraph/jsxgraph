<<<<<<< HEAD
/*
    Copyright 2008-2025
        Matthias Ehmann,
        Michael Gerhaeuser,
        Carsten Miller,
        Bianca Valentin,
        Andreas Walter,
        Alfred Wassermann,
        Peter Wilfahrt

    This file is part of JSXGraph.

    JSXGraph is free software dual licensed under the GNU LGPL or MIT License.

    You can redistribute it and/or modify it under the terms of the

      * GNU Lesser General Public License as published by
        the Free Software Foundation, either version 3 of the License, or
        (at your option) any later version
      OR
      * MIT License: https://github.com/jsxgraph/jsxgraph/blob/master/LICENSE.MIT

    JSXGraph is distributed in the hope that it will be useful,
    but WITHOUT ANY WARRANTY; without even the implied warranty of
    MERCHANTABILITY or FITNESS FOR A PARTICULAR PURPOSE.  See the
    GNU Lesser General Public License for more details.

    You should have received a copy of the GNU Lesser General Public License and
    the MIT License along with JSXGraph. If not, see <https://www.gnu.org/licenses/>
    and <https://opensource.org/licenses/MIT/>.
 */

.jxgbox {
    /* for IE 7 */
    position: relative;
    overflow: hidden;
    background-color: #fff;
    border-style: solid;
    border-width: 1px;
    border-color: #356aa0;
    border-radius: 10px;
    -webkit-border-radius: 10px;
    margin: 0;
    -ms-touch-action: none;
    /* "touch-action: none;" is set with JavaScript. */
}

.jxgbox svg text {
    cursor: default;
    -webkit-user-select: none;
    -moz-user-select: none;
    -ms-user-select: none;
    user-select: none;
}

.JXGtext {
    font-family: Courier, monospace;
    /*
     * The default font family is now set in
     * JXG.Options.text.cssdefaultstyle = 'font-family: Arial, Helvetica, Geneva, sans-serif;'
     */

    /* "background-color: transparent;" may produce artefacts in IE. Solution: setting a color explicitly. */
    background-color: transparent;
    padding: 0;
    margin: 0;
}

.JXGinfobox {
    border-style: none;
    border-width: 0;
    border-color: black;
}

/* CSS attributes will (permantely) overwrite attributes set in JSXGraph */
.JXGimage {
    /* opacity: 1.0; */
}

.JXGimageHighlight {
    /* opacity: 0.6; */
}

.jxgbox :focus {
    outline-width: 0.5px;
    outline-style: dotted;
}

/* CSS rules for the navigation bar */

.JXG_navigation {
    position: absolute;
    right: 5px;
    bottom: 5px;

    z-index: 100;

    background-color: transparent;
    padding: 2px;
    font-size: 14px;
    cursor: pointer;
}

.JXG_navigation_button {
    color: #666;
}

.JXG_navigation_button_left {
}

.JXG_navigation_button_right {
}

.JXG_navigation_button_up {
}

.JXG_navigation_button_down {
}

.JXG_navigation_button_out {
}

.JXG_navigation_button_100 {
}

.JXG_navigation_button_in {
}

.JXG_navigation_button_fullscreen {
}

.JXG_navigation_button_reload {
}

.JXG_navigation_button_cleartraces {
}

.JXG_navigation_button_screenshot {
}

.JXG_navigation_button:hover {
    border-radius: 2px;
    background: rgba(184, 184, 184, 0.5);
}

.JXG_navigation_button svg {
    top: 0.2em;
    position: relative;
    padding: 0;
}

/* CSS rules for the wrapping div in fullscreen mode */

.JXG_wrap_private:-moz-full-screen {
    background-color: #ccc;
    padding: 0;
    width: 100%;
    height: 100%;
}

.JXG_wrap_private:-webkit-full-screen {
    background-color: #ccc;
    padding: 0;
    width: 100%;
    height: 100%;
}

.JXG_wrap_private:fullscreen {
    background-color: #ccc;
    padding: 0;
    width: 100%;
    height: 100%;
}

.JXG_wrap_private:-ms-fullscreen {
    background-color: #ccc;
    padding: 0;
    width: 100%;
    height: 100%;
}

/* Classes forn smartlabels */

.smart-label-solid {
    padding: 1px 7px 1px 7px;
    margin: 0;
    color: white;
    border-radius: 150px;
    text-align: center;
    vertical-align: middle;
}

.smart-label-outline {
    padding: 1px 7px 1px 7px;
    margin: 0;
    border: solid 2px black;
    background-color: white;
    color: black;
    border-radius: 15px;
    text-align: center;
    vertical-align: middle;
}

.smart-label-pure {
    padding: 20px 7px 1px 7px;
    margin: 0;
    border: none;
    background-color: transparent;
    color: black;
    border-radius: 15px;
    text-align: center;
    vertical-align: middle;
}

.smart-label-line,
.smart-label-point {
    background-color: #0072b2;
    border-color: #0072b2;
}

.smart-label-point {
    margin-top: 12px;
}

.smart-label-angle {
    background-color: #e69f00;
    border-color: #e69f00;
    padding: 1px 7px 1px 7px;
}

.smart-label-polygon,
.smart-label-circle {
    background-color: #f0e442;
    color: black;
    border-color: #f0e442;
    padding: 1px 7px 1px 7px;
}
=======
/*
    Copyright 2008-2025
        Matthias Ehmann,
        Michael Gerhaeuser,
        Carsten Miller,
        Bianca Valentin,
        Andreas Walter,
        Alfred Wassermann,
        Peter Wilfahrt

    This file is part of JSXGraph.

    JSXGraph is free software dual licensed under the GNU LGPL or MIT License.

    You can redistribute it and/or modify it under the terms of the

      * GNU Lesser General Public License as published by
        the Free Software Foundation, either version 3 of the License, or
        (at your option) any later version
      OR
      * MIT License: https://github.com/jsxgraph/jsxgraph/blob/master/LICENSE.MIT

    JSXGraph is distributed in the hope that it will be useful,
    but WITHOUT ANY WARRANTY; without even the implied warranty of
    MERCHANTABILITY or FITNESS FOR A PARTICULAR PURPOSE.  See the
    GNU Lesser General Public License for more details.

    You should have received a copy of the GNU Lesser General Public License and
    the MIT License along with JSXGraph. If not, see <https://www.gnu.org/licenses/>
    and <https://opensource.org/licenses/MIT/>.
 */

.jxgbox {
    /* for IE 7 */
    position: relative;
    overflow: hidden;
    background-color: #fff;
    border-style: solid;
    border-width: 1px;
    border-color: #356aa0;
    border-radius: 10px;
    -webkit-border-radius: 10px;
    margin: 0;
    -ms-touch-action: none;
    /* "touch-action: none;" is set with JavaScript. */
}

.jxgbox svg text {
    cursor: default;
    -webkit-user-select: none;
    -moz-user-select: none;
    -ms-user-select: none;
    user-select: none;
}

.JXGtext {
    font-family: Courier, monospace;
    /*
     * The default font family is now set in
     * JXG.Options.text.cssdefaultstyle = 'font-family: Arial, Helvetica, Geneva, sans-serif;'
     */

    /* "background-color: transparent;" may produce artefacts in IE. Solution: setting a color explicitly. */
    background-color: transparent;
    padding: 0;
    margin: 0;
}

.JXGinfobox {
    border-style: none;
    border-width: 0;
    border-color: black;
}

/* CSS attributes will (permantely) overwrite attributes set in JSXGraph */
.JXGimage {
    /* opacity: 1.0; */
}

.JXGimageHighlight {
    /* opacity: 0.6; */
}

.jxgbox :focus {
    outline-width: 0.5px;
    outline-style: dotted;
}

/* CSS rules for the navigation bar */

.JXG_navigation {
    position: absolute;
    right: 5px;
    bottom: 5px;

    z-index: 100;

    background-color: transparent;
    padding: 2px;
    font-size: 14px;
    cursor: pointer;
}

.JXG_navigation_button {
    color: #666;
}

.JXG_navigation_button_left {
}

.JXG_navigation_button_right {
}

.JXG_navigation_button_up {
}

.JXG_navigation_button_down {
}

.JXG_navigation_button_out {
}

.JXG_navigation_button_100 {
}

.JXG_navigation_button_in {
}

.JXG_navigation_button_fullscreen {
}

.JXG_navigation_button_reload {
}

.JXG_navigation_button_cleartraces {
}

.JXG_navigation_button_screenshot {
}

.JXG_navigation_button:hover {
    border-radius: 2px;
    background: rgba(184, 184, 184, 0.5);
}

.JXG_navigation_button svg {
    top: 0.2em;
    position: relative;
    padding: 0;
}

/* CSS rules for the wrapping div in fullscreen mode */

.JXG_wrap_private:-moz-full-screen {
    background-color: #ccc;
    padding: 0;
    width: 100%;
    height: 100%;
}

.JXG_wrap_private:-webkit-full-screen {
    background-color: #ccc;
    padding: 0;
    width: 100%;
    height: 100%;
}

.JXG_wrap_private:fullscreen {
    background-color: #ccc;
    padding: 0;
    width: 100%;
    height: 100%;
}

.JXG_wrap_private:-ms-fullscreen {
    background-color: #ccc;
    padding: 0;
    width: 100%;
    height: 100%;
}

/* Classes for smartlabels */

.smart-label-solid {
    padding: 1px 7px 1px 7px;
    margin: 0;
    color: white;
    border-radius: 150px;
    text-align: center;
    vertical-align: middle;
}

.smart-label-outline {
    padding: 1px 7px 1px 7px;
    margin: 0;
    border: solid 2px black;
    background-color: white;
    color: black;
    border-radius: 15px;
    text-align: center;
    vertical-align: middle;
}

.smart-label-pure {
    padding: 20px 7px 1px 7px;
    margin: 0;
    border: none;
    background-color: transparent;
    color: black;
    border-radius: 15px;
    text-align: center;
    vertical-align: middle;
}

.smart-label-line,
.smart-label-point {
    background-color: #0072b2;
    border-color: #0072b2;
}

.smart-label-point {
    margin-top: 12px;
}

.smart-label-angle {
    background-color: #e69f00;
    border-color: #e69f00;
    padding: 1px 7px 1px 7px;
}

.smart-label-polygon,
.smart-label-circle {
    background-color: #f0e442;
    color: black;
    border-color: #f0e442;
    padding: 1px 7px 1px 7px;
}
>>>>>>> 76575604
<|MERGE_RESOLUTION|>--- conflicted
+++ resolved
@@ -1,4 +1,3 @@
-<<<<<<< HEAD
 /*
     Copyright 2008-2025
         Matthias Ehmann,
@@ -180,7 +179,7 @@
     height: 100%;
 }
 
-/* Classes forn smartlabels */
+/* Classes for smartlabels */
 
 .smart-label-solid {
     padding: 1px 7px 1px 7px;
@@ -235,243 +234,4 @@
     color: black;
     border-color: #f0e442;
     padding: 1px 7px 1px 7px;
-}
-=======
-/*
-    Copyright 2008-2025
-        Matthias Ehmann,
-        Michael Gerhaeuser,
-        Carsten Miller,
-        Bianca Valentin,
-        Andreas Walter,
-        Alfred Wassermann,
-        Peter Wilfahrt
-
-    This file is part of JSXGraph.
-
-    JSXGraph is free software dual licensed under the GNU LGPL or MIT License.
-
-    You can redistribute it and/or modify it under the terms of the
-
-      * GNU Lesser General Public License as published by
-        the Free Software Foundation, either version 3 of the License, or
-        (at your option) any later version
-      OR
-      * MIT License: https://github.com/jsxgraph/jsxgraph/blob/master/LICENSE.MIT
-
-    JSXGraph is distributed in the hope that it will be useful,
-    but WITHOUT ANY WARRANTY; without even the implied warranty of
-    MERCHANTABILITY or FITNESS FOR A PARTICULAR PURPOSE.  See the
-    GNU Lesser General Public License for more details.
-
-    You should have received a copy of the GNU Lesser General Public License and
-    the MIT License along with JSXGraph. If not, see <https://www.gnu.org/licenses/>
-    and <https://opensource.org/licenses/MIT/>.
- */
-
-.jxgbox {
-    /* for IE 7 */
-    position: relative;
-    overflow: hidden;
-    background-color: #fff;
-    border-style: solid;
-    border-width: 1px;
-    border-color: #356aa0;
-    border-radius: 10px;
-    -webkit-border-radius: 10px;
-    margin: 0;
-    -ms-touch-action: none;
-    /* "touch-action: none;" is set with JavaScript. */
-}
-
-.jxgbox svg text {
-    cursor: default;
-    -webkit-user-select: none;
-    -moz-user-select: none;
-    -ms-user-select: none;
-    user-select: none;
-}
-
-.JXGtext {
-    font-family: Courier, monospace;
-    /*
-     * The default font family is now set in
-     * JXG.Options.text.cssdefaultstyle = 'font-family: Arial, Helvetica, Geneva, sans-serif;'
-     */
-
-    /* "background-color: transparent;" may produce artefacts in IE. Solution: setting a color explicitly. */
-    background-color: transparent;
-    padding: 0;
-    margin: 0;
-}
-
-.JXGinfobox {
-    border-style: none;
-    border-width: 0;
-    border-color: black;
-}
-
-/* CSS attributes will (permantely) overwrite attributes set in JSXGraph */
-.JXGimage {
-    /* opacity: 1.0; */
-}
-
-.JXGimageHighlight {
-    /* opacity: 0.6; */
-}
-
-.jxgbox :focus {
-    outline-width: 0.5px;
-    outline-style: dotted;
-}
-
-/* CSS rules for the navigation bar */
-
-.JXG_navigation {
-    position: absolute;
-    right: 5px;
-    bottom: 5px;
-
-    z-index: 100;
-
-    background-color: transparent;
-    padding: 2px;
-    font-size: 14px;
-    cursor: pointer;
-}
-
-.JXG_navigation_button {
-    color: #666;
-}
-
-.JXG_navigation_button_left {
-}
-
-.JXG_navigation_button_right {
-}
-
-.JXG_navigation_button_up {
-}
-
-.JXG_navigation_button_down {
-}
-
-.JXG_navigation_button_out {
-}
-
-.JXG_navigation_button_100 {
-}
-
-.JXG_navigation_button_in {
-}
-
-.JXG_navigation_button_fullscreen {
-}
-
-.JXG_navigation_button_reload {
-}
-
-.JXG_navigation_button_cleartraces {
-}
-
-.JXG_navigation_button_screenshot {
-}
-
-.JXG_navigation_button:hover {
-    border-radius: 2px;
-    background: rgba(184, 184, 184, 0.5);
-}
-
-.JXG_navigation_button svg {
-    top: 0.2em;
-    position: relative;
-    padding: 0;
-}
-
-/* CSS rules for the wrapping div in fullscreen mode */
-
-.JXG_wrap_private:-moz-full-screen {
-    background-color: #ccc;
-    padding: 0;
-    width: 100%;
-    height: 100%;
-}
-
-.JXG_wrap_private:-webkit-full-screen {
-    background-color: #ccc;
-    padding: 0;
-    width: 100%;
-    height: 100%;
-}
-
-.JXG_wrap_private:fullscreen {
-    background-color: #ccc;
-    padding: 0;
-    width: 100%;
-    height: 100%;
-}
-
-.JXG_wrap_private:-ms-fullscreen {
-    background-color: #ccc;
-    padding: 0;
-    width: 100%;
-    height: 100%;
-}
-
-/* Classes for smartlabels */
-
-.smart-label-solid {
-    padding: 1px 7px 1px 7px;
-    margin: 0;
-    color: white;
-    border-radius: 150px;
-    text-align: center;
-    vertical-align: middle;
-}
-
-.smart-label-outline {
-    padding: 1px 7px 1px 7px;
-    margin: 0;
-    border: solid 2px black;
-    background-color: white;
-    color: black;
-    border-radius: 15px;
-    text-align: center;
-    vertical-align: middle;
-}
-
-.smart-label-pure {
-    padding: 20px 7px 1px 7px;
-    margin: 0;
-    border: none;
-    background-color: transparent;
-    color: black;
-    border-radius: 15px;
-    text-align: center;
-    vertical-align: middle;
-}
-
-.smart-label-line,
-.smart-label-point {
-    background-color: #0072b2;
-    border-color: #0072b2;
-}
-
-.smart-label-point {
-    margin-top: 12px;
-}
-
-.smart-label-angle {
-    background-color: #e69f00;
-    border-color: #e69f00;
-    padding: 1px 7px 1px 7px;
-}
-
-.smart-label-polygon,
-.smart-label-circle {
-    background-color: #f0e442;
-    color: black;
-    border-color: #f0e442;
-    padding: 1px 7px 1px 7px;
-}
->>>>>>> 76575604
+}